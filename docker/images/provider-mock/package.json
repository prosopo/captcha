{
	"name": "@prosopo/provider-mock-docker",
	"version": "2.6.7",
	"engines": {
		"node": ">=v20.0.0",
		"npm": ">=10.6.0"
	},
	"type": "module",
	"main": "dist/index.js",
	"types": "dist/index.d.ts",
	"exports": {
		".": {
			"import": "./dist/index.js",
			"require": "./dist/cjs/index.cjs",
			"types": "./dist/index.d.ts"
		}
	},
	"dependencies": {
<<<<<<< HEAD
		"@prosopo/provider-mock": "2.8.0",
		"@prosopo/config": "3.1.5"
=======
		"@prosopo/provider-mock": "2.8.23",
		"@prosopo/config": "3.1.20"
>>>>>>> 6ac5367e
	},
	"scripts": {
		"docker-tag": "echo $(node -p \"require('./package.json').name.replace('@','').replace('-docker','')\"):$(node -p \"require('./package.json').version\")",
		"build": "npm run clean && cp -r src dist && docker buildx build --progress=plain --tag $(npm run --silent docker-tag) --platform linux/amd64 -f ./dist/Dockerfile ../../../",
		"clean": "del-cli --verbose dist tsconfig.tsbuildinfo",
		"publish:docker": "docker push $(npm run --silent docker-tag)"
	}
}<|MERGE_RESOLUTION|>--- conflicted
+++ resolved
@@ -16,13 +16,8 @@
 		}
 	},
 	"dependencies": {
-<<<<<<< HEAD
-		"@prosopo/provider-mock": "2.8.0",
-		"@prosopo/config": "3.1.5"
-=======
 		"@prosopo/provider-mock": "2.8.23",
 		"@prosopo/config": "3.1.20"
->>>>>>> 6ac5367e
 	},
 	"scripts": {
 		"docker-tag": "echo $(node -p \"require('./package.json').name.replace('@','').replace('-docker','')\"):$(node -p \"require('./package.json').version\")",
