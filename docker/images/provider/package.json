--- conflicted
+++ resolved
@@ -1,14 +1,10 @@
 {
 	"name": "@prosopo/provider-docker",
-<<<<<<< HEAD
-	"version": "staging",
-=======
 	"version": "2.7.1",
 	"engines": {
 		"node": "20",
 		"npm": "10.8.2"
 	},
->>>>>>> 9c6b0bd2
 	"scripts": {
 		"docker-tag": "echo $(node -p \"require('./package.json').name.replace('@','').replace('-docker','')\"):$(node -p \"require('./package.json').version\")",
 		"build": "npm run clean && cp -r src dist && docker buildx build --progress=plain --tag $(npm run --silent docker-tag) --platform linux/amd64 -f ./dist/Dockerfile ../../../",
