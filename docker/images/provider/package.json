{
	"name": "@prosopo/provider-docker",
	"version": "3.4.17",
	"engines": {
		"node": ">=v20.0.0",
		"npm": ">=10.6.0"
	},
	"type": "module",
	"main": "dist/index.js",
	"types": "dist/index.d.ts",
	"exports": {
		".": {
			"import": "./dist/index.js",
			"require": "./dist/cjs/index.cjs",
			"types": "./dist/index.d.ts"
		}
	},
	"dependencies": {
<<<<<<< HEAD
		"@prosopo/cli": "3.1.10",
		"@prosopo/config": "3.1.5",
		"@prosopo/locale": "3.1.4"
=======
		"@prosopo/cli": "3.4.12",
		"@prosopo/config": "3.1.20",
		"@prosopo/locale": "3.1.20"
>>>>>>> 6ac5367e
	},
	"scripts": {
		"docker-tag": "node -e \"const pkg=require('./package.json'); const base=pkg.name.replace('@','').replace('-docker',''); const tag=pkg.version + (process.env.NODE_ENV && process.env.NODE_ENV !== 'production' ? '-' + process.env.NODE_ENV : ''); console.log(base + ':' + tag)\"",
		"build": "npm run clean && cp -r src dist && NODE_ENV=$NODE_ENV docker buildx build --progress=plain --tag $(npm run --silent docker-tag) --platform linux/amd64 -f ./dist/Dockerfile ../../../",
		"clean": "del-cli --verbose dist tsconfig.tsbuildinfo",
		"publish:docker": "docker push $(NODE_ENV=$NODE_ENV npm run --silent docker-tag)"
	}
}<|MERGE_RESOLUTION|>--- conflicted
+++ resolved
@@ -16,15 +16,9 @@
 		}
 	},
 	"dependencies": {
-<<<<<<< HEAD
-		"@prosopo/cli": "3.1.10",
-		"@prosopo/config": "3.1.5",
-		"@prosopo/locale": "3.1.4"
-=======
 		"@prosopo/cli": "3.4.12",
 		"@prosopo/config": "3.1.20",
 		"@prosopo/locale": "3.1.20"
->>>>>>> 6ac5367e
 	},
 	"scripts": {
 		"docker-tag": "node -e \"const pkg=require('./package.json'); const base=pkg.name.replace('@','').replace('-docker',''); const tag=pkg.version + (process.env.NODE_ENV && process.env.NODE_ENV !== 'production' ? '-' + process.env.NODE_ENV : ''); console.log(base + ':' + tag)\"",
