--- conflicted
+++ resolved
@@ -1,7 +1,6 @@
 {
-<<<<<<< HEAD
     "name": "@prosopo/provider-docker",
-    "version": "3.0.6",
+    "version": "3.0.7",
     "engines": {
         "node": "20",
         "npm": "10.8.2"
@@ -13,19 +12,4 @@
         "test": "echo \"Error: no test specified\" && exit 1",
         "publish:docker": "docker push $(npm run --silent docker-tag)"
     }
-=======
-	"name": "@prosopo/provider-docker",
-	"version": "3.0.7",
-	"engines": {
-		"node": "20",
-		"npm": "10.8.2"
-	},
-	"scripts": {
-		"docker-tag": "echo $(node -p \"require('./package.json').name.replace('@','').replace('-docker','')\"):$(node -p \"require('./package.json').version\")",
-		"build": "npm run clean && cp -r src dist && docker buildx build --progress=plain --tag $(npm run --silent docker-tag) --platform linux/amd64 -f ./dist/Dockerfile ../../../",
-		"clean": "del-cli dist",
-		"test": "echo \"Error: no test specified\" && exit 1",
-		"publish:docker": "docker push $(npm run --silent docker-tag)"
-	}
->>>>>>> be35218e
 }