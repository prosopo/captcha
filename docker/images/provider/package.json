{
	"name": "@prosopo/provider-docker",
<<<<<<< HEAD
	"version": "3.3.0",
=======
	"version": "3.4.1",
>>>>>>> 11303d9f
	"engines": {
		"node": "20",
		"npm": "10.8.2"
	},
	"type": "module",
	"main": "dist/index.js",
	"types": "dist/index.d.ts",
	"exports": {
		".": {
			"import": "./dist/index.js",
			"require": "./dist/cjs/index.cjs",
			"types": "./dist/index.d.ts"
		}
	},
	"dependencies": {
		"@prosopo/cli": "3.0.2",
		"@prosopo/config": "3.1.0",
		"@prosopo/locale": "3.0.1"
	},
	"scripts": {
		"docker-tag": "echo $(node -p \"require('./package.json').name.replace('@','').replace('-docker','')\"):$(node -p \"require('./package.json').version\")",
		"build": "npm run clean && cp -r src dist && docker buildx build --progress=plain --tag $(npm run --silent docker-tag) --platform linux/amd64 -f ./dist/Dockerfile ../../../",
		"clean": "del-cli --verbose dist tsconfig.tsbuildinfo",
		"publish:docker": "docker push $(npm run --silent docker-tag)"
	}
}<|MERGE_RESOLUTION|>--- conflicted
+++ resolved
@@ -1,10 +1,6 @@
 {
 	"name": "@prosopo/provider-docker",
-<<<<<<< HEAD
-	"version": "3.3.0",
-=======
 	"version": "3.4.1",
->>>>>>> 11303d9f
 	"engines": {
 		"node": "20",
 		"npm": "10.8.2"
@@ -25,7 +21,7 @@
 		"@prosopo/locale": "3.0.1"
 	},
 	"scripts": {
-		"docker-tag": "echo $(node -p \"require('./package.json').name.replace('@','').replace('-docker','')\"):$(node -p \"require('./package.json').version\")",
+		"docker-tag": "echo $(node -p \"require('./package.json').name.replace('@','').replace('-docker','')\"):$(node -p \"require('./package.json').version\")$(if [ \"$NODE_ENV\" != \"production\" ]; then echo \"-$NODE_ENV\"; fi)",
 		"build": "npm run clean && cp -r src dist && docker buildx build --progress=plain --tag $(npm run --silent docker-tag) --platform linux/amd64 -f ./dist/Dockerfile ../../../",
 		"clean": "del-cli --verbose dist tsconfig.tsbuildinfo",
 		"publish:docker": "docker push $(npm run --silent docker-tag)"
