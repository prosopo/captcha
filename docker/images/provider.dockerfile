FROM node:18

WORKDIR /usr/src/app

COPY ./packages/cli/dist/bundle/ ./

<<<<<<< HEAD
RUN echo '{ "type": "module" }' > /usr/src/app/package.json
=======
# make the provider cli executable
RUN echo '#!/usr/bin/env node' | cat - provider.cli.bundle.js > temp && mv temp provider.cli.bundle.js

# create a package.json file for the provider cli to force it to run in module mode and set the binary for npx
RUN echo '{ "name": "prosopo-provider", "bin": { "provider": "./provider.cli.bundle.js" }, "type": "module" }' > /usr/src/app/package.json

# install the provider cli binary
RUN npm i
>>>>>>> 94c4ac13

EXPOSE 9229 80 443

CMD exec /bin/bash -c "npx provider --api"<|MERGE_RESOLUTION|>--- conflicted
+++ resolved
@@ -4,9 +4,6 @@
 
 COPY ./packages/cli/dist/bundle/ ./
 
-<<<<<<< HEAD
-RUN echo '{ "type": "module" }' > /usr/src/app/package.json
-=======
 # make the provider cli executable
 RUN echo '#!/usr/bin/env node' | cat - provider.cli.bundle.js > temp && mv temp provider.cli.bundle.js
 
@@ -15,7 +12,6 @@
 
 # install the provider cli binary
 RUN npm i
->>>>>>> 94c4ac13
 
 EXPOSE 9229 80 443
 
