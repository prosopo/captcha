--- conflicted
+++ resolved
@@ -22,10 +22,6 @@
 		}
 	},
 	"dependencies": {
-<<<<<<< HEAD
-		"@prosopo/config": "3.1.5"
-=======
 		"@prosopo/config": "3.1.20"
->>>>>>> 6ac5367e
 	}
 }