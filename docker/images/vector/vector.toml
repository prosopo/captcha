# enable vector's api
[api]
enabled = true
# only allow localhost to hit the api
address = "127.0.0.1:8686"

# take logs from docker containers with the correct label set
[sources.provider]
type = "docker_logs"
include_labels = ["vector.provider=true"]

# format the logs for a provider
[transforms.provider_format]
type = "remap"
inputs = ["provider"]
source = '''
.=parse_json!(string!(.message))
del(.message)
del(.timestamp)
del(._timestamp)
.host="$OO_HOST"
del(.date)
'''

# print to console the provider logs
#[sinks.console]
#type = "console"
#inputs = ["provider_format"]
#encoding.codec = "json"

# send provider logs to openobserve
[sinks.openobserve_provider]
type = "http"
inputs = ["provider_format"]
uri = "https://api.openobserve.ai/api/$OO_ORG/${NODE_ENV}_provider_node/_json"
method = "post"
auth.strategy = "basic"
auth.user = "$OO_USERNAME"
auth.password = "$OO_PASSWORD"
compression = "gzip"
encoding.codec = "json"
encoding.timestamp_format = "rfc3339"
healthcheck.enabled = false
batch.timeout_secs = 10 # time to wait before sending a batch
batch.max_bytes = 10485760 # 10mb, max number of bytes per batch
batch.max_events = 100000 # max number of events per batch

# listen to docker events for containers starting+ending
[sources.docker]
type = "exec"
# only containers with the correct label are listened to
# https://docs.docker.com/reference/cli/docker/system/events/#containers
# start – Indicates that the container has been started.
# stop – Indicates that the container has been stopped.
# restart – Indicates that the container has been restarted.
# die – Indicates that the container has stopped running (either due to a crash or intentional termination).
# pause – Indicates that the container is paused, meaning it is not actively running but hasn't been stopped.
# unpause – Indicates that the container has resumed running after being paused.
# kill – Indicates that the container has been forcefully terminated.
# oom – Indicates that the container was terminated due to running out of memory (Out-Of-Memory).
command = [ "docker", "events", "--format", "json", "--filter", "label=vector.docker=true", "--filter", "event=start", "--filter", "event=stop", "--filter", "event=restart", "--filter", "event=die", "--filter", "event=pause", "--filter", "event=unpause", "--filter", "event=kill", "--filter", "event=oom" ]
mode = "streaming"
decoding.codec = "json"

# delete useless info and add the host to identify what machine the logs are coming from
[transforms.docker_format]
type = "remap"
inputs = ["docker"]
source = '''
.host="$OO_HOST"
del(.id)
del(.from)
del(.Type)
.name=.Actor.Attributes.name
del(.Actor)
del(.scope)
del(.time)
del(.timeNano)
del(.source_type)
del(.timestamp)
del(._timestamp)
del(.pid)
del(.stream)
del(.command)
'''

# print docker events to console
[sinks.console]
type = "console"
inputs = ["docker_format"]
encoding.codec = "json"

# send to openobserve
[sinks.openobserve_docker]
type = "http"
inputs = ["docker_format"]
uri = "https://api.openobserve.ai/api/$OO_ORG/${NODE_ENV}_provider_docker/_json"
method = "post"
auth.strategy = "basic"
auth.user = "$OO_USERNAME"
auth.password = "$OO_PASSWORD"
compression = "gzip"
encoding.codec = "json"
encoding.timestamp_format = "rfc3339"
healthcheck.enabled = false
batch.timeout_secs = 10 # time to wait before sending a batch
batch.max_bytes = 10485760 # 10mb, max number of bytes per batch
batch.max_events = 100000 # max number of events per batch

[sources.caddy]
type = "docker_logs"
include_labels = ["vector.caddy=true"]

[transforms.caddy_format]
type = "remap"
inputs = ["caddy"]
source = '''
.=parse_json!(string!(.message))
.host="$OO_HOST"
del(.timestamp)
del(._timestamp)
del(.ts)
del(.user_id)
del(.size)
del(.message)
del(.resp_headers)
del(.bytes_read)
del(.logger)
'''

# send to openobserve
[sinks.openobserve_caddy]
type = "http"
inputs = ["caddy_format"]
uri = "https://api.openobserve.ai/api/$OO_ORG/${NODE_ENV}_provider_caddy/_json"
method = "post"
auth.strategy = "basic"
auth.user = "$OO_USERNAME"
auth.password = "$OO_PASSWORD"
compression = "gzip"
encoding.codec = "json"
encoding.timestamp_format = "rfc3339"
<<<<<<< HEAD
healthcheck.enabled = false
=======
healthcheck.enabled = false
batch.timeout_secs = 10 # time to wait before sending a batch
batch.max_bytes = 10485760 # 10mb, max number of bytes per batch
batch.max_events = 100000 # max number of events per batch

[sources.watchtower]
type = "docker_logs"
include_labels = ["vector.watchtower=true"]

[transforms.watchtower_format]
type = "remap"
inputs = ["watchtower"]
source = '''
.=parse_json!(string!(.message))
.host="$OO_HOST"
del(.time)
del(.notify)
'''

# send to openobserve
[sinks.openobserve_watchtower]
type = "http"
inputs = ["watchtower_format"]
uri = "https://api.openobserve.ai/api/$OO_ORG/${NODE_ENV}_provider_watchtower/_json"
method = "post"
auth.strategy = "basic"
auth.user = "$OO_USERNAME"
auth.password = "$OO_PASSWORD"
compression = "gzip"
encoding.codec = "json"
encoding.timestamp_format = "rfc3339"
healthcheck.enabled = false
batch.timeout_secs = 10 # time to wait before sending a batch
batch.max_bytes = 10485760 # 10mb, max number of bytes per batch
batch.max_events = 100000 # max number of events per batch
>>>>>>> 6ed0640c
<|MERGE_RESOLUTION|>--- conflicted
+++ resolved
@@ -140,42 +140,4 @@
 compression = "gzip"
 encoding.codec = "json"
 encoding.timestamp_format = "rfc3339"
-<<<<<<< HEAD
-healthcheck.enabled = false
-=======
-healthcheck.enabled = false
-batch.timeout_secs = 10 # time to wait before sending a batch
-batch.max_bytes = 10485760 # 10mb, max number of bytes per batch
-batch.max_events = 100000 # max number of events per batch
-
-[sources.watchtower]
-type = "docker_logs"
-include_labels = ["vector.watchtower=true"]
-
-[transforms.watchtower_format]
-type = "remap"
-inputs = ["watchtower"]
-source = '''
-.=parse_json!(string!(.message))
-.host="$OO_HOST"
-del(.time)
-del(.notify)
-'''
-
-# send to openobserve
-[sinks.openobserve_watchtower]
-type = "http"
-inputs = ["watchtower_format"]
-uri = "https://api.openobserve.ai/api/$OO_ORG/${NODE_ENV}_provider_watchtower/_json"
-method = "post"
-auth.strategy = "basic"
-auth.user = "$OO_USERNAME"
-auth.password = "$OO_PASSWORD"
-compression = "gzip"
-encoding.codec = "json"
-encoding.timestamp_format = "rfc3339"
-healthcheck.enabled = false
-batch.timeout_secs = 10 # time to wait before sending a batch
-batch.max_bytes = 10485760 # 10mb, max number of bytes per batch
-batch.max_events = 100000 # max number of events per batch
->>>>>>> 6ed0640c
+healthcheck.enabled = false