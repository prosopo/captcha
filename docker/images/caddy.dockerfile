FROM caddy:2-builder AS builder
RUN apk update && apk add gcc g++ make libpcap-dev libpcap
# Copy the local package into the builder image
COPY ./chaddy /go/src/github.com/prosopo/chaddy
RUN CGO_ENABLED=1 xcaddy build \
    --with github.com/mholt/caddy-ratelimit \
<<<<<<< HEAD
    --with github.com/prosopo/chaddy@session-id
=======
    --with github.com/prosopo/chaddy
>>>>>>> 7cd43b8b
FROM caddy:2
RUN apk update && apk add libpcap
COPY --from=builder /usr/bin/caddy /usr/bin/caddy<|MERGE_RESOLUTION|>--- conflicted
+++ resolved
@@ -1,14 +1,8 @@
 FROM caddy:2-builder AS builder
 RUN apk update && apk add gcc g++ make libpcap-dev libpcap
-# Copy the local package into the builder image
-COPY ./chaddy /go/src/github.com/prosopo/chaddy
 RUN CGO_ENABLED=1 xcaddy build \
     --with github.com/mholt/caddy-ratelimit \
-<<<<<<< HEAD
-    --with github.com/prosopo/chaddy@session-id
-=======
     --with github.com/prosopo/chaddy
->>>>>>> 7cd43b8b
 FROM caddy:2
 RUN apk update && apk add libpcap
 COPY --from=builder /usr/bin/caddy /usr/bin/caddy