# usage: `caddy run --config ./docker/provider.Caddyfile --envfile docker/env.development`
{
	http_port {$CADDY_HTTP_PORT:80}
	auto_https {$CADDY_AUTO_HTTPS:disable_redirects}
	admin {$CADDY_ADMIN_API::2020} # set the admin api to run on localhost:2020 (default is 2019 which can conflict with caddy daemon)
}

{$CADDY_DOMAIN} {
	# basicauth /metrics {
	# 	 # this has to be the username<space><bcrypted password>
	# 	 # to generate, run `htpasswd -nbB <username> <password>` which will spit out `<username>:<bcrypted password>`
	# 	 {$CADDY_METRICS_USER} {$CADDY_METRICS_PASSWORD}
	# }

	# reverse proxy the metrics path to the metrics emitted by caddy on the admin api
	# reverse_proxy /metrics {$CADDY_ADMIN_API}

	# reverse proxy to the provider container
<<<<<<< HEAD
	reverse_proxy provider:9229 {
		header_up X-TLS-Version "{tls_version}"
		header_up X-TLS-Cipher "{tls_cipher}"
		header_up X-TLS-Client-SNI "{tls_client_sni}"
		header_up X-TLS-Client-Verified "{tls_client_verified}"
		header_up X-TLS-Client-Cert-Subject "{tls_client_subject}"
		header_up X-TLS-Client-Cert-Issuer "{tls_client_issuer}"
		header_up X-TLS-Client-Cert-Serial "{tls_client_serial}"
		header_up X-TLS-Client-Cert-Fingerprint "{tls_client_fingerprint}"
		header_up X-Request-Start-Time "{start_time}"
		header_up X-Request-ID "{request_id}"
		header_up X-Scheme "{scheme}"
		header_up X-Remote-Address "{remote}"
		header_up X-Remote-IP "{remote_host}"
		header_up X-Remote-Port "{remote_port}"
		header_up X-Server-IP "{server_ip}"
		header_up X-Server-Port "{server_port}"
		header_up X-Elapsed-Time "{elapsed}"
		header_up X-Request-Protocol "{proto}"
		header_up X-Client-IP "{client_ip}"
		header_up X-Host "{host}"
		header_up X-HostPort "{hostport}"
		header_up X-tls_client_certificate_der_base64 "{tls_client_certificate_der_base64}"
		header_up X-tls_client_certificate_pem "{tls_client_certificate_pem}"
		header_up X-upstream_hostport "{upstream_hostport}"
		header_up X-http.request.uuid "{http.request.uuid}"
		header_up X-http.request.tls.resumed "{http.request.tls.resumed}"
		header_up X-http.request.tls.proto_mutual "{http.request.tls.proto_mutual}"
		header_up X-http.request.tls.client.fingerprint "{http.request.tls.client.fingerprint}"
		header_up X-http.request.tls.client.public_key "{http.request.tls.client.public_key}"
	}
=======
	reverse_proxy {$CADDY_PROVIDER_CONTAINER_NAME:provider}:{$CADDY_PROVIDER_PORT:9229}
>>>>>>> 31988dec

	# logs. Note this is not limited, truncated or rotated whatsoever, so it grows over time!
	log {
		output file /var/log/caddy/{$CADDY_DOMAIN}.log
	}

	log {
		output stdout
	}
}<|MERGE_RESOLUTION|>--- conflicted
+++ resolved
@@ -16,8 +16,7 @@
 	# reverse_proxy /metrics {$CADDY_ADMIN_API}
 
 	# reverse proxy to the provider container
-<<<<<<< HEAD
-	reverse_proxy provider:9229 {
+	reverse_proxy {$CADDY_PROVIDER_CONTAINER_NAME:provider}:{$CADDY_PROVIDER_PORT:9229} {
 		header_up X-TLS-Version "{tls_version}"
 		header_up X-TLS-Cipher "{tls_cipher}"
 		header_up X-TLS-Client-SNI "{tls_client_sni}"
@@ -48,9 +47,6 @@
 		header_up X-http.request.tls.client.fingerprint "{http.request.tls.client.fingerprint}"
 		header_up X-http.request.tls.client.public_key "{http.request.tls.client.public_key}"
 	}
-=======
-	reverse_proxy {$CADDY_PROVIDER_CONTAINER_NAME:provider}:{$CADDY_PROVIDER_PORT:9229}
->>>>>>> 31988dec
 
 	# logs. Note this is not limited, truncated or rotated whatsoever, so it grows over time!
 	log {
