--- conflicted
+++ resolved
@@ -1,209 +1,4 @@
 services:
-<<<<<<< HEAD
-  provider1:
-    container_name: provider1
-    profiles:
-      - production
-      - staging
-    image: prosopo/provider:${COMPOSE_PROVIDER_IMAGE_VERSION}
-    labels:
-      - "vector.provider=true" # enable logging as a provider
-      - "vector.docker=true" # log docker events
-    restart: unless-stopped # unless the container has been stopped, it will be restarted, even on reboot
-    pull_policy: always
-    env_file:
-      - ../.env.1.${NODE_ENV}
-    ports:
-      - '9229:9229'
-    networks:
-      external:
-      internal:
-        ipv4_address: 172.18.0.3
-    logging:
-      driver: 'json-file'
-      options:
-        max-size: '100m'
-        max-file: '1'
-    healthcheck:
-      test: [ "CMD", "curl", "--fail", "localhost:9229/healthz" ] # ping the healthz endpoint
-      interval: 5m
-      retries: 3
-      start_period: 30s
-      timeout: 10s
-    dns:
-      - 8.8.8.8
-      - 1.1.1.1
-      - 208.67.222.222
-  provider2:
-    container_name: provider2
-    profiles:
-      - production
-      - staging
-    image: prosopo/provider:${COMPOSE_PROVIDER_PREVIOUS_IMAGE_VERSION}
-    labels:
-      - "vector.provider=true" # enable logging as a provider
-      - "vector.docker=true" # log docker events
-    restart: unless-stopped  # unless the container has been stopped, it will be restarted, even on reboot
-    pull_policy: build
-    env_file:
-      - ../.env.2.${NODE_ENV}
-    ports:
-      - '9339:9339'
-    networks:
-      external:
-      internal:
-        ipv4_address: 172.18.0.7
-    logging:
-      driver: 'json-file'
-      options:
-        max-size: '100m'
-        max-file: '1'
-    healthcheck:
-      test: [ "CMD", "curl", "--fail", "localhost:9339/healthz" ]  # ping the healthz endpoint
-      interval: 5m
-      retries: 3
-      start_period: 30s
-      timeout: 10s
-    dns:
-      - 8.8.8.8
-      - 1.1.1.1
-      - 208.67.222.222
-  database:
-    container_name: database
-    profiles:
-      - production
-      - staging
-    image: mongo:6.0.17
-    labels:
-      - "vector.mongo=true" # enable logging as a provider
-      - "vector.docker=true" # log docker events
-    restart: unless-stopped # unless the container has been stopped, it will be restarted, even on reboot
-    volumes:
-      - /data/db:/data/db
-    ports:
-      - '27017:27017'
-    env_file:
-      - ../.env.1.${NODE_ENV}
-    networks:
-      external:
-      internal:
-        ipv4_address: 172.18.0.5
-    logging:
-      driver: 'json-file'
-      options:
-        max-size: '100m'
-        max-file: '1'
-    healthcheck:
-      test: [ "CMD", "mongo", "--eval", "db.adminCommand('ping')", "--quiet" ] # ping the mongo server
-      interval: 5m
-      retries: 3
-      start_period: 30s
-      timeout: 10s
-    dns:
-      - 8.8.8.8
-      - 1.1.1.1
-      - 208.67.222.222
-  caddy:
-    container_name: caddy
-    profiles:
-      - production
-      - staging
-    image: prosopo/caddy:${CADDY_IMAGE}
-    env_file:
-      - ../.env.1.${NODE_ENV}
-    labels:
-      - "vector.caddy=true" # enable logging as caddy
-      - "vector.docker=true" # log docker events
-    restart: unless-stopped # unless the container has been stopped, it will be restarted, even on reboot
-    ports:
-      - '80:80'
-      - '443:443'
-      - '443:443/udp'
-    volumes:
-      - ./provider.Caddyfile:/etc/caddy/Caddyfile
-      - caddy_data:/data
-      - caddy_config:/config
-    networks:
-      external:
-      internal:
-        ipv4_address: 172.18.0.6
-    logging:
-      driver: 'json-file'
-      options:
-        max-size: '100m'
-        max-file: '1'
-    healthcheck:
-      test: [ "CMD", "curl", "--fail", "localhost:2019/metrics" ] # ping the caddy admin api
-      interval: 5m
-      retries: 3
-      start_period: 30s
-      timeout: 10s
-    dns:
-      - 8.8.8.8
-      - 1.1.1.1
-      - 208.67.222.222
-  redis-stack:
-    container_name: redis-stack
-    # unlike "redis/redis-stack-server" this image includes Insights
-    image: redis/redis-stack:${REDIS_IMAGE}
-    env_file:
-      - ../.env.1.${NODE_ENV}
-    volumes:
-      - ./data:/data # mount a volume for data persistence
-      - ./redis.conf:/redis-stack.conf
-    ports:
-      - '6379:6379' # DB
-    networks:
-      internal:
-        ipv4_address: 172.18.0.8
-  vector:
-    container_name: vector
-    profiles:
-      - production
-      - staging
-    image: prosopo/vector:${VECTOR_IMAGE}
-    env_file:
-      - ../.env.1.${NODE_ENV}
-    labels:
-      - "vector.docker=true" # log docker events
-    restart: unless-stopped # unless the container has been stopped, it will be restarted, even on reboot
-    volumes:
-      - /var/run/docker.sock:/var/run/docker.sock # needed for monitoring docker container events, e.g. start/stop/etc
-    networks:
-      - internal
-      - external
-    logging:
-      driver: 'json-file'
-      options:
-        max-size: '100m'
-        max-file: '1'
-    healthcheck:
-      test: [ "CMD", "curl", "--fail", "localhost:8686/health" ]
-      interval: 30s
-      timeout: 10s
-      retries: 1
-      start_period: 10s
-    dns:
-      - 8.8.8.8
-      - 1.1.1.1
-      - 208.67.222.222
-networks:
-  internal:
-    name: internal
-    internal: true
-    driver: bridge
-    ipam:
-      config:
-        - subnet: 172.18.0.0/16
-          gateway: 172.18.0.1
-  external:
-    name: external
-    driver: bridge
-    ipam:
-      config:
-        - subnet: 172.19.0.0/16
-          gateway: 172.19.0.1
-=======
     provider1:
         container_name: provider1
         profiles:
@@ -423,7 +218,6 @@
           gateway: 172.19.0.1
         - subnet: fd00:bbbb::/64
           gateway: fd00:bbbb::1
->>>>>>> 72810f4c
 volumes:
-  caddy_data:
-  caddy_config:+    caddy_data:
+    caddy_config: