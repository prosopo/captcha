--- conflicted
+++ resolved
@@ -166,11 +166,7 @@
         profiles:
             - production
             - staging
-<<<<<<< HEAD
-        image: prosopo/caddy:${COMPOSE_PROVIDER_PREVIOUS_IMAGE_VERSION}
-=======
         image: prosopo/caddy:${CADDY_IMAGE}
->>>>>>> 569b5ed1
         env_file:
             - ../.env.${NODE_ENV}
         labels:
