--- conflicted
+++ resolved
@@ -152,10 +152,6 @@
         env_file:
             - ../.env.1.${NODE_ENV}
         volumes:
-<<<<<<< HEAD
-            # disabled data vol to avoid dodgy rules being propagated between redeploys
-=======
->>>>>>> 8cc65513
             # - ./data:/data # mount a volume for data persistence
             - ./redis.conf:/redis-stack.conf
         ports:
