services:
    provider1:
        container_name: provider1
        profiles:
            - production
            - staging
        image: prosopo/provider:${COMPOSE_PROVIDER_IMAGE_VERSION}
        labels:
            - "vector.provider=true" # enable logging as a provider
            - "vector.docker=true" # log docker events
        restart: unless-stopped # unless the container has been stopped, it will be restarted, even on reboot
        pull_policy: always
        env_file:
            - ../.env.1.${NODE_ENV}
        ports:
            - '9229:9229'
        networks:
            external:
            internal:
                ipv4_address: 172.18.0.3
        logging:
            driver: 'json-file'
            options:
                max-size: '100m'
                max-file: '1'
        healthcheck:
<<<<<<< HEAD
            test: [ "CMD", "curl", "--fail", "localhost:9229/healthz" ] # ping the details endpoint
=======
            test: [ "CMD", "curl", "--fail", "localhost:9229/healthz" ] # ping the healthz endpoint
>>>>>>> eccdcf07
            interval: 5m
            retries: 3
            start_period: 30s
            timeout: 10s
        dns:
            - 8.8.8.8
            - 1.1.1.1
            - 208.67.222.222
    provider2:
        container_name: provider2
        profiles:
            - production
            - staging
        image: prosopo/provider:${COMPOSE_PROVIDER_PREVIOUS_IMAGE_VERSION}
        labels:
            - "vector.provider=true" # enable logging as a provider
            - "vector.docker=true" # log docker events
        restart: unless-stopped  # unless the container has been stopped, it will be restarted, even on reboot
        pull_policy: build
        env_file:
            - ../.env.2.${NODE_ENV}
        ports:
            - '9339:9339'
        networks:
            external:
            internal:
                ipv4_address: 172.18.0.7
        logging:
            driver: 'json-file'
            options:
                max-size: '100m'
                max-file: '1'
        healthcheck:
<<<<<<< HEAD
            test: [ "CMD", "curl", "--fail", "localhost:9339/healthz" ]  # ping the details endpoint
=======
            test: [ "CMD", "curl", "--fail", "localhost:9339/healthz" ]  # ping the healthz endpoint
            interval: 5m
            retries: 3
            start_period: 30s
            timeout: 10s
        dns:
            - 8.8.8.8
            - 1.1.1.1
            - 208.67.222.222
    database-dev:
        container_name: database
        profiles:
            - development
        image: mongo:6.0.17
        # volumes:
        #   - ./db:/data/db
        ports:
            - '27017:27017'
        env_file:
            - ../dev/scripts/.env.development
        networks:
            internal:
                ipv4_address: 172.18.0.4
        logging:
            driver: 'json-file'
            options:
                max-size: '100m'
                max-file: '1'
        healthcheck:
            test: [ "CMD", "mongo", "--eval", "db.adminCommand('ping')", "--quiet" ] # ping the mongo server
>>>>>>> eccdcf07
            interval: 5m
            retries: 3
            start_period: 30s
            timeout: 10s
        dns:
            - 8.8.8.8
            - 1.1.1.1
            - 208.67.222.222
    database:
        container_name: database
        profiles:
            - production
            - staging
        image: mongo:6.0.17
        labels:
            - "vector.mongo=true" # enable logging as a provider
            - "vector.docker=true" # log docker events
        restart: unless-stopped # unless the container has been stopped, it will be restarted, even on reboot
        volumes:
            - /data/db:/data/db
        ports:
            - '27017:27017'
        env_file:
            - ../.env.1.${NODE_ENV}
        networks:
            external:
            internal:
                ipv4_address: 172.18.0.5
        logging:
            driver: 'json-file'
            options:
                max-size: '100m'
                max-file: '1'
        healthcheck:
            test: [ "CMD", "mongo", "--eval", "db.adminCommand('ping')", "--quiet" ] # ping the mongo server
            interval: 5m
            retries: 3
            start_period: 30s
            timeout: 10s
        dns:
            - 8.8.8.8
            - 1.1.1.1
            - 208.67.222.222
    caddy:
        container_name: caddy
        profiles:
            - production
            - staging
        image: prosopo/caddy:${CADDY_IMAGE}
        env_file:
            - ../.env.1.${NODE_ENV}
        labels:
            - "vector.caddy=true" # enable logging as caddy
            - "vector.docker=true" # log docker events
        restart: unless-stopped # unless the container has been stopped, it will be restarted, even on reboot
        ports:
            - '80:80'
            - '443:443'
            - '443:443/udp'
        volumes:
            - ./provider.Caddyfile:/etc/caddy/Caddyfile
            - caddy_data:/data
            - caddy_config:/config
        networks:
            external:
            internal:
                ipv4_address: 172.18.0.6
        logging:
            driver: 'json-file'
            options:
                max-size: '100m'
                max-file: '1'
        healthcheck:
            test: [ "CMD", "curl", "--fail", "localhost:2019/metrics" ] # ping the caddy admin api
            interval: 5m
            retries: 3
            start_period: 30s
            timeout: 10s
        dns:
            - 8.8.8.8
            - 1.1.1.1
            - 208.67.222.222
    redis-stack:
        container_name: redis-stack
        # unlike "redis/redis-stack-server" this image includes Insights
        image: redis/redis-stack:${REDIS_IMAGE}
        env_file:
            - ../.env.1.${NODE_ENV}
        volumes:
            # - ./data:/data we don't need a persistent storage for Tests
            - ./redis.conf:/redis-stack.conf
        ports:
            - '6379:6379' # DB
            - '8001:8001' # Insight tool
        networks:
            external:
            internal:
                ipv4_address: 172.18.0.8
    vector:
        container_name: vector
        profiles:
            - production
            - staging
        image: prosopo/vector:${VECTOR_IMAGE}
        env_file:
            - ../.env.1.${NODE_ENV}
        labels:
            - "vector.docker=true" # log docker events
        restart: unless-stopped # unless the container has been stopped, it will be restarted, even on reboot
        volumes:
            - /var/run/docker.sock:/var/run/docker.sock # needed for monitoring docker container events, e.g. start/stop/etc
        networks:
            - internal
            - external
        logging:
            driver: 'json-file'
            options:
                max-size: '100m'
                max-file: '1'
        healthcheck:
            test: [ "CMD", "curl", "--fail", "localhost:8686/health" ]
            interval: 30s
            timeout: 10s
            retries: 1
            start_period: 10s
        dns:
            - 8.8.8.8
            - 1.1.1.1
            - 208.67.222.222
networks:
    internal:
        name: internal
        internal: true
        driver: bridge
        ipam:
            config:
                - subnet: 172.18.0.0/16
                  gateway: 172.18.0.1
    external:
        name: external
        driver: bridge
        ipam:
            config:
                - subnet: 172.19.0.0/16
                  gateway: 172.19.0.1
volumes:
    caddy_data:
    caddy_config:<|MERGE_RESOLUTION|>--- conflicted
+++ resolved
@@ -24,11 +24,7 @@
                 max-size: '100m'
                 max-file: '1'
         healthcheck:
-<<<<<<< HEAD
-            test: [ "CMD", "curl", "--fail", "localhost:9229/healthz" ] # ping the details endpoint
-=======
             test: [ "CMD", "curl", "--fail", "localhost:9229/healthz" ] # ping the healthz endpoint
->>>>>>> eccdcf07
             interval: 5m
             retries: 3
             start_period: 30s
@@ -62,40 +58,7 @@
                 max-size: '100m'
                 max-file: '1'
         healthcheck:
-<<<<<<< HEAD
-            test: [ "CMD", "curl", "--fail", "localhost:9339/healthz" ]  # ping the details endpoint
-=======
             test: [ "CMD", "curl", "--fail", "localhost:9339/healthz" ]  # ping the healthz endpoint
-            interval: 5m
-            retries: 3
-            start_period: 30s
-            timeout: 10s
-        dns:
-            - 8.8.8.8
-            - 1.1.1.1
-            - 208.67.222.222
-    database-dev:
-        container_name: database
-        profiles:
-            - development
-        image: mongo:6.0.17
-        # volumes:
-        #   - ./db:/data/db
-        ports:
-            - '27017:27017'
-        env_file:
-            - ../dev/scripts/.env.development
-        networks:
-            internal:
-                ipv4_address: 172.18.0.4
-        logging:
-            driver: 'json-file'
-            options:
-                max-size: '100m'
-                max-file: '1'
-        healthcheck:
-            test: [ "CMD", "mongo", "--eval", "db.adminCommand('ping')", "--quiet" ] # ping the mongo server
->>>>>>> eccdcf07
             interval: 5m
             retries: 3
             start_period: 30s
