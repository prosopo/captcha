--- conflicted
+++ resolved
@@ -61,27 +61,12 @@
             test: [ "CMD", "curl", "--fail", "localhost:9339/healthz" ]  # ping the healthz endpoint
             interval: 5m
             retries: 3
-<<<<<<< HEAD
-            start_period: 10s
-=======
-            start_period: 30s
->>>>>>> 5efdc68a
-            timeout: 10s
-        dns:
-            - 8.8.8.8
-            - 1.1.1.1
-            - 208.67.222.222
-<<<<<<< HEAD
-        stop_grace_period: 10s
-        depends_on:
-            database:
-                condition: service_healthy
-            caddy:
-                condition: service_healthy
-            vector:
-                condition: service_healthy
-=======
->>>>>>> 5efdc68a
+            start_period: 30s
+            timeout: 10s
+        dns:
+            - 8.8.8.8
+            - 1.1.1.1
+            - 208.67.222.222
     database:
         container_name: database
         profiles:
