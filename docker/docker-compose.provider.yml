services:
    provider-dev:
        profiles:
<<<<<<< HEAD
            - development-x86_64
=======
            - development
>>>>>>> 837713ad
        build:
            context: ..
            dockerfile: ./docker/images/provider.dockerfile
        env_file:
            - ../dev/scripts/.env.development
        ports:
            - '9229:9229'
        networks:
            - internal
            - external
        logging:
            driver: 'json-file'
            options:
                max-size: '100m'
                max-file: '1'
    provider:
        profiles:
<<<<<<< HEAD
            - production-arm64
            - production-x86_64
            - staging-arm64
            - staging-x86_64
        image: prosopo/provider:${COMPOSE_PROVIDER_IMAGE_VERSION}
        labels:
            - "com.centurylinklabs.watchtower.enable=true" # only services with this tag will be updated by watchtower
        restart: unless-stopped # unless the container has been stopped, it will be restarted, even on reboot
=======
            - production
            - staging
        image: prosopo/provider:${COMPOSE_PROVIDER_IMAGE_VERSION}
        labels:
            - "com.centurylinklabs.watchtower.enable=true"  # only services with this tag will be updated by watchtower
        restart: unless-stopped  # unless the container has been stopped, it will be restarted, even on reboot
>>>>>>> 837713ad
        pull_policy: always
        env_file:
            - ../.env.${NODE_ENV}
        ports:
            - '9229:9229'
<<<<<<< HEAD
        depends_on:
            - database
=======
>>>>>>> 837713ad
        networks:
            - internal
            - external
        logging:
            driver: 'json-file'
            options:
                max-size: '100m'
                max-file: '1'
        healthcheck:
<<<<<<< HEAD
            test: ["CMD", "curl", "--fail", "localhost:9229/v1/prosopo/provider/status"] # ping the status api
=======
            test: ["CMD", "curl", "--fail", "localhost:9229/v1/prosopo/provider/status"]  # ping the status api
>>>>>>> 837713ad
            interval: 30s
            retries: 3
            start_period: 30s
            timeout: 10s
    database-dev:
        profiles:
<<<<<<< HEAD
            - development-x86_64
        image: mongo:5.0.4
=======
            - development
        image: mongo:7.0.14
>>>>>>> 837713ad
        # volumes:
        #   - ./db:/data/db
        ports:
            - '27017:27017'
        env_file:
            - ../dev/scripts/.env.development
        networks:
            - internal
        logging:
            driver: 'json-file'
            options:
                max-size: '100m'
                max-file: '1'
<<<<<<< HEAD
    database-arm64:
        profiles:
            - production-arm64
            - staging-arm64
        image: mongodb-raspberrypi4-unofficial-r6.0.10
        labels:
            - "com.centurylinklabs.watchtower.enable=true" # only services with this tag will be updated by watchtower
        restart: unless-stopped # unless the container has been stopped, it will be restarted, even on reboot
        volumes:
            - /data/db:/data/db
        ports:
            - '27017:27017'
        env_file:
            - ../.env.${NODE_ENV}
        networks:
            - internal
        logging:
            driver: 'json-file'
            options:
                max-size: '100m'
                max-file: '1'
        healthcheck:
            test: ["CMD", "mongo", "--eval", "db.adminCommand('ping')", "--quiet"] # ping the mongo server
=======
        healthcheck:
            test: ["CMD", "mongo", "--eval", "db.adminCommand('ping')", "--quiet"]  # ping the mongo server
>>>>>>> 837713ad
            interval: 30s
            retries: 3
            start_period: 30s
            timeout: 10s
<<<<<<< HEAD
    database-x86_64:
        profiles:
            - production-x86_64
            - staging-x86_64
        image: mongo:5.0.4
        labels:
            - "com.centurylinklabs.watchtower.enable=true" # only services with this tag will be updated by watchtower
        restart: unless-stopped # unless the container has been stopped, it will be restarted, even on reboot
=======
    database:
        profiles:
            - production
            - staging
        image: mongo:7.0.14
        labels:
            - "com.centurylinklabs.watchtower.enable=true"  # only services with this tag will be updated by watchtower
        restart: unless-stopped  # unless the container has been stopped, it will be restarted, even on reboot
>>>>>>> 837713ad
        volumes:
            - /data/db:/data/db
        ports:
            - '27017:27017'
        env_file:
            - ../.env.${NODE_ENV}
        networks:
            - internal
        logging:
            driver: 'json-file'
            options:
                max-size: '100m'
                max-file: '1'
        healthcheck:
<<<<<<< HEAD
            test: ["CMD", "mongo", "--eval", "db.adminCommand('ping')", "--quiet"] # ping the mongo server
=======
            test: ["CMD", "mongo", "--eval", "db.adminCommand('ping')", "--quiet"]  # ping the mongo server
>>>>>>> 837713ad
            interval: 30s
            retries: 3
            start_period: 30s
            timeout: 10s
    caddy:
        profiles:
<<<<<<< HEAD
            - production-x86_64
            - production-arm64
            - staging-x86_64
            - staging-arm64
=======
            - production
            - staging
>>>>>>> 837713ad
        image: caddy:2
        env_file:
            - ../.env.${NODE_ENV}
        labels:
<<<<<<< HEAD
            - "com.centurylinklabs.watchtower.enable=true" # only services with this tag will be updated by watchtower
        restart: unless-stopped # unless the container has been stopped, it will be restarted, even on reboot
=======
            - "com.centurylinklabs.watchtower.enable=true"  # only services with this tag will be updated by watchtower
        restart: unless-stopped  # unless the container has been stopped, it will be restarted, even on reboot
>>>>>>> 837713ad
        ports:
            - '80:80'
            - '443:443'
            - '443:443/udp'
        volumes:
            - ./provider.Caddyfile:/etc/caddy/Caddyfile
            - caddy_data:/data
            - caddy_config:/config
        networks:
            - external
        logging:
            driver: 'json-file'
            options:
                max-size: '100m'
                max-file: '1'
        healthcheck:
<<<<<<< HEAD
            test: ["CMD", "curl", "--fail", "localhost:2019/metrics"] # ping the caddy admin api
=======
            test: ["CMD", "curl", "--fail", "localhost:2019/metrics"]  # ping the caddy admin api
>>>>>>> 837713ad
            interval: 30s
            retries: 3
            start_period: 30s
            timeout: 10s
    watchtower:
        profiles:
<<<<<<< HEAD
            - production-x86_64
            - production-arm64
            - staging-x86_64
            - staging-arm64
        image: containrrr/watchtower
        labels:
            - "com.centurylinklabs.watchtower.enable=true" # only services with this tag will be updated by watchtower
        restart: unless-stopped # unless the container has been stopped, it will be restarted, even on reboot
=======
            - production
            - staging
        image: containrrr/watchtower
        labels:
            - "com.centurylinklabs.watchtower.enable=true"  # only services with this tag will be updated by watchtower
        restart: unless-stopped  # unless the container has been stopped, it will be restarted, even on reboot
>>>>>>> 837713ad
        env_file:
            - ../.env.${NODE_ENV}
        volumes:
            - /var/run/docker.sock:/var/run/docker.sock
        logging:
            driver: 'json-file'
            options:
                max-size: '100m'
                max-file: '1'
<<<<<<< HEAD
    vector:
        profiles:
            - production-x86_64
            - production-arm64
            - staging-x86_64
            - staging-arm64
        image: timberio/vector:latest
        env_file:
            - ../.env.${NODE_ENV}
        labels:
            - "com.centurylinklabs.watchtower.enable=true" # only services with this tag will be updated by watchtower
        restart: unless-stopped # unless the container has been stopped, it will be restarted, even on reboot
        volumes:
            - ./provider.vector.toml:/etc/vector/vector.toml
        networks:
            - internal
            - external
        logging:
            driver: 'json-file'
            options:
                max-size: '100m'
                max-file: '1'
        healthcheck:
            test: ["CMD", "vector", "validate", "/etc/vector/vector.toml"]
            interval: 1d
            timeout: 10s
            retries: 1
            start_period: 10s
=======
>>>>>>> 837713ad
networks:
    internal:
        name: internal
        internal: true
    external:
        name: external
volumes:
    caddy_data:
    caddy_config:<|MERGE_RESOLUTION|>--- conflicted
+++ resolved
@@ -1,11 +1,7 @@
 services:
     provider-dev:
         profiles:
-<<<<<<< HEAD
-            - development-x86_64
-=======
             - development
->>>>>>> 837713ad
         build:
             context: ..
             dockerfile: ./docker/images/provider.dockerfile
@@ -21,35 +17,25 @@
             options:
                 max-size: '100m'
                 max-file: '1'
+        healthcheck:
+            test: ["CMD", "curl", "--fail", "localhost:9229/v1/prosopo/provider/status"]  # ping the status api
+            interval: 30s
+            retries: 3
+            start_period: 30s
+            timeout: 10s
     provider:
         profiles:
-<<<<<<< HEAD
-            - production-arm64
-            - production-x86_64
-            - staging-arm64
-            - staging-x86_64
-        image: prosopo/provider:${COMPOSE_PROVIDER_IMAGE_VERSION}
-        labels:
-            - "com.centurylinklabs.watchtower.enable=true" # only services with this tag will be updated by watchtower
-        restart: unless-stopped # unless the container has been stopped, it will be restarted, even on reboot
-=======
             - production
             - staging
         image: prosopo/provider:${COMPOSE_PROVIDER_IMAGE_VERSION}
         labels:
             - "com.centurylinklabs.watchtower.enable=true"  # only services with this tag will be updated by watchtower
         restart: unless-stopped  # unless the container has been stopped, it will be restarted, even on reboot
->>>>>>> 837713ad
         pull_policy: always
         env_file:
             - ../.env.${NODE_ENV}
         ports:
             - '9229:9229'
-<<<<<<< HEAD
-        depends_on:
-            - database
-=======
->>>>>>> 837713ad
         networks:
             - internal
             - external
@@ -59,24 +45,15 @@
                 max-size: '100m'
                 max-file: '1'
         healthcheck:
-<<<<<<< HEAD
-            test: ["CMD", "curl", "--fail", "localhost:9229/v1/prosopo/provider/status"] # ping the status api
-=======
             test: ["CMD", "curl", "--fail", "localhost:9229/v1/prosopo/provider/status"]  # ping the status api
->>>>>>> 837713ad
             interval: 30s
             retries: 3
             start_period: 30s
             timeout: 10s
     database-dev:
         profiles:
-<<<<<<< HEAD
-            - development-x86_64
-        image: mongo:5.0.4
-=======
             - development
         image: mongo:7.0.14
->>>>>>> 837713ad
         # volumes:
         #   - ./db:/data/db
         ports:
@@ -90,15 +67,20 @@
             options:
                 max-size: '100m'
                 max-file: '1'
-<<<<<<< HEAD
-    database-arm64:
+        healthcheck:
+            test: ["CMD", "mongo", "--eval", "db.adminCommand('ping')", "--quiet"]  # ping the mongo server
+            interval: 30s
+            retries: 3
+            start_period: 30s
+            timeout: 10s
+    database:
         profiles:
-            - production-arm64
-            - staging-arm64
-        image: mongodb-raspberrypi4-unofficial-r6.0.10
+            - production
+            - staging
+        image: mongo:7.0.14
         labels:
-            - "com.centurylinklabs.watchtower.enable=true" # only services with this tag will be updated by watchtower
-        restart: unless-stopped # unless the container has been stopped, it will be restarted, even on reboot
+            - "com.centurylinklabs.watchtower.enable=true"  # only services with this tag will be updated by watchtower
+        restart: unless-stopped  # unless the container has been stopped, it will be restarted, even on reboot
         volumes:
             - /data/db:/data/db
         ports:
@@ -113,79 +95,21 @@
                 max-size: '100m'
                 max-file: '1'
         healthcheck:
-            test: ["CMD", "mongo", "--eval", "db.adminCommand('ping')", "--quiet"] # ping the mongo server
-=======
-        healthcheck:
             test: ["CMD", "mongo", "--eval", "db.adminCommand('ping')", "--quiet"]  # ping the mongo server
->>>>>>> 837713ad
-            interval: 30s
-            retries: 3
-            start_period: 30s
-            timeout: 10s
-<<<<<<< HEAD
-    database-x86_64:
-        profiles:
-            - production-x86_64
-            - staging-x86_64
-        image: mongo:5.0.4
-        labels:
-            - "com.centurylinklabs.watchtower.enable=true" # only services with this tag will be updated by watchtower
-        restart: unless-stopped # unless the container has been stopped, it will be restarted, even on reboot
-=======
-    database:
-        profiles:
-            - production
-            - staging
-        image: mongo:7.0.14
-        labels:
-            - "com.centurylinklabs.watchtower.enable=true"  # only services with this tag will be updated by watchtower
-        restart: unless-stopped  # unless the container has been stopped, it will be restarted, even on reboot
->>>>>>> 837713ad
-        volumes:
-            - /data/db:/data/db
-        ports:
-            - '27017:27017'
-        env_file:
-            - ../.env.${NODE_ENV}
-        networks:
-            - internal
-        logging:
-            driver: 'json-file'
-            options:
-                max-size: '100m'
-                max-file: '1'
-        healthcheck:
-<<<<<<< HEAD
-            test: ["CMD", "mongo", "--eval", "db.adminCommand('ping')", "--quiet"] # ping the mongo server
-=======
-            test: ["CMD", "mongo", "--eval", "db.adminCommand('ping')", "--quiet"]  # ping the mongo server
->>>>>>> 837713ad
             interval: 30s
             retries: 3
             start_period: 30s
             timeout: 10s
     caddy:
         profiles:
-<<<<<<< HEAD
-            - production-x86_64
-            - production-arm64
-            - staging-x86_64
-            - staging-arm64
-=======
             - production
             - staging
->>>>>>> 837713ad
         image: caddy:2
         env_file:
             - ../.env.${NODE_ENV}
         labels:
-<<<<<<< HEAD
-            - "com.centurylinklabs.watchtower.enable=true" # only services with this tag will be updated by watchtower
-        restart: unless-stopped # unless the container has been stopped, it will be restarted, even on reboot
-=======
             - "com.centurylinklabs.watchtower.enable=true"  # only services with this tag will be updated by watchtower
         restart: unless-stopped  # unless the container has been stopped, it will be restarted, even on reboot
->>>>>>> 837713ad
         ports:
             - '80:80'
             - '443:443'
@@ -202,34 +126,19 @@
                 max-size: '100m'
                 max-file: '1'
         healthcheck:
-<<<<<<< HEAD
-            test: ["CMD", "curl", "--fail", "localhost:2019/metrics"] # ping the caddy admin api
-=======
             test: ["CMD", "curl", "--fail", "localhost:2019/metrics"]  # ping the caddy admin api
->>>>>>> 837713ad
             interval: 30s
             retries: 3
             start_period: 30s
             timeout: 10s
     watchtower:
         profiles:
-<<<<<<< HEAD
-            - production-x86_64
-            - production-arm64
-            - staging-x86_64
-            - staging-arm64
-        image: containrrr/watchtower
-        labels:
-            - "com.centurylinklabs.watchtower.enable=true" # only services with this tag will be updated by watchtower
-        restart: unless-stopped # unless the container has been stopped, it will be restarted, even on reboot
-=======
             - production
             - staging
         image: containrrr/watchtower
         labels:
             - "com.centurylinklabs.watchtower.enable=true"  # only services with this tag will be updated by watchtower
         restart: unless-stopped  # unless the container has been stopped, it will be restarted, even on reboot
->>>>>>> 837713ad
         env_file:
             - ../.env.${NODE_ENV}
         volumes:
@@ -239,7 +148,6 @@
             options:
                 max-size: '100m'
                 max-file: '1'
-<<<<<<< HEAD
     vector:
         profiles:
             - production-x86_64
@@ -268,8 +176,6 @@
             timeout: 10s
             retries: 1
             start_period: 10s
-=======
->>>>>>> 837713ad
 networks:
     internal:
         name: internal
