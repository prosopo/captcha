--- conflicted
+++ resolved
@@ -1,10 +1,6 @@
 {
     "source": {
-<<<<<<< HEAD
-        "hash": "0xa77c1041a649706aff69cfac4d0498017c75f6590569794b7a98ed9275e72315",
-=======
         "hash": "0x05f8e5b0599356e238312905df6ee592839cd5c247f4687d99bf27dca8c63821",
->>>>>>> b7045958
         "language": "ink! 4.3.0",
         "compiler": "rustc 1.69.0",
         "build_info": {
