--- conflicted
+++ resolved
@@ -1,10 +1,6 @@
 {
     "source": {
-<<<<<<< HEAD
-        "hash": "0x20f3799e680b81b0d27dd017630244c5784a4a1b5534dca2faedd1e0c8d81906",
-=======
         "hash": "0xf1782055adbb2e706c722735dd41ad6e34d28ac55a8b3c8fc833b2d0c4f723d1",
->>>>>>> 4eebede4
         "language": "ink! 4.3.0",
         "compiler": "rustc 1.69.0",
         "build_info": {
