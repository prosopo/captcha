--- conflicted
+++ resolved
@@ -1,10 +1,6 @@
 {
     "source": {
-<<<<<<< HEAD
-        "hash": "0xbad91d0c90dc2e32488f195c0fa9bb86d26f4a0ab1ec89d3b0c0a52d2ef5d195",
-=======
         "hash": "0xd9c06a36f86fd908528ddf79c7f71106103842e4d935dc3544fc1c51f2748179",
->>>>>>> d95d68fb
         "language": "ink! 4.3.0",
         "compiler": "rustc 1.69.0",
         "build_info": {
