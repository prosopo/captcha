{
    "source": {
<<<<<<< HEAD
        "hash": "0xa77c1041a649706aff69cfac4d0498017c75f6590569794b7a98ed9275e72315",
=======
        "hash": "0x37a5296eddfe4844948700966e8d5e1b8c21f061d1dd01f7b3cc312d6b27474c",
>>>>>>> b16d7f4b
        "language": "ink! 4.3.0",
        "compiler": "rustc 1.69.0",
        "build_info": {
            "build_mode": "Debug",
            "cargo_contract_version": "3.0.1",
            "rust_toolchain": "stable-x86_64-unknown-linux-gnu",
            "wasm_opt_settings": {
                "keep_debug_symbols": false,
                "optimization_passes": "Z"
            }
        }
    },
    "contract": {
        "name": "captcha",
        "version": "0.2.11",
        "authors": [
            "Chris Taylor <chris@prosopo.io>",
            "George Oastler <george@prosopo.io>",
            "Vincenzo Ferrara",
            "Siniša Čanak"
        ]
    },
    "spec": {
        "constructors": [
            {
                "args": [],
                "default": false,
                "docs": ["Constructor"],
                "label": "new",
                "payable": true,
                "returnType": {
                    "displayName": ["ink_primitives", "ConstructorResult"],
                    "type": 10
                },
                "selector": "0x9bae9d5e"
            },
            {
                "args": [],
                "default": false,
                "docs": [],
                "label": "new_panic",
                "payable": false,
                "returnType": {
                    "displayName": ["ink_primitives", "ConstructorResult"],
                    "type": 15
                },
                "selector": "0x794560e8"
            }
        ],
        "docs": [],
        "environment": {
            "accountId": {
                "displayName": ["AccountId"],
                "type": 7
            },
            "balance": {
                "displayName": ["Balance"],
                "type": 0
            },
            "blockNumber": {
                "displayName": ["BlockNumber"],
                "type": 1
            },
            "chainExtension": {
                "displayName": ["ChainExtension"],
                "type": 68
            },
            "hash": {
                "displayName": ["Hash"],
                "type": 4
            },
            "maxEventTopics": 4,
            "timestamp": {
                "displayName": ["Timestamp"],
                "type": 67
            }
        },
        "events": [],
        "lang_error": {
            "displayName": ["ink", "LangError"],
            "type": 14
        },
        "messages": [
            {
                "args": [],
                "default": false,
                "docs": [" Get the git commit id from when this contract was built"],
                "label": "get_git_commit_id",
                "mutates": false,
                "payable": false,
                "returnType": {
                    "displayName": ["ink", "MessageResult"],
                    "type": 16
                },
                "selector": "0x3685e994"
            },
            {
                "args": [],
                "default": false,
                "docs": [" the admin which can control this contract. set to author/instantiator by default"],
                "label": "get_admin",
                "mutates": false,
                "payable": false,
                "returnType": {
                    "displayName": ["ink", "MessageResult"],
                    "type": 18
                },
                "selector": "0x57b8a8a7"
            },
            {
                "args": [],
                "default": false,
                "docs": [" Get all payee options"],
                "label": "get_payees",
                "mutates": false,
                "payable": false,
                "returnType": {
                    "displayName": ["ink", "MessageResult"],
                    "type": 19
                },
                "selector": "0xf334a6d7"
            },
            {
                "args": [],
                "default": false,
                "docs": [" Get all dapp payee options"],
                "label": "get_dapp_payees",
                "mutates": false,
                "payable": false,
                "returnType": {
                    "displayName": ["ink", "MessageResult"],
                    "type": 22
                },
                "selector": "0xcce851af"
            },
            {
                "args": [],
                "default": false,
                "docs": [" Get all status options"],
                "label": "get_statuses",
                "mutates": false,
                "payable": false,
                "returnType": {
                    "displayName": ["ink", "MessageResult"],
                    "type": 25
                },
                "selector": "0xd39608f0"
            },
            {
                "args": [],
                "default": false,
                "docs": [" Get contract provider minimum stake default."],
                "label": "get_provider_stake_threshold",
                "mutates": false,
                "payable": false,
                "returnType": {
                    "displayName": ["ink", "MessageResult"],
                    "type": 28
                },
                "selector": "0x3e7e8941"
            },
            {
                "args": [],
                "default": false,
                "docs": [" Get contract dapp minimum stake default."],
                "label": "get_dapp_stake_threshold",
                "mutates": false,
                "payable": false,
                "returnType": {
                    "displayName": ["ink", "MessageResult"],
                    "type": 28
                },
                "selector": "0xc9834fee"
            },
            {
                "args": [],
                "default": false,
                "docs": [" the maximum fee a provider can charge for a commit"],
                "label": "get_max_provider_fee",
                "mutates": false,
                "payable": false,
                "returnType": {
                    "displayName": ["ink", "MessageResult"],
                    "type": 29
                },
                "selector": "0xd799cf93"
            },
            {
                "args": [],
                "default": false,
                "docs": [" the minimum number of providers needed for the contract to function"],
                "label": "get_min_num_active_providers",
                "mutates": false,
                "payable": false,
                "returnType": {
                    "displayName": ["ink", "MessageResult"],
                    "type": 30
                },
                "selector": "0xa200bea1"
            },
            {
                "args": [],
                "default": false,
                "docs": [" the time to complete a block, 6 seconds by default"],
                "label": "get_block_time",
                "mutates": false,
                "payable": false,
                "returnType": {
                    "displayName": ["ink", "MessageResult"],
                    "type": 30
                },
                "selector": "0x8d3f151d"
            },
            {
                "args": [],
                "default": false,
                "docs": [" the max age of a commit for a user before it is removed from the history, in seconds"],
                "label": "get_max_user_history_age_seconds",
                "mutates": false,
                "payable": false,
                "returnType": {
                    "displayName": ["ink", "MessageResult"],
                    "type": 29
                },
                "selector": "0xcab4fa0a"
            },
            {
                "args": [],
                "default": false,
                "docs": [" the max number of commits stored for a single user"],
                "label": "get_max_user_history_len",
                "mutates": false,
                "payable": false,
                "returnType": {
                    "displayName": ["ink", "MessageResult"],
                    "type": 30
                },
                "selector": "0xfb715e71"
            },
            {
                "args": [],
                "default": false,
                "docs": [" the max age of a commit for a user before it is removed from the history, in blocks"],
                "label": "get_max_user_history_age_blocks",
                "mutates": false,
                "payable": false,
                "returnType": {
                    "displayName": ["ink", "MessageResult"],
                    "type": 29
                },
                "selector": "0x6f3337c3"
            },
            {
                "args": [
                    {
                        "label": "url",
                        "type": {
                            "displayName": ["Vec"],
                            "type": 2
                        }
                    },
                    {
                        "label": "fee",
                        "type": {
                            "displayName": ["u32"],
                            "type": 1
                        }
                    },
                    {
                        "label": "payee",
                        "type": {
                            "displayName": ["Payee"],
                            "type": 21
                        }
                    }
                ],
                "default": false,
                "docs": [" Register a provider, their url and fee"],
                "label": "provider_register",
                "mutates": true,
                "payable": true,
                "returnType": {
                    "displayName": ["ink", "MessageResult"],
                    "type": 10
                },
                "selector": "0xc66f9a2a"
            },
            {
                "args": [
                    {
                        "label": "url",
                        "type": {
                            "displayName": ["Vec"],
                            "type": 2
                        }
                    },
                    {
                        "label": "fee",
                        "type": {
                            "displayName": ["u32"],
                            "type": 1
                        }
                    },
                    {
                        "label": "payee",
                        "type": {
                            "displayName": ["Payee"],
                            "type": 21
                        }
                    }
                ],
                "default": false,
                "docs": [" Update an existing provider, their url, fee and deposit funds"],
                "label": "provider_update",
                "mutates": true,
                "payable": true,
                "returnType": {
                    "displayName": ["ink", "MessageResult"],
                    "type": 10
                },
                "selector": "0xd2f70de8"
            },
            {
                "args": [],
                "default": false,
                "docs": [" De-activate a provider by setting their status to Deactivated"],
                "label": "provider_deactivate",
                "mutates": true,
                "payable": false,
                "returnType": {
                    "displayName": ["ink", "MessageResult"],
                    "type": 10
                },
                "selector": "0xa65232da"
            },
            {
                "args": [],
                "default": false,
                "docs": [" Unstake and deactivate the provider's service, returning stake"],
                "label": "provider_deregister",
                "mutates": true,
                "payable": false,
                "returnType": {
                    "displayName": ["ink", "MessageResult"],
                    "type": 10
                },
                "selector": "0x5eff53cf"
            },
            {
                "args": [
                    {
                        "label": "account",
                        "type": {
                            "displayName": ["AccountId"],
                            "type": 7
                        }
                    }
                ],
                "default": false,
                "docs": [" Get an existing provider"],
                "label": "get_provider",
                "mutates": false,
                "payable": false,
                "returnType": {
                    "displayName": ["ink", "MessageResult"],
                    "type": 32
                },
                "selector": "0x457c7444"
            },
            {
                "args": [],
                "default": false,
                "docs": [" Fund a provider"],
                "label": "provider_fund",
                "mutates": true,
                "payable": true,
                "returnType": {
                    "displayName": ["ink", "MessageResult"],
                    "type": 10
                },
                "selector": "0x54ee83bb"
            },
            {
                "args": [
                    {
                        "label": "dataset_id",
                        "type": {
                            "displayName": ["Hash"],
                            "type": 4
                        }
                    },
                    {
                        "label": "dataset_id_content",
                        "type": {
                            "displayName": ["Hash"],
                            "type": 4
                        }
                    }
                ],
                "default": false,
                "docs": [" Add a new data set"],
                "label": "provider_set_dataset",
                "mutates": true,
                "payable": true,
                "returnType": {
                    "displayName": ["ink", "MessageResult"],
                    "type": 10
                },
                "selector": "0xb0e7ab99"
            },
            {
                "args": [
                    {
                        "label": "contract",
                        "type": {
                            "displayName": ["AccountId"],
                            "type": 7
                        }
                    }
                ],
                "default": false,
                "docs": [" Get an existing dapp"],
                "label": "get_dapp",
                "mutates": false,
                "payable": false,
                "returnType": {
                    "displayName": ["ink", "MessageResult"],
                    "type": 35
                },
                "selector": "0xf96477c0"
            },
            {
                "args": [
                    {
                        "label": "contract",
                        "type": {
                            "displayName": ["AccountId"],
                            "type": 7
                        }
                    },
                    {
                        "label": "payee",
                        "type": {
                            "displayName": ["DappPayee"],
                            "type": 24
                        }
                    }
                ],
                "default": false,
                "docs": [" Register a dapp"],
                "label": "dapp_register",
                "mutates": true,
                "payable": true,
                "returnType": {
                    "displayName": ["ink", "MessageResult"],
                    "type": 10
                },
                "selector": "0x42b45efa"
            },
            {
                "args": [
                    {
                        "label": "contract",
                        "type": {
                            "displayName": ["AccountId"],
                            "type": 7
                        }
                    },
                    {
                        "label": "payee",
                        "type": {
                            "displayName": ["DappPayee"],
                            "type": 24
                        }
                    },
                    {
                        "label": "owner",
                        "type": {
                            "displayName": ["AccountId"],
                            "type": 7
                        }
                    }
                ],
                "default": false,
                "docs": [" Update a dapp with new funds, setting status as appropriate"],
                "label": "dapp_update",
                "mutates": true,
                "payable": true,
                "returnType": {
                    "displayName": ["ink", "MessageResult"],
                    "type": 10
                },
                "selector": "0x5dbfa904"
            },
            {
                "args": [
                    {
                        "label": "contract",
                        "type": {
                            "displayName": ["AccountId"],
                            "type": 7
                        }
                    }
                ],
                "default": false,
                "docs": [" Fund dapp account to pay for services, if the Dapp caller is registered in self.dapps"],
                "label": "dapp_fund",
                "mutates": true,
                "payable": true,
                "returnType": {
                    "displayName": ["ink", "MessageResult"],
                    "type": 10
                },
                "selector": "0x55da62a9"
            },
            {
                "args": [
                    {
                        "label": "contract",
                        "type": {
                            "displayName": ["AccountId"],
                            "type": 7
                        }
                    }
                ],
                "default": false,
                "docs": [" Cancel services as a dapp, returning remaining tokens"],
                "label": "dapp_deregister",
                "mutates": true,
                "payable": false,
                "returnType": {
                    "displayName": ["ink", "MessageResult"],
                    "type": 10
                },
                "selector": "0xdc7da4d5"
            },
            {
                "args": [
                    {
                        "label": "contract",
                        "type": {
                            "displayName": ["AccountId"],
                            "type": 7
                        }
                    }
                ],
                "default": false,
                "docs": [" Deactivate a dapp, leaving stake intact"],
                "label": "dapp_deactivate",
                "mutates": true,
                "payable": false,
                "returnType": {
                    "displayName": ["ink", "MessageResult"],
                    "type": 10
                },
                "selector": "0x94718d6f"
            },
            {
                "args": [
                    {
                        "label": "user_account",
                        "type": {
                            "displayName": ["AccountId"],
                            "type": 7
                        }
                    }
                ],
                "default": false,
                "docs": [],
                "label": "get_user_history_summary",
                "mutates": false,
                "payable": false,
                "returnType": {
                    "displayName": ["ink", "MessageResult"],
                    "type": 38
                },
                "selector": "0x3be12ad6"
            },
            {
                "args": [
                    {
                        "label": "commit",
                        "type": {
                            "displayName": ["Commit"],
                            "type": 41
                        }
                    }
                ],
                "default": false,
                "docs": [" Provider submits a captcha solution commitment"],
                "label": "provider_commit",
                "mutates": true,
                "payable": false,
                "returnType": {
                    "displayName": ["ink", "MessageResult"],
                    "type": 10
                },
                "selector": "0x57876316"
            },
            {
                "args": [
                    {
                        "label": "commits",
                        "type": {
                            "displayName": ["Vec"],
                            "type": 44
                        }
                    }
                ],
                "default": false,
                "docs": [" Provider submits 0-many captcha solution commitments"],
                "label": "provider_commit_many",
                "mutates": true,
                "payable": false,
                "returnType": {
                    "displayName": ["ink", "MessageResult"],
                    "type": 10
                },
                "selector": "0xc8d4b3b2"
            },
            {
                "args": [
                    {
                        "label": "user_account",
                        "type": {
                            "displayName": ["AccountId"],
                            "type": 7
                        }
                    },
                    {
                        "label": "threshold",
                        "type": {
                            "displayName": ["u8"],
                            "type": 3
                        }
                    }
                ],
                "default": false,
                "docs": [
                    " Checks if the user is a human (true) as they have a solution rate higher than a % threshold or a bot (false)",
                    " Threshold is decided by the calling user",
                    " Threshold is between 0-200, i.e. 0-100% in 0.5% increments. E.g. 100 = 50%, 200 = 100%, 0 = 0%, 50 = 25%, etc."
                ],
                "label": "dapp_operator_is_human_user",
                "mutates": false,
                "payable": false,
                "returnType": {
                    "displayName": ["ink", "MessageResult"],
                    "type": 45
                },
                "selector": "0xbe7b6ef9"
            },
            {
                "args": [
                    {
                        "label": "user_account",
                        "type": {
                            "displayName": ["AccountId"],
                            "type": 7
                        }
                    }
                ],
                "default": false,
                "docs": [" Get the last correct captcha for a user"],
                "label": "dapp_operator_last_correct_captcha",
                "mutates": false,
                "payable": false,
                "returnType": {
                    "displayName": ["ink", "MessageResult"],
                    "type": 48
                },
                "selector": "0xbe930f18"
            },
            {
                "args": [
                    {
                        "label": "dataset_id",
                        "type": {
                            "displayName": ["Hash"],
                            "type": 4
                        }
                    }
                ],
                "default": false,
                "docs": [" Get a single captcha dataset", "", " Returns an error if the dapp does not exist"],
                "label": "get_captcha_data",
                "mutates": false,
                "payable": false,
                "returnType": {
                    "displayName": ["ink", "MessageResult"],
                    "type": 51
                },
                "selector": "0x7a54158d"
            },
            {
                "args": [
                    {
                        "label": "user_account",
                        "type": {
                            "displayName": ["AccountId"],
                            "type": 7
                        }
                    }
                ],
                "default": false,
                "docs": [" Get a dapp user", "", " Returns an error if the user does not exist"],
                "label": "get_user",
                "mutates": false,
                "payable": false,
                "returnType": {
                    "displayName": ["ink", "MessageResult"],
                    "type": 54
                },
                "selector": "0xa4ca534e"
            },
            {
                "args": [
                    {
                        "label": "commit_id",
                        "type": {
                            "displayName": ["Hash"],
                            "type": 4
                        }
                    }
                ],
                "default": false,
                "docs": [" Get a solution commitment", "", " Returns an error if the commitment does not exist"],
                "label": "get_commit",
                "mutates": false,
                "payable": false,
                "returnType": {
                    "displayName": ["ink", "MessageResult"],
                    "type": 57
                },
                "selector": "0x5329f551"
            },
            {
                "args": [
                    {
                        "label": "provider_accounts",
                        "type": {
                            "displayName": ["Vec"],
                            "type": 8
                        }
                    }
                ],
                "default": false,
                "docs": [" List providers given an array of account id", "", " Returns empty if none were matched"],
                "label": "list_providers_by_accounts",
                "mutates": false,
                "payable": false,
                "returnType": {
                    "displayName": ["ink", "MessageResult"],
                    "type": 59
                },
                "selector": "0x52f0d2cb"
            },
            {
                "args": [
                    {
                        "label": "statuses",
                        "type": {
                            "displayName": ["Vec"],
                            "type": 26
                        }
                    }
                ],
                "default": false,
                "docs": [" List providers given an array of status", "", " Returns empty if none were matched"],
                "label": "list_providers_by_status",
                "mutates": false,
                "payable": false,
                "returnType": {
                    "displayName": ["ink", "MessageResult"],
                    "type": 59
                },
                "selector": "0x54b28ab4"
            },
            {
                "args": [
                    {
                        "label": "user_account",
                        "type": {
                            "displayName": ["AccountId"],
                            "type": 7
                        }
                    },
                    {
                        "label": "dapp_contract",
                        "type": {
                            "displayName": ["AccountId"],
                            "type": 7
                        }
                    }
                ],
                "default": false,
                "docs": [" Get a random active provider", "", " Returns error if no active provider is found"],
                "label": "get_random_active_provider",
                "mutates": false,
                "payable": false,
                "returnType": {
                    "displayName": ["ink", "MessageResult"],
                    "type": 62
                },
                "selector": "0x4aee5bad"
            },
            {
                "args": [],
                "default": false,
                "docs": [" Get the AccountIds of all Providers ever registered", "", " Returns {Vec<AccountId>}"],
                "label": "get_all_provider_accounts",
                "mutates": false,
                "payable": false,
                "returnType": {
                    "displayName": ["ink", "MessageResult"],
                    "type": 65
                },
                "selector": "0x5052021f"
            },
            {
                "args": [
                    {
                        "label": "len",
                        "type": {
                            "displayName": ["u128"],
                            "type": 0
                        }
                    },
                    {
                        "label": "user_account",
                        "type": {
                            "displayName": ["AccountId"],
                            "type": 7
                        }
                    },
                    {
                        "label": "dapp_contract",
                        "type": {
                            "displayName": ["AccountId"],
                            "type": 7
                        }
                    }
                ],
                "default": false,
                "docs": [
                    " Get a random number from 0 to `len` - 1 inclusive. The user account is added to the seed for additional random entropy."
                ],
                "label": "get_random_number",
                "mutates": false,
                "payable": false,
                "returnType": {
                    "displayName": ["ink", "MessageResult"],
                    "type": 28
                },
                "selector": "0x2306aecd"
            },
            {
                "args": [],
                "default": false,
                "docs": [" Terminate this contract and return any/all funds in this contract to the destination"],
                "label": "terminate",
                "mutates": true,
                "payable": false,
                "returnType": {
                    "displayName": ["ink", "MessageResult"],
                    "type": 10
                },
                "selector": "0x476d839f"
            },
            {
                "args": [
                    {
                        "label": "amount",
                        "type": {
                            "displayName": ["Balance"],
                            "type": 0
                        }
                    }
                ],
                "default": false,
                "docs": [" Withdraw some funds from the contract to the specified destination"],
                "label": "withdraw",
                "mutates": true,
                "payable": false,
                "returnType": {
                    "displayName": ["ink", "MessageResult"],
                    "type": 10
                },
                "selector": "0x410fcc9d"
            },
            {
                "args": [
                    {
                        "label": "code_hash",
                        "type": {
                            "displayName": [],
                            "type": 5
                        }
                    }
                ],
                "default": false,
                "docs": [" Set the code hash for this contract"],
                "label": "set_code_hash",
                "mutates": true,
                "payable": false,
                "returnType": {
                    "displayName": ["ink", "MessageResult"],
                    "type": 10
                },
                "selector": "0x9e5c5758"
            }
        ]
    },
    "storage": {
        "root": {
            "layout": {
                "struct": {
                    "fields": [
                        {
                            "layout": {
                                "root": {
                                    "layout": {
                                        "struct": {
                                            "fields": [
                                                {
                                                    "layout": {
                                                        "enum": {
                                                            "dispatchKey": "0x31f906a7",
                                                            "name": "GovernanceStatus",
                                                            "variants": {
                                                                "0": {
                                                                    "fields": [],
                                                                    "name": "Active"
                                                                },
                                                                "1": {
                                                                    "fields": [],
                                                                    "name": "Inactive"
                                                                }
                                                            }
                                                        }
                                                    },
                                                    "name": "status"
                                                },
                                                {
                                                    "layout": {
                                                        "leaf": {
                                                            "key": "0x31f906a7",
                                                            "ty": 0
                                                        }
                                                    },
                                                    "name": "balance"
                                                },
                                                {
                                                    "layout": {
                                                        "leaf": {
                                                            "key": "0x31f906a7",
                                                            "ty": 1
                                                        }
                                                    },
                                                    "name": "fee"
                                                },
                                                {
                                                    "layout": {
                                                        "enum": {
                                                            "dispatchKey": "0x31f906a7",
                                                            "name": "Payee",
                                                            "variants": {
                                                                "0": {
                                                                    "fields": [],
                                                                    "name": "Provider"
                                                                },
                                                                "1": {
                                                                    "fields": [],
                                                                    "name": "Dapp"
                                                                }
                                                            }
                                                        }
                                                    },
                                                    "name": "payee"
                                                },
                                                {
                                                    "layout": {
                                                        "leaf": {
                                                            "key": "0x31f906a7",
                                                            "ty": 2
                                                        }
                                                    },
                                                    "name": "url"
                                                },
                                                {
                                                    "layout": {
                                                        "leaf": {
                                                            "key": "0x31f906a7",
                                                            "ty": 4
                                                        }
                                                    },
                                                    "name": "dataset_id"
                                                },
                                                {
                                                    "layout": {
                                                        "leaf": {
                                                            "key": "0x31f906a7",
                                                            "ty": 4
                                                        }
                                                    },
                                                    "name": "dataset_id_content"
                                                }
                                            ],
                                            "name": "Provider"
                                        }
                                    },
                                    "root_key": "0x31f906a7"
                                }
                            },
                            "name": "providers"
                        },
                        {
                            "layout": {
                                "root": {
                                    "layout": {
                                        "leaf": {
                                            "key": "0x25c2603c",
                                            "ty": 6
                                        }
                                    },
                                    "root_key": "0x25c2603c"
                                }
                            },
                            "name": "provider_accounts"
                        },
                        {
                            "layout": {
                                "root": {
                                    "layout": {
                                        "leaf": {
                                            "key": "0xd1b08cc7",
                                            "ty": 7
                                        }
                                    },
                                    "root_key": "0xd1b08cc7"
                                }
                            },
                            "name": "urls"
                        },
                        {
                            "layout": {
                                "root": {
                                    "layout": {
                                        "leaf": {
                                            "key": "0xd1cefe50",
                                            "ty": 7
                                        }
                                    },
                                    "root_key": "0xd1cefe50"
                                }
                            },
                            "name": "datasets"
                        },
                        {
                            "layout": {
                                "root": {
                                    "layout": {
                                        "struct": {
                                            "fields": [
                                                {
                                                    "layout": {
                                                        "enum": {
                                                            "dispatchKey": "0x14493d1d",
                                                            "name": "GovernanceStatus",
                                                            "variants": {
                                                                "0": {
                                                                    "fields": [],
                                                                    "name": "Active"
                                                                },
                                                                "1": {
                                                                    "fields": [],
                                                                    "name": "Inactive"
                                                                }
                                                            }
                                                        }
                                                    },
                                                    "name": "status"
                                                },
                                                {
                                                    "layout": {
                                                        "leaf": {
                                                            "key": "0x14493d1d",
                                                            "ty": 0
                                                        }
                                                    },
                                                    "name": "balance"
                                                },
                                                {
                                                    "layout": {
                                                        "leaf": {
                                                            "key": "0x14493d1d",
                                                            "ty": 7
                                                        }
                                                    },
                                                    "name": "owner"
                                                },
                                                {
                                                    "layout": {
                                                        "enum": {
                                                            "dispatchKey": "0x14493d1d",
                                                            "name": "DappPayee",
                                                            "variants": {
                                                                "0": {
                                                                    "fields": [],
                                                                    "name": "Provider"
                                                                },
                                                                "1": {
                                                                    "fields": [],
                                                                    "name": "Dapp"
                                                                },
                                                                "2": {
                                                                    "fields": [],
                                                                    "name": "Any"
                                                                }
                                                            }
                                                        }
                                                    },
                                                    "name": "payee"
                                                }
                                            ],
                                            "name": "Dapp"
                                        }
                                    },
                                    "root_key": "0x14493d1d"
                                }
                            },
                            "name": "dapps"
                        },
                        {
                            "layout": {
                                "root": {
                                    "layout": {
                                        "leaf": {
                                            "key": "0x455ca62f",
                                            "ty": 6
                                        }
                                    },
                                    "root_key": "0x455ca62f"
                                }
                            },
                            "name": "dapp_contracts"
                        },
                        {
                            "layout": {
                                "root": {
                                    "layout": {
                                        "struct": {
                                            "fields": [
                                                {
                                                    "layout": {
                                                        "leaf": {
                                                            "key": "0x81a766df",
                                                            "ty": 4
                                                        }
                                                    },
                                                    "name": "id"
                                                },
                                                {
                                                    "layout": {
                                                        "leaf": {
                                                            "key": "0x81a766df",
                                                            "ty": 7
                                                        }
                                                    },
                                                    "name": "user_account"
                                                },
                                                {
                                                    "layout": {
                                                        "leaf": {
                                                            "key": "0x81a766df",
                                                            "ty": 4
                                                        }
                                                    },
                                                    "name": "dataset_id"
                                                },
                                                {
                                                    "layout": {
                                                        "enum": {
                                                            "dispatchKey": "0x81a766df",
                                                            "name": "CaptchaStatus",
                                                            "variants": {
                                                                "0": {
                                                                    "fields": [],
                                                                    "name": "Pending"
                                                                },
                                                                "1": {
                                                                    "fields": [],
                                                                    "name": "Approved"
                                                                },
                                                                "2": {
                                                                    "fields": [],
                                                                    "name": "Disapproved"
                                                                }
                                                            }
                                                        }
                                                    },
                                                    "name": "status"
                                                },
                                                {
                                                    "layout": {
                                                        "leaf": {
                                                            "key": "0x81a766df",
                                                            "ty": 7
                                                        }
                                                    },
                                                    "name": "dapp_contract"
                                                },
                                                {
                                                    "layout": {
                                                        "leaf": {
                                                            "key": "0x81a766df",
                                                            "ty": 7
                                                        }
                                                    },
                                                    "name": "provider_account"
                                                },
                                                {
                                                    "layout": {
                                                        "leaf": {
                                                            "key": "0x81a766df",
                                                            "ty": 1
                                                        }
                                                    },
                                                    "name": "requested_at"
                                                },
                                                {
                                                    "layout": {
                                                        "leaf": {
                                                            "key": "0x81a766df",
                                                            "ty": 1
                                                        }
                                                    },
                                                    "name": "completed_at"
                                                },
                                                {
                                                    "layout": {
                                                        "array": {
                                                            "layout": {
                                                                "leaf": {
                                                                    "key": "0x81a766df",
                                                                    "ty": 3
                                                                }
                                                            },
                                                            "len": 64,
                                                            "offset": "0x81a766df"
                                                        }
                                                    },
                                                    "name": "user_signature"
                                                }
                                            ],
                                            "name": "Commit"
                                        }
                                    },
                                    "root_key": "0x81a766df"
                                }
                            },
                            "name": "commits"
                        },
                        {
                            "layout": {
                                "root": {
                                    "layout": {
                                        "struct": {
                                            "fields": [
                                                {
                                                    "layout": {
                                                        "leaf": {
                                                            "key": "0x5a3119c3",
                                                            "ty": 9
                                                        }
                                                    },
                                                    "name": "history"
                                                }
                                            ],
                                            "name": "User"
                                        }
                                    },
                                    "root_key": "0x5a3119c3"
                                }
                            },
                            "name": "users"
                        },
                        {
                            "layout": {
                                "root": {
                                    "layout": {
                                        "leaf": {
                                            "key": "0x43f9649b",
                                            "ty": 6
                                        }
                                    },
                                    "root_key": "0x43f9649b"
                                }
                            },
                            "name": "user_accounts"
                        }
                    ],
                    "name": "Captcha"
                }
            },
            "root_key": "0xabcdef01"
        }
    },
    "types": [
        {
            "id": 0,
            "type": {
                "def": {
                    "primitive": "u128"
                }
            }
        },
        {
            "id": 1,
            "type": {
                "def": {
                    "primitive": "u32"
                }
            }
        },
        {
            "id": 2,
            "type": {
                "def": {
                    "sequence": {
                        "type": 3
                    }
                }
            }
        },
        {
            "id": 3,
            "type": {
                "def": {
                    "primitive": "u8"
                }
            }
        },
        {
            "id": 4,
            "type": {
                "def": {
                    "composite": {
                        "fields": [
                            {
                                "type": 5,
                                "typeName": "[u8; 32]"
                            }
                        ]
                    }
                },
                "path": ["ink_primitives", "types", "Hash"]
            }
        },
        {
            "id": 5,
            "type": {
                "def": {
                    "array": {
                        "len": 32,
                        "type": 3
                    }
                }
            }
        },
        {
            "id": 6,
            "type": {
                "def": {
                    "composite": {
                        "fields": [
                            {
                                "type": 8
                            }
                        ]
                    }
                },
                "params": [
                    {
                        "name": "T",
                        "type": 7
                    }
                ],
                "path": ["BTreeSet"]
            }
        },
        {
            "id": 7,
            "type": {
                "def": {
                    "composite": {
                        "fields": [
                            {
                                "type": 5,
                                "typeName": "[u8; 32]"
                            }
                        ]
                    }
                },
                "path": ["ink_primitives", "types", "AccountId"]
            }
        },
        {
            "id": 8,
            "type": {
                "def": {
                    "sequence": {
                        "type": 7
                    }
                }
            }
        },
        {
            "id": 9,
            "type": {
                "def": {
                    "sequence": {
                        "type": 4
                    }
                }
            }
        },
        {
            "id": 10,
            "type": {
                "def": {
                    "variant": {
                        "variants": [
                            {
                                "fields": [
                                    {
                                        "type": 11
                                    }
                                ],
                                "index": 0,
                                "name": "Ok"
                            },
                            {
                                "fields": [
                                    {
                                        "type": 14
                                    }
                                ],
                                "index": 1,
                                "name": "Err"
                            }
                        ]
                    }
                },
                "params": [
                    {
                        "name": "T",
                        "type": 11
                    },
                    {
                        "name": "E",
                        "type": 14
                    }
                ],
                "path": ["Result"]
            }
        },
        {
            "id": 11,
            "type": {
                "def": {
                    "variant": {
                        "variants": [
                            {
                                "fields": [
                                    {
                                        "type": 12
                                    }
                                ],
                                "index": 0,
                                "name": "Ok"
                            },
                            {
                                "fields": [
                                    {
                                        "type": 13
                                    }
                                ],
                                "index": 1,
                                "name": "Err"
                            }
                        ]
                    }
                },
                "params": [
                    {
                        "name": "T",
                        "type": 12
                    },
                    {
                        "name": "E",
                        "type": 13
                    }
                ],
                "path": ["Result"]
            }
        },
        {
            "id": 12,
            "type": {
                "def": {
                    "tuple": []
                }
            }
        },
        {
            "id": 13,
            "type": {
                "def": {
                    "variant": {
                        "variants": [
                            {
                                "index": 0,
                                "name": "NotAuthorised"
                            },
                            {
                                "index": 1,
                                "name": "TransferFailed"
                            },
                            {
                                "index": 2,
                                "name": "SetCodeHashFailed"
                            },
                            {
                                "index": 3,
                                "name": "InvalidDestination"
                            },
                            {
                                "index": 4,
                                "name": "UnknownMessage"
                            },
                            {
                                "index": 5,
                                "name": "ProviderAccountExists"
                            },
                            {
                                "index": 6,
                                "name": "ProviderExists"
                            },
                            {
                                "index": 7,
                                "name": "ProviderAccountDoesNotExist"
                            },
                            {
                                "index": 8,
                                "name": "ProviderDoesNotExist"
                            },
                            {
                                "index": 9,
                                "name": "ProviderInsufficientFunds"
                            },
                            {
                                "index": 10,
                                "name": "ProviderInactive"
                            },
                            {
                                "index": 11,
                                "name": "ProviderUrlUsed"
                            },
                            {
                                "index": 12,
                                "name": "DappExists"
                            },
                            {
                                "index": 13,
                                "name": "DappDoesNotExist"
                            },
                            {
                                "index": 14,
                                "name": "DappInactive"
                            },
                            {
                                "index": 15,
                                "name": "DappInsufficientFunds"
                            },
                            {
                                "index": 16,
                                "name": "CaptchaDataDoesNotExist"
                            },
                            {
                                "index": 17,
                                "name": "CommitDoesNotExist"
                            },
                            {
                                "index": 18,
                                "name": "DappUserDoesNotExist"
                            },
                            {
                                "index": 19,
                                "name": "NoActiveProviders"
                            },
                            {
                                "index": 20,
                                "name": "DatasetIdSolutionsSame"
                            },
                            {
                                "index": 21,
                                "name": "CodeNotFound"
                            },
                            {
                                "index": 22,
                                "name": "Unknown"
                            },
                            {
                                "index": 23,
                                "name": "InvalidContract"
                            },
                            {
                                "index": 24,
                                "name": "InvalidPayee"
                            },
                            {
                                "index": 25,
                                "name": "InvalidCaptchaStatus"
                            },
                            {
                                "index": 26,
                                "name": "NoCorrectCaptcha"
                            },
                            {
                                "index": 27,
                                "name": "NotEnoughActiveProviders"
                            },
                            {
                                "index": 28,
                                "name": "ProviderFeeTooHigh"
                            },
                            {
                                "index": 29,
                                "name": "CommitAlreadyExists"
                            },
                            {
                                "index": 30,
                                "name": "NotAuthor"
                            }
                        ]
                    }
                },
                "path": ["common", "common", "Error"]
            }
        },
        {
            "id": 14,
            "type": {
                "def": {
                    "variant": {
                        "variants": [
                            {
                                "index": 1,
                                "name": "CouldNotReadInput"
                            }
                        ]
                    }
                },
                "path": ["ink_primitives", "LangError"]
            }
        },
        {
            "id": 15,
            "type": {
                "def": {
                    "variant": {
                        "variants": [
                            {
                                "fields": [
                                    {
                                        "type": 12
                                    }
                                ],
                                "index": 0,
                                "name": "Ok"
                            },
                            {
                                "fields": [
                                    {
                                        "type": 14
                                    }
                                ],
                                "index": 1,
                                "name": "Err"
                            }
                        ]
                    }
                },
                "params": [
                    {
                        "name": "T",
                        "type": 12
                    },
                    {
                        "name": "E",
                        "type": 14
                    }
                ],
                "path": ["Result"]
            }
        },
        {
            "id": 16,
            "type": {
                "def": {
                    "variant": {
                        "variants": [
                            {
                                "fields": [
                                    {
                                        "type": 17
                                    }
                                ],
                                "index": 0,
                                "name": "Ok"
                            },
                            {
                                "fields": [
                                    {
                                        "type": 14
                                    }
                                ],
                                "index": 1,
                                "name": "Err"
                            }
                        ]
                    }
                },
                "params": [
                    {
                        "name": "T",
                        "type": 17
                    },
                    {
                        "name": "E",
                        "type": 14
                    }
                ],
                "path": ["Result"]
            }
        },
        {
            "id": 17,
            "type": {
                "def": {
                    "array": {
                        "len": 20,
                        "type": 3
                    }
                }
            }
        },
        {
            "id": 18,
            "type": {
                "def": {
                    "variant": {
                        "variants": [
                            {
                                "fields": [
                                    {
                                        "type": 7
                                    }
                                ],
                                "index": 0,
                                "name": "Ok"
                            },
                            {
                                "fields": [
                                    {
                                        "type": 14
                                    }
                                ],
                                "index": 1,
                                "name": "Err"
                            }
                        ]
                    }
                },
                "params": [
                    {
                        "name": "T",
                        "type": 7
                    },
                    {
                        "name": "E",
                        "type": 14
                    }
                ],
                "path": ["Result"]
            }
        },
        {
            "id": 19,
            "type": {
                "def": {
                    "variant": {
                        "variants": [
                            {
                                "fields": [
                                    {
                                        "type": 20
                                    }
                                ],
                                "index": 0,
                                "name": "Ok"
                            },
                            {
                                "fields": [
                                    {
                                        "type": 14
                                    }
                                ],
                                "index": 1,
                                "name": "Err"
                            }
                        ]
                    }
                },
                "params": [
                    {
                        "name": "T",
                        "type": 20
                    },
                    {
                        "name": "E",
                        "type": 14
                    }
                ],
                "path": ["Result"]
            }
        },
        {
            "id": 20,
            "type": {
                "def": {
                    "sequence": {
                        "type": 21
                    }
                }
            }
        },
        {
            "id": 21,
            "type": {
                "def": {
                    "variant": {
                        "variants": [
                            {
                                "index": 0,
                                "name": "Provider"
                            },
                            {
                                "index": 1,
                                "name": "Dapp"
                            }
                        ]
                    }
                },
                "path": ["captcha", "captcha", "Payee"]
            }
        },
        {
            "id": 22,
            "type": {
                "def": {
                    "variant": {
                        "variants": [
                            {
                                "fields": [
                                    {
                                        "type": 23
                                    }
                                ],
                                "index": 0,
                                "name": "Ok"
                            },
                            {
                                "fields": [
                                    {
                                        "type": 14
                                    }
                                ],
                                "index": 1,
                                "name": "Err"
                            }
                        ]
                    }
                },
                "params": [
                    {
                        "name": "T",
                        "type": 23
                    },
                    {
                        "name": "E",
                        "type": 14
                    }
                ],
                "path": ["Result"]
            }
        },
        {
            "id": 23,
            "type": {
                "def": {
                    "sequence": {
                        "type": 24
                    }
                }
            }
        },
        {
            "id": 24,
            "type": {
                "def": {
                    "variant": {
                        "variants": [
                            {
                                "index": 0,
                                "name": "Provider"
                            },
                            {
                                "index": 1,
                                "name": "Dapp"
                            },
                            {
                                "index": 2,
                                "name": "Any"
                            }
                        ]
                    }
                },
                "path": ["captcha", "captcha", "DappPayee"]
            }
        },
        {
            "id": 25,
            "type": {
                "def": {
                    "variant": {
                        "variants": [
                            {
                                "fields": [
                                    {
                                        "type": 26
                                    }
                                ],
                                "index": 0,
                                "name": "Ok"
                            },
                            {
                                "fields": [
                                    {
                                        "type": 14
                                    }
                                ],
                                "index": 1,
                                "name": "Err"
                            }
                        ]
                    }
                },
                "params": [
                    {
                        "name": "T",
                        "type": 26
                    },
                    {
                        "name": "E",
                        "type": 14
                    }
                ],
                "path": ["Result"]
            }
        },
        {
            "id": 26,
            "type": {
                "def": {
                    "sequence": {
                        "type": 27
                    }
                }
            }
        },
        {
            "id": 27,
            "type": {
                "def": {
                    "variant": {
                        "variants": [
                            {
                                "index": 0,
                                "name": "Active"
                            },
                            {
                                "index": 1,
                                "name": "Inactive"
                            }
                        ]
                    }
                },
                "path": ["captcha", "captcha", "GovernanceStatus"]
            }
        },
        {
            "id": 28,
            "type": {
                "def": {
                    "variant": {
                        "variants": [
                            {
                                "fields": [
                                    {
                                        "type": 0
                                    }
                                ],
                                "index": 0,
                                "name": "Ok"
                            },
                            {
                                "fields": [
                                    {
                                        "type": 14
                                    }
                                ],
                                "index": 1,
                                "name": "Err"
                            }
                        ]
                    }
                },
                "params": [
                    {
                        "name": "T",
                        "type": 0
                    },
                    {
                        "name": "E",
                        "type": 14
                    }
                ],
                "path": ["Result"]
            }
        },
        {
            "id": 29,
            "type": {
                "def": {
                    "variant": {
                        "variants": [
                            {
                                "fields": [
                                    {
                                        "type": 1
                                    }
                                ],
                                "index": 0,
                                "name": "Ok"
                            },
                            {
                                "fields": [
                                    {
                                        "type": 14
                                    }
                                ],
                                "index": 1,
                                "name": "Err"
                            }
                        ]
                    }
                },
                "params": [
                    {
                        "name": "T",
                        "type": 1
                    },
                    {
                        "name": "E",
                        "type": 14
                    }
                ],
                "path": ["Result"]
            }
        },
        {
            "id": 30,
            "type": {
                "def": {
                    "variant": {
                        "variants": [
                            {
                                "fields": [
                                    {
                                        "type": 31
                                    }
                                ],
                                "index": 0,
                                "name": "Ok"
                            },
                            {
                                "fields": [
                                    {
                                        "type": 14
                                    }
                                ],
                                "index": 1,
                                "name": "Err"
                            }
                        ]
                    }
                },
                "params": [
                    {
                        "name": "T",
                        "type": 31
                    },
                    {
                        "name": "E",
                        "type": 14
                    }
                ],
                "path": ["Result"]
            }
        },
        {
            "id": 31,
            "type": {
                "def": {
                    "primitive": "u16"
                }
            }
        },
        {
            "id": 32,
            "type": {
                "def": {
                    "variant": {
                        "variants": [
                            {
                                "fields": [
                                    {
                                        "type": 33
                                    }
                                ],
                                "index": 0,
                                "name": "Ok"
                            },
                            {
                                "fields": [
                                    {
                                        "type": 14
                                    }
                                ],
                                "index": 1,
                                "name": "Err"
                            }
                        ]
                    }
                },
                "params": [
                    {
                        "name": "T",
                        "type": 33
                    },
                    {
                        "name": "E",
                        "type": 14
                    }
                ],
                "path": ["Result"]
            }
        },
        {
            "id": 33,
            "type": {
                "def": {
                    "variant": {
                        "variants": [
                            {
                                "fields": [
                                    {
                                        "type": 34
                                    }
                                ],
                                "index": 0,
                                "name": "Ok"
                            },
                            {
                                "fields": [
                                    {
                                        "type": 13
                                    }
                                ],
                                "index": 1,
                                "name": "Err"
                            }
                        ]
                    }
                },
                "params": [
                    {
                        "name": "T",
                        "type": 34
                    },
                    {
                        "name": "E",
                        "type": 13
                    }
                ],
                "path": ["Result"]
            }
        },
        {
            "id": 34,
            "type": {
                "def": {
                    "composite": {
                        "fields": [
                            {
                                "name": "status",
                                "type": 27,
                                "typeName": "GovernanceStatus"
                            },
                            {
                                "name": "balance",
                                "type": 0,
                                "typeName": "Balance"
                            },
                            {
                                "name": "fee",
                                "type": 1,
                                "typeName": "u32"
                            },
                            {
                                "name": "payee",
                                "type": 21,
                                "typeName": "Payee"
                            },
                            {
                                "name": "url",
                                "type": 2,
                                "typeName": "Vec<u8>"
                            },
                            {
                                "name": "dataset_id",
                                "type": 4,
                                "typeName": "Hash"
                            },
                            {
                                "name": "dataset_id_content",
                                "type": 4,
                                "typeName": "Hash"
                            }
                        ]
                    }
                },
                "path": ["captcha", "captcha", "Provider"]
            }
        },
        {
            "id": 35,
            "type": {
                "def": {
                    "variant": {
                        "variants": [
                            {
                                "fields": [
                                    {
                                        "type": 36
                                    }
                                ],
                                "index": 0,
                                "name": "Ok"
                            },
                            {
                                "fields": [
                                    {
                                        "type": 14
                                    }
                                ],
                                "index": 1,
                                "name": "Err"
                            }
                        ]
                    }
                },
                "params": [
                    {
                        "name": "T",
                        "type": 36
                    },
                    {
                        "name": "E",
                        "type": 14
                    }
                ],
                "path": ["Result"]
            }
        },
        {
            "id": 36,
            "type": {
                "def": {
                    "variant": {
                        "variants": [
                            {
                                "fields": [
                                    {
                                        "type": 37
                                    }
                                ],
                                "index": 0,
                                "name": "Ok"
                            },
                            {
                                "fields": [
                                    {
                                        "type": 13
                                    }
                                ],
                                "index": 1,
                                "name": "Err"
                            }
                        ]
                    }
                },
                "params": [
                    {
                        "name": "T",
                        "type": 37
                    },
                    {
                        "name": "E",
                        "type": 13
                    }
                ],
                "path": ["Result"]
            }
        },
        {
            "id": 37,
            "type": {
                "def": {
                    "composite": {
                        "fields": [
                            {
                                "name": "status",
                                "type": 27,
                                "typeName": "GovernanceStatus"
                            },
                            {
                                "name": "balance",
                                "type": 0,
                                "typeName": "Balance"
                            },
                            {
                                "name": "owner",
                                "type": 7,
                                "typeName": "AccountId"
                            },
                            {
                                "name": "payee",
                                "type": 24,
                                "typeName": "DappPayee"
                            }
                        ]
                    }
                },
                "path": ["captcha", "captcha", "Dapp"]
            }
        },
        {
            "id": 38,
            "type": {
                "def": {
                    "variant": {
                        "variants": [
                            {
                                "fields": [
                                    {
                                        "type": 39
                                    }
                                ],
                                "index": 0,
                                "name": "Ok"
                            },
                            {
                                "fields": [
                                    {
                                        "type": 14
                                    }
                                ],
                                "index": 1,
                                "name": "Err"
                            }
                        ]
                    }
                },
                "params": [
                    {
                        "name": "T",
                        "type": 39
                    },
                    {
                        "name": "E",
                        "type": 14
                    }
                ],
                "path": ["Result"]
            }
        },
        {
            "id": 39,
            "type": {
                "def": {
                    "variant": {
                        "variants": [
                            {
                                "fields": [
                                    {
                                        "type": 40
                                    }
                                ],
                                "index": 0,
                                "name": "Ok"
                            },
                            {
                                "fields": [
                                    {
                                        "type": 13
                                    }
                                ],
                                "index": 1,
                                "name": "Err"
                            }
                        ]
                    }
                },
                "params": [
                    {
                        "name": "T",
                        "type": 40
                    },
                    {
                        "name": "E",
                        "type": 13
                    }
                ],
                "path": ["Result"]
            }
        },
        {
            "id": 40,
            "type": {
                "def": {
                    "composite": {
                        "fields": [
                            {
                                "name": "correct",
                                "type": 31,
                                "typeName": "u16"
                            },
                            {
                                "name": "incorrect",
                                "type": 31,
                                "typeName": "u16"
                            },
                            {
                                "name": "score",
                                "type": 3,
                                "typeName": "u8"
                            }
                        ]
                    }
                },
                "path": ["captcha", "captcha", "UserHistorySummary"]
            }
        },
        {
            "id": 41,
            "type": {
                "def": {
                    "composite": {
                        "fields": [
                            {
                                "name": "id",
                                "type": 4,
                                "typeName": "Hash"
                            },
                            {
                                "name": "user_account",
                                "type": 7,
                                "typeName": "AccountId"
                            },
                            {
                                "name": "dataset_id",
                                "type": 4,
                                "typeName": "Hash"
                            },
                            {
                                "name": "status",
                                "type": 42,
                                "typeName": "CaptchaStatus"
                            },
                            {
                                "name": "dapp_contract",
                                "type": 7,
                                "typeName": "AccountId"
                            },
                            {
                                "name": "provider_account",
                                "type": 7,
                                "typeName": "AccountId"
                            },
                            {
                                "name": "requested_at",
                                "type": 1,
                                "typeName": "BlockNumber"
                            },
                            {
                                "name": "completed_at",
                                "type": 1,
                                "typeName": "BlockNumber"
                            },
                            {
                                "name": "user_signature",
                                "type": 43,
                                "typeName": "[u8; 64]"
                            }
                        ]
                    }
                },
                "path": ["captcha", "captcha", "Commit"]
            }
        },
        {
            "id": 42,
            "type": {
                "def": {
                    "variant": {
                        "variants": [
                            {
                                "index": 0,
                                "name": "Pending"
                            },
                            {
                                "index": 1,
                                "name": "Approved"
                            },
                            {
                                "index": 2,
                                "name": "Disapproved"
                            }
                        ]
                    }
                },
                "path": ["captcha", "captcha", "CaptchaStatus"]
            }
        },
        {
            "id": 43,
            "type": {
                "def": {
                    "array": {
                        "len": 64,
                        "type": 3
                    }
                }
            }
        },
        {
            "id": 44,
            "type": {
                "def": {
                    "sequence": {
                        "type": 41
                    }
                }
            }
        },
        {
            "id": 45,
            "type": {
                "def": {
                    "variant": {
                        "variants": [
                            {
                                "fields": [
                                    {
                                        "type": 46
                                    }
                                ],
                                "index": 0,
                                "name": "Ok"
                            },
                            {
                                "fields": [
                                    {
                                        "type": 14
                                    }
                                ],
                                "index": 1,
                                "name": "Err"
                            }
                        ]
                    }
                },
                "params": [
                    {
                        "name": "T",
                        "type": 46
                    },
                    {
                        "name": "E",
                        "type": 14
                    }
                ],
                "path": ["Result"]
            }
        },
        {
            "id": 46,
            "type": {
                "def": {
                    "variant": {
                        "variants": [
                            {
                                "fields": [
                                    {
                                        "type": 47
                                    }
                                ],
                                "index": 0,
                                "name": "Ok"
                            },
                            {
                                "fields": [
                                    {
                                        "type": 13
                                    }
                                ],
                                "index": 1,
                                "name": "Err"
                            }
                        ]
                    }
                },
                "params": [
                    {
                        "name": "T",
                        "type": 47
                    },
                    {
                        "name": "E",
                        "type": 13
                    }
                ],
                "path": ["Result"]
            }
        },
        {
            "id": 47,
            "type": {
                "def": {
                    "primitive": "bool"
                }
            }
        },
        {
            "id": 48,
            "type": {
                "def": {
                    "variant": {
                        "variants": [
                            {
                                "fields": [
                                    {
                                        "type": 49
                                    }
                                ],
                                "index": 0,
                                "name": "Ok"
                            },
                            {
                                "fields": [
                                    {
                                        "type": 14
                                    }
                                ],
                                "index": 1,
                                "name": "Err"
                            }
                        ]
                    }
                },
                "params": [
                    {
                        "name": "T",
                        "type": 49
                    },
                    {
                        "name": "E",
                        "type": 14
                    }
                ],
                "path": ["Result"]
            }
        },
        {
            "id": 49,
            "type": {
                "def": {
                    "variant": {
                        "variants": [
                            {
                                "fields": [
                                    {
                                        "type": 50
                                    }
                                ],
                                "index": 0,
                                "name": "Ok"
                            },
                            {
                                "fields": [
                                    {
                                        "type": 13
                                    }
                                ],
                                "index": 1,
                                "name": "Err"
                            }
                        ]
                    }
                },
                "params": [
                    {
                        "name": "T",
                        "type": 50
                    },
                    {
                        "name": "E",
                        "type": 13
                    }
                ],
                "path": ["Result"]
            }
        },
        {
            "id": 50,
            "type": {
                "def": {
                    "composite": {
                        "fields": [
                            {
                                "name": "before",
                                "type": 1,
                                "typeName": "BlockNumber"
                            },
                            {
                                "name": "dapp_contract",
                                "type": 7,
                                "typeName": "AccountId"
                            }
                        ]
                    }
                },
                "path": ["captcha", "captcha", "LastCorrectCaptcha"]
            }
        },
        {
            "id": 51,
            "type": {
                "def": {
                    "variant": {
                        "variants": [
                            {
                                "fields": [
                                    {
                                        "type": 52
                                    }
                                ],
                                "index": 0,
                                "name": "Ok"
                            },
                            {
                                "fields": [
                                    {
                                        "type": 14
                                    }
                                ],
                                "index": 1,
                                "name": "Err"
                            }
                        ]
                    }
                },
                "params": [
                    {
                        "name": "T",
                        "type": 52
                    },
                    {
                        "name": "E",
                        "type": 14
                    }
                ],
                "path": ["Result"]
            }
        },
        {
            "id": 52,
            "type": {
                "def": {
                    "variant": {
                        "variants": [
                            {
                                "fields": [
                                    {
                                        "type": 53
                                    }
                                ],
                                "index": 0,
                                "name": "Ok"
                            },
                            {
                                "fields": [
                                    {
                                        "type": 13
                                    }
                                ],
                                "index": 1,
                                "name": "Err"
                            }
                        ]
                    }
                },
                "params": [
                    {
                        "name": "T",
                        "type": 53
                    },
                    {
                        "name": "E",
                        "type": 13
                    }
                ],
                "path": ["Result"]
            }
        },
        {
            "id": 53,
            "type": {
                "def": {
                    "composite": {
                        "fields": [
                            {
                                "name": "provider_account",
                                "type": 7,
                                "typeName": "AccountId"
                            },
                            {
                                "name": "dataset_id",
                                "type": 4,
                                "typeName": "Hash"
                            },
                            {
                                "name": "dataset_id_content",
                                "type": 4,
                                "typeName": "Hash"
                            }
                        ]
                    }
                },
                "path": ["captcha", "captcha", "CaptchaData"]
            }
        },
        {
            "id": 54,
            "type": {
                "def": {
                    "variant": {
                        "variants": [
                            {
                                "fields": [
                                    {
                                        "type": 55
                                    }
                                ],
                                "index": 0,
                                "name": "Ok"
                            },
                            {
                                "fields": [
                                    {
                                        "type": 14
                                    }
                                ],
                                "index": 1,
                                "name": "Err"
                            }
                        ]
                    }
                },
                "params": [
                    {
                        "name": "T",
                        "type": 55
                    },
                    {
                        "name": "E",
                        "type": 14
                    }
                ],
                "path": ["Result"]
            }
        },
        {
            "id": 55,
            "type": {
                "def": {
                    "variant": {
                        "variants": [
                            {
                                "fields": [
                                    {
                                        "type": 56
                                    }
                                ],
                                "index": 0,
                                "name": "Ok"
                            },
                            {
                                "fields": [
                                    {
                                        "type": 13
                                    }
                                ],
                                "index": 1,
                                "name": "Err"
                            }
                        ]
                    }
                },
                "params": [
                    {
                        "name": "T",
                        "type": 56
                    },
                    {
                        "name": "E",
                        "type": 13
                    }
                ],
                "path": ["Result"]
            }
        },
        {
            "id": 56,
            "type": {
                "def": {
                    "composite": {
                        "fields": [
                            {
                                "name": "history",
                                "type": 9,
                                "typeName": "Vec<Hash>"
                            }
                        ]
                    }
                },
                "path": ["captcha", "captcha", "User"]
            }
        },
        {
            "id": 57,
            "type": {
                "def": {
                    "variant": {
                        "variants": [
                            {
                                "fields": [
                                    {
                                        "type": 58
                                    }
                                ],
                                "index": 0,
                                "name": "Ok"
                            },
                            {
                                "fields": [
                                    {
                                        "type": 14
                                    }
                                ],
                                "index": 1,
                                "name": "Err"
                            }
                        ]
                    }
                },
                "params": [
                    {
                        "name": "T",
                        "type": 58
                    },
                    {
                        "name": "E",
                        "type": 14
                    }
                ],
                "path": ["Result"]
            }
        },
        {
            "id": 58,
            "type": {
                "def": {
                    "variant": {
                        "variants": [
                            {
                                "fields": [
                                    {
                                        "type": 41
                                    }
                                ],
                                "index": 0,
                                "name": "Ok"
                            },
                            {
                                "fields": [
                                    {
                                        "type": 13
                                    }
                                ],
                                "index": 1,
                                "name": "Err"
                            }
                        ]
                    }
                },
                "params": [
                    {
                        "name": "T",
                        "type": 41
                    },
                    {
                        "name": "E",
                        "type": 13
                    }
                ],
                "path": ["Result"]
            }
        },
        {
            "id": 59,
            "type": {
                "def": {
                    "variant": {
                        "variants": [
                            {
                                "fields": [
                                    {
                                        "type": 60
                                    }
                                ],
                                "index": 0,
                                "name": "Ok"
                            },
                            {
                                "fields": [
                                    {
                                        "type": 14
                                    }
                                ],
                                "index": 1,
                                "name": "Err"
                            }
                        ]
                    }
                },
                "params": [
                    {
                        "name": "T",
                        "type": 60
                    },
                    {
                        "name": "E",
                        "type": 14
                    }
                ],
                "path": ["Result"]
            }
        },
        {
            "id": 60,
            "type": {
                "def": {
                    "variant": {
                        "variants": [
                            {
                                "fields": [
                                    {
                                        "type": 61
                                    }
                                ],
                                "index": 0,
                                "name": "Ok"
                            },
                            {
                                "fields": [
                                    {
                                        "type": 13
                                    }
                                ],
                                "index": 1,
                                "name": "Err"
                            }
                        ]
                    }
                },
                "params": [
                    {
                        "name": "T",
                        "type": 61
                    },
                    {
                        "name": "E",
                        "type": 13
                    }
                ],
                "path": ["Result"]
            }
        },
        {
            "id": 61,
            "type": {
                "def": {
                    "sequence": {
                        "type": 34
                    }
                }
            }
        },
        {
            "id": 62,
            "type": {
                "def": {
                    "variant": {
                        "variants": [
                            {
                                "fields": [
                                    {
                                        "type": 63
                                    }
                                ],
                                "index": 0,
                                "name": "Ok"
                            },
                            {
                                "fields": [
                                    {
                                        "type": 14
                                    }
                                ],
                                "index": 1,
                                "name": "Err"
                            }
                        ]
                    }
                },
                "params": [
                    {
                        "name": "T",
                        "type": 63
                    },
                    {
                        "name": "E",
                        "type": 14
                    }
                ],
                "path": ["Result"]
            }
        },
        {
            "id": 63,
            "type": {
                "def": {
                    "variant": {
                        "variants": [
                            {
                                "fields": [
                                    {
                                        "type": 64
                                    }
                                ],
                                "index": 0,
                                "name": "Ok"
                            },
                            {
                                "fields": [
                                    {
                                        "type": 13
                                    }
                                ],
                                "index": 1,
                                "name": "Err"
                            }
                        ]
                    }
                },
                "params": [
                    {
                        "name": "T",
                        "type": 64
                    },
                    {
                        "name": "E",
                        "type": 13
                    }
                ],
                "path": ["Result"]
            }
        },
        {
            "id": 64,
            "type": {
                "def": {
                    "composite": {
                        "fields": [
                            {
                                "name": "provider_account",
                                "type": 7,
                                "typeName": "AccountId"
                            },
                            {
                                "name": "provider",
                                "type": 34,
                                "typeName": "Provider"
                            },
                            {
                                "name": "block_number",
                                "type": 1,
                                "typeName": "BlockNumber"
                            }
                        ]
                    }
                },
                "path": ["captcha", "captcha", "RandomProvider"]
            }
        },
        {
            "id": 65,
            "type": {
                "def": {
                    "variant": {
                        "variants": [
                            {
                                "fields": [
                                    {
                                        "type": 66
                                    }
                                ],
                                "index": 0,
                                "name": "Ok"
                            },
                            {
                                "fields": [
                                    {
                                        "type": 14
                                    }
                                ],
                                "index": 1,
                                "name": "Err"
                            }
                        ]
                    }
                },
                "params": [
                    {
                        "name": "T",
                        "type": 66
                    },
                    {
                        "name": "E",
                        "type": 14
                    }
                ],
                "path": ["Result"]
            }
        },
        {
            "id": 66,
            "type": {
                "def": {
                    "variant": {
                        "variants": [
                            {
                                "fields": [
                                    {
                                        "type": 8
                                    }
                                ],
                                "index": 0,
                                "name": "Ok"
                            },
                            {
                                "fields": [
                                    {
                                        "type": 13
                                    }
                                ],
                                "index": 1,
                                "name": "Err"
                            }
                        ]
                    }
                },
                "params": [
                    {
                        "name": "T",
                        "type": 8
                    },
                    {
                        "name": "E",
                        "type": 13
                    }
                ],
                "path": ["Result"]
            }
        },
        {
            "id": 67,
            "type": {
                "def": {
                    "primitive": "u64"
                }
            }
        },
        {
            "id": 68,
            "type": {
                "def": {
                    "variant": {}
                },
                "path": ["ink_env", "types", "NoChainExtension"]
            }
        }
    ],
    "version": "4"
}<|MERGE_RESOLUTION|>--- conflicted
+++ resolved
@@ -1,10 +1,6 @@
 {
     "source": {
-<<<<<<< HEAD
-        "hash": "0xa77c1041a649706aff69cfac4d0498017c75f6590569794b7a98ed9275e72315",
-=======
         "hash": "0x37a5296eddfe4844948700966e8d5e1b8c21f061d1dd01f7b3cc312d6b27474c",
->>>>>>> b16d7f4b
         "language": "ink! 4.3.0",
         "compiler": "rustc 1.69.0",
         "build_info": {
@@ -19,7 +15,7 @@
     },
     "contract": {
         "name": "captcha",
-        "version": "0.2.11",
+        "version": "0.2.13",
         "authors": [
             "Chris Taylor <chris@prosopo.io>",
             "George Oastler <george@prosopo.io>",
