{
    "source": {
<<<<<<< HEAD
        "hash": "0x556b83d63f71f351709abc07d019cb3cca10a30d14ac9c5368586d4e1c39ef8c",
=======
        "hash": "0xc42e28d6a7c04e67b95bb8becd47a40afd69f671246841517aaa9ffa68a03cf5",
>>>>>>> 284d4d81
        "language": "ink! 4.3.0",
        "compiler": "rustc 1.69.0",
        "build_info": {
            "build_mode": "Debug",
            "cargo_contract_version": "3.0.1",
            "rust_toolchain": "stable-x86_64-unknown-linux-gnu",
            "wasm_opt_settings": {
                "keep_debug_symbols": false,
                "optimization_passes": "Z"
            }
        }
    },
    "contract": {
        "name": "proxy",
        "version": "0.2.13",
        "authors": ["Chris Taylor <chris@prosopo.io>", "George Oastler <george@prosopo.io>"]
    },
    "spec": {
        "constructors": [
            {
                "args": [],
                "default": false,
                "docs": [],
                "label": "new",
                "payable": false,
                "returnType": {
                    "displayName": ["ink_primitives", "ConstructorResult"],
                    "type": 0
                },
                "selector": "0x9bae9d5e"
            },
            {
                "args": [],
                "default": false,
                "docs": [],
                "label": "new_panic",
                "payable": false,
                "returnType": {
                    "displayName": ["ink_primitives", "ConstructorResult"],
                    "type": 5
                },
                "selector": "0x794560e8"
            }
        ],
        "docs": [],
        "environment": {
            "accountId": {
                "displayName": ["AccountId"],
                "type": 16
            },
            "balance": {
                "displayName": ["Balance"],
                "type": 9
            },
            "blockNumber": {
                "displayName": ["BlockNumber"],
                "type": 7
            },
            "chainExtension": {
                "displayName": ["ChainExtension"],
                "type": 19
            },
            "hash": {
                "displayName": ["Hash"],
                "type": 17
            },
            "maxEventTopics": 4,
            "timestamp": {
                "displayName": ["Timestamp"],
                "type": 18
            }
        },
        "events": [],
        "lang_error": {
            "displayName": ["ink", "LangError"],
            "type": 4
        },
        "messages": [
            {
                "args": [],
                "default": false,
                "docs": [
                    " Fallback message for a contract call that doesn't match any",
                    " of the other message selectors.",
                    "",
                    " # Note:",
                    "",
                    " - We allow payable messages here and would forward any optionally supplied",
                    "   value as well.",
                    " - If the self receiver were `forward(&mut self)` here, this would not",
                    "   have any effect whatsoever on the contract we forward to."
                ],
                "label": "forward",
                "mutates": false,
                "payable": true,
                "returnType": {
                    "displayName": ["ink", "MessageResult"],
                    "type": 6
                },
                "selector": "0x45753c2b"
            },
            {
                "args": [
                    {
                        "label": "msg",
                        "type": {
                            "displayName": ["ProxyMessages"],
                            "type": 8
                        }
                    }
                ],
                "default": false,
                "docs": [
                    " One other message allowed to handle messages.",
                    " Fails to compile unless `IIP2_WILDCARD_COMPLEMENT_SELECTOR` is used."
                ],
                "label": "handler",
                "mutates": true,
                "payable": false,
                "returnType": {
                    "displayName": ["ink", "MessageResult"],
                    "type": 12
                },
                "selector": "0x9bae9d5e"
            }
        ]
    },
    "storage": {
        "root": {
            "layout": {
                "struct": {
                    "fields": [],
                    "name": "Proxy"
                }
            },
            "root_key": "0x00000000"
        }
    },
    "types": [
        {
            "id": 0,
            "type": {
                "def": {
                    "variant": {
                        "variants": [
                            {
                                "fields": [
                                    {
                                        "type": 1
                                    }
                                ],
                                "index": 0,
                                "name": "Ok"
                            },
                            {
                                "fields": [
                                    {
                                        "type": 4
                                    }
                                ],
                                "index": 1,
                                "name": "Err"
                            }
                        ]
                    }
                },
                "params": [
                    {
                        "name": "T",
                        "type": 1
                    },
                    {
                        "name": "E",
                        "type": 4
                    }
                ],
                "path": ["Result"]
            }
        },
        {
            "id": 1,
            "type": {
                "def": {
                    "variant": {
                        "variants": [
                            {
                                "fields": [
                                    {
                                        "type": 2
                                    }
                                ],
                                "index": 0,
                                "name": "Ok"
                            },
                            {
                                "fields": [
                                    {
                                        "type": 3
                                    }
                                ],
                                "index": 1,
                                "name": "Err"
                            }
                        ]
                    }
                },
                "params": [
                    {
                        "name": "T",
                        "type": 2
                    },
                    {
                        "name": "E",
                        "type": 3
                    }
                ],
                "path": ["Result"]
            }
        },
        {
            "id": 2,
            "type": {
                "def": {
                    "tuple": []
                }
            }
        },
        {
            "id": 3,
            "type": {
                "def": {
                    "variant": {
                        "variants": [
                            {
                                "index": 0,
                                "name": "NotAuthorised"
                            },
                            {
                                "index": 1,
                                "name": "TransferFailed"
                            },
                            {
                                "index": 2,
                                "name": "SetCodeHashFailed"
                            },
                            {
                                "index": 3,
                                "name": "InvalidDestination"
                            },
                            {
                                "index": 4,
                                "name": "UnknownMessage"
                            },
                            {
                                "index": 5,
                                "name": "ProviderAccountExists"
                            },
                            {
                                "index": 6,
                                "name": "ProviderExists"
                            },
                            {
                                "index": 7,
                                "name": "ProviderAccountDoesNotExist"
                            },
                            {
                                "index": 8,
                                "name": "ProviderDoesNotExist"
                            },
                            {
                                "index": 9,
                                "name": "ProviderInsufficientFunds"
                            },
                            {
                                "index": 10,
                                "name": "ProviderInactive"
                            },
                            {
                                "index": 11,
                                "name": "ProviderUrlUsed"
                            },
                            {
                                "index": 12,
                                "name": "DappExists"
                            },
                            {
                                "index": 13,
                                "name": "DappDoesNotExist"
                            },
                            {
                                "index": 14,
                                "name": "DappInactive"
                            },
                            {
                                "index": 15,
                                "name": "DappInsufficientFunds"
                            },
                            {
                                "index": 16,
                                "name": "CaptchaDataDoesNotExist"
                            },
                            {
                                "index": 17,
                                "name": "CommitDoesNotExist"
                            },
                            {
                                "index": 18,
                                "name": "DappUserDoesNotExist"
                            },
                            {
                                "index": 19,
                                "name": "NoActiveProviders"
                            },
                            {
                                "index": 20,
                                "name": "DatasetIdSolutionsSame"
                            },
                            {
                                "index": 21,
                                "name": "CodeNotFound"
                            },
                            {
                                "index": 22,
                                "name": "Unknown"
                            },
                            {
                                "index": 23,
                                "name": "InvalidContract"
                            },
                            {
                                "index": 24,
                                "name": "InvalidPayee"
                            },
                            {
                                "index": 25,
                                "name": "InvalidCaptchaStatus"
                            },
                            {
                                "index": 26,
                                "name": "NoCorrectCaptcha"
                            },
                            {
                                "index": 27,
                                "name": "NotEnoughActiveProviders"
                            },
                            {
                                "index": 28,
                                "name": "ProviderFeeTooHigh"
                            },
                            {
                                "index": 29,
                                "name": "CommitAlreadyExists"
                            },
                            {
                                "index": 30,
                                "name": "NotAuthor"
                            }
                        ]
                    }
                },
                "path": ["common", "common", "Error"]
            }
        },
        {
            "id": 4,
            "type": {
                "def": {
                    "variant": {
                        "variants": [
                            {
                                "index": 1,
                                "name": "CouldNotReadInput"
                            }
                        ]
                    }
                },
                "path": ["ink_primitives", "LangError"]
            }
        },
        {
            "id": 5,
            "type": {
                "def": {
                    "variant": {
                        "variants": [
                            {
                                "fields": [
                                    {
                                        "type": 2
                                    }
                                ],
                                "index": 0,
                                "name": "Ok"
                            },
                            {
                                "fields": [
                                    {
                                        "type": 4
                                    }
                                ],
                                "index": 1,
                                "name": "Err"
                            }
                        ]
                    }
                },
                "params": [
                    {
                        "name": "T",
                        "type": 2
                    },
                    {
                        "name": "E",
                        "type": 4
                    }
                ],
                "path": ["Result"]
            }
        },
        {
            "id": 6,
            "type": {
                "def": {
                    "variant": {
                        "variants": [
                            {
                                "fields": [
                                    {
                                        "type": 7
                                    }
                                ],
                                "index": 0,
                                "name": "Ok"
                            },
                            {
                                "fields": [
                                    {
                                        "type": 4
                                    }
                                ],
                                "index": 1,
                                "name": "Err"
                            }
                        ]
                    }
                },
                "params": [
                    {
                        "name": "T",
                        "type": 7
                    },
                    {
                        "name": "E",
                        "type": 4
                    }
                ],
                "path": ["Result"]
            }
        },
        {
            "id": 7,
            "type": {
                "def": {
                    "primitive": "u32"
                }
            }
        },
        {
            "id": 8,
            "type": {
                "def": {
                    "variant": {
                        "variants": [
                            {
                                "index": 0,
                                "name": "GetGitCommitId"
                            },
                            {
                                "index": 1,
                                "name": "GetAdmin"
                            },
                            {
                                "index": 2,
                                "name": "GetDestination"
                            },
                            {
                                "fields": [
                                    {
                                        "type": 9,
                                        "typeName": "Amount"
                                    }
                                ],
                                "index": 3,
                                "name": "ProxyWithdraw"
                            },
                            {
                                "index": 4,
                                "name": "ProxyTerminate"
                            },
                            {
                                "fields": [
                                    {
                                        "type": 10,
                                        "typeName": "[u8; 32]"
                                    }
                                ],
                                "index": 5,
                                "name": "ProxySetCodeHash"
                            }
                        ]
                    }
                },
                "path": ["proxy", "proxy", "ProxyMessages"]
            }
        },
        {
            "id": 9,
            "type": {
                "def": {
                    "primitive": "u128"
                }
            }
        },
        {
            "id": 10,
            "type": {
                "def": {
                    "array": {
                        "len": 32,
                        "type": 11
                    }
                }
            }
        },
        {
            "id": 11,
            "type": {
                "def": {
                    "primitive": "u8"
                }
            }
        },
        {
            "id": 12,
            "type": {
                "def": {
                    "variant": {
                        "variants": [
                            {
                                "fields": [
                                    {
                                        "type": 13
                                    }
                                ],
                                "index": 0,
                                "name": "Ok"
                            },
                            {
                                "fields": [
                                    {
                                        "type": 4
                                    }
                                ],
                                "index": 1,
                                "name": "Err"
                            }
                        ]
                    }
                },
                "params": [
                    {
                        "name": "T",
                        "type": 13
                    },
                    {
                        "name": "E",
                        "type": 4
                    }
                ],
                "path": ["Result"]
            }
        },
        {
            "id": 13,
            "type": {
                "def": {
                    "variant": {
                        "variants": [
                            {
                                "fields": [
                                    {
                                        "type": 14
                                    }
                                ],
                                "index": 0,
                                "name": "Ok"
                            },
                            {
                                "fields": [
                                    {
                                        "type": 3
                                    }
                                ],
                                "index": 1,
                                "name": "Err"
                            }
                        ]
                    }
                },
                "params": [
                    {
                        "name": "T",
                        "type": 14
                    },
                    {
                        "name": "E",
                        "type": 3
                    }
                ],
                "path": ["Result"]
            }
        },
        {
            "id": 14,
            "type": {
                "def": {
                    "variant": {
                        "variants": [
                            {
                                "fields": [
                                    {
                                        "type": 10,
                                        "typeName": "[u8; 32]"
                                    }
                                ],
                                "index": 0,
                                "name": "U8x32"
                            },
                            {
                                "fields": [
                                    {
                                        "type": 15,
                                        "typeName": "[u8; 20]"
                                    }
                                ],
                                "index": 1,
                                "name": "U8x20"
                            },
                            {
                                "fields": [
                                    {
                                        "type": 16,
                                        "typeName": "AccountId"
                                    }
                                ],
                                "index": 2,
                                "name": "AccountId"
                            },
                            {
                                "index": 3,
                                "name": "Void"
                            }
                        ]
                    }
                },
                "path": ["proxy", "proxy", "ProxyReturnTypes"]
            }
        },
        {
            "id": 15,
            "type": {
                "def": {
                    "array": {
                        "len": 20,
                        "type": 11
                    }
                }
            }
        },
        {
            "id": 16,
            "type": {
                "def": {
                    "composite": {
                        "fields": [
                            {
                                "type": 10,
                                "typeName": "[u8; 32]"
                            }
                        ]
                    }
                },
                "path": ["ink_primitives", "types", "AccountId"]
            }
        },
        {
            "id": 17,
            "type": {
                "def": {
                    "composite": {
                        "fields": [
                            {
                                "type": 10,
                                "typeName": "[u8; 32]"
                            }
                        ]
                    }
                },
                "path": ["ink_primitives", "types", "Hash"]
            }
        },
        {
            "id": 18,
            "type": {
                "def": {
                    "primitive": "u64"
                }
            }
        },
        {
            "id": 19,
            "type": {
                "def": {
                    "variant": {}
                },
                "path": ["ink_env", "types", "NoChainExtension"]
            }
        }
    ],
    "version": "4"
}<|MERGE_RESOLUTION|>--- conflicted
+++ resolved
@@ -1,10 +1,6 @@
 {
     "source": {
-<<<<<<< HEAD
-        "hash": "0x556b83d63f71f351709abc07d019cb3cca10a30d14ac9c5368586d4e1c39ef8c",
-=======
         "hash": "0xc42e28d6a7c04e67b95bb8becd47a40afd69f671246841517aaa9ffa68a03cf5",
->>>>>>> 284d4d81
         "language": "ink! 4.3.0",
         "compiler": "rustc 1.69.0",
         "build_info": {
