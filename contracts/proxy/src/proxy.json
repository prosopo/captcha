{
    "source": {
<<<<<<< HEAD
        "hash": "0x8de9956f02b831e59e57ef1644ddda240c46051f515b1765ce5d19371eefeb41",
=======
        "hash": "0x7b13a502f4f9dcd38cabb17787b326a26c6949f2e0bddcb3219851669d101793",
>>>>>>> 724055b7
        "language": "ink! 4.3.0",
        "compiler": "rustc 1.69.0",
        "build_info": {
            "build_mode": "Debug",
            "cargo_contract_version": "3.0.1",
            "rust_toolchain": "stable-x86_64-unknown-linux-gnu",
            "wasm_opt_settings": {
                "keep_debug_symbols": false,
                "optimization_passes": "Z"
            }
        }
    },
    "contract": {
        "name": "proxy",
        "version": "0.2.7",
        "authors": ["Chris Taylor <chris@prosopo.io>", "George Oastler <george@prosopo.io>"]
    },
    "spec": {
        "constructors": [
            {
                "args": [],
                "default": false,
                "docs": [],
                "label": "new",
                "payable": false,
                "returnType": {
                    "displayName": ["ink_primitives", "ConstructorResult"],
                    "type": 0
                },
                "selector": "0x9bae9d5e"
            },
            {
                "args": [],
                "default": false,
                "docs": [],
                "label": "new_panic",
                "payable": false,
                "returnType": {
                    "displayName": ["ink_primitives", "ConstructorResult"],
                    "type": 5
                },
                "selector": "0x794560e8"
            }
        ],
        "docs": [],
        "environment": {
            "accountId": {
                "displayName": ["AccountId"],
                "type": 16
            },
            "balance": {
                "displayName": ["Balance"],
                "type": 9
            },
            "blockNumber": {
                "displayName": ["BlockNumber"],
                "type": 7
            },
            "chainExtension": {
                "displayName": ["ChainExtension"],
                "type": 19
            },
            "hash": {
                "displayName": ["Hash"],
                "type": 17
            },
            "maxEventTopics": 4,
            "timestamp": {
                "displayName": ["Timestamp"],
                "type": 18
            }
        },
        "events": [],
        "lang_error": {
            "displayName": ["ink", "LangError"],
            "type": 4
        },
        "messages": [
            {
                "args": [],
                "default": false,
                "docs": [
                    " Fallback message for a contract call that doesn't match any",
                    " of the other message selectors.",
                    "",
                    " # Note:",
                    "",
                    " - We allow payable messages here and would forward any optionally supplied",
                    "   value as well.",
                    " - If the self receiver were `forward(&mut self)` here, this would not",
                    "   have any effect whatsoever on the contract we forward to."
                ],
                "label": "forward",
                "mutates": false,
                "payable": true,
                "returnType": {
                    "displayName": ["ink", "MessageResult"],
                    "type": 6
                },
                "selector": "0x45753c2b"
            },
            {
                "args": [
                    {
                        "label": "msg",
                        "type": {
                            "displayName": ["ProxyMessages"],
                            "type": 8
                        }
                    }
                ],
                "default": false,
                "docs": [
                    " One other message allowed to handle messages.",
                    " Fails to compile unless `IIP2_WILDCARD_COMPLEMENT_SELECTOR` is used."
                ],
                "label": "handler",
                "mutates": true,
                "payable": false,
                "returnType": {
                    "displayName": ["ink", "MessageResult"],
                    "type": 12
                },
                "selector": "0x9bae9d5e"
            }
        ]
    },
    "storage": {
        "root": {
            "layout": {
                "struct": {
                    "fields": [],
                    "name": "Proxy"
                }
            },
            "root_key": "0x00000000"
        }
    },
    "types": [
        {
            "id": 0,
            "type": {
                "def": {
                    "variant": {
                        "variants": [
                            {
                                "fields": [
                                    {
                                        "type": 1
                                    }
                                ],
                                "index": 0,
                                "name": "Ok"
                            },
                            {
                                "fields": [
                                    {
                                        "type": 4
                                    }
                                ],
                                "index": 1,
                                "name": "Err"
                            }
                        ]
                    }
                },
                "params": [
                    {
                        "name": "T",
                        "type": 1
                    },
                    {
                        "name": "E",
                        "type": 4
                    }
                ],
                "path": ["Result"]
            }
        },
        {
            "id": 1,
            "type": {
                "def": {
                    "variant": {
                        "variants": [
                            {
                                "fields": [
                                    {
                                        "type": 2
                                    }
                                ],
                                "index": 0,
                                "name": "Ok"
                            },
                            {
                                "fields": [
                                    {
                                        "type": 3
                                    }
                                ],
                                "index": 1,
                                "name": "Err"
                            }
                        ]
                    }
                },
                "params": [
                    {
                        "name": "T",
                        "type": 2
                    },
                    {
                        "name": "E",
                        "type": 3
                    }
                ],
                "path": ["Result"]
            }
        },
        {
            "id": 2,
            "type": {
                "def": {
                    "tuple": []
                }
            }
        },
        {
            "id": 3,
            "type": {
                "def": {
                    "variant": {
                        "variants": [
                            {
                                "index": 0,
                                "name": "NotAuthorised"
                            },
                            {
                                "index": 1,
                                "name": "TransferFailed"
                            },
                            {
                                "index": 2,
                                "name": "SetCodeHashFailed"
                            },
                            {
                                "index": 3,
                                "name": "InvalidDestination"
                            },
                            {
                                "index": 4,
                                "name": "UnknownMessage"
                            },
                            {
                                "index": 5,
                                "name": "ProviderAccountExists"
                            },
                            {
                                "index": 6,
                                "name": "ProviderExists"
                            },
                            {
                                "index": 7,
                                "name": "ProviderAccountDoesNotExist"
                            },
                            {
                                "index": 8,
                                "name": "ProviderDoesNotExist"
                            },
                            {
                                "index": 9,
                                "name": "ProviderInsufficientFunds"
                            },
                            {
                                "index": 10,
                                "name": "ProviderInactive"
                            },
                            {
                                "index": 11,
                                "name": "ProviderUrlUsed"
                            },
                            {
                                "index": 12,
                                "name": "DappExists"
                            },
                            {
                                "index": 13,
                                "name": "DappDoesNotExist"
                            },
                            {
                                "index": 14,
                                "name": "DappInactive"
                            },
                            {
                                "index": 15,
                                "name": "DappInsufficientFunds"
                            },
                            {
                                "index": 16,
                                "name": "CaptchaDataDoesNotExist"
                            },
                            {
                                "index": 17,
                                "name": "CommitDoesNotExist"
                            },
                            {
                                "index": 18,
                                "name": "DappUserDoesNotExist"
                            },
                            {
                                "index": 19,
                                "name": "NoActiveProviders"
                            },
                            {
                                "index": 20,
                                "name": "DatasetIdSolutionsSame"
                            },
                            {
                                "index": 21,
                                "name": "CodeNotFound"
                            },
                            {
                                "index": 22,
                                "name": "Unknown"
                            },
                            {
                                "index": 23,
                                "name": "InvalidContract"
                            },
                            {
                                "index": 24,
                                "name": "InvalidPayee"
                            },
                            {
                                "index": 25,
                                "name": "InvalidCaptchaStatus"
                            },
                            {
                                "index": 26,
                                "name": "NoCorrectCaptcha"
                            },
                            {
                                "index": 27,
                                "name": "NotEnoughActiveProviders"
                            },
                            {
                                "index": 28,
                                "name": "ProviderFeeTooHigh"
                            },
                            {
                                "index": 29,
                                "name": "CommitAlreadyExists"
                            },
                            {
                                "index": 30,
                                "name": "NotAuthor"
                            }
                        ]
                    }
                },
                "path": ["common", "common", "Error"]
            }
        },
        {
            "id": 4,
            "type": {
                "def": {
                    "variant": {
                        "variants": [
                            {
                                "index": 1,
                                "name": "CouldNotReadInput"
                            }
                        ]
                    }
                },
                "path": ["ink_primitives", "LangError"]
            }
        },
        {
            "id": 5,
            "type": {
                "def": {
                    "variant": {
                        "variants": [
                            {
                                "fields": [
                                    {
                                        "type": 2
                                    }
                                ],
                                "index": 0,
                                "name": "Ok"
                            },
                            {
                                "fields": [
                                    {
                                        "type": 4
                                    }
                                ],
                                "index": 1,
                                "name": "Err"
                            }
                        ]
                    }
                },
                "params": [
                    {
                        "name": "T",
                        "type": 2
                    },
                    {
                        "name": "E",
                        "type": 4
                    }
                ],
                "path": ["Result"]
            }
        },
        {
            "id": 6,
            "type": {
                "def": {
                    "variant": {
                        "variants": [
                            {
                                "fields": [
                                    {
                                        "type": 7
                                    }
                                ],
                                "index": 0,
                                "name": "Ok"
                            },
                            {
                                "fields": [
                                    {
                                        "type": 4
                                    }
                                ],
                                "index": 1,
                                "name": "Err"
                            }
                        ]
                    }
                },
                "params": [
                    {
                        "name": "T",
                        "type": 7
                    },
                    {
                        "name": "E",
                        "type": 4
                    }
                ],
                "path": ["Result"]
            }
        },
        {
            "id": 7,
            "type": {
                "def": {
                    "primitive": "u32"
                }
            }
        },
        {
            "id": 8,
            "type": {
                "def": {
                    "variant": {
                        "variants": [
                            {
                                "index": 0,
                                "name": "GetGitCommitId"
                            },
                            {
                                "index": 1,
                                "name": "GetAdmin"
                            },
                            {
                                "index": 2,
                                "name": "GetDestination"
                            },
                            {
                                "fields": [
                                    {
                                        "type": 9,
                                        "typeName": "Amount"
                                    }
                                ],
                                "index": 3,
                                "name": "ProxyWithdraw"
                            },
                            {
                                "index": 4,
                                "name": "ProxyTerminate"
                            },
                            {
                                "fields": [
                                    {
                                        "type": 10,
                                        "typeName": "[u8; 32]"
                                    }
                                ],
                                "index": 5,
                                "name": "ProxySetCodeHash"
                            }
                        ]
                    }
                },
                "path": ["proxy", "proxy", "ProxyMessages"]
            }
        },
        {
            "id": 9,
            "type": {
                "def": {
                    "primitive": "u128"
                }
            }
        },
        {
            "id": 10,
            "type": {
                "def": {
                    "array": {
                        "len": 32,
                        "type": 11
                    }
                }
            }
        },
        {
            "id": 11,
            "type": {
                "def": {
                    "primitive": "u8"
                }
            }
        },
        {
            "id": 12,
            "type": {
                "def": {
                    "variant": {
                        "variants": [
                            {
                                "fields": [
                                    {
                                        "type": 13
                                    }
                                ],
                                "index": 0,
                                "name": "Ok"
                            },
                            {
                                "fields": [
                                    {
                                        "type": 4
                                    }
                                ],
                                "index": 1,
                                "name": "Err"
                            }
                        ]
                    }
                },
                "params": [
                    {
                        "name": "T",
                        "type": 13
                    },
                    {
                        "name": "E",
                        "type": 4
                    }
                ],
                "path": ["Result"]
            }
        },
        {
            "id": 13,
            "type": {
                "def": {
                    "variant": {
                        "variants": [
                            {
                                "fields": [
                                    {
                                        "type": 14
                                    }
                                ],
                                "index": 0,
                                "name": "Ok"
                            },
                            {
                                "fields": [
                                    {
                                        "type": 3
                                    }
                                ],
                                "index": 1,
                                "name": "Err"
                            }
                        ]
                    }
                },
                "params": [
                    {
                        "name": "T",
                        "type": 14
                    },
                    {
                        "name": "E",
                        "type": 3
                    }
                ],
                "path": ["Result"]
            }
        },
        {
            "id": 14,
            "type": {
                "def": {
                    "variant": {
                        "variants": [
                            {
                                "fields": [
                                    {
                                        "type": 10,
                                        "typeName": "[u8; 32]"
                                    }
                                ],
                                "index": 0,
                                "name": "U8x32"
                            },
                            {
                                "fields": [
                                    {
                                        "type": 15,
                                        "typeName": "[u8; 20]"
                                    }
                                ],
                                "index": 1,
                                "name": "U8x20"
                            },
                            {
                                "fields": [
                                    {
                                        "type": 16,
                                        "typeName": "AccountId"
                                    }
                                ],
                                "index": 2,
                                "name": "AccountId"
                            },
                            {
                                "index": 3,
                                "name": "Void"
                            }
                        ]
                    }
                },
                "path": ["proxy", "proxy", "ProxyReturnTypes"]
            }
        },
        {
            "id": 15,
            "type": {
                "def": {
                    "array": {
                        "len": 20,
                        "type": 11
                    }
                }
            }
        },
        {
            "id": 16,
            "type": {
                "def": {
                    "composite": {
                        "fields": [
                            {
                                "type": 10,
                                "typeName": "[u8; 32]"
                            }
                        ]
                    }
                },
                "path": ["ink_primitives", "types", "AccountId"]
            }
        },
        {
            "id": 17,
            "type": {
                "def": {
                    "composite": {
                        "fields": [
                            {
                                "type": 10,
                                "typeName": "[u8; 32]"
                            }
                        ]
                    }
                },
                "path": ["ink_primitives", "types", "Hash"]
            }
        },
        {
            "id": 18,
            "type": {
                "def": {
                    "primitive": "u64"
                }
            }
        },
        {
            "id": 19,
            "type": {
                "def": {
                    "variant": {}
                },
                "path": ["ink_env", "types", "NoChainExtension"]
            }
        }
    ],
    "version": "4"
}<|MERGE_RESOLUTION|>--- conflicted
+++ resolved
@@ -1,10 +1,6 @@
 {
     "source": {
-<<<<<<< HEAD
-        "hash": "0x8de9956f02b831e59e57ef1644ddda240c46051f515b1765ce5d19371eefeb41",
-=======
         "hash": "0x7b13a502f4f9dcd38cabb17787b326a26c6949f2e0bddcb3219851669d101793",
->>>>>>> 724055b7
         "language": "ink! 4.3.0",
         "compiler": "rustc 1.69.0",
         "build_info": {
