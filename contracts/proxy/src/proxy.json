{
    "source": {
<<<<<<< HEAD
        "hash": "0x8c7820c82c36447ef24601b53375797bc3040dc5473d6ca6bcf061ef01d863b0",
=======
        "hash": "0x0fc56b50ed7b85e24dad369e87cd1f1d76d0cc86b55d0fbfa936899962f2ad35",
>>>>>>> 4eebede4
        "language": "ink! 4.3.0",
        "compiler": "rustc 1.69.0",
        "build_info": {
            "build_mode": "Debug",
            "cargo_contract_version": "3.0.1",
            "rust_toolchain": "stable-x86_64-unknown-linux-gnu",
            "wasm_opt_settings": {
                "keep_debug_symbols": false,
                "optimization_passes": "Z"
            }
        }
    },
    "contract": {
        "name": "proxy",
        "version": "0.2.11",
        "authors": ["Chris Taylor <chris@prosopo.io>", "George Oastler <george@prosopo.io>"]
    },
    "spec": {
        "constructors": [
            {
                "args": [],
                "default": false,
                "docs": [],
                "label": "new",
                "payable": false,
                "returnType": {
                    "displayName": ["ink_primitives", "ConstructorResult"],
                    "type": 0
                },
                "selector": "0x9bae9d5e"
            },
            {
                "args": [],
                "default": false,
                "docs": [],
                "label": "new_panic",
                "payable": false,
                "returnType": {
                    "displayName": ["ink_primitives", "ConstructorResult"],
                    "type": 5
                },
                "selector": "0x794560e8"
            }
        ],
        "docs": [],
        "environment": {
            "accountId": {
                "displayName": ["AccountId"],
                "type": 16
            },
            "balance": {
                "displayName": ["Balance"],
                "type": 9
            },
            "blockNumber": {
                "displayName": ["BlockNumber"],
                "type": 7
            },
            "chainExtension": {
                "displayName": ["ChainExtension"],
                "type": 19
            },
            "hash": {
                "displayName": ["Hash"],
                "type": 17
            },
            "maxEventTopics": 4,
            "timestamp": {
                "displayName": ["Timestamp"],
                "type": 18
            }
        },
        "events": [],
        "lang_error": {
            "displayName": ["ink", "LangError"],
            "type": 4
        },
        "messages": [
            {
                "args": [],
                "default": false,
                "docs": [
                    " Fallback message for a contract call that doesn't match any",
                    " of the other message selectors.",
                    "",
                    " # Note:",
                    "",
                    " - We allow payable messages here and would forward any optionally supplied",
                    "   value as well.",
                    " - If the self receiver were `forward(&mut self)` here, this would not",
                    "   have any effect whatsoever on the contract we forward to."
                ],
                "label": "forward",
                "mutates": false,
                "payable": true,
                "returnType": {
                    "displayName": ["ink", "MessageResult"],
                    "type": 6
                },
                "selector": "0x45753c2b"
            },
            {
                "args": [
                    {
                        "label": "msg",
                        "type": {
                            "displayName": ["ProxyMessages"],
                            "type": 8
                        }
                    }
                ],
                "default": false,
                "docs": [
                    " One other message allowed to handle messages.",
                    " Fails to compile unless `IIP2_WILDCARD_COMPLEMENT_SELECTOR` is used."
                ],
                "label": "handler",
                "mutates": true,
                "payable": false,
                "returnType": {
                    "displayName": ["ink", "MessageResult"],
                    "type": 12
                },
                "selector": "0x9bae9d5e"
            }
        ]
    },
    "storage": {
        "root": {
            "layout": {
                "struct": {
                    "fields": [],
                    "name": "Proxy"
                }
            },
            "root_key": "0x00000000"
        }
    },
    "types": [
        {
            "id": 0,
            "type": {
                "def": {
                    "variant": {
                        "variants": [
                            {
                                "fields": [
                                    {
                                        "type": 1
                                    }
                                ],
                                "index": 0,
                                "name": "Ok"
                            },
                            {
                                "fields": [
                                    {
                                        "type": 4
                                    }
                                ],
                                "index": 1,
                                "name": "Err"
                            }
                        ]
                    }
                },
                "params": [
                    {
                        "name": "T",
                        "type": 1
                    },
                    {
                        "name": "E",
                        "type": 4
                    }
                ],
                "path": ["Result"]
            }
        },
        {
            "id": 1,
            "type": {
                "def": {
                    "variant": {
                        "variants": [
                            {
                                "fields": [
                                    {
                                        "type": 2
                                    }
                                ],
                                "index": 0,
                                "name": "Ok"
                            },
                            {
                                "fields": [
                                    {
                                        "type": 3
                                    }
                                ],
                                "index": 1,
                                "name": "Err"
                            }
                        ]
                    }
                },
                "params": [
                    {
                        "name": "T",
                        "type": 2
                    },
                    {
                        "name": "E",
                        "type": 3
                    }
                ],
                "path": ["Result"]
            }
        },
        {
            "id": 2,
            "type": {
                "def": {
                    "tuple": []
                }
            }
        },
        {
            "id": 3,
            "type": {
                "def": {
                    "variant": {
                        "variants": [
                            {
                                "index": 0,
                                "name": "NotAuthorised"
                            },
                            {
                                "index": 1,
                                "name": "TransferFailed"
                            },
                            {
                                "index": 2,
                                "name": "SetCodeHashFailed"
                            },
                            {
                                "index": 3,
                                "name": "InvalidDestination"
                            },
                            {
                                "index": 4,
                                "name": "UnknownMessage"
                            },
                            {
                                "index": 5,
                                "name": "ProviderAccountExists"
                            },
                            {
                                "index": 6,
                                "name": "ProviderExists"
                            },
                            {
                                "index": 7,
                                "name": "ProviderAccountDoesNotExist"
                            },
                            {
                                "index": 8,
                                "name": "ProviderDoesNotExist"
                            },
                            {
                                "index": 9,
                                "name": "ProviderInsufficientFunds"
                            },
                            {
                                "index": 10,
                                "name": "ProviderInactive"
                            },
                            {
                                "index": 11,
                                "name": "ProviderUrlUsed"
                            },
                            {
                                "index": 12,
                                "name": "DappExists"
                            },
                            {
                                "index": 13,
                                "name": "DappDoesNotExist"
                            },
                            {
                                "index": 14,
                                "name": "DappInactive"
                            },
                            {
                                "index": 15,
                                "name": "DappInsufficientFunds"
                            },
                            {
                                "index": 16,
                                "name": "CaptchaDataDoesNotExist"
                            },
                            {
                                "index": 17,
                                "name": "CommitDoesNotExist"
                            },
                            {
                                "index": 18,
                                "name": "DappUserDoesNotExist"
                            },
                            {
                                "index": 19,
                                "name": "NoActiveProviders"
                            },
                            {
                                "index": 20,
                                "name": "DatasetIdSolutionsSame"
                            },
                            {
                                "index": 21,
                                "name": "CodeNotFound"
                            },
                            {
                                "index": 22,
                                "name": "Unknown"
                            },
                            {
                                "index": 23,
                                "name": "InvalidContract"
                            },
                            {
                                "index": 24,
                                "name": "InvalidPayee"
                            },
                            {
                                "index": 25,
                                "name": "InvalidCaptchaStatus"
                            },
                            {
                                "index": 26,
                                "name": "NoCorrectCaptcha"
                            },
                            {
                                "index": 27,
                                "name": "NotEnoughActiveProviders"
                            },
                            {
                                "index": 28,
                                "name": "ProviderFeeTooHigh"
                            },
                            {
                                "index": 29,
                                "name": "CommitAlreadyExists"
                            },
                            {
                                "index": 30,
                                "name": "NotAuthor"
                            }
                        ]
                    }
                },
                "path": ["common", "common", "Error"]
            }
        },
        {
            "id": 4,
            "type": {
                "def": {
                    "variant": {
                        "variants": [
                            {
                                "index": 1,
                                "name": "CouldNotReadInput"
                            }
                        ]
                    }
                },
                "path": ["ink_primitives", "LangError"]
            }
        },
        {
            "id": 5,
            "type": {
                "def": {
                    "variant": {
                        "variants": [
                            {
                                "fields": [
                                    {
                                        "type": 2
                                    }
                                ],
                                "index": 0,
                                "name": "Ok"
                            },
                            {
                                "fields": [
                                    {
                                        "type": 4
                                    }
                                ],
                                "index": 1,
                                "name": "Err"
                            }
                        ]
                    }
                },
                "params": [
                    {
                        "name": "T",
                        "type": 2
                    },
                    {
                        "name": "E",
                        "type": 4
                    }
                ],
                "path": ["Result"]
            }
        },
        {
            "id": 6,
            "type": {
                "def": {
                    "variant": {
                        "variants": [
                            {
                                "fields": [
                                    {
                                        "type": 7
                                    }
                                ],
                                "index": 0,
                                "name": "Ok"
                            },
                            {
                                "fields": [
                                    {
                                        "type": 4
                                    }
                                ],
                                "index": 1,
                                "name": "Err"
                            }
                        ]
                    }
                },
                "params": [
                    {
                        "name": "T",
                        "type": 7
                    },
                    {
                        "name": "E",
                        "type": 4
                    }
                ],
                "path": ["Result"]
            }
        },
        {
            "id": 7,
            "type": {
                "def": {
                    "primitive": "u32"
                }
            }
        },
        {
            "id": 8,
            "type": {
                "def": {
                    "variant": {
                        "variants": [
                            {
                                "index": 0,
                                "name": "GetGitCommitId"
                            },
                            {
                                "index": 1,
                                "name": "GetAdmin"
                            },
                            {
                                "index": 2,
                                "name": "GetDestination"
                            },
                            {
                                "fields": [
                                    {
                                        "type": 9,
                                        "typeName": "Amount"
                                    }
                                ],
                                "index": 3,
                                "name": "ProxyWithdraw"
                            },
                            {
                                "index": 4,
                                "name": "ProxyTerminate"
                            },
                            {
                                "fields": [
                                    {
                                        "type": 10,
                                        "typeName": "[u8; 32]"
                                    }
                                ],
                                "index": 5,
                                "name": "ProxySetCodeHash"
                            }
                        ]
                    }
                },
                "path": ["proxy", "proxy", "ProxyMessages"]
            }
        },
        {
            "id": 9,
            "type": {
                "def": {
                    "primitive": "u128"
                }
            }
        },
        {
            "id": 10,
            "type": {
                "def": {
                    "array": {
                        "len": 32,
                        "type": 11
                    }
                }
            }
        },
        {
            "id": 11,
            "type": {
                "def": {
                    "primitive": "u8"
                }
            }
        },
        {
            "id": 12,
            "type": {
                "def": {
                    "variant": {
                        "variants": [
                            {
                                "fields": [
                                    {
                                        "type": 13
                                    }
                                ],
                                "index": 0,
                                "name": "Ok"
                            },
                            {
                                "fields": [
                                    {
                                        "type": 4
                                    }
                                ],
                                "index": 1,
                                "name": "Err"
                            }
                        ]
                    }
                },
                "params": [
                    {
                        "name": "T",
                        "type": 13
                    },
                    {
                        "name": "E",
                        "type": 4
                    }
                ],
                "path": ["Result"]
            }
        },
        {
            "id": 13,
            "type": {
                "def": {
                    "variant": {
                        "variants": [
                            {
                                "fields": [
                                    {
                                        "type": 14
                                    }
                                ],
                                "index": 0,
                                "name": "Ok"
                            },
                            {
                                "fields": [
                                    {
                                        "type": 3
                                    }
                                ],
                                "index": 1,
                                "name": "Err"
                            }
                        ]
                    }
                },
                "params": [
                    {
                        "name": "T",
                        "type": 14
                    },
                    {
                        "name": "E",
                        "type": 3
                    }
                ],
                "path": ["Result"]
            }
        },
        {
            "id": 14,
            "type": {
                "def": {
                    "variant": {
                        "variants": [
                            {
                                "fields": [
                                    {
                                        "type": 10,
                                        "typeName": "[u8; 32]"
                                    }
                                ],
                                "index": 0,
                                "name": "U8x32"
                            },
                            {
                                "fields": [
                                    {
                                        "type": 15,
                                        "typeName": "[u8; 20]"
                                    }
                                ],
                                "index": 1,
                                "name": "U8x20"
                            },
                            {
                                "fields": [
                                    {
                                        "type": 16,
                                        "typeName": "AccountId"
                                    }
                                ],
                                "index": 2,
                                "name": "AccountId"
                            },
                            {
                                "index": 3,
                                "name": "Void"
                            }
                        ]
                    }
                },
                "path": ["proxy", "proxy", "ProxyReturnTypes"]
            }
        },
        {
            "id": 15,
            "type": {
                "def": {
                    "array": {
                        "len": 20,
                        "type": 11
                    }
                }
            }
        },
        {
            "id": 16,
            "type": {
                "def": {
                    "composite": {
                        "fields": [
                            {
                                "type": 10,
                                "typeName": "[u8; 32]"
                            }
                        ]
                    }
                },
                "path": ["ink_primitives", "types", "AccountId"]
            }
        },
        {
            "id": 17,
            "type": {
                "def": {
                    "composite": {
                        "fields": [
                            {
                                "type": 10,
                                "typeName": "[u8; 32]"
                            }
                        ]
                    }
                },
                "path": ["ink_primitives", "types", "Hash"]
            }
        },
        {
            "id": 18,
            "type": {
                "def": {
                    "primitive": "u64"
                }
            }
        },
        {
            "id": 19,
            "type": {
                "def": {
                    "variant": {}
                },
                "path": ["ink_env", "types", "NoChainExtension"]
            }
        }
    ],
    "version": "4"
}<|MERGE_RESOLUTION|>--- conflicted
+++ resolved
@@ -1,10 +1,6 @@
 {
     "source": {
-<<<<<<< HEAD
-        "hash": "0x8c7820c82c36447ef24601b53375797bc3040dc5473d6ca6bcf061ef01d863b0",
-=======
         "hash": "0x0fc56b50ed7b85e24dad369e87cd1f1d76d0cc86b55d0fbfa936899962f2ad35",
->>>>>>> 4eebede4
         "language": "ink! 4.3.0",
         "compiler": "rustc 1.69.0",
         "build_info": {
