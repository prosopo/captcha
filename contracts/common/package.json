--- conflicted
+++ resolved
@@ -1,6 +1,6 @@
 {
     "name": "@prosopo/common-contract",
-    "version": "0.2.12",
+    "version": "0.2.13",
     "description": "The common contract",
     "main": "dist/index.js",
     "type": "module",
@@ -21,20 +21,6 @@
     },
     "homepage": "https://github.com/prosopo/captcha#readme",
     "dependencies": {
-<<<<<<< HEAD
-        "@727-ventures/typechain-polkadot": "1.1.1",
-        "@727-ventures/typechain-types": "1.1.2",
-        "@polkadot/api": "10.9.1",
-        "@polkadot/api-contract": "10.9.1",
-        "@polkadot/types": "10.9.1",
-        "@polkadot/types-codec": "10.9.1",
-        "@polkadot/keyring": "12.3.2",
-        "@polkadot/rpc-provider": "10.9.1",
-        "@polkadot/typegen": "10.9.1",
-        "@polkadot/types-create": "10.9.1",
-        "@polkadot/util": "12.3.2",
-        "@polkadot/util-crypto": "12.3.2"
-=======
         "@prosopo/typechain-polkadot": "1.1.10",
         "@prosopo/typechain-types": "1.1.10",
         "@polkadot/api": "10.10.1",
@@ -47,7 +33,6 @@
         "@polkadot/types-create": "10.10.1",
         "@polkadot/util": "12.5.1",
         "@polkadot/util-crypto": "12.5.1"
->>>>>>> b16d7f4b
     },
     "devDependencies": {
         "tslib": "2.6.2",
