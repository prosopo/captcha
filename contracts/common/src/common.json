--- conflicted
+++ resolved
@@ -1,10 +1,6 @@
 {
     "source": {
-<<<<<<< HEAD
-        "hash": "0x5a07c1bcfe6538e8c4d199ef5fbfaf2c0b260cfd90b4849fd0b71701ad300c89",
-=======
         "hash": "0xf3167da2d2bd8b31a14924b53b136b00514ae910d3cd23e25994716d9cfe6f71",
->>>>>>> 724055b7
         "language": "ink! 4.3.0",
         "compiler": "rustc 1.69.0",
         "build_info": {
