--- conflicted
+++ resolved
@@ -1,10 +1,6 @@
 {
     "source": {
-<<<<<<< HEAD
-        "hash": "0xbfe7f2a04175eab8ac722a0fba13127cd3904a193a28ce19889fa891ac71f596",
-=======
         "hash": "0x6f5c1914b86e7ad67eb116f384483c16255fa3341991a41cbc7f27ee2d4cb5b0",
->>>>>>> 89e3c9f8
         "language": "ink! 4.3.0",
         "compiler": "rustc 1.69.0",
         "build_info": {
@@ -19,11 +15,7 @@
     },
     "contract": {
         "name": "common",
-<<<<<<< HEAD
-        "version": "0.3.41",
-=======
         "version": "1.0.1",
->>>>>>> 89e3c9f8
         "authors": [
             "Chris Taylor <chris@prosopo.io>",
             "George Oastler <george@prosopo.io>",
@@ -40,43 +32,63 @@
                 "label": "new",
                 "payable": false,
                 "returnType": {
-                    "displayName": ["ink_primitives", "ConstructorResult"],
+                    "displayName": [
+                        "ink_primitives",
+                        "ConstructorResult"
+                    ],
                     "type": 0
                 },
                 "selector": "0x9bae9d5e"
             }
         ],
-        "docs": [" An ink contract must be defined in order to import functions into another contract"],
+        "docs": [
+            " An ink contract must be defined in order to import functions into another contract"
+        ],
         "environment": {
             "accountId": {
-                "displayName": ["AccountId"],
+                "displayName": [
+                    "AccountId"
+                ],
                 "type": 4
             },
             "balance": {
-                "displayName": ["Balance"],
+                "displayName": [
+                    "Balance"
+                ],
                 "type": 10
             },
             "blockNumber": {
-                "displayName": ["BlockNumber"],
+                "displayName": [
+                    "BlockNumber"
+                ],
                 "type": 13
             },
             "chainExtension": {
-                "displayName": ["ChainExtension"],
+                "displayName": [
+                    "ChainExtension"
+                ],
                 "type": 14
             },
             "hash": {
-                "displayName": ["Hash"],
+                "displayName": [
+                    "Hash"
+                ],
                 "type": 11
             },
             "maxEventTopics": 4,
             "timestamp": {
-                "displayName": ["Timestamp"],
+                "displayName": [
+                    "Timestamp"
+                ],
                 "type": 12
             }
         },
         "events": [],
         "lang_error": {
-            "displayName": ["ink", "LangError"],
+            "displayName": [
+                "ink",
+                "LangError"
+            ],
             "type": 2
         },
         "messages": [
@@ -91,7 +103,10 @@
                 "mutates": false,
                 "payable": false,
                 "returnType": {
-                    "displayName": ["ink", "MessageResult"],
+                    "displayName": [
+                        "ink",
+                        "MessageResult"
+                    ],
                     "type": 3
                 },
                 "selector": "0x8dd15f8f"
@@ -107,7 +122,10 @@
                 "mutates": false,
                 "payable": false,
                 "returnType": {
-                    "displayName": ["ink", "MessageResult"],
+                    "displayName": [
+                        "ink",
+                        "MessageResult"
+                    ],
                     "type": 7
                 },
                 "selector": "0x0a7ff7cd"
@@ -117,7 +135,9 @@
                     {
                         "label": "account",
                         "type": {
-                            "displayName": ["AccountId"],
+                            "displayName": [
+                                "AccountId"
+                            ],
                             "type": 4
                         }
                     }
@@ -131,7 +151,10 @@
                 "mutates": false,
                 "payable": false,
                 "returnType": {
-                    "displayName": ["ink", "MessageResult"],
+                    "displayName": [
+                        "ink",
+                        "MessageResult"
+                    ],
                     "type": 7
                 },
                 "selector": "0xf2f184d4"
@@ -139,12 +162,17 @@
             {
                 "args": [],
                 "default": false,
-                "docs": [" Get the git commit id from when this contract was built"],
+                "docs": [
+                    " Get the git commit id from when this contract was built"
+                ],
                 "label": "get_git_commit_id",
                 "mutates": false,
                 "payable": false,
                 "returnType": {
-                    "displayName": ["ink", "MessageResult"],
+                    "displayName": [
+                        "ink",
+                        "MessageResult"
+                    ],
                     "type": 8
                 },
                 "selector": "0x3685e994"
@@ -200,7 +228,9 @@
                         "type": 2
                     }
                 ],
-                "path": ["Result"]
+                "path": [
+                    "Result"
+                ]
             }
         },
         {
@@ -224,7 +254,10 @@
                         ]
                     }
                 },
-                "path": ["ink_primitives", "LangError"]
+                "path": [
+                    "ink_primitives",
+                    "LangError"
+                ]
             }
         },
         {
@@ -264,7 +297,9 @@
                         "type": 2
                     }
                 ],
-                "path": ["Result"]
+                "path": [
+                    "Result"
+                ]
             }
         },
         {
@@ -280,7 +315,11 @@
                         ]
                     }
                 },
-                "path": ["ink_primitives", "types", "AccountId"]
+                "path": [
+                    "ink_primitives",
+                    "types",
+                    "AccountId"
+                ]
             }
         },
         {
@@ -339,7 +378,9 @@
                         "type": 2
                     }
                 ],
-                "path": ["Result"]
+                "path": [
+                    "Result"
+                ]
             }
         },
         {
@@ -379,7 +420,9 @@
                         "type": 2
                     }
                 ],
-                "path": ["Result"]
+                "path": [
+                    "Result"
+                ]
             }
         },
         {
@@ -414,7 +457,11 @@
                         ]
                     }
                 },
-                "path": ["ink_primitives", "types", "Hash"]
+                "path": [
+                    "ink_primitives",
+                    "types",
+                    "Hash"
+                ]
             }
         },
         {
@@ -439,7 +486,11 @@
                 "def": {
                     "variant": {}
                 },
-                "path": ["ink_env", "types", "NoChainExtension"]
+                "path": [
+                    "ink_env",
+                    "types",
+                    "NoChainExtension"
+                ]
             }
         }
     ],
