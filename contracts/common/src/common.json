--- conflicted
+++ resolved
@@ -1,10 +1,6 @@
 {
     "source": {
-<<<<<<< HEAD
-        "hash": "0xc76eb8ea682deb083c1678866c3de2c45ba1361181b6ea5b142230dbfb91e642",
-=======
         "hash": "0x0386487ebcdf1d77fb241efecff6c2d6460ad5f4f9138f94424d7eb9146ccc64",
->>>>>>> b16d7f4b
         "language": "ink! 4.3.0",
         "compiler": "rustc 1.69.0",
         "build_info": {
@@ -19,7 +15,7 @@
     },
     "contract": {
         "name": "common",
-        "version": "0.2.11",
+        "version": "0.2.13",
         "authors": [
             "Chris Taylor <chris@prosopo.io>",
             "George Oastler <george@prosopo.io>",
