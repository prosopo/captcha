--- conflicted
+++ resolved
@@ -1,10 +1,6 @@
 {
     "source": {
-<<<<<<< HEAD
-        "hash": "0xeee7c37516e35bc1b9d442094fb5412e4bdd8e2cb79e6d6413d55b9396f60832",
-=======
         "hash": "0xff9af5d896229b57a3278afb12a184fd2fc36f3c3367f86508efbc9a767e0f6d",
->>>>>>> 284d4d81
         "language": "ink! 4.3.0",
         "compiler": "rustc 1.69.0",
         "build_info": {
