--- conflicted
+++ resolved
@@ -1,10 +1,6 @@
 {
     "source": {
-<<<<<<< HEAD
-        "hash": "0x8cc4d2656e1525d4fd701a3f4fa908e40cb0c7971ec7c472f6300e5eaf22e60c",
-=======
         "hash": "0x43617ec70f4e657ccb8639658b2d074b8b8d4d2979e8339504d9a61c56dbb44e",
->>>>>>> d95d68fb
         "language": "ink! 4.3.0",
         "compiler": "rustc 1.69.0",
         "build_info": {
