--- conflicted
+++ resolved
@@ -17,12 +17,6 @@
         "bundle:all": "npm run ws -- --if-present bundle",
         "build:bundle": "npm run -w @prosopo/procaptcha-bundle bundle",
         "clean": "npm run cmd -- \"npm run -w @prosopo/%s clean\"",
-<<<<<<< HEAD
-        "clean:npm": "find . -name \"node_modules\" -type d -prune -exec rm -rf '{}' + && find . -name \"package-lock.json\" -type f -delete ",
-        "clean:all": "npm run clean:npm && npm run clean:ts",
-        "clean:reset": "npm run clean:all && npm run clean:npm",
-        "clean:ts": "find . -name \"*.tsbuildinfo\" -type f -delete && find . -name \"dist\" -type d -prune -exec rm -rf '{}' + ",
-=======
         "clean-npm:node-modules": "rimraf '**/node_modules'",
         "clean-npm:package-lock": "rimraf '**/package-lock.json'",
         "clean:npm": "run-p clean-npm:*",
@@ -32,7 +26,6 @@
         "clean:all": "npm run ws -- clean",
         "deploy_protocol": "npm run -w @prosopo/scripts cli deploy_protocol -- --logLevel=debug --update_env",
         "deploy_dapp": "npm run -w @prosopo/scripts cli deploy_dapp -- --logLevel=debug --update_env",
->>>>>>> 5cd62e71
         "version": "f() { npm run -w @prosopo/scripts cli -- version -v $@; npm i; }; f",
         "publish:dry-run": "npm --workspaces publish --dry-run",
         "publish": "npm --workspaces publish --access=public",
