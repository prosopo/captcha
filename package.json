{
	"name": "@prosopo/captcha",
<<<<<<< HEAD
	"packageManager": "npm@10.8.2",
	"version": "3.4.17",
=======
	"version": "3.5.3",
>>>>>>> 0cadc939
	"author": "Prosopo",
	"type": "module",
	"repository": {
		"type": "git",
		"url": "git+https://github.com/prosopo/captcha.git"
	},
	"scripts": {
		"hostid": "dig +short ${HOSTNAME}.prosopo.io | tail -n1 | tee /dev/tty | nslookup | cut -d = -f 2 | head -n1 | cut -d ' ' -f 2 | sed 's/\\.*$//g'",
		"build:all": "turbo run build",
		"build:all:tsc": "turbo run build:tsc",
		"build:all:cjs": "turbo run build:cjs",
		"bundle:all": "turbo run bundle",
		"clean:nx": "nx reset",
		"clean:turbo": "rm -rf .turbo",
		"clean:all": "turbo run clean",
		"clean-npm:node-modules": "del-cli --verbose '**/node_modules'",
		"clean-npm:package-lock": "del-cli --verbose 'package-lock.json'",
		"clean:npm": "run-p clean-npm:*",
		"clean-ts:buildinfo": "del-cli --verbose '**/*.tsbuildinfo' '!**/node_modules'",
		"clean-ts:dist": "del-cli --verbose '**/dist' '!**/node_modules'",
		"clean:ts": "run-p clean-ts:*",
		"i": "npm i",
		"nuke": "run-s clean:npm i",
		"cli": "npm -w @prosopo/cli run cli",
		"deploy_dapp": "npm run -w @prosopo/scripts cli deploy_dapp -- --logLevel=debug --update_env",
		"setup": "npm -w @prosopo/scripts run setup",
		"setup:all": "npm run setup",
		"start:provider": "npm -w @prosopo/cli run start",
		"start:provider:admin": "npm -w @prosopo/cli run start:admin",
		"start:server": "npm -w @prosopo/client-example-server run start",
		"start:bundle": "npm -w @prosopo/client-bundle-example run start",
		"start:all": "npx concurrently \"npm run start:server\" \"npm run start:provider\" \"npm run start:bundle\" --kill-others",
		"start:all:pow": "npx concurrently \"npm run start:server\" \"npm run start:provider\" \"npm run start:demo:pow\" \"npm run start:bundle\" --kill-others",
		"serve:bundle": "npm -w @prosopo/procaptcha-bundle run serve",
		"populate-data": "npm -w @prosopo/provider run populate-data",
		"test:all": "turbo run test --concurrency=1",
		"typecheck": "turbo run typecheck",
		"lint:license": "npm run -w @prosopo/lint start -- license --pkg $(pwd)",
		"lint-fix:license": "npm run --silent lint:license -- --fix",
		"lint:js": "biome check .",
		"lint-fix:js": "npm run --silent lint:js -- --fix --unsafe",
		"lint": "run-s lint:*",
		"lint-fix": "run-s lint-fix:*",
		"lint-changed:js": "npm run --silent lint:js -- --changed",
		"lint-changed-fix:js": "npm run --silent lint-fix:js -- --changed",
		"lint:engines": "npm run -w @prosopo/lint start -- engines --pkg $(pwd)/package.json",
		"lint:refs": "npm run -w @prosopo/lint start -- refs --pkg $(pwd)/package.json",
		"lint:testCheck": "npm run -w @prosopo/lint start -- testCheck --pkg $(pwd)/package.json",
		"lint:workflowNames": "npm run -w @prosopo/lint start -- workflowNames --root $(pwd)",
		"lint:tsconfigIncludes": "npm run -w @prosopo/lint start -- tsconfigIncludes --pkg $(pwd)/package.json",
		"lint-fix:tsconfigIncludes": "npm run --silent lint:tsconfigIncludes -- --fix",
		"lint:json": "npm run -w @prosopo/lint start -- json --pkg $(pwd)/package.json",
		"depcheck": "npx --workspaces depcheck --ignores vite,vitest,@vitest/coverage-v8,del-cli,concurrently,npm-run-all,tslib,typescript,tsx",
		"audit:fix": "npm audit fix --force",
		"deps:status": "npm-check-updates --deep",
		"deps:upgrade": "npm-check-updates --deep --interactive --format group",
		"prepare": "husky",
		"changesets:empty": "npx @changesets/cli add --empty",
		"changesets:add": "npx @changesets/cli add",
		"changesets": "npx @changesets/cli status --verbose",
		"publish:dry-run": "npm --workspaces publish --dry-run",
		"publish": "npm --workspaces publish --access=public",
		"bnb": "NODE_ENV=development npm run build:all && NODE_ENV=development npm run bundle:all"
	},
	"private": true,
	"engines": {
		"node": ">=v20.0.0",
		"npm": ">=10.6.0"
	},
	"workspaces": [
		"dev/*",
		"packages/*",
		"demos/*",
		"integration/*",
		"integration/frameworks/*/*"
	],
	"devDependencies": {
		"@biomejs/biome": "1.9.1",
		"@changesets/cli": "2.29.7",
		"@types/node": "22.5.5",
		"concurrently": "9.0.1",
		"del-cli": "6.0.0",
		"depcheck": "1.4.7",
		"husky": "9.1.7",
		"npm-run-all": "4.1.5",
		"nx": "21.1.2",
		"tslib": "2.7.0",
		"tsx": "4.20.3",
		"turbo": "2.5.8",
		"typescript": "5.6.2",
		"vite": "6.3.5",
		"vitest": "3.0.9"
	},
	"overrides": {
		"@types/express-serve-static-core": "4.19.6"
	},
	"description": "Prosopo Procaptcha is a privacy-focused, secure alternative to reCAPTCHA. This repository integrates prosopo packages for development purposes.",
	"bugs": {
		"url": "https://github.com/prosopo/captcha/issues"
	},
	"homepage": "https://github.com/prosopo/captcha#readme",
	"keywords": [
		"captcha",
		"prosopo",
		"privacy",
		"security",
		"reCAPTCHA",
		"anti-bot",
		"authentication",
		"verification",
		"user-verification",
		"privacy-focused",
		"bot-detection",
		"human-verification",
		"form-security",
		"web-security",
		"anti-spam",
		"frontend-security",
		"open-source",
		"free",
		"captcha-alternative",
		"hcaptcha",
		"google-recaptcha",
		"recaptcha-alternative",
		"recaptcha-v3",
		"recaptcha-v2",
		"cloudflare-turnstile-alternative",
		"hcaptcha-alternative",
		"prosopo-captcha",
		"procaptcha",
		"prosopo-procaptcha",
		"web3-captcha"
	],
	"license": "Apache-2.0"
}<|MERGE_RESOLUTION|>--- conflicted
+++ resolved
@@ -1,11 +1,7 @@
 {
 	"name": "@prosopo/captcha",
-<<<<<<< HEAD
 	"packageManager": "npm@10.8.2",
-	"version": "3.4.17",
-=======
 	"version": "3.5.3",
->>>>>>> 0cadc939
 	"author": "Prosopo",
 	"type": "module",
 	"repository": {
