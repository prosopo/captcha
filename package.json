--- conflicted
+++ resolved
@@ -72,10 +72,7 @@
 		"integration/frameworks/*/*"
 	],
 	"devDependencies": {
-<<<<<<< HEAD
-=======
 		"@angular-devkit/core": "~19.2.0",
->>>>>>> c23d48de
 		"@biomejs/biome": "1.9.1",
 		"@changesets/cli": "2.29.5",
 		"@nx/angular": "21.2.2",
