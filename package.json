{
    "name": "@prosopo/captcha",
    "version": "0.2.41",
    "stableVersion": "0.0.0",
    "author": "Prosopo",
    "type": "module",
    "repository": {
        "type": "git",
        "url": "git+https://github.com/prosopo/captcha.git"
    },
    "scripts": {
        "hostid": "npm run cmd -- \"dig +short %s.prosopo.io | tail -n1 | tee /dev/tty | nslookup | cut -d = -f 2 | head -n1 | cut -d ' ' -f 2 | sed 's/\\.*$//g'\"",
        "about:cmd": "perform string substitution on the command and then execute it. Make sure to use --, e.g. npm run cmd -- my args here",
        "cmd": "f() { cmd=$1; shift; cmd=$(printf \"$cmd\" $@); echo exec: $cmd; echo; eval $cmd; }; f",
        "build": "npm run cmd -- \"npm run -w @prosopo/%s build\"",
        "build:contracts": "cd protocol/dev && npm run build && npm run cli -- build --docker && cd ../..",
        "build:typechain": "npm run build:contracts && cd dev/scripts && npm run build && npm run cli -- import_all_contracts && cd ../.. && npm run lint:fix:contracts",
        "build:all": "npm run --workspaces --if-present build",
        "build:all:cjs": "npm run --workspaces --if-present build:cjs",
        "build:provider-gui": "npm run -w @prosopo/provider-gui build",
        "build:bundle": "npm run -w @prosopo/procaptcha-bundle bundle:dev",
        "rebuild": "f() { npm run cmd -- \"npm run clean %s\" $@ ; npm run cmd -- \"npm run build %s\" $@ ;}; f",
        "rebuild:npm": "npm run clean:npm && npm i",
        "clean": "npm run cmd -- \"npm run -w @prosopo/%s clean\"",
        "clean:npm": "find . -name \"node_modules\" -type d -prune -exec rm -rf '{}' + && find . -name \"package-lock.json\" -type f -delete ",
        "clean:all": "npm run clean:npm && npm run clean:ts",
        "clean:reset": "npm run clean:all && npm run clean:npm",
        "deploy_protocol": "npm run -w @prosopo/scripts cli deploy_protocol -- --logLevel=debug --update_env",
        "deploy_dapp": "npm run -w @prosopo/scripts cli deploy_dapp -- --logLevel=debug --update_env",
        "clean:ts": "find . -name \"*.tsbuildinfo\" -type f -delete && find . -name \"dist\" -type d -prune -exec rm -rf '{}' + ",
        "version": "f() { npm run -w @prosopo/scripts cli -- version -v $@; npm i; }; f",
        "publish:dry-run": "npm --workspaces publish --dry-run",
        "publish": "npm --workspaces publish --access=public",
        "ls:ws": "npm run --workspaces env | grep npm_package_name | cut -d '=' -f 2",
        "cli": "npm -w @prosopo/cli run cli",
        "setup": "npm -w @prosopo/scripts run setup",
        "setup:all": "npm run deploy_protocol && npm run setup",
        "start:provider": "npm -w @prosopo/cli run start",
        "start:server": "npm -w @prosopo/client-example-server run start",
        "start:demo": "npm -w @prosopo/client-example run start",
        "start:bundle": "npm -w @prosopo/client-bundle-example run start",
        "start:all": "npx concurrently \"npm run start:server\" \"npm run start:provider\" \"npm run start:demo\" \"npm run start:bundle\" --kill-others",
        "populate-data": "npm -w @prosopo/provider run populate-data",
        "test": "npm -w @prosopo/scripts run test",
        "test:all": "npm run --workspaces --if-present test",
        "eslint": "npm --workspaces run eslint && npm run eslint:workspace",
        "eslint:workspace": "npx eslint '.*.*' '*.*' .vscode .github --ignore-pattern README.md --ignore-pattern diagram.svg --ignore-path .eslintignore",
        "eslint:contracts": "npm -w @prosopo/captcha-contract -w @prosopo/common-contract -w @prosopo/proxy-contract run eslint",
        "eslint:fix": "npm --workspaces run eslint:fix && npm run eslint:fix:workspace",
        "eslint:fix:workspace": "npm run eslint:workspace -- --fix",
        "eslint:fix:contracts": "npm -w @prosopo/captcha-contract -w @prosopo/common-contract -w @prosopo/proxy-contract run eslint:fix",
        "prettier": "npm --workspaces run prettier && npm run prettier:workspace",
        "prettier:workspace": "npx prettier '.*.*' '*.*' .vscode .github --no-error-on-unmatched-pattern --check --ignore-path .eslintignore",
        "prettier:contracts": "npm -w @prosopo/captcha-contract -w @prosopo/common-contract -w @prosopo/proxy-contract run prettier",
        "prettier:fix": "npm --workspaces run prettier:fix && npm run prettier:fix:workspace",
        "prettier:fix:workspace": "npm run prettier:workspace -- --write",
        "prettier:fix:contracts": "npm -w @prosopo/captcha-contract -w @prosopo/common-contract -w @prosopo/proxy-contract run prettier:fix",
        "lint": "npm --workspaces run lint && npm run lint:workspace",
        "lint:workspace": "npm run eslint:workspace && npm run prettier:workspace",
        "lint:contracts": "npm -w @prosopo/captcha-contract -w @prosopo/common-contract -w @prosopo/proxy-contract run lint",
        "lint:fix": "npm --workspaces run lint:fix && npm run lint:fix:workspace",
        "lint:fix:contracts": "npm -w @prosopo/captcha-contract -w @prosopo/common-contract -w @prosopo/proxy-contract run lint:fix",
        "lint:fix:workspace": "npm run eslint:fix:workspace && npm run prettier:fix:workspace",
<<<<<<< HEAD
        "removePolkadotJSWarnings": "sed -i 's/console.warn\\(.*\\);//g' ./node_modules/@polkadot/util/versionDetect.js && sed -i 's/console.warn\\(.*\\);//g' ./node_modules/@polkadot/util/cjs/versionDetect.js",
=======
        "removePolkadotJSWarnings": "sed -i 's/(console\\.)*warn\\(.*\\);//g' ./node_modules/@polkadot/util/versionDetect.js 2>/dev/null && sed -i 's/warn\\(.*\\);//g' ./node_modules/@polkadot/util/cjs/versionDetect.js 2>/dev/null || true",
>>>>>>> a40e9806
        "postinstall": "npm run removePolkadotJSWarnings",
        "docs": "typedoc --plugin typedoc-plugin-missing-exports --plugin typedoc-plugin-mdn-links --plugin typedoc-plugin-zod 2>&1 | grep -v \"Serialized project contained a reflection\""
    },
    "private": true,
    "engines": {
        "node": ">=18",
        "npm": ">=9"
    },
    "workspaces": [
        "protocol/dev",
        "contracts/*",
        "dev/*",
        "packages/*",
        "demos/*",
        "provider-gui"
    ],
    "devDependencies": {
        "@eslint/eslintrc": "^2.0.3",
        "@html-eslint/eslint-plugin": "^0.22.0",
        "@html-eslint/parser": "^0.22.0",
        "@types/node": "^20.2.5",
        "@typescript-eslint/eslint-plugin": "^6.0.0",
        "@typescript-eslint/parser": "^6.0.0",
        "@vitest/coverage-v8": "^1.3.1",
        "babel-plugin-import": "^1.13.6",
        "depcheck": "^1.4.7",
        "eslint": "^8.55.0",
        "eslint-config-prettier": "^8.5.0",
        "eslint-plugin-absolute-imports-only": "^1.0.1",
        "eslint-plugin-json": "^3.1.0",
        "eslint-plugin-regexp": "^1.15.0",
        "eslint-plugin-sort-imports-es6-autofix": "^0.6.0",
        "eslint-plugin-toml": "^0.5.0",
        "eslint-plugin-unused-imports": "^3.0.0",
        "eslint-plugin-workspaces": "^0.9.0",
        "eslint-plugin-yaml": "^0.5.0",
        "node-loader": "^2.0.0",
        "nodemon": "^3.0.1",
        "npm-check-updates": "^15.3.4",
        "prettier": "3.0.3",
        "tsc-alias": "^1.8.6",
        "tsconfig-paths-webpack-plugin": "^4.0.1",
        "tslib": "2.6.2",
        "typedoc": "^0.25.8",
        "typedoc-plugin-mdn-links": "^3.1.16",
        "typedoc-plugin-missing-exports": "^2.2.0",
        "typedoc-plugin-zod": "^1.1.2",
        "typescript": "5.1.6"
    },
    "description": "Prosopo Captcha is a privacy-focused, secure alternative to reCAPTCHA. This repository integrates prosopo packages for development purposes.",
    "bugs": {
        "url": "https://github.com/prosopo/captcha/issues"
    },
    "homepage": "https://github.com/prosopo/captcha#readme",
    "keywords": [
        "captcha",
        "prosopo",
        "privacy",
        "security",
        "reCAPTCHA",
        "anti-bot",
        "authentication",
        "verification",
        "user-verification",
        "privacy-focused",
        "bot-detection",
        "human-verification",
        "form-security",
        "web-security",
        "anti-spam",
        "frontend-security",
        "open-source",
        "free",
        "captcha-alternative"
    ],
    "license": "Apache-2.0"
}<|MERGE_RESOLUTION|>--- conflicted
+++ resolved
@@ -61,11 +61,7 @@
         "lint:fix": "npm --workspaces run lint:fix && npm run lint:fix:workspace",
         "lint:fix:contracts": "npm -w @prosopo/captcha-contract -w @prosopo/common-contract -w @prosopo/proxy-contract run lint:fix",
         "lint:fix:workspace": "npm run eslint:fix:workspace && npm run prettier:fix:workspace",
-<<<<<<< HEAD
-        "removePolkadotJSWarnings": "sed -i 's/console.warn\\(.*\\);//g' ./node_modules/@polkadot/util/versionDetect.js && sed -i 's/console.warn\\(.*\\);//g' ./node_modules/@polkadot/util/cjs/versionDetect.js",
-=======
         "removePolkadotJSWarnings": "sed -i 's/(console\\.)*warn\\(.*\\);//g' ./node_modules/@polkadot/util/versionDetect.js 2>/dev/null && sed -i 's/warn\\(.*\\);//g' ./node_modules/@polkadot/util/cjs/versionDetect.js 2>/dev/null || true",
->>>>>>> a40e9806
         "postinstall": "npm run removePolkadotJSWarnings",
         "docs": "typedoc --plugin typedoc-plugin-missing-exports --plugin typedoc-plugin-mdn-links --plugin typedoc-plugin-zod 2>&1 | grep -v \"Serialized project contained a reflection\""
     },
