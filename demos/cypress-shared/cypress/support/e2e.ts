--- conflicted
+++ resolved
@@ -1,9 +1,4 @@
-<<<<<<< HEAD
-import '@cypress/xpath'
-// Copyright 2021-2023 Prosopo (UK) Ltd.
-=======
 // Copyright 2021-2024 Prosopo (UK) Ltd.
->>>>>>> 5f314a6e
 //
 // Licensed under the Apache License, Version 2.0 (the "License");
 // you may not use this file except in compliance with the License.
@@ -16,4 +11,5 @@
 // WITHOUT WARRANTIES OR CONDITIONS OF ANY KIND, either express or implied.
 // See the License for the specific language governing permissions and
 // limitations under the License.
-import './commands'+import './commands'
+import '@cypress/xpath'