{
    "name": "@prosopo/cypress-shared",
    "version": "0.3.5",
    "private": true,
    "type": "module",
    "engines": {
        "node": ">=18",
        "npm": ">=9"
    },
    "dependencies": {
        "@prosopo/types": "0.3.5",
        "@prosopo/util": "0.3.5"
    },
    "devDependencies": {
        "@cypress/xpath": "^2.0.3",
        "@types/node": "^20.3.1",
        "cypress": "^13.4.0",
        "cypress-vite": "^1.5.0",
        "rollup-plugin-node-builtins": "^2.1.2",
        "tslib": "2.6.2",
        "typescript": "5.1.6",
        "vite": "^5.1.7",
        "vite-plugin-node-polyfills": "^0.21.0"
    },
    "scripts": {
<<<<<<< HEAD
        "test": "echo \"Error: no test specified\"",
=======
        "test": "echo \"No test specified\"",
>>>>>>> 7c43862b
        "build": "tsc",
        "clean": "tsc --build --clean",
        "cypress:open:client-example": "CYPRESS_BASE_URL='http://0.0.0.0:9230' cypress open",
        "cypress:run:client-example": "CYPRESS_BASE_URL='http://0.0.0.0:9230' cypress run",
        "cypress:open:client-example:frictionless": "CYPRESS_BASE_URL='http://0.0.0.0:9230' cypress open --env default_page='/frictionless'",
        "cypress:run:client-example:frictionless": "CYPRESS_BASE_URL='http://0.0.0.0:9230' cypress run --env default_page='/frictionless'",
        "cypress:open:client-bundle-example": "CYPRESS_BASE_URL='http://localhost:9232' cypress open",
        "cypress:run:client-bundle-example": "CYPRESS_BASE_URL='http://localhost:9232' cypress run --spec 'cypress/e2e/captcha.cy.ts,cypress/e2e/correct.captcha.cy.ts'",
        "cypress:open:client-bundle-example:explicit": "CYPRESS_BASE_URL='http://localhost:9232' cypress open --env default_page='/urlParams.html'",
        "cypress:run:client-bundle-example:explicit": "CYPRESS_BASE_URL='http://localhost:9232' cypress run --env default_page='/urlParams.html' --spec 'cypress/e2e/captcha.cy.ts'",
        "cypress:open:client-bundle-example:frictionless": "CYPRESS_BASE_URL='http://localhost:9232' cypress open --env default_page='/frictionless.html'",
        "cypress:run:client-bundle-example:frictionless": "CYPRESS_BASE_URL='http://localhost:9232' cypress run --env default_page='/frictionless.html'",
        "cypress:open:client-bundle-example:js_server": "CYPRESS_BASE_URL='http://localhost:9232' cypress open --env default_page='/jsBundleTest.html'",
        "cypress:run:client-bundle-example:js_server": "CYPRESS_BASE_URL='http://localhost:9232' cypress run --env default_page='/jsBundleTest.html' --spec 'cypress/e2e/captcha.cy.ts'",
        "eslint": "npx eslint . --no-error-on-unmatched-pattern --ignore-path ../../.eslintignore",
        "eslint:fix": "npm run eslint -- --fix",
        "prettier": "npx prettier . --check --no-error-on-unmatched-pattern --ignore-path ../../.eslintignore",
        "prettier:fix": "npm run prettier -- --write",
        "lint": "npm run eslint && npm run prettier",
        "lint:fix": "npm run eslint:fix && npm run prettier:fix"
    }
}<|MERGE_RESOLUTION|>--- conflicted
+++ resolved
@@ -23,11 +23,7 @@
         "vite-plugin-node-polyfills": "^0.21.0"
     },
     "scripts": {
-<<<<<<< HEAD
-        "test": "echo \"Error: no test specified\"",
-=======
         "test": "echo \"No test specified\"",
->>>>>>> 7c43862b
         "build": "tsc",
         "clean": "tsc --build --clean",
         "cypress:open:client-example": "CYPRESS_BASE_URL='http://0.0.0.0:9230' cypress open",
