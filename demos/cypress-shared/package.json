{
	"name": "@prosopo/cypress-shared",
<<<<<<< HEAD
	"version": "2.8.23",
=======
	"version": "2.8.26",
>>>>>>> 11303d9f
	"private": true,
	"type": "module",
	"main": "dist/index.js",
	"types": "dist/index.d.ts",
	"exports": {
		".": {
			"types": "./dist/index.d.ts",
			"import": "./dist/index.js",
			"require": "./dist/cjs/index.cjs"
		}
	},
	"engines": {
		"node": "20",
		"npm": "10.8.2"
	},
	"dependencies": {
<<<<<<< HEAD
		"@prosopo/types": "3.2.0",
		"@prosopo/util": "3.0.15",
		"@prosopo/config": "3.1.12"
=======
		"@prosopo/types": "3.4.0",
		"@prosopo/util": "3.1.0",
		"@prosopo/config": "3.1.15"
>>>>>>> 11303d9f
	},
	"devDependencies": {
		"@cypress/xpath": "2.0.3",
		"@polkadot/util": "12.6.2",
<<<<<<< HEAD
		"@prosopo/common": "3.1.12",
		"@prosopo/datasets": "3.0.26",
		"@prosopo/dotenv": "3.0.17",
		"@prosopo/keyring": "2.8.19",
		"@prosopo/types-database": "3.2.0",
=======
		"@prosopo/common": "3.1.15",
		"@prosopo/datasets": "3.0.29",
		"@prosopo/dotenv": "3.0.20",
		"@prosopo/keyring": "2.8.22",
		"@prosopo/types-database": "3.3.0",
>>>>>>> 11303d9f
		"@types/node": "22.5.5",
		"@vitest/coverage-v8": "3.0.9",
		"concurrently": "9.0.1",
		"cypress": "13.14.2",
		"cypress-vite": "1.6.0",
		"del-cli": "6.0.0",
		"npm-run-all": "4.1.5",
		"tslib": "2.7.0",
		"tsx": "4.20.3",
		"typescript": "5.6.2",
		"vite": "6.3.5",
		"vitest": "3.0.9"
	},
	"scripts": {
		"build": "NODE_ENV=${NODE_ENV:-development}; vite build --config vite.esm.config.ts --mode $NODE_ENV",
		"build:tsc": "tsc --build --verbose",
		"build:cjs": "NODE_ENV=${NODE_ENV:-development}; vite build --config vite.cjs.config.ts --mode $NODE_ENV",
		"typecheck": "tsc --project tsconfig.types.json",
		"cypress:open:client-bundle-example:image": "CAPTCHA_TYPE=image CYPRESS_BASE_URL='http://localhost:9232' cypress open --config-file cypress.image.config.js",
		"cypress:run:client-bundle-example:image": "CAPTCHA_TYPE=image CYPRESS_BASE_URL='http://localhost:9232' cypress run --browser chrome --config-file cypress.image.config.js",
		"cypress:open:client-bundle-example:frictionless": "CAPTCHA_TYPE=frictionless CYPRESS_BASE_URL='http://localhost:9232' cypress open --config-file cypress.frictionless.config.js",
		"cypress:run:client-bundle-example:frictionless": "CAPTCHA_TYPE=frictionless CYPRESS_BASE_URL='http://localhost:9232' cypress run --config-file cypress.frictionless.config.js --browser chrome",
		"cypress:open:client-bundle-example:pow": "CAPTCHA_TYPE=pow CYPRESS_BASE_URL='http://localhost:9232' cypress open --config-file cypress.pow.config.js",
		"cypress:run:client-bundle-example:pow": "CAPTCHA_TYPE=pow CYPRESS_BASE_URL='http://localhost:9232' cypress run --config-file cypress.pow.config.js --browser chrome",
		"cypress:open:client-bundle-example:invisible": "CAPTCHA_TYPE=image CYPRESS_BASE_URL='http://localhost:9232' cypress open --config-file cypress.invisible.config.js",
		"cypress:run:client-bundle-example:invisible": "CAPTCHA_TYPE=image CYPRESS_BASE_URL='http://localhost:9232' cypress run --config-file cypress.invisible.config.js --browser chrome"
	}
}<|MERGE_RESOLUTION|>--- conflicted
+++ resolved
@@ -1,10 +1,6 @@
 {
 	"name": "@prosopo/cypress-shared",
-<<<<<<< HEAD
-	"version": "2.8.23",
-=======
 	"version": "2.8.26",
->>>>>>> 11303d9f
 	"private": true,
 	"type": "module",
 	"main": "dist/index.js",
@@ -21,32 +17,18 @@
 		"npm": "10.8.2"
 	},
 	"dependencies": {
-<<<<<<< HEAD
-		"@prosopo/types": "3.2.0",
-		"@prosopo/util": "3.0.15",
-		"@prosopo/config": "3.1.12"
-=======
 		"@prosopo/types": "3.4.0",
 		"@prosopo/util": "3.1.0",
 		"@prosopo/config": "3.1.15"
->>>>>>> 11303d9f
 	},
 	"devDependencies": {
 		"@cypress/xpath": "2.0.3",
 		"@polkadot/util": "12.6.2",
-<<<<<<< HEAD
-		"@prosopo/common": "3.1.12",
-		"@prosopo/datasets": "3.0.26",
-		"@prosopo/dotenv": "3.0.17",
-		"@prosopo/keyring": "2.8.19",
-		"@prosopo/types-database": "3.2.0",
-=======
 		"@prosopo/common": "3.1.15",
 		"@prosopo/datasets": "3.0.29",
 		"@prosopo/dotenv": "3.0.20",
 		"@prosopo/keyring": "2.8.22",
 		"@prosopo/types-database": "3.3.0",
->>>>>>> 11303d9f
 		"@types/node": "22.5.5",
 		"@vitest/coverage-v8": "3.0.9",
 		"concurrently": "9.0.1",
