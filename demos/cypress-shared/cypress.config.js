import { defineConfig } from "cypress";
import vitePreprocessor from "cypress-vite";
// Copyright 2021-2024 Prosopo (UK) Ltd.
//
// Licensed under the Apache License, Version 2.0 (the "License");
// you may not use this file except in compliance with the License.
// You may obtain a copy of the License at
//
//     http://www.apache.org/licenses/LICENSE-2.0
//
// Unless required by applicable law or agreed to in writing, software
// distributed under the License is distributed on an "AS IS" BASIS,
// WITHOUT WARRANTIES OR CONDITIONS OF ANY KIND, either express or implied.
// See the License for the specific language governing permissions and
// limitations under the License.
<<<<<<< HEAD

import { loadEnv } from "@prosopo/dotenv";
import { defineConfig } from "cypress";
import vitePreprocessor from "cypress-vite";
import { nodePolyfills } from "vite-plugin-node-polyfills";

loadEnv();

=======
import { nodePolyfills } from "vite-plugin-node-polyfills";

>>>>>>> c58e540a
export default defineConfig({
	video: true,
	headers: { "Accept-Encoding": "gzip, deflate" },
	env: {
		...process.env,
		default_page: "/",
	},
	e2e: {
		setupNodeEvents(on, config) {
			on(
				"file:preprocessor",
				vitePreprocessor({
					watch: false,
					esbuild: {
						platform: "browser",
					},
					server: {
						host: true,
					},
					build: {
						ssr: false,
						modulePreload: { polyfill: true },
						mode: "development",
					},
					plugins: [
						nodePolyfills({
							// Whether to polyfill `node:` protocol imports.
							protocolImports: true,
						}),
					],
				}),
			);
		},
	},
	component: {
		devServer: {
			framework: "create-react-app",
			bundler: "vite",
		},
	},
});<|MERGE_RESOLUTION|>--- conflicted
+++ resolved
@@ -13,7 +13,6 @@
 // WITHOUT WARRANTIES OR CONDITIONS OF ANY KIND, either express or implied.
 // See the License for the specific language governing permissions and
 // limitations under the License.
-<<<<<<< HEAD
 
 import { loadEnv } from "@prosopo/dotenv";
 import { defineConfig } from "cypress";
@@ -22,10 +21,6 @@
 
 loadEnv();
 
-=======
-import { nodePolyfills } from "vite-plugin-node-polyfills";
-
->>>>>>> c58e540a
 export default defineConfig({
 	video: true,
 	headers: { "Accept-Encoding": "gzip, deflate" },
