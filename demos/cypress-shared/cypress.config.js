--- conflicted
+++ resolved
@@ -15,10 +15,7 @@
 import vitePreprocessor from "cypress-vite";
 import { nodePolyfills } from "vite-plugin-node-polyfills";
 export default defineConfig({
-<<<<<<< HEAD
-=======
 	video: true,
->>>>>>> b4152cc9
 	headers: { "Accept-Encoding": "gzip, deflate" },
 	env: {
 		default_page: "/",
