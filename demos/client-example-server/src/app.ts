<<<<<<< HEAD
import path from 'node:path'
// Copyright 2021-2023 Prosopo (UK) Ltd.
=======
// Copyright 2021-2024 Prosopo (UK) Ltd.
>>>>>>> 772cc3ce
//
// Licensed under the Apache License, Version 2.0 (the "License");
// you may not use this file except in compliance with the License.
// You may obtain a copy of the License at
//
//     http://www.apache.org/licenses/LICENSE-2.0
//
// Unless required by applicable law or agreed to in writing, software
// distributed under the License is distributed on an "AS IS" BASIS,
// WITHOUT WARRANTIES OR CONDITIONS OF ANY KIND, either express or implied.
// See the License for the specific language governing permissions and
// limitations under the License.
import { ProsopoEnvError, getLoggerDefault } from '@prosopo/common'
import { getPairAsync } from '@prosopo/contract'
import { ProsopoServer, getServerConfig } from '@prosopo/server'
import cors from 'cors'
import dotenv from 'dotenv'
import express from 'express'
import routesFactory from './routes/routes.js'
import connectionFactory from './utils/connection.js'
import memoryServerSetup from './utils/database.js'

export function loadEnv() {
    dotenv.config({ path: getEnvFile() })
}

export function getEnvFile(filename = '.env', filepath = './') {
    const env = process.env.NODE_ENV || 'development'
    return path.join(filepath, `${filename}.${env}`)
}

async function main() {
    const logger = getLoggerDefault()
    loadEnv()

    const app = express()

    app.use(cors({ origin: true, credentials: true }))

    app.use(express.urlencoded({ extended: true }))

    app.use(express.json())

    app.use((_, res, next) => {
        res.setHeader('Access-Control-Allow-Origin', '*')
        res.setHeader('Access-Control-Allow-Methods', 'GET, POST, PUT, PATCH, DELETE')
        res.setHeader('Access-Control-Allow-Headers', 'Origin, Content-Type, X-Auth-Token, Authorization')
        next()
    })

    app.options('/*', (_, res) => {
        res.sendStatus(200)
    })

    const uri = await memoryServerSetup()
    console.log('mongo uri', uri)
    const mongoose = connectionFactory(uri)
    if (!process.env.PROSOPO_SITE_PRIVATE_KEY) {
        const mnemonicError = new ProsopoEnvError('GENERAL.MNEMONIC_UNDEFINED', {
            context: { missingParams: ['PROSOPO_SITE_PRIVATE_KEY'] },
            logger,
        })

        logger.error(mnemonicError)
    }

    const config = getServerConfig()

    console.log('config', config)
    const pair = await getPairAsync(config.networks[config.defaultNetwork], process.env.PROSOPO_SITE_PRIVATE_KEY)
    const prosopoServer = new ProsopoServer(config, pair)

    app.use(routesFactory(mongoose, prosopoServer))

    app.listen(process.env.PROSOPO_SERVER_PORT)
}

main()
    .then(() => {
        console.log('Server started')
    })
    .catch((err) => {
        console.log(err)
        process.exit()
    })<|MERGE_RESOLUTION|>--- conflicted
+++ resolved
@@ -1,9 +1,4 @@
-<<<<<<< HEAD
-import path from 'node:path'
-// Copyright 2021-2023 Prosopo (UK) Ltd.
-=======
 // Copyright 2021-2024 Prosopo (UK) Ltd.
->>>>>>> 772cc3ce
 //
 // Licensed under the Apache License, Version 2.0 (the "License");
 // you may not use this file except in compliance with the License.
@@ -17,14 +12,15 @@
 // See the License for the specific language governing permissions and
 // limitations under the License.
 import { ProsopoEnvError, getLoggerDefault } from '@prosopo/common'
+import { ProsopoServer, getServerConfig } from '@prosopo/server'
 import { getPairAsync } from '@prosopo/contract'
-import { ProsopoServer, getServerConfig } from '@prosopo/server'
+import connectionFactory from './utils/connection.js'
 import cors from 'cors'
 import dotenv from 'dotenv'
 import express from 'express'
+import memoryServerSetup from './utils/database.js'
+import path from 'path'
 import routesFactory from './routes/routes.js'
-import connectionFactory from './utils/connection.js'
-import memoryServerSetup from './utils/database.js'
 
 export function loadEnv() {
     dotenv.config({ path: getEnvFile() })
