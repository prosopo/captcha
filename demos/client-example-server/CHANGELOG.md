--- conflicted
+++ resolved
@@ -1,7 +1,5 @@
 # @prosopo/client-example-server
 
-<<<<<<< HEAD
-=======
 ## 2.7.34
 ### Patch Changes
 
@@ -46,7 +44,6 @@
   - @prosopo/util@3.0.16
   - @prosopo/config@3.1.13
 
->>>>>>> 11303d9f
 ## 2.7.31
 ### Patch Changes
 
