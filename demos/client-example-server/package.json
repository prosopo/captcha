--- conflicted
+++ resolved
@@ -42,26 +42,15 @@
 		"@polkadot/util-crypto": "12.6.2",
 		"@prosopo/common": "3.1.4",
 		"@prosopo/dotenv": "3.0.9",
-<<<<<<< HEAD
 		"@prosopo/server": "2.9.18",
 		"@prosopo/types": "3.0.8",
 		"@prosopo/util": "3.0.7",
-=======
-		"@prosopo/keyring": "2.8.11",
-		"@prosopo/server": "2.9.18",
-		"@prosopo/types": "3.0.8",
-		"@prosopo/util": "3.0.7",
-		"@prosopo/config": "3.1.5",
->>>>>>> 9c685bb2
 		"@typegoose/auto-increment": "4.13.0",
 		"cors": "2.8.5",
 		"express": "4.21.2",
 		"jsonwebtoken": "9.0.2",
 		"mongodb-memory-server": "10.0.0",
-<<<<<<< HEAD
 		"@prosopo/config": "3.1.5",
-=======
->>>>>>> 9c685bb2
 		"mongoose": "8.13.0",
 		"zod": "3.23.8"
 	},
