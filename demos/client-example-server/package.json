{
    "name": "@prosopo/client-example-server",
    "version": "0.2.33",
    "description": "Backend for client-example",
    "main": "dist/app.js",
    "type": "module",
    "engines": {
        "node": ">=18",
        "npm": ">=9"
    },
    "scripts": {
        "dev": "vite serve --mode=development --config ./vite.config.ts --host",
        "start": "node ./dist/app.js",
        "start:bundle": "node ./dist/bundle/prosopo_client_example_server.app.bundle.js",
        "build": "tsc --build --verbose",
        "bundle:prod": "vite build --mode=production --config ./vite.config.ts",
        "bundle:dev": "vite build --mode=development --config ./vite.config.ts",
        "clean": "tsc --build --clean",
        "eslint": "npx eslint . --no-error-on-unmatched-pattern --ignore-path ../../.eslintignore",
        "eslint:fix": "npm run eslint -- --fix",
        "prettier": "npx prettier . --check --no-error-on-unmatched-pattern --ignore-path ../../.eslintignore",
        "prettier:fix": "npm run prettier -- --write",
        "lint": "npm run eslint && npm run prettier",
        "lint:fix": "npm run eslint:fix && npm run prettier:fix"
    },
    "repository": {
        "type": "git",
        "url": "git+https://github.com/prosopo/client-example-server.git"
    },
    "author": "PROSOPO LIMITED <info@prosopo.io>",
    "license": "Apache-2.0",
    "bugs": {
        "url": "https://github.com/prosopo/client-example-server/issues"
    },
    "homepage": "https://github.com/prosopo/client-example-server#readme",
    "dependencies": {
        "@noble/hashes": "^1.3.1",
        "@polkadot/util": "12.6.1",
        "@polkadot/util-crypto": "12.6.1",
        "@prosopo/api": "0.2.33",
        "@prosopo/contract": "0.2.33",
        "@prosopo/procaptcha": "0.2.33",
        "@prosopo/server": "0.2.33",
        "@prosopo/types": "0.2.33",
        "@typegoose/auto-increment": "3.3.0",
        "cors": "^2.8.5",
        "jsonwebtoken": "^9.0.0",
        "mongoose": "^7.3.3",
        "zod": "^3.22.3"
    },
    "devDependencies": {
        "@types/jsonwebtoken": "^9.0.2",
        "nodemon": "^2.0.22",
        "ts-loader": "^9.4.3",
        "ts-node": "^10.9.1",
        "tslib": "2.6.2",
        "typescript": "5.1.6",
<<<<<<< HEAD
        "vite": "^4.5.2",
        "@prosopo/config": "0.2.30"
=======
        "vite": "^4.5.0",
        "@prosopo/config": "0.2.33"
>>>>>>> 8bf9e87d
    }
}<|MERGE_RESOLUTION|>--- conflicted
+++ resolved
@@ -55,12 +55,7 @@
         "ts-node": "^10.9.1",
         "tslib": "2.6.2",
         "typescript": "5.1.6",
-<<<<<<< HEAD
         "vite": "^4.5.2",
-        "@prosopo/config": "0.2.30"
-=======
-        "vite": "^4.5.0",
         "@prosopo/config": "0.2.33"
->>>>>>> 8bf9e87d
     }
 }