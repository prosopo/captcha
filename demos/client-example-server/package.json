--- conflicted
+++ resolved
@@ -1,10 +1,6 @@
 {
 	"name": "@prosopo/client-example-server",
-<<<<<<< HEAD
-	"version": "2.7.31",
-=======
 	"version": "2.7.34",
->>>>>>> 11303d9f
 	"description": "Backend for client-example",
 	"main": "dist/app.js",
 	"types": "dist/app.d.ts",
@@ -44,15 +40,6 @@
 		"@noble/hashes": "1.8.0",
 		"@polkadot/util": "12.6.2",
 		"@polkadot/util-crypto": "12.6.2",
-<<<<<<< HEAD
-		"@prosopo/common": "3.1.12",
-		"@prosopo/dotenv": "3.0.17",
-		"@prosopo/keyring": "2.8.19",
-		"@prosopo/server": "2.9.27",
-		"@prosopo/types": "3.2.0",
-		"@prosopo/util": "3.0.15",
-		"@prosopo/config": "3.1.12",
-=======
 		"@prosopo/common": "3.1.15",
 		"@prosopo/dotenv": "3.0.20",
 		"@prosopo/keyring": "2.8.22",
@@ -60,7 +47,6 @@
 		"@prosopo/types": "3.4.0",
 		"@prosopo/util": "3.1.0",
 		"@prosopo/config": "3.1.15",
->>>>>>> 11303d9f
 		"@typegoose/auto-increment": "4.13.0",
 		"cors": "2.8.5",
 		"express": "4.21.2",
