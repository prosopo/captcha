{
	"name": "@prosopo/client-example-server",
	"version": "2.4.2",
	"description": "Backend for client-example",
	"main": "dist/app.js",
	"type": "module",
	"engines": {
		"node": "20",
		"npm": ">=9"
	},
	"scripts": {
		"test": "echo \"No test specified\"",
		"dev": "NODE_ENV=${NODE_ENV:-development}; vite serve --mode=$NODE_ENV --config ./vite.config.ts --host",
		"start": "node ./dist/app.js",
		"start:bundle": "node ./dist/bundle/prosopo_client_example_server.app.bundle.js",
		"build": "tsc --build --verbose",
		"build:cjs": "echo 'no cjs build'",
		"bundle": "NODE_ENV=${NODE_ENV:-production}; vite build --mode=$NODE_ENV --config ./vite.config.ts",
		"clean": "tsc --build --clean"
	},
	"repository": {
		"type": "git",
		"url": "git+https://github.com/prosopo/client-example-server.git"
	},
	"author": "PROSOPO LIMITED <info@prosopo.io>",
	"license": "Apache-2.0",
	"bugs": {
		"url": "https://github.com/prosopo/client-example-server/issues"
	},
	"homepage": "https://github.com/prosopo/client-example-server#readme",
	"dependencies": {
		"@noble/hashes": "1.5.0",
		"@polkadot/util": "12.6.2",
		"@polkadot/util-crypto": "12.6.2",
<<<<<<< HEAD
		"@prosopo/common": "2.4.1",
		"@prosopo/dotenv": "2.4.1",
		"@prosopo/server": "2.4.1",
		"@prosopo/types": "2.4.1",
		"@prosopo/util": "2.4.1",
=======
		"@prosopo/common": "2.4.2",
		"@prosopo/dotenv": "2.4.2",
		"@prosopo/server": "2.4.2",
		"@prosopo/types": "2.4.2",
		"@prosopo/util": "2.4.2",
>>>>>>> 1dbe59c1
		"@typegoose/auto-increment": "4.6.0",
		"cors": "2.8.5",
		"express": "4.21.2",
		"jsonwebtoken": "9.0.2",
		"mongodb-memory-server": "10.0.0",
		"mongoose": "8.6.2",
		"zod": "3.23.8"
	},
	"devDependencies": {
		"@prosopo/config": "2.4.2",
		"@types/jsonwebtoken": "9.0.6",
		"@vitest/coverage-v8": "2.1.1",
		"concurrently": "9.0.1",
		"del-cli": "6.0.0",
		"npm-run-all": "2.1.0",
		"tslib": "2.7.0",
		"tsx": "4.19.1",
		"typescript": "5.6.2",
		"vite": "5.4.6",
		"vitest": "2.1.1"
	}
}<|MERGE_RESOLUTION|>--- conflicted
+++ resolved
@@ -32,19 +32,11 @@
 		"@noble/hashes": "1.5.0",
 		"@polkadot/util": "12.6.2",
 		"@polkadot/util-crypto": "12.6.2",
-<<<<<<< HEAD
-		"@prosopo/common": "2.4.1",
-		"@prosopo/dotenv": "2.4.1",
-		"@prosopo/server": "2.4.1",
-		"@prosopo/types": "2.4.1",
-		"@prosopo/util": "2.4.1",
-=======
 		"@prosopo/common": "2.4.2",
 		"@prosopo/dotenv": "2.4.2",
 		"@prosopo/server": "2.4.2",
 		"@prosopo/types": "2.4.2",
 		"@prosopo/util": "2.4.2",
->>>>>>> 1dbe59c1
 		"@typegoose/auto-increment": "4.6.0",
 		"cors": "2.8.5",
 		"express": "4.21.2",
