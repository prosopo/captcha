{
  "name": "@prosopo/client-example-server",
  "version": "0.1.16",
  "description": "Backend for client-example",
  "main": "dist/app.js",
  "scripts": {
    "dev": "nodemon --watch 'src/**/*.ts' --exec 'ts-node' src/app.ts",
    "start": "node ./dist/prosopo_client_example_server.main.bundle.js",
    "build": "webpack build",
    "build:dev": "webpack build --mode=development",
    "test": "echo \"Error: no test specified\" && exit 1",
    "lint:fix": "npx eslint . --fix"
  },
  "repository": {
    "type": "git",
    "url": "git+https://github.com/prosopo/client-example-server.git"
  },
  "author": "PROSOPO LIMITED <info@prosopo.io>",
  "license": "Apache-2.0",
  "bugs": {
    "url": "https://github.com/prosopo/client-example-server/issues"
  },
  "homepage": "https://github.com/prosopo/client-example-server#readme",
  "dependencies": {
    "@prosopo/api": "^0.1.16",
<<<<<<< HEAD
=======
    "@prosopo/cli": "^0.1.16",
>>>>>>> 21195dd7
    "@prosopo/contract": "^0.1.16",
    "@prosopo/procaptcha": "^0.1.16",
    "@prosopo/server": "^0.1.16",
    "@prosopo/types": "^0.1.16",
    "@typegoose/auto-increment": "3.3.0",
    "axios": "^0.27.2",
    "bcryptjs": "^2.4.3",
    "cors": "^2.8.5",
    "jsonwebtoken": "^9.0.0",
    "mongoose": "^7.2.0",
    "zod": "^3.17.9"
  },
  "devDependencies": {
    "ts-loader": "^9.4.3",
    "ts-node": "^10.9.1",
    "nodemon": "^2.0.22"
  }
}<|MERGE_RESOLUTION|>--- conflicted
+++ resolved
@@ -23,10 +23,7 @@
   "homepage": "https://github.com/prosopo/client-example-server#readme",
   "dependencies": {
     "@prosopo/api": "^0.1.16",
-<<<<<<< HEAD
-=======
     "@prosopo/cli": "^0.1.16",
->>>>>>> 21195dd7
     "@prosopo/contract": "^0.1.16",
     "@prosopo/procaptcha": "^0.1.16",
     "@prosopo/server": "^0.1.16",
