{
	"name": "@prosopo/client-example-server",
	"version": "2.7.8",
	"description": "Backend for client-example",
	"main": "dist/index.js",
	"types": "dist/index.d.ts",
	"exports": {
		".": {
			"import": "./dist/index.js",
			"require": "./dist/cjs/index.cjs"
		}
	},
	"type": "module",
	"engines": {
		"node": "20",
		"npm": "10.8.2"
	},
	"scripts": {
		"dev": "NODE_ENV=${NODE_ENV:-development}; vite serve --mode=$NODE_ENV --config ./vite.config.ts --host",
		"start": "node ./dist/app.js",
		"start:bundle": "node ./dist/bundle/prosopo_client_example_server.app.bundle.js",
		"build": "NODE_ENV=${NODE_ENV:-production}; vite build --config vite.esm.config.ts --mode $NODE_ENV",
		"build:cjs": "NODE_ENV=${NODE_ENV:-production}; vite build --config vite.cjs.config.ts --mode $NODE_ENV",
		"typecheck": "tsc --build --declaration --emitDeclarationOnly",
		"test": "echo no tests",
		"bundle": "NODE_ENV=${NODE_ENV:-production}; vite build --config vite.config.ts --mode $NODE_ENV"
	},
	"repository": {
		"type": "git",
		"url": "git+https://github.com/prosopo/client-example-server.git"
	},
	"author": "PROSOPO LIMITED <info@prosopo.io>",
	"license": "Apache-2.0",
	"bugs": {
		"url": "https://github.com/prosopo/client-example-server/issues"
	},
	"homepage": "https://github.com/prosopo/client-example-server#readme",
	"dependencies": {
		"@noble/hashes": "1.5.0",
		"@polkadot/util": "12.6.2",
		"@polkadot/util-crypto": "12.6.2",
		"@prosopo/common": "3.0.1",
		"@prosopo/dotenv": "3.0.1",
		"@prosopo/server": "2.9.4",
		"@prosopo/types": "3.0.1",
		"@prosopo/util": "3.0.0",
		"@typegoose/auto-increment": "4.13.0",
		"axios": "1.10.0",
		"cors": "2.8.5",
		"esbuild": "0.25.6",
		"express": "4.21.2",
		"jsonwebtoken": "9.0.2",
		"mongodb-memory-server": "10.0.0",
<<<<<<< HEAD
		"mongoose": "8.6.2",
		"zod": "3.23.8",
		"@prosopo/config": "3.0.0"
=======
		"mongoose": "8.13.0",
		"openpgp": "5.11.3",
		"webpack-dev-server": "5.2.2",
		"zod": "3.23.8"
>>>>>>> e12cde6e
	},
	"devDependencies": {
		"@types/jsonwebtoken": "9.0.6",
		"@vitest/coverage-v8": "3.0.9",
		"concurrently": "9.0.1",
		"del-cli": "6.0.0",
		"npm-run-all": "4.1.5",
		"tslib": "2.7.0",
		"tsx": "4.20.3",
		"typescript": "5.6.2",
		"vite": "6.3.5",
		"vitest": "3.0.9"
	}
}<|MERGE_RESOLUTION|>--- conflicted
+++ resolved
@@ -51,16 +51,11 @@
 		"express": "4.21.2",
 		"jsonwebtoken": "9.0.2",
 		"mongodb-memory-server": "10.0.0",
-<<<<<<< HEAD
-		"mongoose": "8.6.2",
-		"zod": "3.23.8",
-		"@prosopo/config": "3.0.0"
-=======
+		"@prosopo/config": "3.0.0",
 		"mongoose": "8.13.0",
 		"openpgp": "5.11.3",
 		"webpack-dev-server": "5.2.2",
 		"zod": "3.23.8"
->>>>>>> e12cde6e
 	},
 	"devDependencies": {
 		"@types/jsonwebtoken": "9.0.6",
