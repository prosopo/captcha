{
	"name": "@prosopo/client-example-server",
	"version": "2.7.11",
	"description": "Backend for client-example",
	"main": "dist/index.js",
	"types": "dist/index.d.ts",
	"exports": {
		".": {
			"import": "./dist/index.js",
			"require": "./dist/cjs/index.cjs"
		}
	},
	"type": "module",
	"engines": {
		"node": "20",
		"npm": "10.8.2"
	},
	"scripts": {
		"dev": "NODE_ENV=${NODE_ENV:-development}; vite serve --mode=$NODE_ENV --config ./vite.config.ts --host",
		"start": "node ./dist/app.js",
		"start:bundle": "node ./dist/bundle/prosopo_client_example_server.app.bundle.js",
		"build": "NODE_ENV=${NODE_ENV:-production}; vite build --config vite.esm.config.ts --mode $NODE_ENV",
		"build:cjs": "NODE_ENV=${NODE_ENV:-production}; vite build --config vite.cjs.config.ts --mode $NODE_ENV",
		"typecheck": "tsc --build --declaration --emitDeclarationOnly",
		"test": "echo no tests",
		"bundle": "NODE_ENV=${NODE_ENV:-production}; vite build --config vite.config.ts --mode $NODE_ENV"
	},
	"repository": {
		"type": "git",
		"url": "git+https://github.com/prosopo/client-example-server.git"
	},
	"author": "PROSOPO LIMITED <info@prosopo.io>",
	"license": "Apache-2.0",
	"bugs": {
		"url": "https://github.com/prosopo/client-example-server/issues"
	},
	"homepage": "https://github.com/prosopo/client-example-server#readme",
	"dependencies": {
		"@noble/hashes": "1.5.0",
		"@polkadot/util": "12.6.2",
		"@polkadot/util-crypto": "12.6.2",
		"@prosopo/common": "3.0.2",
		"@prosopo/dotenv": "3.0.4",
		"@prosopo/server": "2.9.7",
		"@prosopo/types": "3.0.2",
		"@prosopo/util": "3.0.2",
		"@typegoose/auto-increment": "4.13.0",
		"axios": "1.10.0",
		"cors": "2.8.5",
		"esbuild": "0.25.6",
		"express": "4.21.2",
		"jsonwebtoken": "9.0.2",
		"mongodb-memory-server": "10.0.0",
		"@prosopo/config": "3.0.1",
		"mongoose": "8.13.0",
		"openpgp": "5.11.3",
		"webpack-dev-server": "5.2.2",
		"zod": "3.23.8"
	},
	"devDependencies": {
<<<<<<< HEAD
=======
		"@prosopo/config": "3.1.0",
>>>>>>> f5e04941
		"@types/jsonwebtoken": "9.0.6",
		"@vitest/coverage-v8": "3.0.9",
		"concurrently": "9.0.1",
		"del-cli": "6.0.0",
		"npm-run-all": "4.1.5",
		"tslib": "2.7.0",
		"tsx": "4.20.3",
		"typescript": "5.6.2",
		"vite": "6.3.5",
		"vitest": "3.0.9"
	}
}<|MERGE_RESOLUTION|>--- conflicted
+++ resolved
@@ -51,17 +51,13 @@
 		"express": "4.21.2",
 		"jsonwebtoken": "9.0.2",
 		"mongodb-memory-server": "10.0.0",
-		"@prosopo/config": "3.0.1",
+		"@prosopo/config": "3.1.0",
 		"mongoose": "8.13.0",
 		"openpgp": "5.11.3",
 		"webpack-dev-server": "5.2.2",
 		"zod": "3.23.8"
 	},
 	"devDependencies": {
-<<<<<<< HEAD
-=======
-		"@prosopo/config": "3.1.0",
->>>>>>> f5e04941
 		"@types/jsonwebtoken": "9.0.6",
 		"@vitest/coverage-v8": "3.0.9",
 		"concurrently": "9.0.1",
