// Copyright 2021-2024 Prosopo (UK) Ltd.
//
// Licensed under the Apache License, Version 2.0 (the "License");
// you may not use this file except in compliance with the License.
// You may obtain a copy of the License at
//
//     http://www.apache.org/licenses/LICENSE-2.0
//
// Unless required by applicable law or agreed to in writing, software
// distributed under the License is distributed on an "AS IS" BASIS,
// WITHOUT WARRANTIES OR CONDITIONS OF ANY KIND, either express or implied.
// See the License for the specific language governing permissions and
// limitations under the License.
import { ApiPaths, VerifySolutionBody, decodeProcaptchaOutput } from '@prosopo/types'
import { ProsopoApiError } from '@prosopo/common'
import { VerifySolutionBodyTypeOutput } from '@prosopo/types'
import express, { Router } from 'express'

/**
 * Returns a router connected to the database which can interact with the Proposo protocol
 *
 * @return {Router} - A middleware router that can interact with the Prosopo protocol
 */
export function prosopoRouter(): Router {
    const router = express.Router()

    /**
     * Verifies a user's solution as being approved or not
     *
     * @param {string} userAccount - Dapp User id
     * @param {string} commitmentId - The captcha solution to look up
     */
    router.post(ApiPaths.VerifyCaptchaSolutionDapp, async (req, res, next) => {
<<<<<<< HEAD
        let body: VerifySolutionBodyTypeOutput
=======
        let parsed: VerifySolutionBodyTypeOutput
>>>>>>> ebfb4a82
        try {
            body = VerifySolutionBody.parse(req.body)
        } catch (err) {
            return next(
                new ProsopoApiError('CAPTCHA.PARSE_ERROR', {
                    context: { error: err, errorCode: 400 },
                    logLevel: 'info',
                })
            )
        }
        try {
            const { token } = body
            const { user, dapp, commitmentId } = decodeProcaptchaOutput(token)
            const testCommitmentId = '0x123456789test'
            const testAccount = '5GrwvaEF5zXb26Fz9rcQpDWS57CtERHpNehXCPcNoHGKutQY'
            const testDapp = '5C4hrfjw9DjXZTzV3MwzrrAr9P1MJhSrvWGWqi1eSuyUpnhM'
            let statusMessage = 'API.USER_NOT_VERIFIED'
            let approved = false
            if (
                (user && user === testAccount) ||
                (commitmentId && commitmentId === testCommitmentId) ||
                (dapp && dapp === testDapp)
            ) {
                approved = true
                statusMessage = 'API.USER_VERIFIED'
                return res.json({
                    status: req.t(statusMessage),
                    verified: approved,
                    commitmentId: testCommitmentId,
                })
            }

            return res.json({
                status: req.t(statusMessage),
                verified: false,
            })
        } catch (err) {
            return next(new ProsopoApiError('API.UNKNOWN', { context: { error: err, errorCode: 500 } }))
        }
    })

    return router
}<|MERGE_RESOLUTION|>--- conflicted
+++ resolved
@@ -31,11 +31,7 @@
      * @param {string} commitmentId - The captcha solution to look up
      */
     router.post(ApiPaths.VerifyCaptchaSolutionDapp, async (req, res, next) => {
-<<<<<<< HEAD
-        let body: VerifySolutionBodyTypeOutput
-=======
         let parsed: VerifySolutionBodyTypeOutput
->>>>>>> ebfb4a82
         try {
             body = VerifySolutionBody.parse(req.body)
         } catch (err) {
