<<<<<<< HEAD
import { ProsopoApiError } from '@prosopo/common'
// Copyright 2021-2023 Prosopo (UK) Ltd.
=======
// Copyright 2021-2024 Prosopo (UK) Ltd.
>>>>>>> 5f314a6e
//
// Licensed under the Apache License, Version 2.0 (the "License");
// you may not use this file except in compliance with the License.
// You may obtain a copy of the License at
//
//     http://www.apache.org/licenses/LICENSE-2.0
//
// Unless required by applicable law or agreed to in writing, software
// distributed under the License is distributed on an "AS IS" BASIS,
// WITHOUT WARRANTIES OR CONDITIONS OF ANY KIND, either express or implied.
// See the License for the specific language governing permissions and
// limitations under the License.
import { ApiPaths, VerifySolutionBody } from '@prosopo/types'
import type { VerifySolutionBodyType } from '@prosopo/types'
import express, { type Router } from 'express'

/**
 * Returns a router connected to the database which can interact with the Proposo protocol
 *
 * @return {Router} - A middleware router that can interact with the Prosopo protocol
 */
export function prosopoRouter(): Router {
    const router = express.Router()

    /**
     * Verifies a user's solution as being approved or not
     *
     * @param {string} userAccount - Dapp User id
     * @param {string} commitmentId - The captcha solution to look up
     */
    router.post(ApiPaths.VerifyCaptchaSolution, async (req, res, next) => {
        let parsed: VerifySolutionBodyType
        try {
            parsed = VerifySolutionBody.parse(req.body)
        } catch (err) {
            return next(
                new ProsopoApiError('CAPTCHA.PARSE_ERROR', {
                    context: { error: err, errorCode: 400 },
                    logLevel: 'info',
                })
            )
        }
        try {
            const testCommitmentId = '0x123456789test'
            const testAccount = '5GrwvaEF5zXb26Fz9rcQpDWS57CtERHpNehXCPcNoHGKutQY'
            const testDapp = '5C4hrfjw9DjXZTzV3MwzrrAr9P1MJhSrvWGWqi1eSuyUpnhM'
            let statusMessage = 'API.USER_NOT_VERIFIED'
            let approved = false
            if (
                (parsed.user && parsed.user === testAccount) ||
                (parsed.commitmentId && parsed.commitmentId === testCommitmentId) ||
                (parsed.dapp && parsed.dapp === testDapp)
            ) {
                approved = true
                statusMessage = 'API.USER_VERIFIED'
                return res.json({
                    status: req.t(statusMessage),
                    verified: approved,
                    commitmentId: testCommitmentId,
                })
            }

            return res.json({
                status: req.t(statusMessage),
                verified: false,
            })
        } catch (err) {
            return next(
                new ProsopoApiError('API.UNKNOWN', {
                    context: { error: err, errorCode: 500 },
                })
            )
        }
    })

    return router
}<|MERGE_RESOLUTION|>--- conflicted
+++ resolved
@@ -1,9 +1,4 @@
-<<<<<<< HEAD
-import { ProsopoApiError } from '@prosopo/common'
-// Copyright 2021-2023 Prosopo (UK) Ltd.
-=======
 // Copyright 2021-2024 Prosopo (UK) Ltd.
->>>>>>> 5f314a6e
 //
 // Licensed under the Apache License, Version 2.0 (the "License");
 // you may not use this file except in compliance with the License.
@@ -17,8 +12,9 @@
 // See the License for the specific language governing permissions and
 // limitations under the License.
 import { ApiPaths, VerifySolutionBody } from '@prosopo/types'
-import type { VerifySolutionBodyType } from '@prosopo/types'
-import express, { type Router } from 'express'
+import { ProsopoApiError } from '@prosopo/common'
+import { VerifySolutionBodyType } from '@prosopo/types'
+import express, { Router } from 'express'
 
 /**
  * Returns a router connected to the database which can interact with the Proposo protocol
@@ -71,11 +67,7 @@
                 verified: false,
             })
         } catch (err) {
-            return next(
-                new ProsopoApiError('API.UNKNOWN', {
-                    context: { error: err, errorCode: 500 },
-                })
-            )
+            return next(new ProsopoApiError('API.UNKNOWN', { context: { error: err, errorCode: 500 } }))
         }
     })
 
