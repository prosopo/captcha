--- conflicted
+++ resolved
@@ -11,17 +11,7 @@
 // WITHOUT WARRANTIES OR CONDITIONS OF ANY KIND, either express or implied.
 // See the License for the specific language governing permissions and
 // limitations under the License.
-<<<<<<< HEAD
-import {
-    ApiParams,
-    ApiPaths,
-    ImageVerificationResponse,
-    VerificationResponse,
-    VerifySolutionBody,
-} from '@prosopo/types'
-=======
 import { ApiPaths, VerifySolutionBody, decodeProcaptchaOutput } from '@prosopo/types'
->>>>>>> 02887eef
 import { ProsopoApiError } from '@prosopo/common'
 import { VerifySolutionBodyTypeOutput } from '@prosopo/types'
 import express, { Router } from 'express'
@@ -67,19 +57,17 @@
             ) {
                 approved = true
                 statusMessage = 'API.USER_VERIFIED'
-                const response: ImageVerificationResponse = {
-                    [ApiParams.status]: req.t(statusMessage),
-                    [ApiParams.verified]: approved,
-                    [ApiParams.commitmentId]: testCommitmentId,
-                    [ApiParams.blockNumber]: parsed.blockNumber,
-                }
-                return res.json(response)
+                return res.json({
+                    status: req.t(statusMessage),
+                    verified: approved,
+                    commitmentId: testCommitmentId,
+                })
             }
-            const verificationResponse: VerificationResponse = {
-                [ApiParams.status]: req.t(statusMessage),
-                [ApiParams.verified]: false,
-            }
-            return res.json(verificationResponse)
+
+            return res.json({
+                status: req.t(statusMessage),
+                verified: false,
+            })
         } catch (err) {
             return next(new ProsopoApiError('API.UNKNOWN', { context: { error: err, code: 500 } }))
         }
