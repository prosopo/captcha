--- conflicted
+++ resolved
@@ -1,10 +1,6 @@
 {
     "name": "@prosopo/provider-mock",
-<<<<<<< HEAD
-    "version": "0.3.41",
-=======
     "version": "1.0.1",
->>>>>>> 89e3c9f8
     "author": "PROSOPO LIMITED <info@prosopo.io>",
     "license": "Apache-2.0",
     "main": "./dist/index.js",
@@ -25,15 +21,9 @@
         "lint:fix": "npm run eslint:fix && npm run prettier:fix"
     },
     "dependencies": {
-<<<<<<< HEAD
-        "@prosopo/cli": "0.3.41",
-        "@prosopo/common": "0.3.41",
-        "@prosopo/types": "0.3.41",
-=======
         "@prosopo/cli": "1.0.1",
         "@prosopo/common": "1.0.1",
         "@prosopo/types": "1.0.1",
->>>>>>> 89e3c9f8
         "es-main": "^1.3.0",
         "express": "^4.18.1"
     },
