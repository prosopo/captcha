{
<<<<<<< HEAD
  "name": "@prosopo/client-example",
  "version": "0.1.11",
  "private": true,
  "dependencies": {
    "@emotion/react": "^11.9.3",
    "@emotion/styled": "^11.9.3",
    "@mui/material": "^5.9.1",
    "@mui/styles": "^5.9.1",
    "@prosopo/procaptcha-react": "^0.1.11",
    "@testing-library/jest-dom": "^5.16.4",
    "bootstrap": "^5.2.2",
    "react": "^17.0.2",
    "react-dom": "^17.0.2",
    "react-scripts": "^5.0.1",
    "typescript": "^4.9.4",
    "web-vitals": "^2.1.4"
  },
  "devDependencies": {
    "cypress": "^10.8.0",
    "cypress-promise": "^1.1.0",
    "eslint-config-react-app": "^7.0.1"
  },
  "scripts": {
    "start": "PORT=3001 react-scripts start",
    "build": "NODE_ENV=production react-scripts build",
    "test": "react-scripts test",
    "eject": "react-scripts eject",
    "cypress:open": "cypress open",
    "lint:fix": "npx eslint . --fix"
  },
  "eslintConfig": {
    "extends": [
      "react-app",
      "react-app/jest"
    ]
  },
  "browserslist": {
    "production": [
      ">0.2%",
      "not dead",
      "not op_mini all"
    ],
    "development": [
      "last 1 chrome version",
      "last 1 firefox version",
      "last 1 safari version"
    ]
  }
=======
    "name": "@prosopo/client-example",
    "version": "0.1.11",
    "private": true,
    "dependencies": {
        "@emotion/react": "^11.9.3",
        "@emotion/styled": "^11.9.3",
        "@mui/material": "^5.9.1",
        "@prosopo/procaptcha-react": "^0.1.11",
        "@testing-library/jest-dom": "^5.16.4",
        "@types/react-dom": "^18.2.4",
        "bootstrap": "^5.2.2",
        "electron": "25.0.1",
        "react": "^18.2.0",
        "react-dom": "^18.2.0",
        "react-scripts": "5.0.1",
        "typescript": "^4.7.4",
        "web-vitals": "^2.1.4"
    },
    "devDependencies": {
        "cypress": "^10.8.0",
        "cypress-promise": "^1.1.0",
        "eslint-config-react-app": "^7.0.1"
    },
    "scripts": {
        "start": "PORT=3001 react-scripts start",
        "build": "NODE_ENV=production react-scripts build",
        "test": "react-scripts test",
        "eject": "react-scripts eject",
        "cypress:open": "cypress open",
        "lint:fix": "npx eslint . --fix"
    },
    "eslintConfig": {
        "extends": [
            "react-app",
            "react-app/jest"
        ]
    },
    "browserslist": {
        "production": [
            ">0.2%",
            "not dead",
            "not op_mini all"
        ],
        "development": [
            "last 1 chrome version",
            "last 1 firefox version",
            "last 1 safari version"
        ]
    }
>>>>>>> 7d594c38
}<|MERGE_RESOLUTION|>--- conflicted
+++ resolved
@@ -1,54 +1,4 @@
 {
-<<<<<<< HEAD
-  "name": "@prosopo/client-example",
-  "version": "0.1.11",
-  "private": true,
-  "dependencies": {
-    "@emotion/react": "^11.9.3",
-    "@emotion/styled": "^11.9.3",
-    "@mui/material": "^5.9.1",
-    "@mui/styles": "^5.9.1",
-    "@prosopo/procaptcha-react": "^0.1.11",
-    "@testing-library/jest-dom": "^5.16.4",
-    "bootstrap": "^5.2.2",
-    "react": "^17.0.2",
-    "react-dom": "^17.0.2",
-    "react-scripts": "^5.0.1",
-    "typescript": "^4.9.4",
-    "web-vitals": "^2.1.4"
-  },
-  "devDependencies": {
-    "cypress": "^10.8.0",
-    "cypress-promise": "^1.1.0",
-    "eslint-config-react-app": "^7.0.1"
-  },
-  "scripts": {
-    "start": "PORT=3001 react-scripts start",
-    "build": "NODE_ENV=production react-scripts build",
-    "test": "react-scripts test",
-    "eject": "react-scripts eject",
-    "cypress:open": "cypress open",
-    "lint:fix": "npx eslint . --fix"
-  },
-  "eslintConfig": {
-    "extends": [
-      "react-app",
-      "react-app/jest"
-    ]
-  },
-  "browserslist": {
-    "production": [
-      ">0.2%",
-      "not dead",
-      "not op_mini all"
-    ],
-    "development": [
-      "last 1 chrome version",
-      "last 1 firefox version",
-      "last 1 safari version"
-    ]
-  }
-=======
     "name": "@prosopo/client-example",
     "version": "0.1.11",
     "private": true,
@@ -98,5 +48,4 @@
             "last 1 safari version"
         ]
     }
->>>>>>> 7d594c38
 }