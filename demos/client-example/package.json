--- conflicted
+++ resolved
@@ -14,11 +14,8 @@
 		"@polkadot/extension-dapp": "0.46.9",
 		"@polkadot/extension-inject": "0.46.9",
 		"@prosopo/common": "2.4.1",
-<<<<<<< HEAD
 		"@prosopo/locale": "2.4.1",
-=======
 		"@prosopo/locale-browser": "2.4.1",
->>>>>>> 7af009b1
 		"@prosopo/procaptcha-bundle": "2.4.1",
 		"@prosopo/procaptcha-frictionless": "2.4.1",
 		"@prosopo/procaptcha-pow": "2.4.1",
@@ -68,7 +65,11 @@
 		"clean": "tsc --build --clean"
 	},
 	"browserslist": {
-		"production": [">0.2%", "not dead", "not op_mini all"],
+		"production": [
+			">0.2%",
+			"not dead",
+			"not op_mini all"
+		],
 		"development": [
 			"last 1 chrome version",
 			"last 1 firefox version",
