--- conflicted
+++ resolved
@@ -7,14 +7,7 @@
         "@emotion/react": "^11.9.3",
         "@emotion/styled": "^11.9.3",
         "@mui/material": "^5.9.1",
-<<<<<<< HEAD
-        "@prosopo/procaptcha-react": "^0.1.17",
-        "@prosopo/common": "^0.1.17",
-        "@prosopo/procaptcha": "^0.1.17",
-        "@prosopo/types": "^0.1.17",
-=======
         "@prosopo/procaptcha-react": "^0.1.18",
->>>>>>> f59f8438
         "@types/react-dom": "^18.2.4",
         "electron": "25.5.0",
         "react": "^18.2.0",
@@ -30,8 +23,7 @@
         "cypress": "^12.14.0",
         "cypress-promise": "^1.1.0",
         "eslint-config-react-app": "^7.0.1",
-        "tslib": "^2.5.2",
-        "typescript": "5.1.6"
+        "typescript": "^4.9.5"
     },
     "scripts": {
         "start": "tsc --build --verbose && vite serve --mode=development --config vite.config.ts --port 9230 --host --force",
