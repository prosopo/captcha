--- conflicted
+++ resolved
@@ -4,7 +4,6 @@
   "private": true,
   "type": "commonjs",
   "packageManager": "yarn@3.2.0",
-  "type": "commonjs",
   "dependencies": {
     "@emotion/react": "^11.8.1",
     "@emotion/styled": "^11.8.1",
@@ -12,13 +11,10 @@
     "@mui/styles": "^5.4.4",
     "@polkadot/api": "^7.7.1",
     "@polkadot/extension-dapp": "^0.42.7",
-    "@polkadot/extension-inject": "^0.43.1",
+    "@polkadot/rpc-provider": "^7.7.1",
     "@polkadot/ui-keyring": "^1.0.1",
     "@prosopo/procaptcha": "0.0.0",
-<<<<<<< HEAD
-=======
     "@prosopo/procaptcha-react": "0.0.0",
->>>>>>> 97947df1
     "@testing-library/jest-dom": "^5.14.1",
     "@testing-library/react": "^12.0.0",
     "@testing-library/user-event": "^13.2.1",
