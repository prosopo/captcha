{
    "name": "@prosopo/client-example",
    "version": "0.2.16",
    "private": true,
    "type": "module",
    "engines": {
<<<<<<< HEAD
        "node": ">=16",
        "npm": ">=9"
=======
        "node": ">=18",
        "npm": "8.9"
>>>>>>> 56e059fb
    },
    "dependencies": {
        "@emotion/react": "^11.9.3",
        "@emotion/styled": "^11.9.3",
        "@mui/material": "^5.9.1",
        "@prosopo/common": "0.2.16",
        "@prosopo/procaptcha": "0.2.16",
        "@prosopo/procaptcha-react": "0.2.16",
        "@prosopo/types": "0.2.16",
        "@types/react-dom": "^18.2.4",
        "electron": "25.8.4",
        "react": "^18.2.0",
        "react-dom": "^18.2.0",
        "web-vitals": "^2.1.4"
    },
    "devDependencies": {
        "@prosopo/cli": "0.2.16",
        "@prosopo/config": "0.2.16",
        "@types/node": "^20.3.1",
        "css-loader": "^6.8.1",
        "eslint-config-react-app": "^7.0.1",
        "tslib": "2.6.2",
        "typescript": "5.1.6"
    },
    "scripts": {
        "start": "vite serve --mode=development --config vite.config.ts --port 9230 --host --force",
        "build": "tsc --build --verbose",
        "bundle:prod": "vite build --mode=production --config vite.config.ts --outDir dist --emptyOutDir",
        "bundle:dev": "vite build --mode=development --config vite.config.ts --outDir dist --emptyOutDir",
        "clean": "tsc --build --clean",
        "lint:fix": "npx eslint . --fix --config ../../.eslintrc.js"
    },
    "eslintConfig": {
        "extends": [
            "react-app",
            "react-app/jest"
        ]
    },
    "browserslist": {
        "production": [
            ">0.2%",
            "not dead",
            "not op_mini all"
        ],
        "development": [
            "last 1 chrome version",
            "last 1 firefox version",
            "last 1 safari version"
        ]
    }
}<|MERGE_RESOLUTION|>--- conflicted
+++ resolved
@@ -4,13 +4,8 @@
     "private": true,
     "type": "module",
     "engines": {
-<<<<<<< HEAD
-        "node": ">=16",
+        "node": ">=18",
         "npm": ">=9"
-=======
-        "node": ">=18",
-        "npm": "8.9"
->>>>>>> 56e059fb
     },
     "dependencies": {
         "@emotion/react": "^11.9.3",
