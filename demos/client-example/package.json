--- conflicted
+++ resolved
@@ -11,15 +11,10 @@
         "@emotion/react": "^11.9.3",
         "@emotion/styled": "^11.9.3",
         "@mui/material": "^5.9.1",
-<<<<<<< HEAD
-        "@prosopo/common": "0.2.4",
-        "@prosopo/networks": "0.2.4",
-        "@prosopo/procaptcha-react": "0.2.4",
-        "@prosopo/procaptcha": "0.2.4",
-        "@prosopo/types": "0.2.4",
-=======
+        "@prosopo/common": "0.2.5",
         "@prosopo/procaptcha-react": "0.2.5",
->>>>>>> e5660c63
+        "@prosopo/procaptcha": "0.2.5",
+        "@prosopo/types": "0.2.5",
         "@types/react-dom": "^18.2.4",
         "electron": "25.8.1",
         "react": "^18.2.0",
