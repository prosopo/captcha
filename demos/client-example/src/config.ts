// ../.env | .env.local | .env.development >>
// REACT_APP_API_BASE_URL=http://localhost:3000
// REACT_APP_API_PATH_PREFIX=/v1/prosopo
// REACT_APP_DAPP_CONTRACT_ADDRESS=5FzjruAqyhRGV81pMb4yznNS7t52hNB8u2VC2N1P22j5QLY9
// https://create-react-app.dev/docs/adding-custom-environment-variables/

import { ProCaptchaConfig } from '@prosopo/procaptcha';

<<<<<<< HEAD
const config: ProsopoConfig = {
    // "providerApi.baseURL": process.env.REACT_APP_API_BASE_URL,
    // "providerApi.prefix": process.env.REACT_APP_API_PATH_PREFIX,
    // "dappAccount": process.env.REACT_APP_DAPP_CONTRACT_ADDRESS,
    "providerApi.baseURL": "http://localhost:3000",
    "providerApi.prefix": "/v1/prosopo",
    "dappAccount": "5CGUZ7DpzzRMGKVyuLyD2az9VLbngbMc6SuuKzPiGqwoDGR6",
=======
const config: ProCaptchaConfig = {
    "providerApi.baseURL": process.env.REACT_APP_API_BASE_URL,
    "providerApi.prefix": process.env.REACT_APP_API_PATH_PREFIX,
    "dappAccount": process.env.REACT_APP_DAPP_CONTRACT_ADDRESS,
>>>>>>> 4e64f435
}

export default config;<|MERGE_RESOLUTION|>--- conflicted
+++ resolved
@@ -6,20 +6,10 @@
 
 import { ProCaptchaConfig } from '@prosopo/procaptcha';
 
-<<<<<<< HEAD
-const config: ProsopoConfig = {
-    // "providerApi.baseURL": process.env.REACT_APP_API_BASE_URL,
-    // "providerApi.prefix": process.env.REACT_APP_API_PATH_PREFIX,
-    // "dappAccount": process.env.REACT_APP_DAPP_CONTRACT_ADDRESS,
-    "providerApi.baseURL": "http://localhost:3000",
-    "providerApi.prefix": "/v1/prosopo",
-    "dappAccount": "5CGUZ7DpzzRMGKVyuLyD2az9VLbngbMc6SuuKzPiGqwoDGR6",
-=======
 const config: ProCaptchaConfig = {
-    "providerApi.baseURL": process.env.REACT_APP_API_BASE_URL,
-    "providerApi.prefix": process.env.REACT_APP_API_PATH_PREFIX,
-    "dappAccount": process.env.REACT_APP_DAPP_CONTRACT_ADDRESS,
->>>>>>> 4e64f435
+    "providerApi.baseURL": process.env.REACT_APP_API_BASE_URL || '',
+    "providerApi.prefix": process.env.REACT_APP_API_PATH_PREFIX || '',
+    "dappAccount": process.env.REACT_APP_DAPP_CONTRACT_ADDRESS || '',
 }
 
 export default config;