// Copyright 2021-2024 Prosopo (UK) Ltd.
//
// Licensed under the Apache License, Version 2.0 (the "License");
// you may not use this file except in compliance with the License.
// You may obtain a copy of the License at
//
//     http://www.apache.org/licenses/LICENSE-2.0
//
// Unless required by applicable law or agreed to in writing, software
// distributed under the License is distributed on an "AS IS" BASIS,
// WITHOUT WARRANTIES OR CONDITIONS OF ANY KIND, either express or implied.
// See the License for the specific language governing permissions and
// limitations under the License.

import { web3AccountsSubscribe, web3Enable } from "@polkadot/extension-dapp";
import type { InjectedAccountWithMeta } from "@polkadot/extension-inject/types";
import { useTranslation } from "@prosopo/locale-browser";
import { useEffect, useRef, useState } from "react";

export const ExtensionAccountSelect = ({
	value,
	dappName,
	onChange,
}: {
	value?: string;
	dappName: string;
	onChange: (value: string) => void;
}) => {
	const { t } = useTranslation();
	const [accounts, setAccounts] = useState<InjectedAccountWithMeta[]>([]);
	const [selectedAccount, setSelectedAccount] = useState<
		InjectedAccountWithMeta | ""
	>("");
	const selectInputRef = useRef();

	useEffect(() => {
		const prom = web3Enable(dappName).then(() => {
			return web3AccountsSubscribe(setAccounts);
		});
		return () => {
			prom.then((unsub) => unsub());
		};
	}, [dappName]);

	const account: InjectedAccountWithMeta | null =
		accounts.find((a) => a.address === value) || null;

	const selectAccount = (e) => {
		const value = e.target.value;
		console.log("account option clicked");
		const account = accounts.find((a) => a.address === value) || null;
		if (account) {
			console.log("Selected account:", value);
			onChange(account.address);
			setSelectedAccount(account);
		} else {
			console.log("Deselected account");
			onChange("");
			setSelectedAccount("");
		}
	};

	return (
		// react select box
<<<<<<< HEAD
		<select
			id="select-account"
			onChange={(e: unknown) => {
				const value = e.target.value;
				const account = accounts.find((a) => a.address === value) || null;
				if (account) {
					console.log("Selected account:", value);
					onChange(account.address);
				} else {
					console.log("Deselected account");
					onChange("");
				}
			}}
			value={accounts.length > 0 && account ? account.address : undefined}
			style={{ width: "550px", borderRadius: "4px", padding: "16.5px 14px" }}
		>
			{accounts.map(({ address, meta: { name } }) => (
				<option key={address} value={address}>
					{name}
=======
		<div>
			<select
				id="select-account"
				onChange={selectAccount}
				value={selectedAccount ? selectedAccount.address : ""}
				style={{ width: "550px", borderRadius: "4px", padding: "16.5px 14px" }}
			>
				{accounts.map(({ address, meta: { name } }) => (
					<option key={address} value={address} onClick={selectAccount}>
						{name}
					</option>
				))}
				<option value="" onClick={selectAccount}>
					- None -
>>>>>>> f33217c4
				</option>
			</select>
		</div>
	);
};<|MERGE_RESOLUTION|>--- conflicted
+++ resolved
@@ -62,27 +62,6 @@
 
 	return (
 		// react select box
-<<<<<<< HEAD
-		<select
-			id="select-account"
-			onChange={(e: unknown) => {
-				const value = e.target.value;
-				const account = accounts.find((a) => a.address === value) || null;
-				if (account) {
-					console.log("Selected account:", value);
-					onChange(account.address);
-				} else {
-					console.log("Deselected account");
-					onChange("");
-				}
-			}}
-			value={accounts.length > 0 && account ? account.address : undefined}
-			style={{ width: "550px", borderRadius: "4px", padding: "16.5px 14px" }}
-		>
-			{accounts.map(({ address, meta: { name } }) => (
-				<option key={address} value={address}>
-					{name}
-=======
 		<div>
 			<select
 				id="select-account"
@@ -97,7 +76,6 @@
 				))}
 				<option value="" onClick={selectAccount}>
 					- None -
->>>>>>> f33217c4
 				</option>
 			</select>
 		</div>
