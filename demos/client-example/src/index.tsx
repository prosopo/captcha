--- conflicted
+++ resolved
@@ -12,15 +12,11 @@
 // See the License for the specific language governing permissions and
 // limitations under the License.
 import { CssBaseline } from '@mui/material'
-<<<<<<< HEAD
-=======
 import { RouterProvider, createBrowserRouter } from 'react-router-dom'
 import FrictionlessRoot from './routes/frictionless.js'
 import ImageCaptchaRoot from './routes/root.js'
->>>>>>> 772cc3ce
 import React from 'react'
 import ReactDOM from 'react-dom/client'
-import App from './App.js'
 import reportWebVitals from './reportWebVitals.js'
 
 const router = createBrowserRouter([
