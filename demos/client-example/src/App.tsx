--- conflicted
+++ resolved
@@ -242,12 +242,8 @@
                                             <Button
                                                 variant="contained"
                                                 onClick={onActionHandler}
-<<<<<<< HEAD
-                                                disabled={!procaptchaOutput}
                                                 aria-label={isLogin ? 'Login' : 'Sign up'}
-=======
                                                 disabled={!procaptchaToken}
->>>>>>> 9e9f2221
                                             >
                                                 {isLogin ? 'Login' : 'Sign up'}
                                             </Button>
