--- conflicted
+++ resolved
@@ -1,22 +1,7 @@
-<<<<<<< HEAD
 import { useState } from 'react'
 import { Box, Button, Typography, FormControl, FormGroup, Stack, TextField, Alert } from '@mui/material'
-=======
-import {useState} from "react";
-import {
-    Box,
-    Button,
-    Typography,
-    FormControl,
-    FormGroup,
-    Stack,
-    TextField
-} from "@mui/material";
-
-import {
-    TCaptchaSubmitResult,
-    TExtensionAccount,
-} from "@prosopo/procaptcha";
+
+import { TCaptchaSubmitResult, TExtensionAccount } from '@prosopo/procaptcha'
 
 import {
     CaptchaComponent,
@@ -26,15 +11,6 @@
     Procaptcha
 } from "@prosopo/procaptcha-react";
 
-import config from "./config";
-
-import "./App.css";
->>>>>>> aee806f1
-
-import { TCaptchaSubmitResult, TExtensionAccount } from '@prosopo/procaptcha'
-
-import { CaptchaComponent, CaptchaContextManager, ExtensionAccountSelect, useCaptcha } from '@prosopo/procaptcha-react'
-
 import config from './config'
 
 import './App.css'
@@ -52,48 +28,27 @@
     const [isLogin, setIsLogin] = useState(true)
 
     const showCaptchaClick = () => {
-<<<<<<< HEAD
         setShowCaptchas(true)
-        status.update({ info: '' })
-    }
-=======
-        setShowCaptchas(true);
-        console.log({info: ""});
-    };
->>>>>>> aee806f1
+        console.log({ info: '' })
+    }
 
     const onAccountChange = (account: TExtensionAccount) => {
         if (account) {
             //setShowCaptchas(true);
-<<<<<<< HEAD
-            status.update({ info: 'Selected account: ' + account?.meta.name })
+            console.log({ info: 'Selected account: ' + account?.meta.name })
             setAccount(account)
-            console.log('CAPTCHA API', clientInterface.getCaptchaApi())
-=======
-            console.log({info: "Selected account: " + account?.meta.name});
-            setAccount(account);
-            console.log("CAPTCHA API", clientInterface.captchaApi);
->>>>>>> aee806f1
+            console.log('CAPTCHA API', clientInterface.captchaApi)
         }
     }
 
     const onSubmit = (submitResult: TCaptchaSubmitResult | Error) => {
         if (submitResult instanceof Error) {
-<<<<<<< HEAD
-            status.update({ error: ['onSubmit: CAPTCHA SUBMIT ERROR', submitResult] })
+            console.log({ error: ['onSubmit: CAPTCHA SUBMIT ERROR', submitResult] })
             return
         }
         const [result, tx] = submitResult
-        status.update({ info: ['onSubmit: CAPTCHA SUBMIT STATUS', result.status] })
-    }
-=======
-            console.log({error: ["onSubmit: CAPTCHA SUBMIT ERROR", submitResult]});
-            return;
-        }
-        const [result, tx] = submitResult;
-        console.log({info: ["onSubmit: CAPTCHA SUBMIT STATUS", result.status]});
-    };
->>>>>>> aee806f1
+        console.log({ info: ['onSubmit: CAPTCHA SUBMIT STATUS', result.status] })
+    }
 
     const onLoggedIn = (token) => {
         console.log('getting private resource with token ', token)
@@ -129,12 +84,8 @@
         setMessage('')
     }
 
-<<<<<<< HEAD
     const onHuman = async (onSolvedData) => {
         setShowCaptchas(false)
-=======
-        console.log({info: ["onSolved:", result.status]});
->>>>>>> aee806f1
         const payload = {
             email,
             name,
@@ -175,27 +126,16 @@
     }
 
     const onCancel = () => {
-<<<<<<< HEAD
         setShowCaptchas(false)
-        status.update({ info: '' })
-    }
-=======
-        setShowCaptchas(false);
-        console.log({info: ""});
-    };
->>>>>>> aee806f1
+        console.log({ info: '' })
+    }
 
     const clientInterface = useCaptcha({ config }, { onAccountChange, onChange, onSubmit, onHuman, onCancel })
 
     const disconnectAccount = () => {
         clientInterface.onAccountUnset()
-<<<<<<< HEAD
-        status.update({ info: '' })
-    }
-=======
-        console.log({info: ""});
-    };
->>>>>>> aee806f1
+        console.log({ info: '' })
+    }
 
     const getMessage = () => {
         if (isError) {
@@ -205,100 +145,12 @@
         }
     }
 
-<<<<<<< HEAD
-    const manager = clientInterface.manager
-    const status = clientInterface.status
-
-    return (
-        <Box className={'App'} sx={{ display: 'flex' }}>
-            <Box>
-                <Box sx={{ '& .MuiAlert-root': { m: 1 } }}>
-                    {status.state.info && (
-                        <Alert severity="info" className={'status'}>
-                            {status.state.info}
-                        </Alert>
-                    )}
-                    {status.state.error && (
-                        <Alert severity="error" className={'status error'}>
-                            {status.state.error}
-                        </Alert>
-                    )}
-                    {message ? getMessage() : null}
-                </Box>
-                {clientInterface.getExtension() &&
-                    !manager.state.account &&
-                    showCaptchas &&
-                    clientInterface.getExtension().getAccounts() && (
-                        <ExtensionAccountSelect
-                            value={manager.state.account}
-                            options={clientInterface.getExtension().getAccounts()}
-                            onChange={clientInterface.onAccountChange.bind(clientInterface)}
-                        />
-                    )}
-                <Box>
-                    <h1>{isLogin ? 'Login' : 'Signup'}</h1>
-                    <FormGroup sx={{ '& .MuiTextField-root': { m: 1 } }}>
-                        <FormControl>
-                            <TextField
-                                id="email"
-                                label="Email"
-                                type="text"
-                                autoComplete="Email"
-                                autoCapitalize="none"
-                                onChange={(e) => setEmail(e.target.value)}
-                            />
-                        </FormControl>
-
-                        {!isLogin && (
-                            <FormControl>
-                                <TextField
-                                    id="name"
-                                    label="Name"
-                                    type="text"
-                                    autoComplete="Name"
-                                    onChange={(e) => setName(e.target.value)}
-                                />
-                            </FormControl>
-                        )}
-
-                        <FormControl>
-                            <TextField
-                                id="password"
-                                label="Password"
-                                type="password"
-                                autoComplete="Password"
-                                onChange={(e) => setPassword(e.target.value)}
-                            />
-                        </FormControl>
-
-                        <div>
-                            <Stack direction="column" spacing={1} sx={{ '& button': { m: 1 } }}>
-                                <Button variant="contained" onClick={onSubmitHandler}>
-                                    <Typography>Done</Typography>
-                                </Button>
-
-                                <Button variant="text" onClick={onChangeHandler}>
-                                    <Typography>{isLogin ? 'Sign Up' : 'Log In'}</Typography>
-                                </Button>
-                            </Stack>
-                        </div>
-                    </FormGroup>
-                </Box>
-
-                <CaptchaContextManager.Provider value={manager}>
-                    <CaptchaComponent {...{ clientInterface, show: showCaptchas }} />
-                </CaptchaContextManager.Provider>
-            </Box>
-        </Box>
-    )
-=======
-
     const manager = clientInterface.manager;
 
     return (
         <div>
             <Procaptcha config={config} callbacks={{onAccountChange, onChange, onSubmit, onSolved, onCancel}}/>
-            <Box className={"App"} sx={{width: "80%", display: "flex"}}>
+            <Box className={"App"} sx={{ display: "flex"}}>
                 <Box>
                     {message ? getMessage() : null}
                     {clientInterface.extension && !manager.state.account && showCaptchas && clientInterface.extension.getAccounts() &&
@@ -321,17 +173,17 @@
                                 />
                             </FormControl>
 
-                            {!isLogin &&
+                        {!isLogin && (
                             <FormControl>
                                 <TextField
-                                id="name"
-                                label="Name"
-                                type="text"
-                                autoComplete="Name"
-                                onChange={(e) => setName(e.target.value)}
+                                    id="name"
+                                    label="Name"
+                                    type="text"
+                                    autoComplete="Name"
+                                    onChange={(e) => setName(e.target.value)}
                                 />
                             </FormControl>
-                            }
+                        )}
 
                             <FormControl>
                                 <TextField
@@ -349,26 +201,21 @@
                                         <Typography>Done</Typography>
                                     </Button>
 
-                                    <Button variant="text" onClick={onChangeHandler}>
-                                        <Typography>{isLogin ? 'Sign Up' : 'Log In'}</Typography>
-                                    </Button>
-                                </Stack>
-                            </div>
-
-                        </FormGroup>
-
-
-                    </Box>
-
-                    <CaptchaContextManager.Provider value={manager}>
-                        <CaptchaComponent {...{clientInterface, show: showCaptchas}} />
-                    </CaptchaContextManager.Provider>
+                                <Button variant="text" onClick={onChangeHandler}>
+                                    <Typography>{isLogin ? 'Sign Up' : 'Log In'}</Typography>
+                                </Button>
+                            </Stack>
+                        </div>
+                    </FormGroup>
                 </Box>
 
+                <CaptchaContextManager.Provider value={manager}>
+                    <CaptchaComponent {...{ clientInterface, show: showCaptchas }} />
+                </CaptchaContextManager.Provider>
             </Box>
-        </div>
-    );
->>>>>>> aee806f1
+        </Box>
+    </div>
+    )
 }
 
 export default App