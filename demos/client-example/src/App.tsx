--- conflicted
+++ resolved
@@ -39,12 +39,7 @@
     const [isLogin, setIsLogin] = useState(true)
     // the result of the captcha process. Submit this to your backend server to verify the user is human on the backend
     const [procaptchaOutput, setProcaptchaOutput] = useState<ProcaptchaOutput | undefined>(undefined)
-<<<<<<< HEAD
-    const config = ProsopoClientConfigSchema.parse({
-=======
-
     const config = ProcaptchaConfigSchema.parse({
->>>>>>> 0948c922
         userAccountAddress: account,
         account: {
             address: process.env.PROSOPO_SITE_KEY || '',
@@ -53,16 +48,11 @@
         dappName: 'client-example',
         defaultEnvironment:
             (process.env.PROSOPO_DEFAULT_ENVIRONMENT as EnvironmentTypes) || EnvironmentTypesSchema.enum.development,
-<<<<<<< HEAD
         serverUrl: process.env.PROSOPO_SERVER_URL
             ? `${process.env.PROSOPO_SERVER_URL}:${process.env.PROSOPO_SERVER_PORT || 9228}`
             : 'http://localhost:9228',
-        atlasUri: process.env._DEV_ONLY_WATCH_EVENTS === 'true' || false,
-=======
-        serverUrl: process.env.PROSOPO_SERVER_URL || '',
         mongoAtlasUri: process.env.PROSOPO_MONGO_EVENTS_URI || '',
         devOnlyWatchEvents: process.env._DEV_ONLY_WATCH_EVENTS === 'true' || false,
->>>>>>> 0948c922
     })
 
     const label = isLogin ? 'Login' : 'Sign up'
