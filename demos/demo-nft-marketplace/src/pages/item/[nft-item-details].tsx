--- conflicted
+++ resolved
@@ -5,18 +5,11 @@
 import { ShowCaptchasState } from 'components/Prosopo/types';
 import makeBlockie from 'ethereum-blockies-base64';
 import { NextPageContext } from 'next';
-<<<<<<< HEAD
-import React, { useCallback, useEffect, useState } from 'react';
+import React, { useEffect, useState } from 'react';
 import { shortAddress } from 'utils/itemUtils';
 import { CheckoutModal } from 'components/Modal';
 import { useToggle } from 'hooks/useToggle';
 import toast from 'react-hot-toast';
-=======
-import React, { useEffect, useState } from 'react';
-import { shortAddress } from 'utils/itemUtils';
-import { CheckoutModal } from 'components/Modal';
-import { useToggle } from 'hooks/useToggle';
->>>>>>> 5cf727f3
 
 type Props = { token: Token };
 
@@ -26,22 +19,15 @@
 
 type ItemDetailsProps = Props & ShowCaptchasState;
 
-<<<<<<< HEAD
 function ItemDetails({ token: _token }: ItemDetailsProps) {
   const [isCheckoutVisible, setCheckoutVisible] = useToggle(false);
   const [creatorAvatar, setCreatorAvatar] = useState(null);
   const [token, setToken] = useState(_token);
-=======
-function ItemDetails({ token }: ItemDetailsProps) {
-  const [isCheckoutVisible, setCheckoutVisible] = useToggle(false);
-  const [creatorAvatar, setCreatorAvatar] = useState(null);
->>>>>>> 5cf727f3
 
   useEffect(() => {
     setCreatorAvatar(makeBlockie(token.owner));
   }, []);
 
-<<<<<<< HEAD
   const getToken = () => {
     return demoApi
       .getToken(_token.id)
@@ -59,9 +45,6 @@
       });
   };
 
-  console.log(token.owner);
-=======
->>>>>>> 5cf727f3
   const price = formatPrice(token.price);
 
   const renderButton = () => {
@@ -103,7 +86,6 @@
               </div>
             </div>
             {renderButton()}
-<<<<<<< HEAD
             <CheckoutModal
               id={token.id}
               title={token.meta.name}
@@ -112,19 +94,6 @@
               price={token.price}
               successCallback={getToken}
             />
-=======
-            {isCheckoutVisible && (
-              <>
-                <CheckoutModal
-                  id={token.id}
-                  title={token.meta.name}
-                  isOpen={isCheckoutVisible}
-                  onClose={setCheckoutVisible}
-                  price={token.price}
-                />
-              </>
-            )}
->>>>>>> 5cf727f3
           </div>
         </div>
       </main>
