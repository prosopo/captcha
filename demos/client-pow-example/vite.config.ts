--- conflicted
+++ resolved
@@ -28,46 +28,18 @@
   // issues like this: https://github.com/hashicorp/next-mdx-remote/pull/323
   logger.info(`NODE_ENV: ${process.env.NODE_ENV}`);
 
-<<<<<<< HEAD
-	// Set the env vars that we want to be available in the browser
-	const define = {
-		// used to stop websockets package from breaking
-		"process.env.WS_NO_BUFFER_UTIL": JSON.stringify("true"),
-		"process.env.WS_NO_UTF_8_VALIDATE": JSON.stringify("true"),
-		"process.env.NODE_ENV": JSON.stringify(mode),
-		"process.env.PROSOPO_DEFAULT_ENVIRONMENT": JSON.stringify(
-			process.env.PROSOPO_DEFAULT_ENVIRONMENT,
-		),
-		// only needed if bundling with a site key
-		"process.env.PROSOPO_SITE_KEY": JSON.stringify(
-			process.env.PROSOPO_SITE_KEY,
-		),
-		"process.env.PROSOPO_WEB2": JSON.stringify(process.env.PROSOPO_WEB2),
-		"process.env.PROSOPO_SERVER_URL": JSON.stringify(
-			process.env.PROSOPO_SERVER_URL,
-		),
-		"process.env.PROSOPO_PORT": JSON.stringify(process.env.PROSOPO_PORT),
-	};
-	logger.debug("define", JSON.stringify(define));
-=======
   // Set the env vars that we want to be available in the browser
   const define = {
     // used to stop websockets package from breaking
     "process.env.WS_NO_BUFFER_UTIL": JSON.stringify("true"),
     "process.env.WS_NO_UTF_8_VALIDATE": JSON.stringify("true"),
     "process.env.NODE_ENV": JSON.stringify(mode),
-    "process.env.PROSOPO_SUBSTRATE_ENDPOINT": JSON.stringify(
-      process.env.PROSOPO_SUBSTRATE_ENDPOINT,
-    ),
     "process.env.PROSOPO_DEFAULT_ENVIRONMENT": JSON.stringify(
       process.env.PROSOPO_DEFAULT_ENVIRONMENT,
     ),
     // only needed if bundling with a site key
     "process.env.PROSOPO_SITE_KEY": JSON.stringify(
       process.env.PROSOPO_SITE_KEY,
-    ),
-    "process.env.PROSOPO_CONTRACT_ADDRESS": JSON.stringify(
-      process.env.PROSOPO_CONTRACT_ADDRESS,
     ),
     "process.env.PROSOPO_WEB2": JSON.stringify(process.env.PROSOPO_WEB2),
     "process.env.PROSOPO_SERVER_URL": JSON.stringify(
@@ -76,7 +48,6 @@
     "process.env.PROSOPO_PORT": JSON.stringify(process.env.PROSOPO_PORT),
   };
   logger.debug("define", JSON.stringify(define));
->>>>>>> 4df38b88
 
   return {
     watch: false,
