--- conflicted
+++ resolved
@@ -32,11 +32,7 @@
         "typescript": "5.1.6"
     },
     "scripts": {
-<<<<<<< HEAD
-        "test": "echo \"Error: no test specified\"",
-=======
         "test": "echo \"No test specified\"",
->>>>>>> 7c43862b
         "start": "vite serve --mode=development --config vite.config.ts --port 9240 --host --force",
         "build": "tsc --build --verbose",
         "bundle:prod": "vite build --mode=production --config vite.config.ts --outDir dist --emptyOutDir",
