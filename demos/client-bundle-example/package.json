{
	"name": "@prosopo/client-bundle-example",
	"main": "index.js",
	"type": "module",
	"engines": {
		"node": "20",
		"npm": "10.8.2"
	},
	"scripts": {
		"test": "echo \"No test specified\"",
<<<<<<< HEAD
		"build": "NODE_ENV=${NODE_ENV:-production}; vite build --mode=$NODE_ENV",
		"start": "NODE_ENV=${NODE_ENV:-development}; vite serve ./src --port 9232 --config vite.config.ts --mode=$NODE_ENV",
=======
		"build": "tsc --build",
		"bundle": "vite build",
		"build:cjs": "echo 'no cjs build'",
		"start": "vite serve ./src --port 9232 --config vite.config.ts",
>>>>>>> 3c443cee
		"clean": "echo 'nothing to clean'"
	},
	"version": "2.9.2",
	"devDependencies": {
		"@prosopo/dotenv": "3.0.0",
		"@types/node": "22.5.5",
		"@vitest/coverage-v8": "3.0.9",
		"concurrently": "9.0.1",
		"del-cli": "6.0.0",
		"npm-run-all": "2.1.0",
		"tslib": "2.7.0",
		"tsx": "4.19.1",
		"typescript": "5.6.2",
		"vite": "6.2.3",
		"vitest": "3.0.9"
	}
}<|MERGE_RESOLUTION|>--- conflicted
+++ resolved
@@ -8,15 +8,10 @@
 	},
 	"scripts": {
 		"test": "echo \"No test specified\"",
-<<<<<<< HEAD
-		"build": "NODE_ENV=${NODE_ENV:-production}; vite build --mode=$NODE_ENV",
+		"build": "tsc --build",
+		"bundle": "NODE_ENV=${NODE_ENV:-production}; vite build --mode=$NODE_ENV",
+		"build:cjs": "echo 'no cjs build'",
 		"start": "NODE_ENV=${NODE_ENV:-development}; vite serve ./src --port 9232 --config vite.config.ts --mode=$NODE_ENV",
-=======
-		"build": "tsc --build",
-		"bundle": "vite build",
-		"build:cjs": "echo 'no cjs build'",
-		"start": "vite serve ./src --port 9232 --config vite.config.ts",
->>>>>>> 3c443cee
 		"clean": "echo 'nothing to clean'"
 	},
 	"version": "2.9.2",
