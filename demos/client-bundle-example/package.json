{
    "name": "@prosopo/client-bundle-example",
    "main": "index.js",
    "engines": {
        "node": ">=18",
        "npm": ">=9"
    },
    "scripts": {
<<<<<<< HEAD
        "test": "echo \"Error: no test specified\"",
=======
        "test": "echo \"No test specified\"",
>>>>>>> 7c43862b
        "start": "vite serve ./src --port 9232 --config vite.config.ts",
        "clean": "echo 'nothing to clean'",
        "eslint": "npx eslint . --no-error-on-unmatched-pattern --ignore-path ../../.eslintignore",
        "eslint:fix": "npm run eslint -- --fix",
        "prettier": "npx prettier . --check --no-error-on-unmatched-pattern --ignore-path ../../.eslintignore",
        "prettier:fix": "npm run prettier -- --write",
        "lint": "npm run eslint && npm run prettier",
        "lint:fix": "npm run eslint:fix && npm run prettier:fix"
    },
    "dependencies": {
        "dotenv": "^16.0.1",
        "vite": "^5.1.7"
    },
    "version": "0.3.5",
    "devDependencies": {
        "tslib": "2.6.2",
        "typescript": "5.1.6"
    }
}<|MERGE_RESOLUTION|>--- conflicted
+++ resolved
@@ -6,11 +6,7 @@
         "npm": ">=9"
     },
     "scripts": {
-<<<<<<< HEAD
-        "test": "echo \"Error: no test specified\"",
-=======
         "test": "echo \"No test specified\"",
->>>>>>> 7c43862b
         "start": "vite serve ./src --port 9232 --config vite.config.ts",
         "clean": "echo 'nothing to clean'",
         "eslint": "npx eslint . --no-error-on-unmatched-pattern --ignore-path ../../.eslintignore",
