--- conflicted
+++ resolved
@@ -8,13 +8,9 @@
 	},
 	"scripts": {
 		"test": "echo \"No test specified\"",
-<<<<<<< HEAD
-		"build": "vite build",
-=======
 		"build": "tsc --build",
 		"bundle": "vite build",
 		"build:cjs": "echo 'no cjs build'",
->>>>>>> 7ceb9455
 		"start": "vite serve ./src --port 9232 --config vite.config.ts",
 		"clean": "echo 'nothing to clean'"
 	},
