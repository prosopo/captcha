{
	"name": "@prosopo/client-bundle-example",
	"main": "index.js",
	"engines": {
		"node": ">=20",
		"npm": ">=9"
	},
	"scripts": {
		"test": "echo \"No test specified\"",
		"build": "echo \"No build specified\"",
		"start": "vite serve ./src --port 9232 --config vite.config.ts",
		"clean": "echo 'nothing to clean'"
	},
<<<<<<< HEAD
	"version": "2.0.3",
=======
	"version": "2.1.0",
>>>>>>> c58e540a
	"devDependencies": {
		"@types/node": "22.5.5",
		"@vitest/coverage-v8": "2.1.1",
		"concurrently": "9.0.1",
		"npm-run-all": "4.1.5",
		"rimraf": "6.0.1",
		"tslib": "2.7.0",
		"tsx": "4.19.1",
		"typescript": "5.6.2",
		"vite": "5.4.6",
		"vitest": "2.1.1"
	}
}<|MERGE_RESOLUTION|>--- conflicted
+++ resolved
@@ -11,11 +11,7 @@
 		"start": "vite serve ./src --port 9232 --config vite.config.ts",
 		"clean": "echo 'nothing to clean'"
 	},
-<<<<<<< HEAD
-	"version": "2.0.3",
-=======
 	"version": "2.1.0",
->>>>>>> c58e540a
 	"devDependencies": {
 		"@types/node": "22.5.5",
 		"@vitest/coverage-v8": "2.1.1",
