{
    "name": "@prosopo/client-bundle-example",
    "main": "index.js",
    "scripts": {
        "start": "light-server -s ./src -p 9231 -w \"**/*.html,**/*.css,**/*.js,**/*.gz\"",
        "clean": "echo 'nothing to clean'"
    },
    "dependencies": {
        "dotenv": "^16.0.1",
        "light-server": "^2.9.1"
    },
<<<<<<< HEAD
    "version": "0.1.17",
    "devDependencies": {
        "tslib": "^2.5.2",
        "typescript": "5.1.6"
    }
=======
    "version": "0.1.18"
>>>>>>> f59f8438
}<|MERGE_RESOLUTION|>--- conflicted
+++ resolved
@@ -9,13 +9,5 @@
         "dotenv": "^16.0.1",
         "light-server": "^2.9.1"
     },
-<<<<<<< HEAD
-    "version": "0.1.17",
-    "devDependencies": {
-        "tslib": "^2.5.2",
-        "typescript": "5.1.6"
-    }
-=======
     "version": "0.1.18"
->>>>>>> f59f8438
 }