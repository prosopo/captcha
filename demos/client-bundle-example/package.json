--- conflicted
+++ resolved
@@ -2,13 +2,8 @@
     "name": "@prosopo/client-bundle-example",
     "main": "index.js",
     "engines": {
-<<<<<<< HEAD
-        "node": ">=16",
+        "node": ">=18",
         "npm": ">=9"
-=======
-        "node": ">=18",
-        "npm": "8.9"
->>>>>>> 56e059fb
     },
     "scripts": {
         "start": "light-server -s ./src -p 9232 -w \"**/*.html,**/*.css,**/*.js,**/*.gz\"",
