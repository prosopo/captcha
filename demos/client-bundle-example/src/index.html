<html>
    <head>
        <link href="//cdn.muicss.com/mui-0.10.3/css/mui.min.css" rel="stylesheet" type="text/css"/>
        <title>Procaptcha demo: Simple page</title>
        <script src="procaptcha.bundle.js" async defer></script>
    </head>
    <body>
        <div class="mui-container">
            <form action="?" class="mui-form">
                <legend>Login</legend>
                <div class="mui-textfield mui-textfield--float-label">
                    <label>Email Address</label>
                    <input type="email" required>
                </div>
                <div class="mui-textfield mui-textfield--float-label">
                    <label>Password</label>
                    <input type="password" required>
                </div>
<<<<<<< HEAD
=======
                <!-- Dev sitekey -->
>>>>>>> 0899154f
                <div class="procaptcha" data-sitekey="5HUBceb4Du6dvMA9BiwN5VzUrzUsX9Zp7z7nSR2cC1TCv5jg" data-theme="dark"></div>
                <input type="submit" class="mui-btn mui-btn--raised">
            </form>
        </div>
    </body>
</html><|MERGE_RESOLUTION|>--- conflicted
+++ resolved
@@ -16,10 +16,7 @@
                     <label>Password</label>
                     <input type="password" required>
                 </div>
-<<<<<<< HEAD
-=======
                 <!-- Dev sitekey -->
->>>>>>> 0899154f
                 <div class="procaptcha" data-sitekey="5HUBceb4Du6dvMA9BiwN5VzUrzUsX9Zp7z7nSR2cC1TCv5jg" data-theme="dark"></div>
                 <input type="submit" class="mui-btn mui-btn--raised">
             </form>
