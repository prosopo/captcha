--- conflicted
+++ resolved
@@ -1,17 +1,9 @@
-<<<<<<< HEAD
-<html>
-    <head>
-        <link href="//cdn.muicss.com/mui-0.10.3/css/mui.min.css" rel="stylesheet" type="text/css"/>
-        <title>Procaptcha demo: Simple page</title>
-        <script src="procaptcha.bundle.js" async defer></script>
-=======
 <!doctype html>
 <html lang="en">
     <head>
         <link href="//cdn.muicss.com/mui-0.10.3/css/mui.min.css" rel="stylesheet" type="text/css" />
         <title>Procaptcha demo: Simple page</title>
         <script id="procaptchaScript" src="procaptcha.bundle.js" async defer></script>
->>>>>>> dc46694d
     </head>
     <body>
         <div class="mui-container">
@@ -19,18 +11,6 @@
                 <legend>Login</legend>
                 <div class="mui-textfield mui-textfield--float-label">
                     <label>Email Address</label>
-<<<<<<< HEAD
-                    <input type="email" required>
-                </div>
-                <div class="mui-textfield mui-textfield--float-label">
-                    <label>Password</label>
-                    <input type="password" required>
-                </div>
-                <div class="procaptcha" data-sitekey="5HUBceb4Du6dvMA9BiwN5VzUrzUsX9Zp7z7nSR2cC1TCv5jg" data-theme="dark"></div>
-                <input type="submit" class="mui-btn mui-btn--raised">
-            </form>
-        </div>
-=======
                     <input type="email" required />
                 </div>
                 <div class="mui-textfield mui-textfield--float-label">
@@ -63,6 +43,5 @@
                 })
             })
         </script>
->>>>>>> dc46694d
     </body>
 </html>