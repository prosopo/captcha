// Copyright 2021-2025 Prosopo (UK) Ltd.
//
// Licensed under the Apache License, Version 2.0 (the "License");
// you may not use this file except in compliance with the License.
// You may obtain a copy of the License at
//
//     http://www.apache.org/licenses/LICENSE-2.0
//
// Unless required by applicable law or agreed to in writing, software
// distributed under the License is distributed on an "AS IS" BASIS,
// WITHOUT WARRANTIES OR CONDITIONS OF ANY KIND, either express or implied.
// See the License for the specific language governing permissions and
// limitations under the License.

import { loadEnv } from "@prosopo/dotenv";
import { type UserConfig, defineConfig } from "vite";
import navigationInjector from "./src/plugins/navigation-injector.js";
<<<<<<< HEAD
import path from "path";
=======
>>>>>>> 958407f0

export default defineConfig(({ command, mode }) => {
	loadEnv();
	return {
		watch: false,
		mode: "development",
		server: {
			host: true,
			cors: true,
		},
		plugins: [navigationInjector()],
		define: {
			"import.meta.env.PROSOPO_SITE_KEY": JSON.stringify(
				process.env.PROSOPO_SITE_KEY,
			),
			"import.meta.env.PROSOPO_SERVER_URL": JSON.stringify(
				process.env.PROSOPO_SERVER_URL,
			),
			"import.meta.env.VITE_BUNDLE_URL": JSON.stringify(
				process.env.VITE_BUNDLE_URL || "./assets/procaptcha.bundle.js",
			),
		},
		optimizeDeps: {
			noDiscovery: true,
			include: ["void-elements", "react", "bn.js"],
		},
		build: {
			outDir: "dist",
			emptyOutDir: true,
			rollupOptions: {
				input: {
					main: path.resolve(__dirname, "src/index.html"),
				},
			},
		},
	} as UserConfig;
});<|MERGE_RESOLUTION|>--- conflicted
+++ resolved
@@ -12,13 +12,10 @@
 // See the License for the specific language governing permissions and
 // limitations under the License.
 
+import path from "node:path";
 import { loadEnv } from "@prosopo/dotenv";
 import { type UserConfig, defineConfig } from "vite";
 import navigationInjector from "./src/plugins/navigation-injector.js";
-<<<<<<< HEAD
-import path from "path";
-=======
->>>>>>> 958407f0
 
 export default defineConfig(({ command, mode }) => {
 	loadEnv();
