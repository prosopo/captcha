--- conflicted
+++ resolved
@@ -28,20 +28,12 @@
         "@polkadot/extension-inject": "^0.46.5",
         "@polkadot/keyring": "12.6.1",
         "@polkadot/types": "10.11.1",
-<<<<<<< HEAD
-        "@prosopo/api": "0.2.22",
-        "@prosopo/cli": "0.2.22",
-        "@prosopo/common": "0.2.22",
-        "@prosopo/env": "0.2.22",
-        "@prosopo/procaptcha": "0.2.22",
-        "@prosopo/provider": "0.2.22",
-=======
+        "@prosopo/common": "0.2.27",
         "@prosopo/api": "0.2.27",
         "@prosopo/cli": "0.2.27",
         "@prosopo/env": "0.2.27",
         "@prosopo/procaptcha": "0.2.27",
         "@prosopo/provider": "0.2.27",
->>>>>>> 136a84b8
         "next": "14.0.1",
         "react": "18.2.0"
     },
