{
    "name": "provider-gui",
    "version": "0.2.12",
    "private": true,
    "engines": {
        "node": ">=16",
        "npm": "8.9"
    },
    "scripts": {
        "dev": "next dev -p 9231",
        "build": "next build",
        "start": "next start",
        "lint": "next lint"
    },
    "dependencies": {
<<<<<<< HEAD
        "@emotion/react": "^11.11.1",
        "@emotion/styled": "^11.11.0",
        "@mui/material": "^5.13.7",
        "@polkadot/extension-dapp": "^0.46.5",
        "@polkadot/extension-inject": "^0.46.5",
        "@polkadot/keyring": "^12.3.2",
        "@polkadot/types": "^10.9.1",
        "@prosopo/api": "0.2.12",
        "@prosopo/cli": "0.2.12",
        "@prosopo/env": "0.2.12",
        "@prosopo/provider": "0.2.12",
        "next": "13.5.0",
        "react": "18.2.0"
    },
    "devDependencies": {
        "react-dom": "18.2.0",
        "typescript": "^4.9.5",
        "@types/node": "20.4.1",
        "@types/react": "18.2.14",
        "@types/react-dom": "18.2.6",
        "eslint": "8.44.0",
        "eslint-config-next": "13.4.9"
=======
        "@emotion/react": "^11.9.3",
        "@emotion/styled": "^11.9.3",
        "@mui/material": "^5.9.1",
        "@mui/system": "^5.9.1",
        "@mui/x-data-grid": "^5.9.1",
        "@polkadot/extension-dapp": "^0.46.5",
        "@polkadot/extension-inject": "^0.46.5",
        "@polkadot/keyring": "12.5.1",
        "@polkadot/types": "10.10.1",
        "@prosopo/api": "0.2.13",
        "@prosopo/cli": "0.2.13",
        "@prosopo/env": "0.2.13",
        "@prosopo/procaptcha": "^0.2.13",
        "@prosopo/provider": "0.2.13",
        "next": "14.0.1",
        "react": "18.2.0"
    },
    "devDependencies": {
        "@types/react": "18.2.33",
        "bufferutil": "^4.0.1",
        "eslint": "8.44.0",
        "eslint-config-next": "13.4.9",
        "react-dom": "18.2.0",
        "tslib": "2.6.2",
        "typescript": "5.1.6",
        "utf-8-validate": "5.0.2"
>>>>>>> b16d7f4b
    }
}<|MERGE_RESOLUTION|>--- conflicted
+++ resolved
@@ -1,6 +1,6 @@
 {
-    "name": "provider-gui",
-    "version": "0.2.12",
+    "name": "@prosopo/provider-gui",
+    "version": "0.2.13",
     "private": true,
     "engines": {
         "node": ">=16",
@@ -9,34 +9,11 @@
     "scripts": {
         "dev": "next dev -p 9231",
         "build": "next build",
+        "clean": "rm -rf .next",
         "start": "next start",
         "lint": "next lint"
     },
     "dependencies": {
-<<<<<<< HEAD
-        "@emotion/react": "^11.11.1",
-        "@emotion/styled": "^11.11.0",
-        "@mui/material": "^5.13.7",
-        "@polkadot/extension-dapp": "^0.46.5",
-        "@polkadot/extension-inject": "^0.46.5",
-        "@polkadot/keyring": "^12.3.2",
-        "@polkadot/types": "^10.9.1",
-        "@prosopo/api": "0.2.12",
-        "@prosopo/cli": "0.2.12",
-        "@prosopo/env": "0.2.12",
-        "@prosopo/provider": "0.2.12",
-        "next": "13.5.0",
-        "react": "18.2.0"
-    },
-    "devDependencies": {
-        "react-dom": "18.2.0",
-        "typescript": "^4.9.5",
-        "@types/node": "20.4.1",
-        "@types/react": "18.2.14",
-        "@types/react-dom": "18.2.6",
-        "eslint": "8.44.0",
-        "eslint-config-next": "13.4.9"
-=======
         "@emotion/react": "^11.9.3",
         "@emotion/styled": "^11.9.3",
         "@mui/material": "^5.9.1",
@@ -63,6 +40,5 @@
         "tslib": "2.6.2",
         "typescript": "5.1.6",
         "utf-8-validate": "5.0.2"
->>>>>>> b16d7f4b
     }
 }