--- conflicted
+++ resolved
@@ -20,19 +20,11 @@
         "@polkadot/extension-inject": "^0.46.5",
         "@polkadot/keyring": "^12.3.2",
         "@polkadot/types": "^10.9.1",
-<<<<<<< HEAD
         "@prosopo/api": "0.2.11",
         "@prosopo/cli": "0.2.11",
         "@prosopo/env": "0.2.11",
         "@prosopo/provider": "0.2.11",
-        "next": "13.4.9",
-=======
-        "@prosopo/api": "0.2.10",
-        "@prosopo/cli": "0.2.10",
-        "@prosopo/env": "0.2.10",
-        "@prosopo/provider": "0.2.10",
         "next": "13.5.0",
->>>>>>> 2e5d065f
         "react": "18.2.0"
     },
     "devDependencies": {
