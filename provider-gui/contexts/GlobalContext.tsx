--- conflicted
+++ resolved
@@ -1,10 +1,7 @@
 'use client'
 
-<<<<<<< HEAD
+import { GuiContract } from '@/types/ContractOverview'
 import { ProsopoEnvError } from '@prosopo/common'
-=======
-import { GuiContract } from '@/types/ContractOverview'
->>>>>>> f795699b
 import React, { ReactNode, createContext, useContext, useState } from 'react'
 
 interface GlobalStateContextProps {
