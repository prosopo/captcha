# Build and publish the provider image

name: provider_image

on:
    pull_request:
        branches: [main, dev, staging, release/*]
        types:
            - opened # when a PR is opened
            - synchronize # when a PR is pushed to
            - reopened # when a PR is reopened
            - ready_for_review # when a PR is marked as ready for review (e.g. taken off draft mode)
    workflow_dispatch:

concurrency:
    group: ${{ github.workflow }}-${{ github.event.pull_request.number || github.ref }}
    cancel-in-progress: true

env:
    GITHUB_TOKEN: ${{ secrets.PROSOPONATOR_PAT }}
    GH_TOKEN: ${{ secrets.PROSOPONATOR_PAT }}
    CARGO_TERM_COLOR: always
    NODE_OPTIONS: "--max-old-space-size=4096"

defaults:
    run:
        shell: bash

jobs:
    check:
        runs-on: ubuntu-latest
        if: github.event.pull_request.draft == false
        steps:
            - name: Print contexts
              uses: prosopo/captcha/.github/actions/print_contexts@gha
              with:
                INPUTS_CONTEXT: ${{ toJson(inputs) }}
                NEEDS_CONTEXT: ${{ toJson(needs) }}
                VARS_CONTEXT: ${{ toJson(vars) }}
                SECRETS_CONTEXT: ${{ toJson(secrets) }}

            - uses: actions/checkout@v4
              with:
                  submodules: "recursive"

            - name: Restore npm cache
              uses: prosopo/captcha/.github/actions/restore_npm_cache@gha

            - uses: actions/setup-node@v4
              with:
                  node-version-file: 'package.json'
            - run: npm i -g "npm@$(jq -r .engines.npm < package.json)"

            - run: npm ci

            # build the packages
            - name: Build packages
              run: |
                  npm run -w @prosopo/scripts build

            # build the cli production bundle
            - name: Build cli production bundle
              run: |
                  set -euxo pipefail # stop on errors, print commands, fail on pipe fails

                    cp ./dev/scripts/env.production ./packages/cli/.env.production
                    cp ./dev/scripts/env.production ./.env.production
                    # copy the development PROVIDER_MNEMONIC from ./dev/scripts/env.development to .env.production
                    echo $(grep -PoIe "PROSOPO_PROVIDER_MNEMONIC.*" ./dev/scripts/env.development) > .env.production
                    NODE_ENV="production" npm run -w @prosopo/cli bundle

            - name: Set up Docker Buildx
              uses: docker/setup-buildx-action@v3

            # We cannot create the images in a single step because the output of buildx is not compatible with
            # `docker load`. https://stackoverflow.com/a/72952846/1178971

            # create the provider image for AMD64
            - name: Build the Provider Container
              id: build_docker_provider_amd64
              continue-on-error: false
              uses: docker/build-push-action@v5
              with:
                  context: ${{github.workspace}}
                  file: ${{github.workspace}}/docker/images/provider.dockerfile
                  platforms: linux/amd64
                  push: false
                  tags: prosopo/provider:dev
                  outputs: type=docker,dest=provider-amd64.tar

            # load the AMD64 image
            - name: Load the Provider Container
              run: docker load -i provider-amd64.tar

            # Generate a mnemonic for the provider image
            - name: Generate mnemonic and add to env file
              run: |
                  PROSOPO_ROOT_DIR=$(pwd) NODE_ENV="production" node dev/scripts/dist/scripts/generateMnemonic.js --env

            # Check that the version command works when running the bundle in the provider image
            - name: Check provider bundle runs
              run: |
                  set -euxo pipefail # stop on errors, print commands, fail on pipe fails

                    CONTAINER="$(docker run -d -v "./.env.production:/usr/src/app/.env.production" prosopo/provider:dev /bin/sh -c 'NODE_ENV=production npx provider version')"
                    sleep 20s
                    docker logs "$CONTAINER" >& provider.log
                    cat provider.log
                    grep -oE "Version: \\\\\".*\\\\\"" provider.log || (cat provider.log && exit 1)
<<<<<<< HEAD

            - name: Build the provider-mock package
              id: build_provider_mock_package
              run: |
                  echo "Building the provider-mock package..."
                  npm run -w @prosopo/provider-mock build
=======
>>>>>>> a8abc128
<|MERGE_RESOLUTION|>--- conflicted
+++ resolved
@@ -107,12 +107,3 @@
                     docker logs "$CONTAINER" >& provider.log
                     cat provider.log
                     grep -oE "Version: \\\\\".*\\\\\"" provider.log || (cat provider.log && exit 1)
-<<<<<<< HEAD
-
-            - name: Build the provider-mock package
-              id: build_provider_mock_package
-              run: |
-                  echo "Building the provider-mock package..."
-                  npm run -w @prosopo/provider-mock build
-=======
->>>>>>> a8abc128
