# Run tests for js packages

name: tests

on:
  pull_request:
    branches: [main, dev, staging, release/*]
  workflow_dispatch:

concurrency:
  group: ${{ github.workflow }}-${{ github.event.pull_request.number || github.ref }}
  cancel-in-progress: true

env:
  CARGO_TERM_COLOR: always
  GH_TOKEN: ${{ github.token }}
  NODE_ENV: test

jobs:
<<<<<<< HEAD
    check:
        runs-on: ubuntu-latest
        if: github.event.pull_request.draft == false
        steps:
            - name: Print contexts
              env:
                  GITHUB_CONTEXT: ${{ toJson(github) }}
                  ENV_CONTEXT: ${{ toJson(env) }}
                  VARS_CONTEXT: ${{ toJson(vars) }}
                  JOB_CONTEXT: ${{ toJson(job) }}
                  STEPS_CONTEXT: ${{ toJson(steps) }}
                  RUNNER_CONTEXT: ${{ toJson(runner) }}
                  SECRETS_CONTEXT: ${{ toJson(secrets) }}
                  STRATEGY_CONTEXT: ${{ toJson(strategy) }}
                  MATRIX_CONTEXT: ${{ toJson(matrix) }}
                  NEEDS_CONTEXT: ${{ toJson(needs) }}
                  INPUTS_CONTEXT: ${{ toJson(inputs) }}
              run: |
                  echo "******************************"
                  echo "github:" "$GITHUB_CONTEXT"
                  echo "******************************"
                  echo "env:" "$ENV_CONTEXT"
                  echo "******************************"
                  echo "vars:" "$VARS_CONTEXT"
                  echo "******************************"
                  echo "job:" "$JOB_CONTEXT"
                  echo "******************************"
                  echo "steps:" "$STEPS_CONTEXT"
                  echo "******************************"
                  echo "runner:" "$RUNNER_CONTEXT"
                  echo "******************************"
                  echo "secrets:" "$SECRETS_CONTEXT"
                  echo "******************************"
                  echo "strategy:" "$STRATEGY_CONTEXT"
                  echo "******************************"
                  echo "matrix:" "$MATRIX_CONTEXT"
                  echo "******************************"
                  echo "needs:" "$NEEDS_CONTEXT"
                  echo "******************************"
                  echo "inputs:" "$INPUTS_CONTEXT"
                  echo "******************************"

            - uses: actions/checkout@v3

            - run: mkdir -p protocol/cargo-cache
            - run: mkdir -p protocol/target
            - run: mkdir -p node_modules
            - run: mkdir -p ~/.cache/Cypress

            - name: Restore cache
              uses: actions/cache/restore@v3
              with:
                  # must restore all cache dirs, and they must exist ahead of this!
                  path: |
                      protocol/cargo-cache
                      protocol/target
                      node_modules
                      ~/.cache/Cypress
                  # note that restoring a cache in github is a pain. The trailing '-' matches any string after the '-', therefore 'abc-' would match a cache named 'abc-1234' or 'abc-5678', etc.
                  # the problem is 'abc-' will not match a cache named 'abc'! So if you're using wildcard cache name selectors like this, you need a field that changes as the suffix to become the wildcard
                  # here we're setting the key to an unused cache key so it falls back to the wildcard selector in `restore-keys`
                  key: some-unused-cache-key
                  restore-keys: |
                      project-cache-${{ github.event.pull_request.head.ref || github.ref }}-${{ runner.os }}-${{ runner.arch }}-

            - uses: actions/setup-node@v3
              with:
                  node-version-file: '.nvmrc'
            - run: npm i -g "npm@$(jq -r .engines.npm < package.json)"

            - run: npm ci

            # build all packages in workspace
            - run: npm run build:all
            - run: npm run build:all:cjs

            # bundle procaptcha-bundle using webpack
            - name: Webpack Bundle procaptcha-bundle
              run: |
                  NODE_ENV="development" npm run -w @prosopo/procaptcha-bundle bundle:webpack

            - name: Build JS bundle
              run: |
                  set -euxo pipefail # stop on errors, print commands, fail on pipe fails

                    # Copy the rococo env file to production env file
                    echo "Copying the rococo env to production env file in procaptcha-bundle"
                    cp ./dev/scripts/env.production ./packages/procaptcha-bundle/.env.production

                    # Navigate to the JS bundle directory and build
                    echo "Navigating to 'packages/procaptcha-bundle' and building JS bundle..."
                    cd packages/procaptcha-bundle

                    NODE_ENV="production" npm run bundle

            - name: Setup env
              run: |
                  set -euxo pipefail # stop on errors, print commands, fail on pipe fails

                    cp demos/client-example-server/env.development demos/client-example-server/.env.test
                    cp demos/client-example/env.development demos/client-example/.env.test
                    cp dev/scripts/env.test .env.test
                    cp dev/scripts/env.test dev/scripts/.env.test
                    cp dev/scripts/env.test packages/cli/.env.test
                    cp dev/scripts/env.test packages/procaptcha-bundle/.env.test
                    echo NODE_ENV: "$NODE_ENV"

            - name: Start the docker images
              run: |
                  docker compose --file ./docker/docker-compose.test.yml up -d
                  docker container ls
                  sleep 10s

            # deploy protocol and run the unit tests
            - run: npm run deploy_protocol
            - run: npm run test
=======
  check:
    runs-on: ubuntu-latest
    if: github.event.pull_request.draft == false
    steps:
      - name: Print contexts
        env:
          GITHUB_CONTEXT: ${{ toJson(github) }}
          ENV_CONTEXT: ${{ toJson(env) }}
          VARS_CONTEXT: ${{ toJson(vars) }}
          JOB_CONTEXT: ${{ toJson(job) }}
          STEPS_CONTEXT: ${{ toJson(steps) }}
          RUNNER_CONTEXT: ${{ toJson(runner) }}
          SECRETS_CONTEXT: ${{ toJson(secrets) }}
          STRATEGY_CONTEXT: ${{ toJson(strategy) }}
          MATRIX_CONTEXT: ${{ toJson(matrix) }}
          NEEDS_CONTEXT: ${{ toJson(needs) }}
          INPUTS_CONTEXT: ${{ toJson(inputs) }}
        run: |
          echo "******************************"
          echo "github:" "$GITHUB_CONTEXT"
          echo "******************************"
          echo "env:" "$ENV_CONTEXT"
          echo "******************************"
          echo "vars:" "$VARS_CONTEXT"
          echo "******************************"
          echo "job:" "$JOB_CONTEXT"
          echo "******************************"
          echo "steps:" "$STEPS_CONTEXT"
          echo "******************************"
          echo "runner:" "$RUNNER_CONTEXT"
          echo "******************************"
          echo "secrets:" "$SECRETS_CONTEXT"
          echo "******************************"
          echo "strategy:" "$STRATEGY_CONTEXT"
          echo "******************************"
          echo "matrix:" "$MATRIX_CONTEXT"
          echo "******************************"
          echo "needs:" "$NEEDS_CONTEXT"
          echo "******************************"
          echo "inputs:" "$INPUTS_CONTEXT"
          echo "******************************"

      - uses: actions/checkout@v3

      - run: mkdir -p protocol/cargo-cache
      - run: mkdir -p protocol/target
      - run: mkdir -p node_modules
      - run: mkdir -p ~/.cache/Cypress

      - name: Restore cache
        uses: actions/cache/restore@v3
        with:
          # must restore all cache dirs, and they must exist ahead of this!
          path: |
            protocol/cargo-cache
            protocol/target
            node_modules
            ~/.cache/Cypress
          # note that restoring a cache in github is a pain. The trailing '-' matches any string after the '-', therefore 'abc-' would match a cache named 'abc-1234' or 'abc-5678', etc.
          # the problem is 'abc-' will not match a cache named 'abc'! So if you're using wildcard cache name selectors like this, you need a field that changes as the suffix to become the wildcard
          # here we're setting the key to an unused cache key so it falls back to the wildcard selector in `restore-keys`
          key: some-unused-cache-key
          restore-keys: |
            project-cache-${{ github.event.pull_request.head.ref || github.ref }}-${{ runner.os }}-${{ runner.arch }}-

      - uses: actions/setup-node@v3
        with:
          node-version-file: ".nvmrc"
      - run: npm i -g npm@$(cat package.json | jq -r .engines.npm)

      - run: npm ci

      # build all packages in workspace
      - run: npm run build:all
      - run: npm run build:all:cjs

      # bundle procaptcha-bundle using webpack
      - name: Webpack Bundle procaptcha-bundle
        run: |
          NODE_ENV=development npm run -w @prosopo/procaptcha-bundle bundle:webpack

      - name: Build JS bundle
        run: |
          set -euxo pipefail # stop on errors, print commands, fail on pipe fails

            # Copy the rococo env file to production env file
            echo "Copying the rococo env to production env file in procaptcha-bundle"
            cp ./dev/scripts/env.production ./packages/procaptcha-bundle/.env.production

            # Navigate to the JS bundle directory and build
            echo "Navigating to 'packages/procaptcha-bundle' and building JS bundle..."
            cd packages/procaptcha-bundle

            NODE_ENV=production npm run bundle

      - name: Setup env
        run: |
          set -euxo pipefail # stop on errors, print commands, fail on pipe fails

            cp demos/client-example-server/env.development demos/client-example-server/.env.test
            cp demos/client-example/env.development demos/client-example/.env.test
            cp dev/scripts/env.test .env.test
            cp dev/scripts/env.test dev/scripts/.env.test
            cp dev/scripts/env.test packages/cli/.env.test
            cp dev/scripts/env.test packages/procaptcha-bundle/.env.test
            echo NODE_ENV: $NODE_ENV

      - name: Start the docker images
        run: |
          docker compose --file ./docker/docker-compose.test.yml up -d
          docker container ls
          sleep 10s

      - name: Start a provider
        run: npm run start:provider && sleep 10s

      # deploy protocol and run the unit tests
      - run: npm run test
>>>>>>> b96fe50d
<|MERGE_RESOLUTION|>--- conflicted
+++ resolved
@@ -17,124 +17,6 @@
   NODE_ENV: test
 
 jobs:
-<<<<<<< HEAD
-    check:
-        runs-on: ubuntu-latest
-        if: github.event.pull_request.draft == false
-        steps:
-            - name: Print contexts
-              env:
-                  GITHUB_CONTEXT: ${{ toJson(github) }}
-                  ENV_CONTEXT: ${{ toJson(env) }}
-                  VARS_CONTEXT: ${{ toJson(vars) }}
-                  JOB_CONTEXT: ${{ toJson(job) }}
-                  STEPS_CONTEXT: ${{ toJson(steps) }}
-                  RUNNER_CONTEXT: ${{ toJson(runner) }}
-                  SECRETS_CONTEXT: ${{ toJson(secrets) }}
-                  STRATEGY_CONTEXT: ${{ toJson(strategy) }}
-                  MATRIX_CONTEXT: ${{ toJson(matrix) }}
-                  NEEDS_CONTEXT: ${{ toJson(needs) }}
-                  INPUTS_CONTEXT: ${{ toJson(inputs) }}
-              run: |
-                  echo "******************************"
-                  echo "github:" "$GITHUB_CONTEXT"
-                  echo "******************************"
-                  echo "env:" "$ENV_CONTEXT"
-                  echo "******************************"
-                  echo "vars:" "$VARS_CONTEXT"
-                  echo "******************************"
-                  echo "job:" "$JOB_CONTEXT"
-                  echo "******************************"
-                  echo "steps:" "$STEPS_CONTEXT"
-                  echo "******************************"
-                  echo "runner:" "$RUNNER_CONTEXT"
-                  echo "******************************"
-                  echo "secrets:" "$SECRETS_CONTEXT"
-                  echo "******************************"
-                  echo "strategy:" "$STRATEGY_CONTEXT"
-                  echo "******************************"
-                  echo "matrix:" "$MATRIX_CONTEXT"
-                  echo "******************************"
-                  echo "needs:" "$NEEDS_CONTEXT"
-                  echo "******************************"
-                  echo "inputs:" "$INPUTS_CONTEXT"
-                  echo "******************************"
-
-            - uses: actions/checkout@v3
-
-            - run: mkdir -p protocol/cargo-cache
-            - run: mkdir -p protocol/target
-            - run: mkdir -p node_modules
-            - run: mkdir -p ~/.cache/Cypress
-
-            - name: Restore cache
-              uses: actions/cache/restore@v3
-              with:
-                  # must restore all cache dirs, and they must exist ahead of this!
-                  path: |
-                      protocol/cargo-cache
-                      protocol/target
-                      node_modules
-                      ~/.cache/Cypress
-                  # note that restoring a cache in github is a pain. The trailing '-' matches any string after the '-', therefore 'abc-' would match a cache named 'abc-1234' or 'abc-5678', etc.
-                  # the problem is 'abc-' will not match a cache named 'abc'! So if you're using wildcard cache name selectors like this, you need a field that changes as the suffix to become the wildcard
-                  # here we're setting the key to an unused cache key so it falls back to the wildcard selector in `restore-keys`
-                  key: some-unused-cache-key
-                  restore-keys: |
-                      project-cache-${{ github.event.pull_request.head.ref || github.ref }}-${{ runner.os }}-${{ runner.arch }}-
-
-            - uses: actions/setup-node@v3
-              with:
-                  node-version-file: '.nvmrc'
-            - run: npm i -g "npm@$(jq -r .engines.npm < package.json)"
-
-            - run: npm ci
-
-            # build all packages in workspace
-            - run: npm run build:all
-            - run: npm run build:all:cjs
-
-            # bundle procaptcha-bundle using webpack
-            - name: Webpack Bundle procaptcha-bundle
-              run: |
-                  NODE_ENV="development" npm run -w @prosopo/procaptcha-bundle bundle:webpack
-
-            - name: Build JS bundle
-              run: |
-                  set -euxo pipefail # stop on errors, print commands, fail on pipe fails
-
-                    # Copy the rococo env file to production env file
-                    echo "Copying the rococo env to production env file in procaptcha-bundle"
-                    cp ./dev/scripts/env.production ./packages/procaptcha-bundle/.env.production
-
-                    # Navigate to the JS bundle directory and build
-                    echo "Navigating to 'packages/procaptcha-bundle' and building JS bundle..."
-                    cd packages/procaptcha-bundle
-
-                    NODE_ENV="production" npm run bundle
-
-            - name: Setup env
-              run: |
-                  set -euxo pipefail # stop on errors, print commands, fail on pipe fails
-
-                    cp demos/client-example-server/env.development demos/client-example-server/.env.test
-                    cp demos/client-example/env.development demos/client-example/.env.test
-                    cp dev/scripts/env.test .env.test
-                    cp dev/scripts/env.test dev/scripts/.env.test
-                    cp dev/scripts/env.test packages/cli/.env.test
-                    cp dev/scripts/env.test packages/procaptcha-bundle/.env.test
-                    echo NODE_ENV: "$NODE_ENV"
-
-            - name: Start the docker images
-              run: |
-                  docker compose --file ./docker/docker-compose.test.yml up -d
-                  docker container ls
-                  sleep 10s
-
-            # deploy protocol and run the unit tests
-            - run: npm run deploy_protocol
-            - run: npm run test
-=======
   check:
     runs-on: ubuntu-latest
     if: github.event.pull_request.draft == false
@@ -202,8 +84,8 @@
 
       - uses: actions/setup-node@v3
         with:
-          node-version-file: ".nvmrc"
-      - run: npm i -g npm@$(cat package.json | jq -r .engines.npm)
+            node-version-file: '.nvmrc'
+      - run: npm i -g "npm@$(jq -r .engines.npm < package.json)"
 
       - run: npm ci
 
@@ -214,7 +96,7 @@
       # bundle procaptcha-bundle using webpack
       - name: Webpack Bundle procaptcha-bundle
         run: |
-          NODE_ENV=development npm run -w @prosopo/procaptcha-bundle bundle:webpack
+            NODE_ENV="development" npm run -w @prosopo/procaptcha-bundle bundle:webpack
 
       - name: Build JS bundle
         run: |
@@ -228,19 +110,19 @@
             echo "Navigating to 'packages/procaptcha-bundle' and building JS bundle..."
             cd packages/procaptcha-bundle
 
-            NODE_ENV=production npm run bundle
+                    NODE_ENV="production" npm run bundle
 
       - name: Setup env
         run: |
           set -euxo pipefail # stop on errors, print commands, fail on pipe fails
 
-            cp demos/client-example-server/env.development demos/client-example-server/.env.test
-            cp demos/client-example/env.development demos/client-example/.env.test
-            cp dev/scripts/env.test .env.test
-            cp dev/scripts/env.test dev/scripts/.env.test
-            cp dev/scripts/env.test packages/cli/.env.test
-            cp dev/scripts/env.test packages/procaptcha-bundle/.env.test
-            echo NODE_ENV: $NODE_ENV
+                    cp demos/client-example-server/env.development demos/client-example-server/.env.test
+                    cp demos/client-example/env.development demos/client-example/.env.test
+                    cp dev/scripts/env.test .env.test
+                    cp dev/scripts/env.test dev/scripts/.env.test
+                    cp dev/scripts/env.test packages/cli/.env.test
+                    cp dev/scripts/env.test packages/procaptcha-bundle/.env.test
+                    echo NODE_ENV: "$NODE_ENV"
 
       - name: Start the docker images
         run: |
@@ -252,5 +134,4 @@
         run: npm run start:provider && sleep 10s
 
       # deploy protocol and run the unit tests
-      - run: npm run test
->>>>>>> b96fe50d
+      - run: npm run test