--- conflicted
+++ resolved
@@ -80,12 +80,8 @@
                   cd ../..
 
             - name: Create Release
-<<<<<<< HEAD
               if: steps.check_provider_image_version.outputs.bump == 'true'
-=======
-              if: steps.check_provider_image_version.outputs.contract_sources_release == 'true'
               id: create_release
->>>>>>> 4342704a
               uses: actions/create-release@v1
               with:
                   tag_name: ${{ env.PROVIDER_IMAGE_VERSION }}
