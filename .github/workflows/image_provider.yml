--- conflicted
+++ resolved
@@ -1,18 +1,6 @@
 name: image_provider
 
 on:
-<<<<<<< HEAD
-    push:
-        branches:
-            - 'main'
-        paths:
-            - 'packages/**'
-    pull_request:
-        branches: [main]
-        paths:
-            - 'packages/**'
-            - '.github/workflows/image_provider.yml'
-=======
   push:
     branches:
       - 'main'
@@ -25,7 +13,6 @@
       - 'dev/**'
       - 'packages/**'
       - '.github/workflows/image_provider.yml'
->>>>>>> 4426a773
 
 env:
     CARGO_TERM_COLOR: always
