--- conflicted
+++ resolved
@@ -23,7 +23,7 @@
       # Checkout the repo
       - uses: actions/checkout@v3
 
-      
+
       # Get the provider image version from the root package.json and the latest package version from npm
       - name: Get provider image version
         run: |
@@ -78,14 +78,8 @@
       # build the cli production bundle
       - name: Build cli production bundle
         run: |
-<<<<<<< HEAD
-          cd captcha
           cp ./dev/env.rococo ./packages/cli/.env.production
           NODE_ENV=production npm run -w @prosopo/cli build:prod
-=======
-          cp ./dev/env.rococo ./packages/cli/.env.rococo
-          NODE_ENV=rococo npm run -w @prosopo/cli build:webpack:prod
->>>>>>> b14a6699
 
       # create the provider image
       - name: Build provider image
@@ -104,14 +98,8 @@
       - name: Create new procaptcha JS bundle
         run: |
           if [ "${{ github.ref }}" != "refs/heads/main" ]; then exit 0; fi
-<<<<<<< HEAD
-          cd captcha
           cp ./dev/env.rococo ./packages/cli/.env.production
           NODE_ENV=production npm run -w @prosopo/procaptcha-bundle build:prod
-=======
-          cp ./dev/env.rococo ./packages/cli/.env.rococo
-          NODE_ENV=rococo npm run -w @prosopo/procaptcha-bundle build:webpack:prod
->>>>>>> b14a6699
           docker build -f ./docker/images/js.server.dockerfile . -t prosopo/js_server:latest
           docker push prosopo/js_server:latest
           docker tag prosopo/js_server:latest prosopo/js_server:${{ env.PROVIDER_IMAGE_VERSION }}
