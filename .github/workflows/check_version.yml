--- conflicted
+++ resolved
@@ -29,13 +29,9 @@
             - uses: actions/checkout@v3
             - uses: actions/setup-node@v3
               with:
-<<<<<<< HEAD
                   node-version-file: '.nvmrc'
-=======
-                  node-version: 16
             - name: Install npm
               run: npm i -g npm@$(cat package.json | jq -r .engines.npm)
->>>>>>> 4eebede4
 
             # Get the provider image version from the root package.json and the latest package version from npm
             - name: Check provider version bump
