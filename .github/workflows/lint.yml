# Lint the codebase

name: lint

on:
    pull_request:
        branches: [main, dev, release/*]
    workflow_dispatch:

concurrency:
    group: ${{ github.workflow }}-${{ github.event.pull_request.number || github.ref }}
    cancel-in-progress: true

env:
    CARGO_TERM_COLOR: always
    ENVIRONMENT: development
    GH_TOKEN: ${{ github.token }}

jobs:
    check:
        name: check
        runs-on: ubuntu-latest
        if: github.event.pull_request.draft == false
        steps:
            - name: Print contexts
              env:
                  GITHUB_CONTEXT: ${{ toJson(github) }}
                  ENV_CONTEXT: ${{ toJson(env) }}
                  VARS_CONTEXT: ${{ toJson(vars) }}
                  JOB_CONTEXT: ${{ toJson(job) }}
                  STEPS_CONTEXT: ${{ toJson(steps) }}
                  RUNNER_CONTEXT: ${{ toJson(runner) }}
                  SECRETS_CONTEXT: ${{ toJson(secrets) }}
                  STRATEGY_CONTEXT: ${{ toJson(strategy) }}
                  MATRIX_CONTEXT: ${{ toJson(matrix) }}
                  NEEDS_CONTEXT: ${{ toJson(needs) }}
                  INPUTS_CONTEXT: ${{ toJson(inputs) }}
              run: |
                  echo "******************************"
                  echo "github:" "$GITHUB_CONTEXT"
                  echo "******************************"
                  echo "env:" "$ENV_CONTEXT"
                  echo "******************************"
                  echo "vars:" "$VARS_CONTEXT"
                  echo "******************************"
                  echo "job:" "$JOB_CONTEXT"
                  echo "******************************"
                  echo "steps:" "$STEPS_CONTEXT"
                  echo "******************************"
                  echo "runner:" "$RUNNER_CONTEXT"
                  echo "******************************"
                  echo "secrets:" "$SECRETS_CONTEXT"
                  echo "******************************"
                  echo "strategy:" "$STRATEGY_CONTEXT"
                  echo "******************************"
                  echo "matrix:" "$MATRIX_CONTEXT"
                  echo "******************************"
                  echo "needs:" "$NEEDS_CONTEXT"
                  echo "******************************"
                  echo "inputs:" "$INPUTS_CONTEXT"
                  echo "******************************"

            - uses: actions/checkout@v3

            - run: mkdir -p protocol/cargo-cache
            - run: mkdir -p protocol/target
            - run: mkdir -p node_modules
            - run: mkdir -p ~/.cache/Cypress

            - name: Restore cache
              uses: actions/cache/restore@v3
              with:
                  # must restore all cache dirs, and they must exist ahead of this!
                  path: |
                      protocol/cargo-cache
                      protocol/target
                      node_modules
                      ~/.cache/Cypress
                  # note that restoring a cache in github is a pain. The trailing '-' matches any string after the '-', therefore 'abc-' would match a cache named 'abc-1234' or 'abc-5678', etc.
                  # the problem is 'abc-' will not match a cache named 'abc'! So if you're using wildcard cache name selectors like this, you need a field that changes as the suffix to become the wildcard
                  # here we're setting the key to an unused cache key so it falls back to the wildcard selector in `restore-keys`
                  key: some-unused-cache-key
                  restore-keys: |
                      project-cache-${{ github.event.pull_request.head.ref || github.ref }}-${{ runner.os }}-${{ runner.arch }}-

            - uses: actions/setup-node@v3
              with:
                  node-version-file: '.nvmrc'
            - run: npm i -g npm@$(cat package.json | jq -r .engines.npm)

            - run: npm ci

            - run: npm run -w @prosopo/scripts build

<<<<<<< HEAD
            - run: npm run lint
=======
            - name: lint
              run: |
                  set -euxo pipefail # stop on errors, print commands, fail on pipe fails

                    # get the files which have changed in the PR
                    files=$(curl -L -s -H "Authorization: Bearer ${{ github.token }}" -H "Accept: application/vnd.github.v3+json" "${{ github.event.pull_request.url }}/files" | jq -r '.[] | .filename')

                    echo "files: $files"

                    npm run lint:cmd -- $files
>>>>>>> 42ef8d3d
<|MERGE_RESOLUTION|>--- conflicted
+++ resolved
@@ -92,17 +92,4 @@
 
             - run: npm run -w @prosopo/scripts build
 
-<<<<<<< HEAD
-            - run: npm run lint
-=======
-            - name: lint
-              run: |
-                  set -euxo pipefail # stop on errors, print commands, fail on pipe fails
-
-                    # get the files which have changed in the PR
-                    files=$(curl -L -s -H "Authorization: Bearer ${{ github.token }}" -H "Accept: application/vnd.github.v3+json" "${{ github.event.pull_request.url }}/files" | jq -r '.[] | .filename')
-
-                    echo "files: $files"
-
-                    npm run lint:cmd -- $files
->>>>>>> 42ef8d3d
+            - run: npm run lint