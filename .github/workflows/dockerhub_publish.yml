name: dockerhub_publish

on:
    push:
        branches:
            - 'main'
        paths:
            - 'package.json'
    workflow_dispatch:

jobs:
    build:
        runs-on: ubuntu-latest
        steps:
            # Checkout the repo
            - uses: actions/checkout@v3

            - run: mkdir -p protocol/cargo-cache
            - run: mkdir -p protocol/target
            - run: mkdir -p node_modules
            - run: mkdir -p .cache/Cypress

            - name: Restore cache
              uses: actions/cache/restore@v3
              with:
                  path: |
                      protocol/cargo-cache
                      protocol/target
                      node_modules
                      .cache/Cypress
                  # note that restoring a cache in github is a pain. The trailing '-' matches any string after the '-', therefore 'abc-' would match a cache named 'abc-1234' or 'abc-5678', etc.
                  # the problem is 'abc-' will not match a cache named 'abc'! So if you're using wildcard cache name selectors like this, you need a field that changes as the suffix to become the wildcard
                  # here we're setting the key to an unused cache key so it falls back to the wildcard selector in `restore-keys`
                  key: some-unused-cache-key
                  restore-keys: |
                      project-cache-${{ runner.os }}-${{ runner.arch }}-

            # Get the provider image version from the root package.json and the latest package version from npm
            - name: Check provider version bump
              id: check_provider_image_version
              run: |
                  # get the next provider version number from the package.json
                  NEXT=$(cat package.json | jq -r '.version')
                  # get the current provider version number from npm
                  CURRENT=$(npm view @prosopo/provider version)
                  NEXT_MAJOR=$(echo $NEXT | cut -d '.' -f 1)
                  NEXT_MINOR=$(echo $NEXT | cut -d '.' -f 2)
                  NEXT_PATCH=$(echo $NEXT | cut -d '.' -f 3)
                  CURRENT_MAJOR=$(echo $CURRENT | cut -d '.' -f 1)
                  CURRENT_MINOR=$(echo $CURRENT | cut -d '.' -f 2)
                  CURRENT_PATCH=$(echo $CURRENT | cut -d '.' -f 3)
                  # compare major versions for bump
                  if [[ $NEXT_MAJOR -gt $CURRENT_MAJOR ]]; then
                    echo "major version bump detected"
                    echo "bump=true" >> $GITHUB_OUTPUT
                  elif [[ $NEXT_MINOR -gt $CURRENT_MINOR ]]; then
                    echo "minor version bump detected"
                    echo "bump=true" >> $GITHUB_OUTPUT
                  elif [[ $NEXT_PATCH -gt $CURRENT_PATCH ]]; then
                    echo "patch version bump detected"
                    echo "bump=true" >> $GITHUB_OUTPUT
                  else
                    echo "no version bump detected"
                    echo "bump=true" >> $GITHUB_OUTPUT
                  fi
                  echo "PROVIDER_IMAGE_VERSION=$NEXT" >> $GITHUB_ENV

            - name: Install dependencies and build packages
              # Install dependencies and build packages if either provider or JS bundle needs to be published
              if: >-
                  steps.check_provider_image_version.outputs.bump == 'true'
              run: |
                  set -e  # Exit immediately if a command exits with a non-zero status.
                  echo "Installing dependencies..."
                  npm ci
                  echo "Building packages..."
                  npm run build:all
                  npm run build:all:cjs

            - name: Log in to Docker Hub
              # Only log in if either provider or JS bundle needs to be published
              if: >-
                  steps.check_provider_image_version.outputs.bump == 'true'
              run: |
                  echo "Logging into Docker Hub."
                  echo "${{ secrets.DOCKER_PASSWORD }}" | docker login -u ${{ secrets.DOCKER_USERNAME }} --password-stdin 2> /dev/null

            - name: Build JS Bundle and Publish to Docker Hub
              # Build JS bundle and publish to Docker Hub if publish_dockerhub_js_bundle is true
              if: steps.check_provider_image_version.outputs.bump == 'true'
              run: |
                  # Copy the rococo env file to production env file
                  echo "Copying the rococo env to production env file in procaptcha-bundle"
                  cp ./dev/scripts/env.rococo ./packages/procaptcha-bundle/.env.production
<<<<<<< HEAD

=======
                  
>>>>>>> 3074b0ed
                  # Navigate to the JS bundle directory and build
                  echo "Navigating to 'packages/procaptcha-bundle' and building JS bundle..."
                  cd packages/procaptcha-bundle

                  NODE_ENV=production npm run build:prod

                  # Navigate back to the project root
                  echo "Navigating back to project root..."
                  cd ../..

                  # Build and push the JS Docker image
                  echo "Building Docker image for JS bundle..."
                  docker build --file ./docker/images/js.server.dockerfile . -t prosopo/js_server:${env.PROVIDER_IMAGE_VERSION}
                  echo "Pushing Docker image for JS bundle..."
                  docker push prosopo/js_server:${env.PROVIDER_IMAGE_VERSION}

            - name: Build and Push the Provider Bundle
              # Build and push the provider bundle to Docker Hub if bump is true
              if: steps.check_provider_image_version.outputs.bump == 'true'
              run: |
                  # Copy the rococo env file to production env file
                  echo "Copying the rococo env to production env file in cli package"
                  cp ./dev/scripts/env.rococo ./packages/cli/.env.production
<<<<<<< HEAD

=======
                  
>>>>>>> 3074b0ed
                  # Navigate to the provider CLI directory and build
                  echo "Navigating to 'packages/cli' and building..."
                  cd packages/cli
                  NODE_ENV=production npm run build:prod

                  # Navigate back to the project root
                  echo "Navigating back to project root..."
                  cd ../..

                  # Build and push the Docker image
                  echo "Building Docker image..."
                  docker build --file ./docker/images/provider.dockerfile . -t prosopo/provider:${env.PROVIDER_IMAGE_VERSION}
                  echo "Pushing Docker image..."
                  docker push prosopo/provider:${env.PROVIDER_IMAGE_VERSION}<|MERGE_RESOLUTION|>--- conflicted
+++ resolved
@@ -92,11 +92,7 @@
                   # Copy the rococo env file to production env file
                   echo "Copying the rococo env to production env file in procaptcha-bundle"
                   cp ./dev/scripts/env.rococo ./packages/procaptcha-bundle/.env.production
-<<<<<<< HEAD
-
-=======
                   
->>>>>>> 3074b0ed
                   # Navigate to the JS bundle directory and build
                   echo "Navigating to 'packages/procaptcha-bundle' and building JS bundle..."
                   cd packages/procaptcha-bundle
@@ -120,11 +116,7 @@
                   # Copy the rococo env file to production env file
                   echo "Copying the rococo env to production env file in cli package"
                   cp ./dev/scripts/env.rococo ./packages/cli/.env.production
-<<<<<<< HEAD
 
-=======
-                  
->>>>>>> 3074b0ed
                   # Navigate to the provider CLI directory and build
                   echo "Navigating to 'packages/cli' and building..."
                   cd packages/cli
