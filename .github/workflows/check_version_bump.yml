--- conflicted
+++ resolved
@@ -70,13 +70,8 @@
                   NEXT=$(jq -r '.version' package.json)
                   echo "Next version: $NEXT"
 
-<<<<<<< HEAD
-                  # checkout the repo back to before this pr
-                  git checkout "${{ github.event.before }}"
-=======
                   # checkout the dest branch
                   git checkout ${{ github.event.pull_request.base.ref }}
->>>>>>> b96fe50d
 
                   # get the previous version as the version currently set in the root package.json in the before state
                   PREV=$(jq -r '.version' package.json)
