name: bump_version

on:
    # run manually
    workflow_dispatch:
        inputs:
            version:
                type: string
                description: Version number (e.g. 1.2.3)
                required: true

concurrency:
    group: ${{ github.workflow }}-${{ github.event.pull_request.number || github.ref }}
    cancel-in-progress: true

jobs:
    bump_version:
        runs-on: ubuntu-latest
        steps:
            - uses: actions/checkout@v3

            - uses: actions/setup-node@v3
              with:
                  node-version: 18
            - name: Install npm
              run: npm i -g npm@$(cat package.json | jq -r .engines.npm)

            - run: mkdir -p protocol/cargo-cache
            - run: mkdir -p protocol/target
            - run: mkdir -p node_modules
            - run: mkdir -p ~/.cache/Cypress

            - name: Restore cache
              uses: actions/cache/restore@v3
              with:
                  path: |
                      protocol/cargo-cache
                      protocol/target
                      node_modules
                      ~/.cache/Cypress
                  # note that restoring a cache in github is a pain. The trailing '-' matches any string after the '-', therefore 'abc-' would match a cache named 'abc-1234' or 'abc-5678', etc.
                  # the problem is 'abc-' will not match a cache named 'abc'! So if you're using wildcard cache name selectors like this, you need a field that changes as the suffix to become the wildcard
                  # here we're setting the key to an unused cache key so it falls back to the wildcard selector in `restore-keys`
                  key: some-unused-cache-key
                  restore-keys: |
                      project-cache-${{ runner.os }}-${{ runner.arch }}-

            - run: ls -la ~/.cache/Cypress || true
            - run: ls -la protocol/cargo-cache || true
            - run: ls -la protocol/target/ink || true
            - run: ls -la node_modules || true

            - name: Install dependencies
              run: npm ci

            - name: Build
              run: npm run build -w @prosopo/scripts

            - name: Bump version
              env:
                  GITHUB_TOKEN: ${{ secrets.GITHUB_TOKEN }}
              run: |
                  # make a new branch for the version changes
                  git switch -c bump-version-${{ github.event.inputs.version }}

                  # make the version changes
                  npm run version ${{ github.event.inputs.version }}

                  # set the author in git
<<<<<<< HEAD
                  git config user.name "prosoponator[bot]"
=======
                  git config user.name "github-actions[bot]"
>>>>>>> 4704ca36
                  git config user.email "dev@prosopo.io"

                  # commit the version changes
                  git add .
                  git commit -m "Bump version to ${{ github.event.inputs.version }}"

                  # push version changes
                  git push --set-upstream origin bump-version-${{ github.event.inputs.version }}

                  # create a PR for the release
                  ID=$(gh pr create --base main --title "Release ${{ github.event.inputs.version }}" --fill 2>&1 | grep http | xargs -n1 basename)

                  # enable auto-merge via squash merge
                  gh pr merge $ID --auto --squash<|MERGE_RESOLUTION|>--- conflicted
+++ resolved
@@ -67,11 +67,7 @@
                   npm run version ${{ github.event.inputs.version }}
 
                   # set the author in git
-<<<<<<< HEAD
                   git config user.name "prosoponator[bot]"
-=======
-                  git config user.name "github-actions[bot]"
->>>>>>> 4704ca36
                   git config user.email "dev@prosopo.io"
 
                   # commit the version changes
