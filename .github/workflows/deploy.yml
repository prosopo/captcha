--- conflicted
+++ resolved
@@ -300,12 +300,7 @@
                     echo "Installing @prosopo/flux..."
                     npm i -g @prosopo/flux
                     echo "Soft redeploying flux docker js_server."
-<<<<<<< HEAD
-                  
                     npx flux redeploy ${{ secrets[env.JS_SERVER_FLUX_APP_NAME] }}
-=======
-                    npx flux redeploy --app ${{ secrets[env.JS_SERVER_FLUX_APP_NAME] }}
->>>>>>> 868f99c9
                   else
                     echo "Skipping flux redeploy."
                   fi
