--- conflicted
+++ resolved
@@ -54,11 +54,8 @@
                   echo "******************************"
                   echo "inputs:" "$INPUTS_CONTEXT"
                   echo "******************************"
-<<<<<<< HEAD
                   
             - run: docker rm -f $(docker ps -aq) || true
-=======
->>>>>>> a980c773
 
             - run: mkdir -p ~/.npm
             - run: mkdir -p ~/.cache/Cypress
