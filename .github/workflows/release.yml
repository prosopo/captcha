--- conflicted
+++ resolved
@@ -207,10 +207,6 @@
                 git push
                 git push --tags
 
-<<<<<<< HEAD
-            - name: publish to npm
-              if: ${{ env.affected != '[]' }} && ${{ env.prerelease == 'false' }}
-=======
             - name: set repo link
               run: |
                 # set the repository field to link the package with the repo
@@ -232,10 +228,8 @@
                     npm pkg --workspace $pkg set repository.type="git"
                 done
 
-            - name: publish
-              if: ${{ env.affected != '[]' }}
-              id: publish
->>>>>>> 5c9f48e0
+            - name: publish to npm
+              if: ${{ env.affected != '[]' }} && ${{ env.prerelease == 'false' }}
               run: |
                 # for each affected package
                 for pkg in $(echo '${{ env.affected }}' | jq -r '.[] | .name'); do
