--- conflicted
+++ resolved
@@ -120,11 +120,7 @@
               run: |
                 # tag each affected package with the new version
                 for pkg in $(echo '${{ env.affected }}' | jq -r '.[]'); do
-<<<<<<< HEAD
-                    if [ "$pkg" == "$(cat package.json | jq -r '.name')" ]; then
-=======
                     if [ "$pkg" = "$(jq -r '.name' package.json)" ]; then
->>>>>>> cd173e6a
                       version=$(npm pkg get version | jq -r '.')
                     else  
                       version=$(npm pkg --workspace $pkg get version | jq -r ".[\"$pkg\"]")
