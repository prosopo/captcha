[lib]
proc-macro = true

[package]
name = "disable_macro"
<<<<<<< HEAD
version = "0.1.17"
=======
version = "0.2.2"
>>>>>>> 11202d69
authors = ["George Oastler <goastler4@gmail.com>"]
edition = "2021"

description = "macro that disables all functions"

[dependencies]
quote = "1.0"
proc-macro2 = "1.0.51"<|MERGE_RESOLUTION|>--- conflicted
+++ resolved
@@ -3,11 +3,7 @@
 
 [package]
 name = "disable_macro"
-<<<<<<< HEAD
-version = "0.1.17"
-=======
 version = "0.2.2"
->>>>>>> 11202d69
 authors = ["George Oastler <goastler4@gmail.com>"]
 edition = "2021"
 
