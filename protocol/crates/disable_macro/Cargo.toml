[lib]
proc-macro = true

[package]
name = "disable_macro"
<<<<<<< HEAD
version = "0.3.41"
=======
version = "1.0.1"
>>>>>>> 89e3c9f8
authors = [ "George Oastler <goastler4@gmail.com>" ]
edition = "2021"
description = "macro that disables all functions"

[dependencies]
quote = "1.0"
proc-macro2 = "1.0.51"
<|MERGE_RESOLUTION|>--- conflicted
+++ resolved
@@ -3,11 +3,7 @@
 
 [package]
 name = "disable_macro"
-<<<<<<< HEAD
-version = "0.3.41"
-=======
 version = "1.0.1"
->>>>>>> 89e3c9f8
 authors = [ "George Oastler <goastler4@gmail.com>" ]
 edition = "2021"
 description = "macro that disables all functions"
