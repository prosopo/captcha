--- conflicted
+++ resolved
@@ -1,36 +1,18 @@
 [package]
 name = "proxy"
-<<<<<<< HEAD
-version = "0.1.17"
-authors = ["Chris Taylor chris@prosopo.io", "George Oastler george@prosopo.io", "Vincenzo Ferrara", "Siniša Čanak"]
-=======
 version = "0.2.2"
 authors = ["Chris Taylor chris@prosopo.io", "George Oastler george@prosopo.io"]
->>>>>>> 11202d69
 edition = "2021"
-documentation = "https://github.com/prosopo/captcha"
-repository = "https://github.com/prosopo/captcha"
-homepage = "https://github.com/prosopo/captcha"
-license-file="../../../LICENSE"
-rust-version="1.68"
 
 [dependencies]
-ink = { git = "https://github.com/prosopo/ink_sr25519", branch="4.3.0-custom", default-features = false }
+ink = { git = "https://github.com/prosopo/ink_sr25519", branch="goastler-add-sr25519_verify", default-features = false }
 scale = { package = "parity-scale-codec", version = "3.4", default-features = false, features = ["derive"] }
 scale-info = { version = "2.7.0", default-features = false, features = ["derive"], optional = true }
-<<<<<<< HEAD
-common = { version = "0.1.17", path = "../../contracts/common", default-features = false, features = ["ink-as-dependency"] }
-disable_macro = { version = "0.1.17", path = "../../crates/disable_macro" }
-
-[dev-dependencies]
-common = { version = "0.1.17", path = "../../contracts/common", default-features = false, features = ["test-dependency"] }
-=======
 disable_macro = { version = "0.2.2", path = "../../crates/disable_macro" }
 common = { version = "0.2.2", path = "../../contracts/common", default-features = false, features = ["ink-as-dependency"] }
 
 [dev-dependencies]
 common = { version = "0.2.2", path = "../../contracts/common", default-features = false, features = ["test-dependency"] }
->>>>>>> 11202d69
 
 [lib]
 path = "src/lib.rs"
