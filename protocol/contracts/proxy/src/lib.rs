--- conflicted
+++ resolved
@@ -320,11 +320,7 @@
                 // TODO causes compiler panic
                 //   thread 'proxy::tests::test_proxy_terminate' panicked at 'Box<dyn Any>'
                 //   https://github.com/paritytech/ink/issues/1676#issuecomment-1643654402
-<<<<<<< HEAD
-                assert(true);
-=======
                 assert!(true);
->>>>>>> bed47281
                 // let proxy_terminate_result = contract.handler(ProxyMessages::ProxyTerminate);
                 // debug!("proxy_terminate_result: {:?}", proxy_terminate_result);
                 // if let ProxyReturnTypes::ProxyTerminate(proxy_terminate) = proxy_terminate_result {
