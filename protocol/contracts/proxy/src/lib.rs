--- conflicted
+++ resolved
@@ -44,8 +44,6 @@
         UnknownMessage,
     }
 
-    pub type Amount = Balance;
-
     #[derive(PartialEq, Debug, Eq, Clone, Copy, scale::Encode, scale::Decode)]
     #[cfg_attr(feature = "std", derive(scale_info::TypeInfo))]
     pub enum ProxyMessages {
@@ -71,30 +69,6 @@
     }
 
     pub type Amount = Balance;
-
-    #[derive(PartialEq, Debug, Eq, Clone, Copy, scale::Encode, scale::Decode)]
-    #[cfg_attr(feature = "std", derive(scale_info::TypeInfo))]
-    pub enum ProxyMessages {
-        GetGitCommitId,
-        GetAuthor,
-        GetAdmin,
-        GetProxyDestination,
-        ProxyWithdraw(Amount),
-        ProxyTerminate,
-        ProxySetCodeHash([u8; 32]),
-    }
-
-    #[derive(PartialEq, Debug, Eq, Clone, Copy, scale::Encode, scale::Decode)]
-    #[cfg_attr(feature = "std", derive(scale_info::TypeInfo))]
-    pub enum ProxyReturnTypes {
-        GetGitCommitId([u8; 20]),
-        GetAuthor(AccountId),
-        GetAdmin(AccountId),
-        GetProxyDestination(AccountId),
-        ProxyWithdraw(Result<(), Error>),
-        ProxyTerminate(Result<(), Error>),
-        ProxySetCodeHash(Result<(), Error>),
-    }
 
     impl Proxy {
         /// Instantiate this contract with an address of the `logic` contract.
@@ -134,11 +108,7 @@
             AccountId::from(env_admin_bytes)
         }
 
-<<<<<<< HEAD
         fn get_destination(&self) -> AccountId {
-=======
-        fn get_proxy_destination(&self) -> AccountId {
->>>>>>> 476921df
             let env_proxy_destination_bytes: [u8; 32] = [
                 0, 0, 0, 0, 0, 0, 0, 0, 0, 0, 0, 0, 0, 0, 0, 0, 0, 0, 0, 0, 0, 0, 0, 0, 0, 0, 0, 0,
                 0, 0, 0, 0,
@@ -153,11 +123,7 @@
             Ok(())
         }
 
-<<<<<<< HEAD
         fn withdraw(&mut self, amount: Balance) -> Result<ProxyReturnTypes, Error> {
-=======
-        fn proxy_withdraw(&mut self, amount: Balance) -> Result<(), Error> {
->>>>>>> 476921df
             let caller = self.env().caller();
             self.check_is_admin(caller)?;
 
@@ -167,11 +133,7 @@
             }
         }
 
-<<<<<<< HEAD
         fn terminate(&mut self) -> Result<ProxyReturnTypes, Error> {
-=======
-        fn proxy_terminate(&mut self) -> Result<(), Error> {
->>>>>>> 476921df
             let caller = self.env().caller();
             self.check_is_admin(caller)?;
             self.env().terminate_contract(caller);
@@ -183,11 +145,7 @@
         /// `true` is returned on successful upgrade, `false` otherwise
         /// Errors are returned if the caller is not an admin, if the code hash is the callers
         /// account_id, if the code is not found, and for any other unknown ink errors
-<<<<<<< HEAD
         fn set_code_hash(&mut self, code_hash: [u8; 32]) -> Result<(), Error> {
-=======
-        fn proxy_set_code_hash(&mut self, code_hash: [u8; 32]) -> Result<(), Error> {
->>>>>>> 476921df
             if self.env().caller() != self.get_admin() {
                 return err!(self, Error::NotAuthorised);
             }
@@ -239,7 +197,6 @@
         /// One other message allowed to handle messages.
         /// Fails to compile unless `IIP2_WILDCARD_COMPLEMENT_SELECTOR` is used.
         #[ink(message, selector = 0x9BAE9D5E)]
-<<<<<<< HEAD
         pub fn handler(&mut self, msg: ProxyMessages) -> Result<ProxyReturnTypes, Error> {
             match msg {
                 ProxyMessages::GetGitCommitId => {
@@ -260,27 +217,6 @@
                     self.set_code_hash(code_hash).map(|_| ProxyReturnTypes::ProxySetCodeHash)
                 }
                 _ => err!(self, Error::UnknownMessage),
-=======
-        pub fn handler(&mut self, msg: ProxyMessages) -> ProxyReturnTypes {
-            match msg {
-                ProxyMessages::GetGitCommitId => {
-                    ProxyReturnTypes::GetGitCommitId(self.get_git_commit_id())
-                }
-                ProxyMessages::GetAuthor => ProxyReturnTypes::GetAuthor(self.get_author()),
-                ProxyMessages::GetAdmin => ProxyReturnTypes::GetAdmin(self.get_admin()),
-                ProxyMessages::GetProxyDestination => {
-                    ProxyReturnTypes::GetProxyDestination(self.get_proxy_destination())
-                }
-                ProxyMessages::ProxyWithdraw(amount) => {
-                    ProxyReturnTypes::ProxyWithdraw(self.proxy_withdraw(amount))
-                }
-                ProxyMessages::ProxyTerminate => {
-                    ProxyReturnTypes::ProxyTerminate(self.proxy_terminate())
-                }
-                ProxyMessages::ProxySetCodeHash(code_hash) => {
-                    ProxyReturnTypes::ProxySetCodeHash(self.proxy_set_code_hash(code_hash))
-                }
->>>>>>> 476921df
             }
         }
     }
@@ -359,11 +295,7 @@
             set_callee(get_contract_account(0));
 
             // check the caller is admin
-<<<<<<< HEAD
             let admin_result = contract.handler(ProxyMessages::GetAdmin).unwrap();
-=======
-            let admin_result = contract.handler(ProxyMessages::GetAdmin);
->>>>>>> 476921df
             if let ProxyReturnTypes::GetAdmin(admin) = admin_result {
                 assert_eq!(admin, AccountId::from(ENV_AUTHOR_BYTES));
             }
@@ -377,15 +309,9 @@
 
             let mut contract = get_contract_unguarded(0);
             set_callee(get_contract_account(0));
-<<<<<<< HEAD
             let admin_result = contract.handler(ProxyMessages::GetAdmin).unwrap();
             if let ProxyReturnTypes::GetAdmin(admin) = admin_result {
                 set_caller(admin); // an account which does have permission to call terminate
-=======
-            let admin_result = contract.handler(ProxyMessages::GetAdmin);
-            if let ProxyReturnTypes::GetAdmin(admin) = admin_result {
-                set_caller(admin); // an account which does have permission to call proxy_terminate
->>>>>>> 476921df
                 debug!("Admin account {:?}", admin);
                 assert_eq!(admin, AccountId::from(ENV_AUTHOR_BYTES));
                 let contract_account = contract.env().account_id();
@@ -421,17 +347,8 @@
             set_callee(get_contract_account(0));
             set_caller(get_user_account(0)); // an account which does not have permission to call terminate
 
-<<<<<<< HEAD
             let terminate_result = contract.handler(ProxyMessages::ProxyTerminate);
             assert_eq!(terminate_result.unwrap_err(), Error::NotAuthorised);
-=======
-            let proxy_terminate_result = contract.handler(ProxyMessages::ProxyTerminate);
-            if let ProxyReturnTypes::ProxyTerminate(proxy_terminate) = proxy_terminate_result {
-                assert_eq!(proxy_terminate.unwrap_err(), Error::NotAuthorised);
-            } else {
-                assert!(false);
-            }
->>>>>>> 476921df
         }
 
         #[ink::test]
@@ -445,16 +362,11 @@
 
             // give the contract funds
             set_account_balance(contract.env().account_id(), 10000000000);
-<<<<<<< HEAD
             let admin_result = contract.handler(ProxyMessages::GetAdmin).unwrap();
-=======
-            let admin_result = contract.handler(ProxyMessages::GetAdmin);
->>>>>>> 476921df
             if let ProxyReturnTypes::GetAdmin(admin) = admin_result {
                 set_caller(admin); // use the admin acc
                 let admin_bal: u128 = get_account_balance(admin).unwrap();
                 let contract_bal: u128 = get_account_balance(contract.env().account_id()).unwrap();
-<<<<<<< HEAD
                 let withdraw_amount: u128 = 1;
                 let withdraw_result =
                     contract.handler(ProxyMessages::ProxyWithdraw(withdraw_amount)).unwrap();
@@ -466,20 +378,6 @@
                     assert_eq!(
                         get_account_balance(contract.env().account_id()).unwrap(),
                         contract_bal - withdraw_amount
-=======
-                let proxy_withdraw_amount: u128 = 1;
-                let proxy_withdraw_result =
-                    contract.handler(ProxyMessages::ProxyWithdraw(proxy_withdraw_amount));
-                if let ProxyReturnTypes::ProxyWithdraw(proxy_withdraw) = proxy_withdraw_result {
-                    proxy_withdraw.unwrap();
-                    assert_eq!(
-                        get_account_balance(admin).unwrap(),
-                        admin_bal + proxy_withdraw_amount
-                    );
-                    assert_eq!(
-                        get_account_balance(contract.env().account_id()).unwrap(),
-                        contract_bal - proxy_withdraw_amount
->>>>>>> 476921df
                     );
                 } else {
                     assert_eq!(true, false);
@@ -498,11 +396,7 @@
 
             let mut contract = get_contract_unguarded(0);
             set_callee(get_contract_account(0));
-<<<<<<< HEAD
             let admin_result = contract.handler(ProxyMessages::GetAdmin).unwrap();
-=======
-            let admin_result = contract.handler(ProxyMessages::GetAdmin);
->>>>>>> 476921df
             if let ProxyReturnTypes::GetAdmin(admin) = admin_result {
                 set_caller(admin); // use the admin acc
                 let admin_bal = get_account_balance(admin).unwrap();
@@ -527,11 +421,7 @@
             set_caller(get_user_account(1)); // use the admin acc
             assert_eq!(
                 contract.handler(ProxyMessages::ProxyWithdraw(1)),
-<<<<<<< HEAD
                 Err(Error::NotAuthorised)
-=======
-                ProxyReturnTypes::ProxyWithdraw(Err(Error::NotAuthorised))
->>>>>>> 476921df
             );
             //assert_eq!(contract.handler(ProxyMessage::ProxyWithdraw(1)), Err(Error::NotAuthorised));
         }
@@ -571,11 +461,7 @@
             let new_code_hash = get_code_hash(1);
             assert_eq!(
                 contract.handler(ProxyMessages::ProxySetCodeHash(new_code_hash)),
-<<<<<<< HEAD
                 Err(Error::NotAuthorised)
-=======
-                ProxyReturnTypes::ProxySetCodeHash(Err(Error::NotAuthorised))
->>>>>>> 476921df
             );
             // assert_eq!(
             //     contract.handler(new_code_hash),
