--- conflicted
+++ resolved
@@ -57,12 +57,8 @@
     #[derive(PartialEq, Debug, Eq, Clone, Copy, scale::Encode, scale::Decode)]
     #[cfg_attr(feature = "std", derive(scale_info::TypeInfo))]
     pub enum ProxyReturnTypes {
-<<<<<<< HEAD
-        Hash20([u8; 20]),
         U8x32([u8; 32]),
-=======
         U8x20([u8; 20]),
->>>>>>> 66fa70f9
         AccountId(AccountId),
         Void,
     }
