[package]
name = "common"
<<<<<<< HEAD
version = "0.3.41"
=======
version = "1.0.1"
>>>>>>> 89e3c9f8
authors = [
  "Chris Taylor <chris@prosopo.io>",
  "George Oastler <george@prosopo.io>",
  "Vincenzo Ferrara",
  "Siniša Čanak"
]
edition = "2021"

[dependencies.ink]
git = "https://github.com/prosopo/ink_sr25519"
branch = "4.3.0-custom"
default-features = false

[dependencies.scale]
package = "parity-scale-codec"
version = "3.4"
default-features = false
features = [ "derive" ]

[dependencies.scale-info]
version = "2.7.0"
default-features = false
features = [ "derive" ]
optional = true

[lib]
path = "src/lib.rs"

[profile.release]
overflow-checks = false

[features]
default = [ "std" ]
std = [ "ink/std", "scale/std", "scale-info/std" ]
ink-as-dependency = [ "scale-info/derive" ]
test-dependency = [ ]
<|MERGE_RESOLUTION|>--- conflicted
+++ resolved
@@ -1,10 +1,6 @@
 [package]
 name = "common"
-<<<<<<< HEAD
-version = "0.3.41"
-=======
 version = "1.0.1"
->>>>>>> 89e3c9f8
 authors = [
   "Chris Taylor <chris@prosopo.io>",
   "George Oastler <george@prosopo.io>",
