--- conflicted
+++ resolved
@@ -71,13 +71,8 @@
         /// Get the git commit id from when this contract was built
         pub fn get_git_commit_id() -> [u8; 20] {
             let env_git_commit_id: [u8; 20] = [
-<<<<<<< HEAD
-                42, 94, 138, 76, 3, 35, 230, 120, 229, 122, 110, 23, 179, 66, 12, 206, 92, 103,
-                105, 50,
-=======
                 244, 91, 51, 144, 128, 246, 242, 79, 79, 96, 187, 118, 158, 18, 53, 225, 48, 219,
                 224, 127,
->>>>>>> 4eebede4
             ];
             env_git_commit_id
         }
