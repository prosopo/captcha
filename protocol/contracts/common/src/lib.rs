--- conflicted
+++ resolved
@@ -73,13 +73,8 @@
         /// Get the git commit id from when this contract was built
         pub fn get_git_commit_id() -> [u8; 20] {
             let env_git_commit_id: [u8; 20] = [
-<<<<<<< HEAD
-                24, 189, 184, 56, 154, 103, 72, 177, 41, 227, 161, 172, 124, 123, 71, 74, 125, 205,
-                19, 10,
-=======
                 125, 170, 232, 118, 15, 6, 189, 217, 189, 105, 131, 217, 135, 213, 178, 171, 28,
                 227, 219, 156,
->>>>>>> d95d68fb
             ];
             env_git_commit_id
         }
