// Copyright 2021-2024 Prosopo (UK) Ltd.
//
// Licensed under the Apache License, Version 2.0 (the "License");
// you may not use this file except in compliance with the License.
// You may obtain a copy of the License at
//
//     http://www.apache.org/licenses/LICENSE-2.0
//
// Unless required by applicable law or agreed to in writing, software
// distributed under the License is distributed on an "AS IS" BASIS,
// WITHOUT WARRANTIES OR CONDITIONS OF ANY KIND, either express or implied.
// See the License for the specific language governing permissions and
// limitations under the License.
#![cfg_attr(not(feature = "std"), no_std, no_main)]

pub use self::common::{Common, CommonRef};
pub mod math;
pub use math::Math;

/// Print and return an error in ink
#[macro_export]
macro_rules! err {
    ($self_:ident, $err:expr) => {{
        ink::env::debug_println!(
            "ERROR:
    type: {:?}
    block: {:?}
    caller: {:?}
",
            $err,
            $self_.env().block_number(),
            $self_.env().caller(),
        );
        Err($err)
    }};
}

#[macro_export]
macro_rules! err_fn {
    ($self_:ident, $err:expr) => {
        || {
            ink::env::debug_println!(
                "ERROR:
        type: {:?}
        block: {:?}
        caller: {:?}
    ",
                $err,
                $self_.env().block_number(),
                $self_.env().caller(),
            );
            $err
        }
    };
}

#[macro_export]
macro_rules! lazy {
    ($lazy:expr, $func:ident, $value:expr) => {
        let mut contents = $lazy.get_or_default();
        contents.$func($value);
        $lazy.set(&contents);
    };
}

/// An ink contract must be defined in order to import functions into another contract
#[ink::contract]
pub mod common {

    pub mod config {
        use super::*;

        /// Get the git commit id from when this contract was built
        pub fn get_git_commit_id() -> [u8; 20] {
            let env_git_commit_id: [u8; 20] = [
<<<<<<< HEAD
                30, 62, 28, 58, 216, 241, 114, 91, 237, 86, 177, 79, 11, 19, 153, 0, 207, 104, 206,
                39,
=======
                255, 92, 41, 64, 113, 47, 27, 179, 3, 209, 159, 143, 234, 206, 140, 50, 176, 206,
                4, 124,
>>>>>>> 98eea731
            ];
            env_git_commit_id
        }

        /// the admin which can control this contract. set to author/instantiator by default
        pub fn get_admin() -> AccountId {
            let env_admin_bytes: [u8; 32] = [
                212, 53, 147, 199, 21, 253, 211, 28, 97, 20, 26, 189, 4, 169, 159, 214, 130, 44,
                133, 88, 133, 76, 205, 227, 154, 86, 132, 231, 165, 109, 162, 125,
            ];
            AccountId::from(env_admin_bytes)
        }
    }

    pub fn check_is_admin(account: AccountId) -> Result<(), Error> {
        if account != config::get_admin() {
            return Err(Error::NotAuthorised);
        }
        Ok(())
    }

    /// The errors that can be returned by the Proxy contract.
    #[derive(Default, PartialEq, Debug, Eq, Clone, Copy, scale::Encode, scale::Decode)]
    #[cfg_attr(
        any(feature = "std", feature = "ink-as-dependency"),
        derive(scale_info::TypeInfo)
    )]
    // #[cfg_attr(any(feature = "std", feature = "ink-as-dependency"), derive(ink::storage::traits::StorageLayout))]
    pub enum Error {
        NotAuthorised,
        TransferFailed,
        SetCodeHashFailed,
        InvalidDestination,
        UnknownMessage,
        /// Returned if provider account exists when it shouldn't
        ProviderAccountExists,
        /// Returned if provider exists when it shouldn't
        ProviderExists,
        /// Returned if provider account does not exists when it shouldn't
        ProviderAccountDoesNotExist,
        /// Returned if provider does not exist when it should
        ProviderDoesNotExist,
        /// Returned if provider has insufficient funds to operate
        ProviderInsufficientFunds,
        /// Returned if provider is inactive and trying to use the service
        ProviderInactive,
        /// Returned if url is already used by another provider
        ProviderUrlUsed,
        /// Returned if dapp exists when it shouldn't
        DappExists,
        /// Returned if dapp does not exist when it should
        DappDoesNotExist,
        /// Returned if dapp is inactive and trying to use the service
        DappInactive,
        /// Returned if dapp has insufficient funds to operate
        DappInsufficientFunds,
        /// Returned if captcha data does not exist
        CaptchaDataDoesNotExist,
        /// Returned if solution commitment does not exist when it should
        CommitDoesNotExist,
        /// Returned if dapp user does not exist when it should
        DappUserDoesNotExist,
        /// Returned if there are no active providers
        NoActiveProviders,
        /// Returned if the dataset ID and dataset ID with solutions are identical
        DatasetIdSolutionsSame,
        /// CodeNotFound ink env error
        CodeNotFound,
        /// An unknown ink env error has occurred
        #[default]
        Unknown,
        /// Invalid contract
        InvalidContract,
        /// Invalid payee. Returned when the payee value does not exist in the enum
        InvalidPayee,
        /// Returned if not all captcha statuses have been handled
        InvalidCaptchaStatus,
        /// No correct captchas in history (either history is empty or all captchas are incorrect)
        NoCorrectCaptcha,
        /// Returned if not enough providers are active
        NotEnoughActiveProviders,
        /// Returned if provider fee is too high
        ProviderFeeTooHigh,
        /// Returned if the commitment already exists
        CommitAlreadyExists,
        /// Returned if the caller is not the author
        NotAuthor,
        /// Returned if there is an math error, e.g. overflow, div 0, etc
        Math,
    }

    /// get the account id in byte array format
    pub fn account_id_bytes(account: &AccountId) -> &[u8; 32] {
        AsRef::<[u8; 32]>::as_ref(account)
    }

    #[derive(Default)]
    /// No fields are stored in the util contract as it's just filler
    #[ink(storage)]
    pub struct Common {}

    /// Implementation of the contract
    impl Common {
        #[ink(constructor)]
        pub fn new() -> Self {
            Self {}
        }

        /// Print and get the caller of this function
        /// This will print and get the caller's account in byte format, e.g. [1,2,3...32]
        #[ink(message)]
        pub fn get_caller(&self) -> AccountId {
            ink::env::debug_println!("caller: {:?}", self.env().caller());
            self.env().caller()
        }

        /// Print and get the caller bytes of this function
        /// This will print and get the caller's account in byte format, e.g. [1,2,3...32]
        #[ink(message)]
        pub fn get_caller_bytes(&self) -> [u8; 32] {
            let caller = self.env().caller();
            self.get_account_bytes(caller)
        }

        /// Print and get the caller bytes of this function
        /// This will print and get the caller's account in byte format, e.g. [1,2,3...32]
        #[ink(message)]
        pub fn get_account_bytes(&self, account: AccountId) -> [u8; 32] {
            ink::env::debug_println!("account: {:?}", account);
            *account_id_bytes(&account)
        }

        /// Get the git commit id from when this contract was built
        #[ink(message)]
        pub fn get_git_commit_id(&self) -> [u8; 20] {
            config::get_git_commit_id()
        }
    }

    #[cfg(any(test, feature = "test-dependency"))]
    #[cfg_attr(
        debug_assertions,
        allow(
            dead_code,
            unused_imports,
            unused_variables,
            unused_mut,
            unused_must_use,
            non_upper_case_globals,
            non_shorthand_field_patterns
        )
    )]
    pub mod tests {

        use super::*;
        use ink;
        use ink::codegen::Env;
        use ink::env::hash::Blake2x256;
        use ink::env::hash::CryptoHash;
        use ink::env::hash::HashOutput;

        pub const set_caller: fn(AccountId) =
            ink::env::test::set_caller::<ink::env::DefaultEnvironment>;
        pub const get_account_balance: fn(AccountId) -> Result<u128, ink::env::Error> =
            ink::env::test::get_account_balance::<ink::env::DefaultEnvironment>;
        pub const set_account_balance: fn(AccountId, u128) =
            ink::env::test::set_account_balance::<ink::env::DefaultEnvironment>;
        pub const set_callee: fn(AccountId) =
            ink::env::test::set_callee::<ink::env::DefaultEnvironment>;
        pub const default_accounts: fn() -> ink::env::test::DefaultAccounts<
            ink::env::DefaultEnvironment,
        > = ink::env::test::default_accounts::<ink::env::DefaultEnvironment>;
        const set_contract: fn(AccountId) =
            ink::env::test::set_contract::<ink::env::DefaultEnvironment>;
        const callee: fn() -> AccountId = ink::env::test::callee::<ink::env::DefaultEnvironment>;

        const ADMIN_ACCOUNT_PREFIX: u8 = 0x01;
        const DAPP_ACCOUNT_PREFIX: u8 = 0x02;
        const PROVIDER_ACCOUNT_PREFIX: u8 = 0x03;
        const USER_ACCOUNT_PREFIX: u8 = 0x04;
        const CONTRACT_ACCOUNT_PREFIX: u8 = 0x05;
        const CODE_HASH_PREFIX: u8 = 0x06;
        const FORWARD_ADDRESS_PREFIX: u8 = 0x07;

        // unused account is 0x00 - do not use this, it will be the default caller, so could get around caller checks accidentally
        pub fn get_unused_account() -> AccountId {
            AccountId::from([0x00; 32])
        }

        // build an account. Accounts have the first byte set to the type of account and the next 16 bytes are the index of the account
        pub fn get_account_bytes(account_type: u8, index: u128) -> [u8; 32] {
            let mut bytes = [0x00; 32];
            bytes[0] = account_type;
            bytes[1..17].copy_from_slice(&index.to_le_bytes());
            bytes
        }

        pub fn get_account(account_type: u8, index: u128) -> AccountId {
            let account = AccountId::from(get_account_bytes(account_type, index));
            // fund the account so it exists if not already
            let balance = get_account_balance(account);
            if balance.is_err() {
                // account doesn't have the existential deposit so doesn't exist
                // give it funds to create it
                set_account_balance(account, 1);
            }
            account
        }

        /// get the nth admin account. This ensures against account collisions, e.g. 1 account being both a provider and an admin, which can obviously cause issues with caller guards / permissions in the contract.
        pub fn get_admin_account(index: u128) -> AccountId {
            get_account(ADMIN_ACCOUNT_PREFIX, index)
        }

        /// get the nth provider account. This ensures against account collisions, e.g. 1 account being both a provider and an admin, which can obviously cause issues with caller guards / permissions in the contract.
        pub fn get_provider_account(index: u128) -> AccountId {
            get_account(PROVIDER_ACCOUNT_PREFIX, index)
        }

        /// get the nth dapp account. This ensures against account collisions, e.g. 1 account being both a provider and an admin, which can obviously cause issues with caller guards / permissions in the contract.
        pub fn get_dapp_account(index: u128) -> AccountId {
            get_account(DAPP_ACCOUNT_PREFIX, index)
        }

        /// get the nth user account. This ensures against account collisions, e.g. 1 account being both a provider and an admin, which can obviously cause issues with caller guards / permissions in the contract.
        pub fn get_user_account(index: u128) -> AccountId {
            get_account(USER_ACCOUNT_PREFIX, index)
        }

        /// get the nth contract account. This ensures against account collisions, e.g. 1 account being both a provider and an admin, which can obviously cause issues with caller guards / permissions in the contract.
        pub fn get_contract_account(index: u128) -> AccountId {
            let account = get_account(CONTRACT_ACCOUNT_PREFIX, index);
            set_contract(account); // mark the account as a contract
            account
        }

        /// get the nth code hash. This ensures against account collisions, e.g. 1 account being both a provider and an admin, which can obviously cause issues with caller guards / permissions in the contract.
        pub fn get_code_hash(index: u128) -> [u8; 32] {
            get_account_bytes(CODE_HASH_PREFIX, index)
        }

        pub fn get_forward_account(index: u128) -> AccountId {
            get_account(FORWARD_ADDRESS_PREFIX, index)
        }

        pub fn reset_caller() {
            set_caller(get_unused_account());
        }

        pub fn reset_callee() {
            set_callee(get_unused_account());
        }

        /// get the nth contract. This ensures against account collisions, e.g. 1 account being both a provider and an admin, which can obviously cause issues with caller guards / permissions in the contract.
        pub fn get_contract<A>(index: u128, ctor: fn(index: u128) -> A) -> A {
            // get the current callee and caller
            let orig_callee = callee();
            let account = get_contract_account(index); // the account for the contract
            set_callee(account);
            // give the contract account some funds
            set_account_balance(account, 1);
            // set the caller to the first admin
            set_caller(get_admin_account(0));
            // now construct the contract instance
            let mut contract = ctor(index);
            // set the caller back to the unused acc
            reset_caller();
            // and callee back to the original
            set_callee(orig_callee);
            contract
        }

        /// Test accounts are funded with existential deposit
        #[ink::test]
        fn test_accounts_funded() {
            let arr: Vec<&dyn Fn(u128) -> AccountId> =
                vec![&get_admin_account, &get_contract_account];
            for func in arr.iter() {
                for i in 0..10 {
                    let account = func(i);
                    // check the account has funds. Will panic if not as no existential deposit == account not found
                    get_account_balance(account).unwrap();
                }
            }
        }

        /// Are the unit test accounts unique, i.e. make sure there's no collisions in accounts destined for different roles, as this would invalidate any caller guards
        #[ink::test]
        fn test_accounts_unique() {
            let mut set: std::collections::HashSet<[u8; 32]> = std::collections::HashSet::new();

            // for each method of generating an account
            let arr: Vec<&dyn Fn(u128) -> AccountId> = vec![
                &get_admin_account,
                &get_contract_account,
                &get_user_account,
                &get_forward_account,
                &get_provider_account,
                &get_dapp_account,
            ];
            for func in arr.iter() {
                // try the first 10 accounts
                for i in 0..10 {
                    let account = func(i);
                    assert!(
                        set.insert(*AsRef::<[u8; 32]>::as_ref(&account)),
                        "Duplicate account ID found: {:?}",
                        account
                    );
                }
            }

            // do the same for non-account based IDs
            let arr_hash: Vec<&dyn Fn(u128) -> [u8; 32]> = vec![&get_code_hash];
            for func in arr_hash.iter() {
                // try the first 10 accounts
                for i in 0..10 {
                    let account = func(i);
                    assert!(
                        set.insert(account),
                        "Duplicate account ID found: {:?}",
                        account
                    );
                }
            }
        }
    }
}<|MERGE_RESOLUTION|>--- conflicted
+++ resolved
@@ -73,13 +73,8 @@
         /// Get the git commit id from when this contract was built
         pub fn get_git_commit_id() -> [u8; 20] {
             let env_git_commit_id: [u8; 20] = [
-<<<<<<< HEAD
-                30, 62, 28, 58, 216, 241, 114, 91, 237, 86, 177, 79, 11, 19, 153, 0, 207, 104, 206,
-                39,
-=======
                 255, 92, 41, 64, 113, 47, 27, 179, 3, 209, 159, 143, 234, 206, 140, 50, 176, 206,
                 4, 124,
->>>>>>> 98eea731
             ];
             env_git_commit_id
         }
