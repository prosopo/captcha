--- conflicted
+++ resolved
@@ -71,13 +71,8 @@
         /// Get the git commit id from when this contract was built
         pub fn get_git_commit_id() -> [u8; 20] {
             let env_git_commit_id: [u8; 20] = [
-<<<<<<< HEAD
-                154, 183, 116, 32, 135, 56, 214, 151, 141, 223, 87, 22, 126, 245, 141, 175, 133,
-                167, 70, 66,
-=======
                 191, 130, 198, 43, 173, 199, 125, 66, 225, 235, 157, 89, 251, 180, 43, 150, 216,
                 115, 233, 214,
->>>>>>> b16d7f4b
             ];
             env_git_commit_id
         }
