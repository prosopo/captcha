--- conflicted
+++ resolved
@@ -71,13 +71,8 @@
         /// Get the git commit id from when this contract was built
         pub fn get_git_commit_id() -> [u8; 20] {
             let env_git_commit_id: [u8; 20] = [
-<<<<<<< HEAD
-                162, 141, 120, 105, 102, 105, 101, 231, 113, 236, 101, 254, 155, 44, 76, 10, 100,
-                208, 133, 244,
-=======
                 244, 91, 51, 144, 128, 246, 242, 79, 79, 96, 187, 118, 158, 18, 53, 225, 48, 219,
                 224, 127,
->>>>>>> b24da579
             ];
             env_git_commit_id
         }
