// Copyright 2021-2023 Prosopo (UK) Ltd.
//
// Licensed under the Apache License, Version 2.0 (the "License");
// you may not use this file except in compliance with the License.
// You may obtain a copy of the License at
//
//     http://www.apache.org/licenses/LICENSE-2.0
//
// Unless required by applicable law or agreed to in writing, software
// distributed under the License is distributed on an "AS IS" BASIS,
// WITHOUT WARRANTIES OR CONDITIONS OF ANY KIND, either express or implied.
// See the License for the specific language governing permissions and
// limitations under the License.
#![cfg_attr(not(feature = "std"), no_std, no_main)]

pub use self::common::{Common, CommonRef};
pub mod math;
pub use math::Math;

/// Print and return an error in ink
#[macro_export]
macro_rules! err {
    ($self_:ident, $err:expr) => {{
        ink::env::debug_println!(
            "ERROR:
    type: {:?}
    block: {:?}
    caller: {:?}
",
            $err,
            $self_.env().block_number(),
            $self_.env().caller(),
        );
        Err($err)
    }};
}

#[macro_export]
macro_rules! err_fn {
    ($self_:ident, $err:expr) => {
        || {
            ink::env::debug_println!(
                "ERROR:
        type: {:?}
        block: {:?}
        caller: {:?}
    ",
                $err,
                $self_.env().block_number(),
                $self_.env().caller(),
            );
            $err
        }
    };
}

#[macro_export]
macro_rules! lazy {
    ($lazy:expr, $func:ident, $value:expr) => {
        let mut contents = $lazy.get_or_default();
        contents.$func($value);
        $lazy.set(&contents);
    };
}

/// An ink contract must be defined in order to import functions into another contract
#[ink::contract]
pub mod common {

    pub mod config {
        use super::*;

        /// Get the git commit id from when this contract was built
        pub fn get_git_commit_id() -> [u8; 20] {
            let env_git_commit_id: [u8; 20] = [
<<<<<<< HEAD
                61, 51, 207, 234, 170, 144, 168, 145, 123, 231, 70, 40, 99, 247, 220, 254, 193,
                195, 32, 189,
=======
                179, 194, 29, 3, 85, 110, 121, 39, 210, 6, 6, 144, 101, 197, 181, 115, 89, 195,
                123, 215,
>>>>>>> 7911bce4
            ];
            env_git_commit_id
        }

        /// the admin which can control this contract. set to author/instantiator by default
        pub fn get_admin() -> AccountId {
            let env_admin_bytes: [u8; 32] = [
                212, 53, 147, 199, 21, 253, 211, 28, 97, 20, 26, 189, 4, 169, 159, 214, 130, 44,
                133, 88, 133, 76, 205, 227, 154, 86, 132, 231, 165, 109, 162, 125,
            ];
            AccountId::from(env_admin_bytes)
        }
    }

    pub fn check_is_admin(account: AccountId) -> Result<(), Error> {
        if account != config::get_admin() {
            return Err(Error::NotAuthorised);
        }
        Ok(())
    }

    /// The errors that can be returned by the Proxy contract.
    #[derive(Default, PartialEq, Debug, Eq, Clone, Copy, scale::Encode, scale::Decode)]
    #[cfg_attr(
        any(feature = "std", feature = "ink-as-dependency"),
        derive(scale_info::TypeInfo)
    )]
    // #[cfg_attr(any(feature = "std", feature = "ink-as-dependency"), derive(ink::storage::traits::StorageLayout))]
    pub enum Error {
        NotAuthorised,
        TransferFailed,
        SetCodeHashFailed,
        InvalidDestination,
        UnknownMessage,
        /// Returned if provider account exists when it shouldn't
        ProviderAccountExists,
        /// Returned if provider exists when it shouldn't
        ProviderExists,
        /// Returned if provider account does not exists when it shouldn't
        ProviderAccountDoesNotExist,
        /// Returned if provider does not exist when it should
        ProviderDoesNotExist,
        /// Returned if provider has insufficient funds to operate
        ProviderInsufficientFunds,
        /// Returned if provider is inactive and trying to use the service
        ProviderInactive,
        /// Returned if url is already used by another provider
        ProviderUrlUsed,
        /// Returned if dapp exists when it shouldn't
        DappExists,
        /// Returned if dapp does not exist when it should
        DappDoesNotExist,
        /// Returned if dapp is inactive and trying to use the service
        DappInactive,
        /// Returned if dapp has insufficient funds to operate
        DappInsufficientFunds,
        /// Returned if captcha data does not exist
        CaptchaDataDoesNotExist,
        /// Returned if solution commitment does not exist when it should
        CommitDoesNotExist,
        /// Returned if dapp user does not exist when it should
        DappUserDoesNotExist,
        /// Returned if there are no active providers
        NoActiveProviders,
        /// Returned if the dataset ID and dataset ID with solutions are identical
        DatasetIdSolutionsSame,
        /// CodeNotFound ink env error
        CodeNotFound,
        /// An unknown ink env error has occurred
        #[default]
        Unknown,
        /// Invalid contract
        InvalidContract,
        /// Invalid payee. Returned when the payee value does not exist in the enum
        InvalidPayee,
        /// Returned if not all captcha statuses have been handled
        InvalidCaptchaStatus,
        /// No correct captchas in history (either history is empty or all captchas are incorrect)
        NoCorrectCaptcha,
        /// Returned if not enough providers are active
        NotEnoughActiveProviders,
        /// Returned if provider fee is too high
        ProviderFeeTooHigh,
        /// Returned if the commitment already exists
        CommitAlreadyExists,
        /// Returned if the caller is not the author
        NotAuthor,
        /// Returned if there is an math error, e.g. overflow, div 0, etc
        Math,
    }

    /// get the account id in byte array format
    pub fn account_id_bytes(account: &AccountId) -> &[u8; 32] {
        AsRef::<[u8; 32]>::as_ref(account)
    }

    #[derive(Default)]
    /// No fields are stored in the util contract as it's just filler
    #[ink(storage)]
    pub struct Common {}

    /// Implementation of the contract
    impl Common {
        #[ink(constructor)]
        pub fn new() -> Self {
            Self {}
        }

        /// Print and get the caller of this function
        /// This will print and get the caller's account in byte format, e.g. [1,2,3...32]
        #[ink(message)]
        pub fn get_caller(&self) -> AccountId {
            ink::env::debug_println!("caller: {:?}", self.env().caller());
            self.env().caller()
        }

        /// Print and get the caller bytes of this function
        /// This will print and get the caller's account in byte format, e.g. [1,2,3...32]
        #[ink(message)]
        pub fn get_caller_bytes(&self) -> [u8; 32] {
            let caller = self.env().caller();
            self.get_account_bytes(caller)
        }

        /// Print and get the caller bytes of this function
        /// This will print and get the caller's account in byte format, e.g. [1,2,3...32]
        #[ink(message)]
        pub fn get_account_bytes(&self, account: AccountId) -> [u8; 32] {
            ink::env::debug_println!("account: {:?}", account);
            *account_id_bytes(&account)
        }

        /// Get the git commit id from when this contract was built
        #[ink(message)]
        pub fn get_git_commit_id(&self) -> [u8; 20] {
            config::get_git_commit_id()
        }
    }

    #[cfg(any(test, feature = "test-dependency"))]
    #[cfg_attr(
        debug_assertions,
        allow(
            dead_code,
            unused_imports,
            unused_variables,
            unused_mut,
            unused_must_use,
            non_upper_case_globals,
            non_shorthand_field_patterns
        )
    )]
    pub mod tests {

        use super::*;
        use ink;
        use ink::codegen::Env;
        use ink::env::hash::Blake2x256;
        use ink::env::hash::CryptoHash;
        use ink::env::hash::HashOutput;

        pub const set_caller: fn(AccountId) =
            ink::env::test::set_caller::<ink::env::DefaultEnvironment>;
        pub const get_account_balance: fn(AccountId) -> Result<u128, ink::env::Error> =
            ink::env::test::get_account_balance::<ink::env::DefaultEnvironment>;
        pub const set_account_balance: fn(AccountId, u128) =
            ink::env::test::set_account_balance::<ink::env::DefaultEnvironment>;
        pub const set_callee: fn(AccountId) =
            ink::env::test::set_callee::<ink::env::DefaultEnvironment>;
        pub const default_accounts: fn() -> ink::env::test::DefaultAccounts<
            ink::env::DefaultEnvironment,
        > = ink::env::test::default_accounts::<ink::env::DefaultEnvironment>;
        const set_contract: fn(AccountId) =
            ink::env::test::set_contract::<ink::env::DefaultEnvironment>;
        const callee: fn() -> AccountId = ink::env::test::callee::<ink::env::DefaultEnvironment>;

        const ADMIN_ACCOUNT_PREFIX: u8 = 0x01;
        const DAPP_ACCOUNT_PREFIX: u8 = 0x02;
        const PROVIDER_ACCOUNT_PREFIX: u8 = 0x03;
        const USER_ACCOUNT_PREFIX: u8 = 0x04;
        const CONTRACT_ACCOUNT_PREFIX: u8 = 0x05;
        const CODE_HASH_PREFIX: u8 = 0x06;
        const FORWARD_ADDRESS_PREFIX: u8 = 0x07;

        // unused account is 0x00 - do not use this, it will be the default caller, so could get around caller checks accidentally
        pub fn get_unused_account() -> AccountId {
            AccountId::from([0x00; 32])
        }

        // build an account. Accounts have the first byte set to the type of account and the next 16 bytes are the index of the account
        pub fn get_account_bytes(account_type: u8, index: u128) -> [u8; 32] {
            let mut bytes = [0x00; 32];
            bytes[0] = account_type;
            bytes[1..17].copy_from_slice(&index.to_le_bytes());
            bytes
        }

        pub fn get_account(account_type: u8, index: u128) -> AccountId {
            let account = AccountId::from(get_account_bytes(account_type, index));
            // fund the account so it exists if not already
            let balance = get_account_balance(account);
            if balance.is_err() {
                // account doesn't have the existential deposit so doesn't exist
                // give it funds to create it
                set_account_balance(account, 1);
            }
            account
        }

        /// get the nth admin account. This ensures against account collisions, e.g. 1 account being both a provider and an admin, which can obviously cause issues with caller guards / permissions in the contract.
        pub fn get_admin_account(index: u128) -> AccountId {
            get_account(ADMIN_ACCOUNT_PREFIX, index)
        }

        /// get the nth provider account. This ensures against account collisions, e.g. 1 account being both a provider and an admin, which can obviously cause issues with caller guards / permissions in the contract.
        pub fn get_provider_account(index: u128) -> AccountId {
            get_account(PROVIDER_ACCOUNT_PREFIX, index)
        }

        /// get the nth dapp account. This ensures against account collisions, e.g. 1 account being both a provider and an admin, which can obviously cause issues with caller guards / permissions in the contract.
        pub fn get_dapp_account(index: u128) -> AccountId {
            get_account(DAPP_ACCOUNT_PREFIX, index)
        }

        /// get the nth user account. This ensures against account collisions, e.g. 1 account being both a provider and an admin, which can obviously cause issues with caller guards / permissions in the contract.
        pub fn get_user_account(index: u128) -> AccountId {
            get_account(USER_ACCOUNT_PREFIX, index)
        }

        /// get the nth contract account. This ensures against account collisions, e.g. 1 account being both a provider and an admin, which can obviously cause issues with caller guards / permissions in the contract.
        pub fn get_contract_account(index: u128) -> AccountId {
            let account = get_account(CONTRACT_ACCOUNT_PREFIX, index);
            set_contract(account); // mark the account as a contract
            account
        }

        /// get the nth code hash. This ensures against account collisions, e.g. 1 account being both a provider and an admin, which can obviously cause issues with caller guards / permissions in the contract.
        pub fn get_code_hash(index: u128) -> [u8; 32] {
            get_account_bytes(CODE_HASH_PREFIX, index)
        }

        pub fn get_forward_account(index: u128) -> AccountId {
            get_account(FORWARD_ADDRESS_PREFIX, index)
        }

        pub fn reset_caller() {
            set_caller(get_unused_account());
        }

        pub fn reset_callee() {
            set_callee(get_unused_account());
        }

        /// get the nth contract. This ensures against account collisions, e.g. 1 account being both a provider and an admin, which can obviously cause issues with caller guards / permissions in the contract.
        pub fn get_contract<A>(index: u128, ctor: fn(index: u128) -> A) -> A {
            // get the current callee and caller
            let orig_callee = callee();
            let account = get_contract_account(index); // the account for the contract
            set_callee(account);
            // give the contract account some funds
            set_account_balance(account, 1);
            // set the caller to the first admin
            set_caller(get_admin_account(0));
            // now construct the contract instance
            let mut contract = ctor(index);
            // set the caller back to the unused acc
            reset_caller();
            // and callee back to the original
            set_callee(orig_callee);
            contract
        }

        /// Test accounts are funded with existential deposit
        #[ink::test]
        fn test_accounts_funded() {
            let arr: Vec<&dyn Fn(u128) -> AccountId> =
                vec![&get_admin_account, &get_contract_account];
            for func in arr.iter() {
                for i in 0..10 {
                    let account = func(i);
                    // check the account has funds. Will panic if not as no existential deposit == account not found
                    get_account_balance(account).unwrap();
                }
            }
        }

        /// Are the unit test accounts unique, i.e. make sure there's no collisions in accounts destined for different roles, as this would invalidate any caller guards
        #[ink::test]
        fn test_accounts_unique() {
            let mut set: std::collections::HashSet<[u8; 32]> = std::collections::HashSet::new();

            // for each method of generating an account
            let arr: Vec<&dyn Fn(u128) -> AccountId> = vec![
                &get_admin_account,
                &get_contract_account,
                &get_user_account,
                &get_forward_account,
                &get_provider_account,
                &get_dapp_account,
            ];
            for func in arr.iter() {
                // try the first 10 accounts
                for i in 0..10 {
                    let account = func(i);
                    assert!(
                        set.insert(*AsRef::<[u8; 32]>::as_ref(&account)),
                        "Duplicate account ID found: {:?}",
                        account
                    );
                }
            }

            // do the same for non-account based IDs
            let arr_hash: Vec<&dyn Fn(u128) -> [u8; 32]> = vec![&get_code_hash];
            for func in arr_hash.iter() {
                // try the first 10 accounts
                for i in 0..10 {
                    let account = func(i);
                    assert!(
                        set.insert(account),
                        "Duplicate account ID found: {:?}",
                        account
                    );
                }
            }
        }
    }
}<|MERGE_RESOLUTION|>--- conflicted
+++ resolved
@@ -73,13 +73,8 @@
         /// Get the git commit id from when this contract was built
         pub fn get_git_commit_id() -> [u8; 20] {
             let env_git_commit_id: [u8; 20] = [
-<<<<<<< HEAD
-                61, 51, 207, 234, 170, 144, 168, 145, 123, 231, 70, 40, 99, 247, 220, 254, 193,
-                195, 32, 189,
-=======
                 179, 194, 29, 3, 85, 110, 121, 39, 210, 6, 6, 144, 101, 197, 181, 115, 89, 195,
                 123, 215,
->>>>>>> 7911bce4
             ];
             env_git_commit_id
         }
