// Copyright 2021-2024 Prosopo (UK) Ltd.
//
// Licensed under the Apache License, Version 2.0 (the "License");
// you may not use this file except in compliance with the License.
// You may obtain a copy of the License at
//
//     http://www.apache.org/licenses/LICENSE-2.0
//
// Unless required by applicable law or agreed to in writing, software
// distributed under the License is distributed on an "AS IS" BASIS,
// WITHOUT WARRANTIES OR CONDITIONS OF ANY KIND, either express or implied.
// See the License for the specific language governing permissions and
// limitations under the License.
#![cfg_attr(not(feature = "std"), no_std, no_main)]

pub use self::common::{Common, CommonRef};
pub mod math;
pub use math::Math;

/// Print and return an error in ink
#[macro_export]
macro_rules! err {
    ($self_:ident, $err:expr) => {{
        ink::env::debug_println!(
            "ERROR:
    type: {:?}
    block: {:?}
    caller: {:?}
",
            $err,
            $self_.env().block_number(),
            $self_.env().caller(),
        );
        Err($err)
    }};
}

#[macro_export]
macro_rules! err_fn {
    ($self_:ident, $err:expr) => {
        || {
            ink::env::debug_println!(
                "ERROR:
        type: {:?}
        block: {:?}
        caller: {:?}
    ",
                $err,
                $self_.env().block_number(),
                $self_.env().caller(),
            );
            $err
        }
    };
}

#[macro_export]
macro_rules! lazy {
    ($lazy:expr, $func:ident, $value:expr) => {
        let mut contents = $lazy.get_or_default();
        contents.$func($value);
        $lazy.set(&contents);
    };
}

/// An ink contract must be defined in order to import functions into another contract
#[ink::contract]
pub mod common {

    pub mod config {
        use super::*;

        /// Get the git commit id from when this contract was built
        pub fn get_git_commit_id() -> [u8; 20] {
            let env_git_commit_id: [u8; 20] = [
<<<<<<< HEAD
                99, 225, 224, 57, 45, 142, 162, 144, 26, 97, 113, 113, 142, 127, 198, 50, 86, 70,
                192, 214,
=======
                108, 21, 249, 203, 101, 96, 31, 1, 245, 214, 69, 113, 237, 220, 59, 194, 107, 172,
                129, 51,
>>>>>>> 41bfa3ae
            ];
            env_git_commit_id
        }

        /// the admin which can control this contract. set to author/instantiator by default
        pub fn get_admin() -> AccountId {
            let env_admin_bytes: [u8; 32] = [
                212, 53, 147, 199, 21, 253, 211, 28, 97, 20, 26, 189, 4, 169, 159, 214, 130, 44,
                133, 88, 133, 76, 205, 227, 154, 86, 132, 231, 165, 109, 162, 125,
            ];
            AccountId::from(env_admin_bytes)
        }
    }

    pub fn check_is_admin(account: AccountId) -> Result<(), Error> {
        if account != config::get_admin() {
            return Err(Error::NotAuthorised);
        }
        Ok(())
    }

    /// The errors that can be returned by the Proxy contract.
    #[derive(Default, PartialEq, Debug, Eq, Clone, Copy, scale::Encode, scale::Decode)]
    #[cfg_attr(
        any(feature = "std", feature = "ink-as-dependency"),
        derive(scale_info::TypeInfo)
    )]
    // #[cfg_attr(any(feature = "std", feature = "ink-as-dependency"), derive(ink::storage::traits::StorageLayout))]
    pub enum Error {
        NotAuthorised,
        TransferFailed,
        SetCodeHashFailed,
        InvalidDestination,
        UnknownMessage,
        /// Returned if provider account exists when it shouldn't
        ProviderAccountExists,
        /// Returned if provider exists when it shouldn't
        ProviderExists,
        /// Returned if provider account does not exists when it shouldn't
        ProviderAccountDoesNotExist,
        /// Returned if provider does not exist when it should
        ProviderDoesNotExist,
        /// Returned if provider has insufficient funds to operate
        ProviderInsufficientFunds,
        /// Returned if provider is inactive and trying to use the service
        ProviderInactive,
        /// Returned if url is already used by another provider
        ProviderUrlUsed,
        /// Returned if dapp exists when it shouldn't
        DappExists,
        /// Returned if dapp does not exist when it should
        DappDoesNotExist,
        /// Returned if dapp is inactive and trying to use the service
        DappInactive,
        /// Returned if dapp has insufficient funds to operate
        DappInsufficientFunds,
        /// Returned if captcha data does not exist
        CaptchaDataDoesNotExist,
        /// Returned if solution commitment does not exist when it should
        CommitDoesNotExist,
        /// Returned if dapp user does not exist when it should
        DappUserDoesNotExist,
        /// Returned if there are no active providers
        NoActiveProviders,
        /// Returned if the dataset ID and dataset ID with solutions are identical
        DatasetIdSolutionsSame,
        /// CodeNotFound ink env error
        CodeNotFound,
        /// An unknown ink env error has occurred
        #[default]
        Unknown,
        /// Invalid contract
        InvalidContract,
        /// Invalid payee. Returned when the payee value does not exist in the enum
        InvalidPayee,
        /// Returned if not all captcha statuses have been handled
        InvalidCaptchaStatus,
        /// No correct captchas in history (either history is empty or all captchas are incorrect)
        NoCorrectCaptcha,
        /// Returned if not enough providers are active
        NotEnoughActiveProviders,
        /// Returned if provider fee is too high
        ProviderFeeTooHigh,
        /// Returned if the commitment already exists
        CommitAlreadyExists,
        /// Returned if the caller is not the author
        NotAuthor,
        /// Returned if there is an math error, e.g. overflow, div 0, etc
        Math,
    }

    /// get the account id in byte array format
    pub fn account_id_bytes(account: &AccountId) -> &[u8; 32] {
        AsRef::<[u8; 32]>::as_ref(account)
    }

    #[derive(Default)]
    /// No fields are stored in the util contract as it's just filler
    #[ink(storage)]
    pub struct Common {}

    /// Implementation of the contract
    impl Common {
        #[ink(constructor)]
        pub fn new() -> Self {
            Self {}
        }

        /// Print and get the caller of this function
        /// This will print and get the caller's account in byte format, e.g. [1,2,3...32]
        #[ink(message)]
        pub fn get_caller(&self) -> AccountId {
            ink::env::debug_println!("caller: {:?}", self.env().caller());
            self.env().caller()
        }

        /// Print and get the caller bytes of this function
        /// This will print and get the caller's account in byte format, e.g. [1,2,3...32]
        #[ink(message)]
        pub fn get_caller_bytes(&self) -> [u8; 32] {
            let caller = self.env().caller();
            self.get_account_bytes(caller)
        }

        /// Print and get the caller bytes of this function
        /// This will print and get the caller's account in byte format, e.g. [1,2,3...32]
        #[ink(message)]
        pub fn get_account_bytes(&self, account: AccountId) -> [u8; 32] {
            ink::env::debug_println!("account: {:?}", account);
            *account_id_bytes(&account)
        }

        /// Get the git commit id from when this contract was built
        #[ink(message)]
        pub fn get_git_commit_id(&self) -> [u8; 20] {
            config::get_git_commit_id()
        }
    }

    #[cfg(any(test, feature = "test-dependency"))]
    #[cfg_attr(
        debug_assertions,
        allow(
            dead_code,
            unused_imports,
            unused_variables,
            unused_mut,
            unused_must_use,
            non_upper_case_globals,
            non_shorthand_field_patterns
        )
    )]
    pub mod tests {

        use super::*;
        use ink;
        use ink::codegen::Env;
        use ink::env::hash::Blake2x256;
        use ink::env::hash::CryptoHash;
        use ink::env::hash::HashOutput;

        pub const set_caller: fn(AccountId) =
            ink::env::test::set_caller::<ink::env::DefaultEnvironment>;
        pub const get_account_balance: fn(AccountId) -> Result<u128, ink::env::Error> =
            ink::env::test::get_account_balance::<ink::env::DefaultEnvironment>;
        pub const set_account_balance: fn(AccountId, u128) =
            ink::env::test::set_account_balance::<ink::env::DefaultEnvironment>;
        pub const set_callee: fn(AccountId) =
            ink::env::test::set_callee::<ink::env::DefaultEnvironment>;
        pub const default_accounts: fn() -> ink::env::test::DefaultAccounts<
            ink::env::DefaultEnvironment,
        > = ink::env::test::default_accounts::<ink::env::DefaultEnvironment>;
        const set_contract: fn(AccountId) =
            ink::env::test::set_contract::<ink::env::DefaultEnvironment>;
        const callee: fn() -> AccountId = ink::env::test::callee::<ink::env::DefaultEnvironment>;

        const ADMIN_ACCOUNT_PREFIX: u8 = 0x01;
        const DAPP_ACCOUNT_PREFIX: u8 = 0x02;
        const PROVIDER_ACCOUNT_PREFIX: u8 = 0x03;
        const USER_ACCOUNT_PREFIX: u8 = 0x04;
        const CONTRACT_ACCOUNT_PREFIX: u8 = 0x05;
        const CODE_HASH_PREFIX: u8 = 0x06;
        const FORWARD_ADDRESS_PREFIX: u8 = 0x07;

        // unused account is 0x00 - do not use this, it will be the default caller, so could get around caller checks accidentally
        pub fn get_unused_account() -> AccountId {
            AccountId::from([0x00; 32])
        }

        // build an account. Accounts have the first byte set to the type of account and the next 16 bytes are the index of the account
        pub fn get_account_bytes(account_type: u8, index: u128) -> [u8; 32] {
            let mut bytes = [0x00; 32];
            bytes[0] = account_type;
            bytes[1..17].copy_from_slice(&index.to_le_bytes());
            bytes
        }

        pub fn get_account(account_type: u8, index: u128) -> AccountId {
            let account = AccountId::from(get_account_bytes(account_type, index));
            // fund the account so it exists if not already
            let balance = get_account_balance(account);
            if balance.is_err() {
                // account doesn't have the existential deposit so doesn't exist
                // give it funds to create it
                set_account_balance(account, 1);
            }
            account
        }

        /// get the nth admin account. This ensures against account collisions, e.g. 1 account being both a provider and an admin, which can obviously cause issues with caller guards / permissions in the contract.
        pub fn get_admin_account(index: u128) -> AccountId {
            get_account(ADMIN_ACCOUNT_PREFIX, index)
        }

        /// get the nth provider account. This ensures against account collisions, e.g. 1 account being both a provider and an admin, which can obviously cause issues with caller guards / permissions in the contract.
        pub fn get_provider_account(index: u128) -> AccountId {
            get_account(PROVIDER_ACCOUNT_PREFIX, index)
        }

        /// get the nth dapp account. This ensures against account collisions, e.g. 1 account being both a provider and an admin, which can obviously cause issues with caller guards / permissions in the contract.
        pub fn get_dapp_account(index: u128) -> AccountId {
            get_account(DAPP_ACCOUNT_PREFIX, index)
        }

        /// get the nth user account. This ensures against account collisions, e.g. 1 account being both a provider and an admin, which can obviously cause issues with caller guards / permissions in the contract.
        pub fn get_user_account(index: u128) -> AccountId {
            get_account(USER_ACCOUNT_PREFIX, index)
        }

        /// get the nth contract account. This ensures against account collisions, e.g. 1 account being both a provider and an admin, which can obviously cause issues with caller guards / permissions in the contract.
        pub fn get_contract_account(index: u128) -> AccountId {
            let account = get_account(CONTRACT_ACCOUNT_PREFIX, index);
            set_contract(account); // mark the account as a contract
            account
        }

        /// get the nth code hash. This ensures against account collisions, e.g. 1 account being both a provider and an admin, which can obviously cause issues with caller guards / permissions in the contract.
        pub fn get_code_hash(index: u128) -> [u8; 32] {
            get_account_bytes(CODE_HASH_PREFIX, index)
        }

        pub fn get_forward_account(index: u128) -> AccountId {
            get_account(FORWARD_ADDRESS_PREFIX, index)
        }

        pub fn reset_caller() {
            set_caller(get_unused_account());
        }

        pub fn reset_callee() {
            set_callee(get_unused_account());
        }

        /// get the nth contract. This ensures against account collisions, e.g. 1 account being both a provider and an admin, which can obviously cause issues with caller guards / permissions in the contract.
        pub fn get_contract<A>(index: u128, ctor: fn(index: u128) -> A) -> A {
            // get the current callee and caller
            let orig_callee = callee();
            let account = get_contract_account(index); // the account for the contract
            set_callee(account);
            // give the contract account some funds
            set_account_balance(account, 1);
            // set the caller to the first admin
            set_caller(get_admin_account(0));
            // now construct the contract instance
            let mut contract = ctor(index);
            // set the caller back to the unused acc
            reset_caller();
            // and callee back to the original
            set_callee(orig_callee);
            contract
        }

        /// Test accounts are funded with existential deposit
        #[ink::test]
        fn test_accounts_funded() {
            let arr: Vec<&dyn Fn(u128) -> AccountId> =
                vec![&get_admin_account, &get_contract_account];
            for func in arr.iter() {
                for i in 0..10 {
                    let account = func(i);
                    // check the account has funds. Will panic if not as no existential deposit == account not found
                    get_account_balance(account).unwrap();
                }
            }
        }

        /// Are the unit test accounts unique, i.e. make sure there's no collisions in accounts destined for different roles, as this would invalidate any caller guards
        #[ink::test]
        fn test_accounts_unique() {
            let mut set: std::collections::HashSet<[u8; 32]> = std::collections::HashSet::new();

            // for each method of generating an account
            let arr: Vec<&dyn Fn(u128) -> AccountId> = vec![
                &get_admin_account,
                &get_contract_account,
                &get_user_account,
                &get_forward_account,
                &get_provider_account,
                &get_dapp_account,
            ];
            for func in arr.iter() {
                // try the first 10 accounts
                for i in 0..10 {
                    let account = func(i);
                    assert!(
                        set.insert(*AsRef::<[u8; 32]>::as_ref(&account)),
                        "Duplicate account ID found: {:?}",
                        account
                    );
                }
            }

            // do the same for non-account based IDs
            let arr_hash: Vec<&dyn Fn(u128) -> [u8; 32]> = vec![&get_code_hash];
            for func in arr_hash.iter() {
                // try the first 10 accounts
                for i in 0..10 {
                    let account = func(i);
                    assert!(
                        set.insert(account),
                        "Duplicate account ID found: {:?}",
                        account
                    );
                }
            }
        }
    }
}<|MERGE_RESOLUTION|>--- conflicted
+++ resolved
@@ -73,13 +73,8 @@
         /// Get the git commit id from when this contract was built
         pub fn get_git_commit_id() -> [u8; 20] {
             let env_git_commit_id: [u8; 20] = [
-<<<<<<< HEAD
-                99, 225, 224, 57, 45, 142, 162, 144, 26, 97, 113, 113, 142, 127, 198, 50, 86, 70,
-                192, 214,
-=======
                 108, 21, 249, 203, 101, 96, 31, 1, 245, 214, 69, 113, 237, 220, 59, 194, 107, 172,
                 129, 51,
->>>>>>> 41bfa3ae
             ];
             env_git_commit_id
         }
