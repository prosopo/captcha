--- conflicted
+++ resolved
@@ -73,13 +73,8 @@
         /// Get the git commit id from when this contract was built
         pub fn get_git_commit_id() -> [u8; 20] {
             let env_git_commit_id: [u8; 20] = [
-<<<<<<< HEAD
-                49, 135, 224, 207, 183, 78, 37, 93, 50, 74, 150, 41, 50, 140, 49, 9, 128, 225, 57,
-                20,
-=======
                 218, 187, 21, 31, 155, 40, 27, 23, 192, 84, 81, 209, 227, 225, 237, 100, 55, 119,
                 168, 70,
->>>>>>> 136a84b8
             ];
             env_git_commit_id
         }
