// Copyright 2021-2023 Prosopo (UK) Ltd.
//
// Licensed under the Apache License, Version 2.0 (the "License");
// you may not use this file except in compliance with the License.
// You may obtain a copy of the License at
//
//     http://www.apache.org/licenses/LICENSE-2.0
//
// Unless required by applicable law or agreed to in writing, software
// distributed under the License is distributed on an "AS IS" BASIS,
// WITHOUT WARRANTIES OR CONDITIONS OF ANY KIND, either express or implied.
// See the License for the specific language governing permissions and
// limitations under the License.
import { hexToU8a } from '@polkadot/util'
import { hideBin } from 'yargs/helpers'
import { readdirSync } from 'fs'
import { spawn } from 'child_process'
import { stdin } from 'process'
import fs from 'fs'
import path from 'path'
import process from 'process'
import yargs, { ArgumentsCamelCase, Argv } from 'yargs'

const contractSrcFileExtension = '.rs'
const dir = path.resolve()
// string to string map of env variables
interface Env {
    [key: string]: string
}

// add in the git commit to env
const getGitCommitId = async () => {
    // get the git commit id
    const gitCommitIdResult = await exec('git rev-parse HEAD')
    const gitCommitId = gitCommitIdResult.stdout.trim()
    // console.log("git commit id:", gitCommitId)
    const gitCommitIdBytes = hexToU8a(gitCommitId)
    // console.log("git commit id bytes:", gitCommitIdBytes)
    const gitCommitIdBytesString: string = '[' + gitCommitIdBytes.toString().split(',').join(', ') + ', ]'
    // console.log("git commit id byte string:", gitCommitIdBytesString)
    return gitCommitIdBytesString
}

const setEnvVariable = (filePath: string, name: string, value: string) => {
    // console.log("setting env variable", name, "in", filePath)
    const content = fs.readFileSync(filePath, 'utf8')
    let result = content
    // find and replace every declaration of the env variable
    // e.g.
    //
    // let ENV_ABC: u32 = 0;
    //
    // and ENV_ABC=3 in .env
    // becomes
    //
    // let ENV_ABC: u32 = 3;
    //

    name = 'env_' + name // add the env prefix to the name
    // names could be lower, upper or specific case
    for (const declaration of ['let', 'const']) {
        const regex = new RegExp(`${declaration}\\s+${name}:([^=]+)=[^;]+;`, 'gims')
        const regexMatch = regex.test(result)
        if (!regexMatch) {
            // console.log('no match for', regex, 'in', filePath);
            continue
        }
        // console.log('match for', regex, 'in', filePath);
        result = result.replaceAll(regex, `${declaration} ${name}:$1= ${value};`)
    }
    if (result === content) {
        // no change has been made
        return
    }
    console.log('set env variable', name, 'in', filePath)
    // else change has been made
    // then overwrite original file with the new content
    fs.writeFileSync(filePath, result)
}

const setEnvVariables = (filePaths: string[], env: Env) => {
    for (const filePath of filePaths) {
        const stats = fs.lstatSync(filePath)
        if (stats.isDirectory()) {
            // recurse into directory
            const files = fs.readdirSync(filePath)
            files.forEach((file) => {
                setEnvVariables([path.join(filePath, file)], env)
            })
        } else if (stats.isFile()) {
            // process file
            if (filePath.endsWith(contractSrcFileExtension)) {
                // loop through all env variables and set them
                for (const [name, value] of Object.entries(env)) {
                    // env vars have to start with the correct prefix, otherwise normal env vars (e.g. PWD, EDITOR, SHELL, etc.) would be propagated into the contract, which is not desired
                    setEnvVariable(filePath, name, value)
                }
            }
        } else {
            throw new Error(`Unknown file type: ${filePath}`)
        }
    }
}

const exec = (
    command: string,
    pipe?: boolean
): Promise<{
    stdout: string
    stderr: string
    code: number | null
}> => {
    console.log(`> ${command}`)

    const prc = spawn(command, {
        shell: true,
    })

    if (pipe || pipe === undefined) {
        prc.stdout.pipe(process.stdout)
        prc.stderr.pipe(process.stderr)
    }
    stdin.pipe(prc.stdin)

    const stdoutData: string[] = []
    const stderrData: string[] = []
    prc.stdout.on('data', (data) => {
        stdoutData.push(data.toString())
    })
    prc.stderr.on('data', (data) => {
        stderrData.push(data.toString())
    })

    return new Promise((resolve, reject) => {
        prc.on('close', function (code) {
            const output = {
                stdout: stdoutData.join(''),
                stderr: stderrData.join(''),
                code,
            }
            if (code === 0) {
                resolve(output)
            } else {
                reject(output)
            }
        })
    })
}

export async function processArgs(args: string[]) {
    const repoDir = path.join(dir, '../..')
    const contractsDir = path.join(dir, '../contracts')
    const cratesDir = path.join(dir, '../crates')
    const crates = readdirSync(cratesDir, { withFileTypes: true })
        .filter((dirent) => dirent.isDirectory())
        .map((dirent) => dirent.name)
    const contracts = readdirSync(contractsDir, { withFileTypes: true })
        .filter((dirent) => dirent.isDirectory())
        .map((dirent) => dirent.name)
    const packages = [...crates, ...contracts]
    const packagePaths = [
        ...crates.map((p) => path.join(cratesDir, p)),
        ...contracts.map((p) => path.join(contractsDir, p)),
    ]
    const targetDir = path.join(repoDir, 'protocol/target')
    const cargoCacheDir = path.join(repoDir, 'protocol/cargo-cache')

    // console.log(`repoDir: ${repoDir}`)
    // console.log(`contractsDir: ${contractsDir}`)
    // console.log(`cratesDir: ${cratesDir}`)
    // console.log(`outputDir: ${outputDir}`)

    const addContractOption = (yargs: Argv, customContracts?: string[]) => {
        return yargs.option('contract', {
            type: 'array',
            demand: false,
            desc: 'Target a specific crate/contract',
            default: customContracts || [],
            choices: customContracts || contracts,
        })
    }

    const addToolchainOption = (yargs: Argv) => {
        return yargs.option('toolchain', {
            type: 'string',
            demand: false,
            desc: 'Use a specific toolchain',
            default: '',
        })
    }

    const addDockerOption = (yargs: Argv) => {
        return yargs.option('docker', {
            type: 'string',
            demand: false,
            desc: 'Use a docker contracts-ci image to build instead of local toolchain',
        })
    }

    const execCargo = async (argv: ArgumentsCamelCase, cmd: string, dir?: string) => {
        const rest = argv._.slice(1).join(' ') // remove the first arg (the command) to get the rest of the args
        const toolchain = argv.toolchain ? `+${argv.toolchain}` : ''
        const relDir = path.relative(repoDir, dir || '..')
        const dockerImage = argv.docker === '' ? 'prosopo/contracts-ci-linux:3.0.1' : argv.docker ?? ''
        console.log(`dockerImage=${dockerImage}`)
        console.log(`cmd=${cmd}`)

        if (cmd.startsWith('contract') && argv.contract) {
            throw new Error('Cannot run contract commands on specific packages')
        } else {
            for (const pkg of (argv.contract as string[]) || []) {
                // add the package to the end of the cmd
                cmd = `${cmd} --package ${pkg}`
            }
        }

        let script = ''
        if (dockerImage) {
<<<<<<< HEAD
            console.log(
                `Using cargo from docker can take a long time the first time it is run. This is due to the downloading + compiling of git dependencies. Subsequent runs will be much faster if cargo-cache is mounted as a volume.`
            )
=======
            if (toolchain !== '') {
                throw new Error('Cannot specify toolchain when using docker: ' + toolchain)
            }
>>>>>>> 17803c36
            const manifestPath = path.join('/repo', relDir, '/Cargo.toml')
            // check if the docker image is already pulled
            try {
                await exec(`docker images -q ${dockerImage}`)
            } catch (e: any) {
                // if not, pull it
                await exec(`docker pull ${dockerImage}`)
            }
            const uid = process.getuid?.() ?? '1000'
            const gid = process.getgid?.() ?? '1000'
            script = `docker run --rm -u ${uid}:${gid} -v ${repoDir}:/repo -v ${cargoCacheDir}:/usr/local/cargo/registry ${dockerImage} cargo ${toolchain} ${cmd} --manifest-path=${manifestPath} ${rest}`
        } else {
            script = `cargo ${toolchain} ${cmd} ${rest}`
            if (dir) {
                script = `cd ${dir} && ${script}`
            }
        }

        let error = false
        try {
            await exec(script)
        } catch (e: any) {
            // error should be printed to console in the exec function
            // error out after cleanup
            error = true
        }

        await new Promise((resolve, reject) => {
            if (error) {
                reject()
            } else {
                resolve({})
            }
        })
    }

    await yargs(hideBin(args))
        .usage(
            `Usage: $0 [global options] <command> [options]

Cargo pass-through commands:
    test
    clean
    fmt --all --verbose
    clippy -- -- -D warnings -A clippy::too_many_arguments
    "contract <xyz>" <-- speech marks important! 'xyz' is the cargo contract command
`
        )
        .command(
            'expand',
            'Expand the contract (processing all macros, etc)',
            (yargs) => {
                // cannot build crates
                yargs = addContractOption(yargs, contracts)
                yargs = addToolchainOption(yargs)
                yargs = addDockerOption(yargs)
                return yargs
            },
            async (argv) => {
                const contracts = argv.contract as string[]
                delete argv.contract
                console.log(contracts)
                for (const contract of contracts) {
                    await exec(
                        `cd ${repoDir} && mkdir -p expanded && cd ${contractsDir}/${contract} && cargo expand ${argv._} > ${repoDir}/expanded/${contract}.rs`
                    )
                }
            },
            []
        )
        .command(
            'metadata',
            'Build the metadata',
            (yargs) => {
                // cannot build crates
                yargs = addContractOption(yargs, contracts)
                yargs = addToolchainOption(yargs)
                yargs = addDockerOption(yargs)
                return yargs
            },
            async (argv) => {
                const contracts = argv.contract as string[]
                delete argv.contract
                for (const contract of contracts) {
                    await exec(
                        `cd ${repoDir} && cargo metadata --manifest-path ${contractsDir}/${contract}/Cargo.toml ${argv._}`
                    )
                }
            },
            []
        )
        .command(
            'instantiate',
            'Instantiate the contract',
            (yargs) => {
                // cannot build crates
                yargs = addContractOption(yargs, contracts)
                yargs = addToolchainOption(yargs)
                yargs = addDockerOption(yargs)
                return yargs
            },
            async (argv) => {
                const contracts = argv.contract as string[]
                delete argv.contract
                for (const contract in contracts) {
                    await exec(`cd ${contractsDir}/${contract} && cargo contract instantiate ${argv._}`)
                }
            },
            []
        )
        .command(
            'build',
            'Build the contracts',
            (yargs) => {
                // cannot build crates
                yargs = addContractOption(yargs, contracts)
                yargs = addToolchainOption(yargs)
                yargs = addDockerOption(yargs)
                yargs = yargs.option('skip-env', {
                    type: 'boolean',
                    demand: false,
<<<<<<< HEAD
                    desc: 'skip setting env variables before building contract(s)',
=======
                    desc: 'Skip setting env variables',
                    default: false,
>>>>>>> 17803c36
                })
                return yargs
            },
            async (argv) => {
                if (!argv.skipEnv) {
                    // set the env variables using find and replace
                    const env: Env = {
                        git_commit_id: await getGitCommitId(),
                    }
                    setEnvVariables(packagePaths, env)
                } else {
                    console.log('Skipping setting env variables')
                }
<<<<<<< HEAD
=======
                if (!argv.skipEnv) {
                    setEnvVariables(packagePaths, env)
                } else {
                    console.log('Skipping setting env variables')
                }
>>>>>>> 17803c36

                const contracts = argv.contract as string[]
                delete argv.contract

                for (const contract of contracts) {
                    const contractPath = `${contractsDir}/${contract}`
                    await execCargo(argv, 'contract build', contractPath)
                }
            },
            []
        )
        .command(
            '$0',
            'Pass-through to command cargo',
            (yargs) => {
                yargs = addToolchainOption(yargs)
                yargs = addDockerOption(yargs)
                return yargs
            },
            async (argv) => {
                if (argv._ && argv._.length == 0) {
                    throw new Error('No command specified')
                }
                const cmd = argv._[0] // the first arg (the command)
                if (!cmd) {
                    throw new Error('No command specified')
                }
                if (!cmd.toString().match(/^[a-z\d]+/gim)) {
                    throw new Error(`unknown command: ${cmd}`)
                }
                await execCargo(argv, cmd.toString())
            },
            []
        )
        .parserConfiguration({ 'unknown-options-as-args': true })
        .parse()
}

processArgs(process.argv.slice(2))
    .then(() => {
        process.exit(0)
    })
    .catch((error) => {
        console.error(error)
        process.exit(1)
    })<|MERGE_RESOLUTION|>--- conflicted
+++ resolved
@@ -216,15 +216,9 @@
 
         let script = ''
         if (dockerImage) {
-<<<<<<< HEAD
             console.log(
                 `Using cargo from docker can take a long time the first time it is run. This is due to the downloading + compiling of git dependencies. Subsequent runs will be much faster if cargo-cache is mounted as a volume.`
             )
-=======
-            if (toolchain !== '') {
-                throw new Error('Cannot specify toolchain when using docker: ' + toolchain)
-            }
->>>>>>> 17803c36
             const manifestPath = path.join('/repo', relDir, '/Cargo.toml')
             // check if the docker image is already pulled
             try {
@@ -346,12 +340,8 @@
                 yargs = yargs.option('skip-env', {
                     type: 'boolean',
                     demand: false,
-<<<<<<< HEAD
-                    desc: 'skip setting env variables before building contract(s)',
-=======
                     desc: 'Skip setting env variables',
                     default: false,
->>>>>>> 17803c36
                 })
                 return yargs
             },
@@ -365,14 +355,6 @@
                 } else {
                     console.log('Skipping setting env variables')
                 }
-<<<<<<< HEAD
-=======
-                if (!argv.skipEnv) {
-                    setEnvVariables(packagePaths, env)
-                } else {
-                    console.log('Skipping setting env variables')
-                }
->>>>>>> 17803c36
 
                 const contracts = argv.contract as string[]
                 delete argv.contract
