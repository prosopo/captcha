{
    "name": "@prosopo/protocol-dev",
    "version": "0.2.17",
    "description": "Dev tools for working with prosopo contracts",
    "main": "dist/index.js",
    "type": "module",
    "engines": {
        "node": ">=18",
        "npm": ">=9"
    },
    "scripts": {
        "build": "tsc",
<<<<<<< HEAD
        "cli": "f() { ts-node --esm src/cli.ts -- -- $@ ;}; f",
        "clean": "tsc --build --clean",
        "eslint": "npx eslint . --no-error-on-unmatched-pattern",
        "eslint:fix": "npm run eslint -- --fix",
        "prettier": "npx prettier . --check --no-error-on-unmatched-pattern",
        "prettier:fix": "npm run prettier -- --write",
        "lint": "npm run eslint && npm run prettier",
        "lint:fix": "npm run eslint:fix && npm run prettier:fix"
=======
        "cli": "f() { tsx src/cli.ts -- -- $@ ;}; f",
        "clean": "tsc --build --clean"
>>>>>>> dd962333
    },
    "author": "Prosopo Limited",
    "license": "Apache-2.0",
    "dependencies": {
        "@polkadot/util": "^12.3.2",
        "chalk": "^5.3.0",
        "child_process": "^1.0.2",
        "consola": "^3.2.3",
        "dotenv": "^16.1.4",
        "fs": "^0.0.1-security",
        "glob": "^10.0.0",
        "path": "^0.12.7",
        "process": "^0.11.10",
        "yargs": "^17.5.1",
        "yargs-parser": "^21.0.1"
    },
    "devDependencies": {
        "@types/node": "^20.1.2",
        "@types/yargs": "^17.0.24",
        "tslib": "2.6.2",
        "tsx": "^4.6.2",
        "typescript": "5.1.6"
    }
}<|MERGE_RESOLUTION|>--- conflicted
+++ resolved
@@ -10,7 +10,6 @@
     },
     "scripts": {
         "build": "tsc",
-<<<<<<< HEAD
         "cli": "f() { ts-node --esm src/cli.ts -- -- $@ ;}; f",
         "clean": "tsc --build --clean",
         "eslint": "npx eslint . --no-error-on-unmatched-pattern",
@@ -19,10 +18,6 @@
         "prettier:fix": "npm run prettier -- --write",
         "lint": "npm run eslint && npm run prettier",
         "lint:fix": "npm run eslint:fix && npm run prettier:fix"
-=======
-        "cli": "f() { tsx src/cli.ts -- -- $@ ;}; f",
-        "clean": "tsc --build --clean"
->>>>>>> dd962333
     },
     "author": "Prosopo Limited",
     "license": "Apache-2.0",
