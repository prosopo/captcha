{
    "name": "@prosopo/protocol-dev",
    "version": "0.3.5",
    "description": "Dev tools for working with prosopo contracts",
    "main": "dist/index.js",
    "type": "module",
    "engines": {
        "node": ">=18",
        "npm": ">=9"
    },
    "scripts": {
<<<<<<< HEAD
        "test": "echo \"Error: no test specified\"",
=======
        "test": "echo \"No test specified\"",
>>>>>>> 7c43862b
        "build": "tsc",
        "cli": "f() { tsx src/cli.ts -- -- $@ ;}; f",
        "clean": "tsc --build --clean",
        "eslint": "npx eslint . --no-error-on-unmatched-pattern --ignore-path ../../.eslintignore",
        "eslint:fix": "npm run eslint -- --fix",
        "prettier": "npx prettier . --check --no-error-on-unmatched-pattern --ignore-path ../../.eslintignore",
        "prettier:fix": "npm run prettier -- --write",
        "lint": "npm run eslint && npm run prettier",
        "lint:fix": "npm run eslint:fix && npm run prettier:fix"
    },
    "author": "Prosopo Limited",
    "license": "Apache-2.0",
    "dependencies": {
        "@polkadot/util": "12.6.2",
        "chalk": "^5.3.0",
        "child_process": "^1.0.2",
        "consola": "^3.2.3",
        "dotenv": "^16.1.4",
        "fs": "^0.0.1-security",
        "glob": "^10.0.0",
        "path": "^0.12.7",
        "process": "^0.11.10",
        "yargs": "^17.5.1",
        "yargs-parser": "^21.0.1"
    },
    "devDependencies": {
        "@types/node": "^20.1.2",
        "@types/yargs": "^17.0.24",
        "tslib": "2.6.2",
        "tsx": "^4.6.2",
        "typescript": "5.1.6"
    },
    "private": true
}<|MERGE_RESOLUTION|>--- conflicted
+++ resolved
@@ -9,11 +9,7 @@
         "npm": ">=9"
     },
     "scripts": {
-<<<<<<< HEAD
-        "test": "echo \"Error: no test specified\"",
-=======
         "test": "echo \"No test specified\"",
->>>>>>> 7c43862b
         "build": "tsc",
         "cli": "f() { tsx src/cli.ts -- -- $@ ;}; f",
         "clean": "tsc --build --clean",
