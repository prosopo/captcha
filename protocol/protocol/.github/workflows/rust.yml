name: Rust

on:
  pull_request:
    branches:
      - 'develop'
      - 'main'

env:
  CARGO_TERM_COLOR: always
  GH_TOKEN: ${{ github.token }}

jobs:
  build:
    runs-on: ubuntu-latest
    steps:

      # Checkout the repo
      - uses: actions/checkout@v3

      - run: ls -la
<<<<<<< HEAD
      - run: ls -la ~

      - name: Restore rust_env_cache
        uses: actions/cache/restore@v3
        with:
          path: rust_env_cache
          key: rust-env-cache-${{ runner.os }}-${{ runner.arch }}
          restore-keys: |
            rust-env-cache-${{ runner.os }}-${{ runner.arch }}-

      - run: ls -la
      - run: ls -la ~

      # load imgs from cache
      - name: Load contracts-ci docker image
        run: |
          ls rust_env_cache
          docker load -i rust_env_cache/contracts-ci-linux.tar
      
      - run: ls -la
      - run: ls -la ~

      # Check if rust is formatted correctly
      - name: Rust formatting check
        run: |
          docker run --rm -v $(pwd)/contracts:/contracts paritytech/contracts-ci-linux:latest cargo +nightly fmt --manifest-path=/contracts/Cargo.toml -- --check --verbose

      # Restore the cargo build from cache, if available
      - name: Restore cached cargo build
        uses: actions/cache/restore@v3
        with:
          path: |
            contracts/target
          # the cached build is based on the OS, architecture, a tag and the hash of the config files for this build, i.e. the Cargo configuration. The cargo configs may differ across workflows, so the files have to be the same to reuse the cached build image across workflows
          # restore from a cache matching the key, e.g. "Linux-X64-cargo-env-abcdef123"
          # "abcdef123" could be anything, it is a random string to differentiate cache usages
          # e.g. "Linux-X64-cargo-a1" may be from 1/1/23, whereas "Linux-X64-cargo-b2" may be from 2/1/23.
          # github will match the most recent cache ("b2") when searching for caches and finding multiple matches
          # the "-" on the end of the key acts like "-*" where the "*" can be any number of characters, including none
          key: cargo-build-${{ runner.os }}-${{ runner.arch }}-${{ hashFiles('**/Cargo.toml', '**/Cargo.lock') }}
          restore-keys: |
            key: cargo-build-${{ runner.os }}-${{ runner.arch }}-${{ hashFiles('**/Cargo.toml', '**/Cargo.lock') }}-
      
      - run: ls -la
      - run: ls -la ~

      # Check for clippy advice
      - name: Clippy advice
        run: |
          docker run --rm -v $(pwd)/contracts:/contracts paritytech/contracts-ci-linux:latest cargo +nightly clippy --manifest-path=/contracts/Cargo.toml -- -D warnings

      # Do the build
      - name: Build
        id: build
        run: | 
          docker run --rm -v $(pwd)/contracts:/contracts paritytech/contracts-ci-linux:latest cargo +nightly contract build --release --manifest-path=/contracts/Cargo.toml
=======

      - name: Get docker image for contracts-ci
        id: docker_pull
        run: |
          before=$(docker image list -q)
          docker pull paritytech/contracts-ci-linux:41abf440-20230503
          after=$(docker image list -q)
          if [[ "$before" == "$after" ]]; then
            echo "change=false" >> "$GITHUB_OUTPUT"
          else
            echo "change=true" >> "$GITHUB_OUTPUT"
          fi

      # Check if rust is formatted correctly
      - name: Rust formatting check
        run: |
          docker run --rm -v $(pwd)/contracts:/contracts paritytech/contracts-ci-linux:41abf440-20230503 cargo +nightly fmt --manifest-path=/contracts/Cargo.toml -- --check --verbose

      # Restore the cargo build from cache, if available
      - name: Restore cached cargo build
        uses: actions/cache/restore@v3
        with:
          path: |
            contracts/target
          # the cached build is based on the OS, architecture, a tag and the hash of the config files for this build, i.e. the Cargo configuration. The cargo configs may differ across workflows, so the files have to be the same to reuse the cached build image across workflows
          # restore from a cache matching the key, e.g. "Linux-X64-cargo-env-abcdef123"
          # "abcdef123" could be anything, it is a random string to differentiate cache usages
          # e.g. "Linux-X64-cargo-a1" may be from 1/1/23, whereas "Linux-X64-cargo-b2" may be from 2/1/23.
          # github will match the most recent cache ("b2") when searching for caches and finding multiple matches
          # the "-" on the end of the key acts like "-*" where the "*" can be any number of characters, including none
          key: cargo-build-${{ runner.os }}-${{ runner.arch }}-${{ hashFiles('**/Cargo.toml', '**/Cargo.lock') }}
          restore-keys: |
            key: cargo-build-${{ runner.os }}-${{ runner.arch }}-${{ hashFiles('**/Cargo.toml', '**/Cargo.lock') }}-
      
      - run: ls -la
      - run: ls -la contracts || true
      - run: ls -la contracts/target || true
      - run: ls -la contracts/target/ink || true

      # Check for clippy advice
      - name: Clippy advice
        run: |
          docker run --rm -v $(pwd)/contracts:/contracts paritytech/contracts-ci-linux:41abf440-20230503 cargo +nightly clippy --manifest-path=/contracts/Cargo.toml -- -D warnings

      # Do the build
      - name: Build contract
        id: build
        run: | 
          docker run --rm -v $(pwd)/contracts:/contracts paritytech/contracts-ci-linux:41abf440-20230503 cargo +nightly contract build --release --manifest-path=/contracts/Cargo.toml
>>>>>>> 37db7b09
          # parity's docker image runs using root, so need to chown the output
          sudo chown -cR $(whoami) contracts
          
      # Do unit testing
<<<<<<< HEAD
      - name: Test
        run: |
          RUST_BACKTRACE=1 docker run --rm -v $(pwd)/contracts:/contracts paritytech/contracts-ci-linux:latest cargo +nightly test  --no-default-features --features std --manifest-path=/contracts/Cargo.toml -- --nocapture
          result=$?
          sudo chown -cR $(whoami) contracts
          exit $result
          
      # Save build + test files to cache, use for incremental builds in other runs to speed up future workflows with minor changes
      - name: Save cargo build to cache
        uses: actions/cache/save@v3
        # save cache if build work has been done, independent of whether it failed/succeeded
        if: always() && (${{ steps.build.conclusion }} == "success" || ${{ steps.build.conclusion }} == "failure")
        with:
          path: |
            contracts/target
          # store this version in the cache tagged with the id of this job. This differentiates it from any other caches for the same build without mutating them, as other workflows may be using them
          key: cargo-build-${{ runner.os }}-${{ runner.arch }}-${{ hashFiles('**/Cargo.toml', '**/Cargo.lock') }}-${{ github.run_id }}-${{ github.run_attempt }}

      - name: Cleanup stale cargo build caches
=======
      - name: Test contract
        run: |
          RUST_BACKTRACE=1 docker run --rm -v $(pwd)/contracts:/contracts paritytech/contracts-ci-linux:41abf440-20230503 cargo +nightly test  --no-default-features --features std --manifest-path=/contracts/Cargo.toml -- --nocapture
          result=$?
          sudo chown -cR $(whoami) contracts
          exit $result

      - name: Cleanup cargo build caches
>>>>>>> 37db7b09
        if: always() && (${{ steps.build.conclusion }} == "success" || ${{ steps.build.conclusion }} == "failure")
        run: |
          set +e; gh extension install actions/gh-actions-cache; set -e
          REPO=${{ github.repository }}
          echo "Fetching list of cache key"
<<<<<<< HEAD
          # get all but the most recent cache
          cacheKeysForPR=$(gh actions-cache list --sort created-at --order desc --limit 100 -R $REPO --key cargo-build-${{ runner.os }}-${{ runner.arch }}-${{ hashFiles('**/Cargo.toml', '**/Cargo.lock') }}- | cut -f 1 | tail -n +2 )
          echo caches to be removed:
          echo ${cacheKeysForPR}
          # delete the stale caches
          ## Setting this to not fail the workflow while deleting cache keys. 
          set +e
          for cacheKey in $cacheKeysForPR
          do
              gh actions-cache delete $cacheKey -R $REPO --confirm
          done
=======
          cacheKeys=$(gh actions-cache list --sort created-at --order desc --limit 100 -R $REPO --key cargo-build-${{ runner.os }}-${{ runner.arch }}-${{ hashFiles('**/Cargo.toml', '**/Cargo.lock') }}- | cut -f 1)
          echo caches to be removed:
          echo ${cacheKeys}
          # delete the stale caches
          ## Setting this to not fail the workflow while deleting cache keys. 
          set +e
          for cacheKey in $cacheKeys
          do
              gh actions-cache delete $cacheKey -R $REPO --confirm
          done
          
      # Save build + test files to cache, use for incremental builds in other runs to speed up future workflows with minor changes
      - name: Save cargo build to cache
        uses: actions/cache/save@v3
        # save cache if build work has been done, independent of whether it failed/succeeded
        if: always() && (${{ steps.build.conclusion }} == "success" || ${{ steps.build.conclusion }} == "failure")
        with:
          path: |
            contracts/target
          # store this version in the cache tagged with the id of this job. This differentiates it from any other caches for the same build without mutating them, as other workflows may be using them
          key: cargo-build-${{ runner.os }}-${{ runner.arch }}-${{ hashFiles('**/Cargo.toml', '**/Cargo.lock') }}-${{ github.run_id }}-${{ github.run_attempt }}
>>>>>>> 37db7b09
<|MERGE_RESOLUTION|>--- conflicted
+++ resolved
@@ -19,64 +19,6 @@
       - uses: actions/checkout@v3
 
       - run: ls -la
-<<<<<<< HEAD
-      - run: ls -la ~
-
-      - name: Restore rust_env_cache
-        uses: actions/cache/restore@v3
-        with:
-          path: rust_env_cache
-          key: rust-env-cache-${{ runner.os }}-${{ runner.arch }}
-          restore-keys: |
-            rust-env-cache-${{ runner.os }}-${{ runner.arch }}-
-
-      - run: ls -la
-      - run: ls -la ~
-
-      # load imgs from cache
-      - name: Load contracts-ci docker image
-        run: |
-          ls rust_env_cache
-          docker load -i rust_env_cache/contracts-ci-linux.tar
-      
-      - run: ls -la
-      - run: ls -la ~
-
-      # Check if rust is formatted correctly
-      - name: Rust formatting check
-        run: |
-          docker run --rm -v $(pwd)/contracts:/contracts paritytech/contracts-ci-linux:latest cargo +nightly fmt --manifest-path=/contracts/Cargo.toml -- --check --verbose
-
-      # Restore the cargo build from cache, if available
-      - name: Restore cached cargo build
-        uses: actions/cache/restore@v3
-        with:
-          path: |
-            contracts/target
-          # the cached build is based on the OS, architecture, a tag and the hash of the config files for this build, i.e. the Cargo configuration. The cargo configs may differ across workflows, so the files have to be the same to reuse the cached build image across workflows
-          # restore from a cache matching the key, e.g. "Linux-X64-cargo-env-abcdef123"
-          # "abcdef123" could be anything, it is a random string to differentiate cache usages
-          # e.g. "Linux-X64-cargo-a1" may be from 1/1/23, whereas "Linux-X64-cargo-b2" may be from 2/1/23.
-          # github will match the most recent cache ("b2") when searching for caches and finding multiple matches
-          # the "-" on the end of the key acts like "-*" where the "*" can be any number of characters, including none
-          key: cargo-build-${{ runner.os }}-${{ runner.arch }}-${{ hashFiles('**/Cargo.toml', '**/Cargo.lock') }}
-          restore-keys: |
-            key: cargo-build-${{ runner.os }}-${{ runner.arch }}-${{ hashFiles('**/Cargo.toml', '**/Cargo.lock') }}-
-      
-      - run: ls -la
-      - run: ls -la ~
-
-      # Check for clippy advice
-      - name: Clippy advice
-        run: |
-          docker run --rm -v $(pwd)/contracts:/contracts paritytech/contracts-ci-linux:latest cargo +nightly clippy --manifest-path=/contracts/Cargo.toml -- -D warnings
-
-      # Do the build
-      - name: Build
-        id: build
-        run: | 
-          docker run --rm -v $(pwd)/contracts:/contracts paritytech/contracts-ci-linux:latest cargo +nightly contract build --release --manifest-path=/contracts/Cargo.toml
-=======
 
       - name: Get docker image for contracts-ci
         id: docker_pull
@@ -126,32 +68,10 @@
         id: build
         run: | 
           docker run --rm -v $(pwd)/contracts:/contracts paritytech/contracts-ci-linux:41abf440-20230503 cargo +nightly contract build --release --manifest-path=/contracts/Cargo.toml
->>>>>>> 37db7b09
           # parity's docker image runs using root, so need to chown the output
           sudo chown -cR $(whoami) contracts
           
       # Do unit testing
-<<<<<<< HEAD
-      - name: Test
-        run: |
-          RUST_BACKTRACE=1 docker run --rm -v $(pwd)/contracts:/contracts paritytech/contracts-ci-linux:latest cargo +nightly test  --no-default-features --features std --manifest-path=/contracts/Cargo.toml -- --nocapture
-          result=$?
-          sudo chown -cR $(whoami) contracts
-          exit $result
-          
-      # Save build + test files to cache, use for incremental builds in other runs to speed up future workflows with minor changes
-      - name: Save cargo build to cache
-        uses: actions/cache/save@v3
-        # save cache if build work has been done, independent of whether it failed/succeeded
-        if: always() && (${{ steps.build.conclusion }} == "success" || ${{ steps.build.conclusion }} == "failure")
-        with:
-          path: |
-            contracts/target
-          # store this version in the cache tagged with the id of this job. This differentiates it from any other caches for the same build without mutating them, as other workflows may be using them
-          key: cargo-build-${{ runner.os }}-${{ runner.arch }}-${{ hashFiles('**/Cargo.toml', '**/Cargo.lock') }}-${{ github.run_id }}-${{ github.run_attempt }}
-
-      - name: Cleanup stale cargo build caches
-=======
       - name: Test contract
         run: |
           RUST_BACKTRACE=1 docker run --rm -v $(pwd)/contracts:/contracts paritytech/contracts-ci-linux:41abf440-20230503 cargo +nightly test  --no-default-features --features std --manifest-path=/contracts/Cargo.toml -- --nocapture
@@ -160,25 +80,11 @@
           exit $result
 
       - name: Cleanup cargo build caches
->>>>>>> 37db7b09
         if: always() && (${{ steps.build.conclusion }} == "success" || ${{ steps.build.conclusion }} == "failure")
         run: |
           set +e; gh extension install actions/gh-actions-cache; set -e
           REPO=${{ github.repository }}
           echo "Fetching list of cache key"
-<<<<<<< HEAD
-          # get all but the most recent cache
-          cacheKeysForPR=$(gh actions-cache list --sort created-at --order desc --limit 100 -R $REPO --key cargo-build-${{ runner.os }}-${{ runner.arch }}-${{ hashFiles('**/Cargo.toml', '**/Cargo.lock') }}- | cut -f 1 | tail -n +2 )
-          echo caches to be removed:
-          echo ${cacheKeysForPR}
-          # delete the stale caches
-          ## Setting this to not fail the workflow while deleting cache keys. 
-          set +e
-          for cacheKey in $cacheKeysForPR
-          do
-              gh actions-cache delete $cacheKey -R $REPO --confirm
-          done
-=======
           cacheKeys=$(gh actions-cache list --sort created-at --order desc --limit 100 -R $REPO --key cargo-build-${{ runner.os }}-${{ runner.arch }}-${{ hashFiles('**/Cargo.toml', '**/Cargo.lock') }}- | cut -f 1)
           echo caches to be removed:
           echo ${cacheKeys}
@@ -199,5 +105,4 @@
           path: |
             contracts/target
           # store this version in the cache tagged with the id of this job. This differentiates it from any other caches for the same build without mutating them, as other workflows may be using them
-          key: cargo-build-${{ runner.os }}-${{ runner.arch }}-${{ hashFiles('**/Cargo.toml', '**/Cargo.lock') }}-${{ github.run_id }}-${{ github.run_attempt }}
->>>>>>> 37db7b09
+          key: cargo-build-${{ runner.os }}-${{ runner.arch }}-${{ hashFiles('**/Cargo.toml', '**/Cargo.lock') }}-${{ github.run_id }}-${{ github.run_attempt }}