--- conflicted
+++ resolved
@@ -1,17 +1,10 @@
 name: Rust
 
 on:
-<<<<<<< HEAD
   pull_request:
     branches:
       - 'develop'
       - 'main'
-=======
-  push:
-    branches: [ main, workflow ]
-  pull_request:
-    branches: [ main ]
->>>>>>> 6cfd6e58
 
 env:
   CARGO_TERM_COLOR: always
