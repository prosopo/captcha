--- conflicted
+++ resolved
@@ -958,11 +958,7 @@
             } else {
                 // score is between 0 - 200, i.e. 0% - 100% in 0.5% increments
                 summary.score =
-<<<<<<< HEAD
-                    (summary.correct * 100) / (summary.correct + summary.incorrect);
-=======
                     ((summary.correct * 200) / (summary.correct + summary.incorrect)) as u8;
->>>>>>> ec759d9f
             }
 
             Ok(summary)
@@ -1617,11 +1613,7 @@
                 set_caller(get_admin_account(0));
                 // now construct the contract instance
                 let mut contract =
-<<<<<<< HEAD
-                    Prosopo::new_unguarded(STAKE_THRESHOLD, STAKE_THRESHOLD, 10, 10, 0, 1000);
-=======
                     Captcha::new_unguarded(STAKE_THRESHOLD, STAKE_THRESHOLD, 10, 1000000, 0, 1000);
->>>>>>> ec759d9f
                 // set the caller back to the unused acc
                 set_caller(get_unused_account());
                 // check the contract was created with the correct account
@@ -1639,11 +1631,7 @@
                     212, 53, 147, 199, 21, 253, 211, 28, 97, 20, 26, 189, 4, 169, 159, 214, 130,
                     44, 133, 88, 133, 76, 205, 227, 154, 86, 132, 231, 165, 109, 162, 125,
                 ]));
-<<<<<<< HEAD
-                let contract = Prosopo::new(STAKE_THRESHOLD, STAKE_THRESHOLD, 10, 10, 0, 1000);
-=======
                 let contract = Captcha::new(STAKE_THRESHOLD, STAKE_THRESHOLD, 10, 1000000, 0, 1000);
->>>>>>> ec759d9f
                 // should construct successfully
             }
 
@@ -1655,11 +1643,7 @@
 
                 // only able to instantiate from the alice account
                 set_caller(default_accounts().bob);
-<<<<<<< HEAD
-                let contract = Prosopo::new(STAKE_THRESHOLD, STAKE_THRESHOLD, 10, 10, 0, 1000);
-=======
                 let contract = Captcha::new(STAKE_THRESHOLD, STAKE_THRESHOLD, 10, 1000000, 0, 1000);
->>>>>>> ec759d9f
                 // should fail to construct and panic
             }
 
