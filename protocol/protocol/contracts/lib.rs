// Copyright (C) 2021-2022 Prosopo (UK) Ltd.
// This file is part of provider <https://github.com/prosopo/provider>.
//
// provider is free software: you can redistribute it and/or modify
// it under the terms of the GNU General Public License as published by
// the Free Software Foundation, either version 3 of the License, or
// (at your option) any later version.
//
// provider is distributed in the hope that it will be useful,
// but WITHOUT ANY WARRANTY; without even the implied warranty of
// MERCHANTABILITY or FITNESS FOR A PARTICULAR PURPOSE.  See the
// GNU General Public License for more details.
//
// You should have received a copy of the GNU General Public License
// along with provider.  If not, see <http://www.gnu.org/licenses/>.
#![cfg_attr(not(feature = "std"), no_std)]

pub use self::prosopo::{Prosopo, ProsopoRef};

#[ink::contract]
pub mod prosopo {
    use ink::env::debug_println as debug;
    use ink::env::hash::{Blake2x128, CryptoHash, HashOutput};
    use ink::prelude::collections::btree_set::BTreeSet;
    use ink::prelude::vec::Vec;
    use ink::storage::Lazy;
    #[allow(unused_imports)] // do not remove StorageLayout, it is used in derives
    use ink::storage::{traits::StorageLayout, Mapping};

    /// GovernanceStatus relates to DApps and Providers and determines if they are active or not
    #[derive(Default, PartialEq, Debug, Eq, Clone, Copy, scale::Encode, scale::Decode)]
    #[cfg_attr(feature = "std", derive(scale_info::TypeInfo, StorageLayout))]
    pub enum GovernanceStatus {
        Active,
        Suspended,
        #[default]
        Deactivated,
    }

    /// CaptchaStatus is the status of a CaptchaSolutionCommitment, submitted by a DappUser
    #[derive(Default, PartialEq, Debug, Eq, Clone, Copy, scale::Encode, scale::Decode)]
    #[cfg_attr(feature = "std", derive(scale_info::TypeInfo, StorageLayout))]
    pub enum CaptchaStatus {
        Pending,
        Approved,
        #[default]
        Disapproved,
    }

    /// Payee is the recipient of any fees that are paid when a CaptchaSolutionCommitment is approved
    #[derive(Default, PartialEq, Debug, Eq, Clone, Copy, scale::Encode, scale::Decode)]
    #[cfg_attr(feature = "std", derive(scale_info::TypeInfo, StorageLayout))]
    pub enum Payee {
        Provider,
        #[default]
        Dapp,
    }

    /// Dapps must be able to filter Providers by their Payee when they are searching for a Provider
    #[derive(Default, PartialEq, Debug, Eq, Clone, Copy, scale::Encode, scale::Decode)]
    #[cfg_attr(feature = "std", derive(scale_info::TypeInfo, StorageLayout))]
    pub enum DappPayee {
        Provider,
        Dapp,
        #[default]
        Any,
    }

    impl TryFrom<DappPayee> for Payee {
        type Error = ();

        fn try_from(dapp_payee: DappPayee) -> Result<Self,  Self::Error> {
            match dapp_payee {
                DappPayee::Provider => Ok(Payee::Provider),
                DappPayee::Dapp => Ok(Payee::Dapp),
                DappPayee::Any => Err(()),
            }
        }
    }

    /// Providers are suppliers of human verification methods (captchas, etc.) to DappUsers, either
    /// paying or receiving a fee for this service.
    #[derive(PartialEq, Debug, Eq, Clone, scale::Encode, scale::Decode, Copy)]
    #[cfg_attr(feature = "std", derive(scale_info::TypeInfo, StorageLayout))]
    pub struct Provider {
        status: GovernanceStatus,
        balance: Balance,
        // an amount in the base unit of the default parachain token (e.g. Planck on chains using DOT)
        fee: u32,
        payee: Payee,
        service_origin: Hash,
        dataset_id: Hash,
        dataset_id_content: Hash,
    }

    /// RandomProvider is selected randomly by the contract for the client side application
    #[derive(PartialEq, scale::Encode, scale::Decode)]
    #[cfg_attr(feature = "std", derive(scale_info::TypeInfo))]
    pub struct RandomProvider {
        provider_id: AccountId,
        provider: Provider,
        block_number: u32,
    }

    /// Operators are controllers of this contract with admin rights
    #[derive(PartialEq, Debug, Eq, Clone, Copy, scale::Encode, scale::Decode)]
    #[cfg_attr(feature = "std", derive(scale_info::TypeInfo, StorageLayout))]
    pub struct Operator {
        status: GovernanceStatus,
    }

    /// CaptchaData contains the hashed root of a Provider's dataset and is used to verify that
    /// the captchas received by a DappUser did belong to the Provider's original dataset
    #[derive(PartialEq, Debug, Eq, Clone, Copy, scale::Encode, scale::Decode)]
    #[cfg_attr(feature = "std", derive(scale_info::TypeInfo, StorageLayout))]
    pub struct CaptchaData {
        provider: AccountId,
        dataset_id: Hash,
        dataset_id_content: Hash,
        captcha_type: u16,
    }

    /// CaptchaSolutionCommitments are submitted by DAppUsers upon completion of one or more
    /// Captchas. They serve as proof of captcha completion to the outside world and can be used
    /// in dispute resolution.
    #[derive(PartialEq, Debug, Eq, Clone, Copy, scale::Encode, scale::Decode)]
    #[cfg_attr(feature = "std", derive(scale_info::TypeInfo, StorageLayout))]
    pub struct CaptchaSolutionCommitment {
        // the Dapp User Account
        account: AccountId,
        // The captcha dataset id (dataset_id in Provider / CaptchaData)
        dataset_id: Hash,
        // Status of this solution - correct / incorrect?
        status: CaptchaStatus,
        // The Dapp Contract AccountId that the Dapp User wants to interact with
        contract: AccountId,
        // The Provider AccountId that is permitted to approve or disapprove the commitment
        provider: AccountId,
        // Time of completion
        completed_at: Timestamp,
    }

    /// DApps are distributed apps who want their users to be verified by Providers, either paying
    /// or receiving a fee for this service.
    #[derive(PartialEq, Debug, Eq, Clone, scale::Encode, scale::Decode, Copy)]
    #[cfg_attr(feature = "std", derive(scale_info::TypeInfo, StorageLayout))]
    pub struct Dapp {
        status: GovernanceStatus,
        balance: Balance,
        owner: AccountId,
        min_difficulty: u16,
        payee: DappPayee,
    }

    /// Users are the users of DApps that are required to be verified as human before they are
    /// allowed to interact with the DApps' contracts.
    #[derive(PartialEq, Debug, Eq, Clone, scale::Encode, scale::Decode, Copy)]
    #[cfg_attr(feature = "std", derive(scale_info::TypeInfo, StorageLayout))]
    pub struct User {
        correct_captchas: u64,
        incorrect_captchas: u64,
        created: Timestamp,
        updated: Timestamp,
        last_correct_captcha: Timestamp,
        last_correct_captcha_dapp_id: AccountId,
    }

    #[derive(scale::Encode, scale::Decode)]
    #[cfg_attr(feature = "std", derive(scale_info::TypeInfo))]
    pub struct LastCorrectCaptcha {
        pub before_ms: u64,
        pub dapp_id: AccountId,
    }

    // Contract storage
    #[ink(storage)]
    pub struct Prosopo {
        providers: Mapping<AccountId, Provider>,
        provider_accounts: Mapping<(GovernanceStatus, Payee), BTreeSet<AccountId>>,
        service_origins: Mapping<Hash, ()>,
        captcha_data: Mapping<Hash, CaptchaData>,
        captcha_solution_commitments: Mapping<Hash, CaptchaSolutionCommitment>,
        provider_stake_default: u128,
        dapp_stake_default: u128,
        dapps: Mapping<AccountId, Dapp>,
        dapp_accounts: Lazy<Vec<AccountId>>,
        operators: Mapping<AccountId, Operator>,
        operator_accounts: Lazy<Vec<AccountId>>,
<<<<<<< HEAD
        operator_stake_default: u64,
=======
        //disputes: Mapping<u64, Dispute>
        operator_stake_default: u128,
>>>>>>> 82721a39
        operator_fee_currency: Hash,
        dapp_users: Mapping<AccountId, User>,
        dapp_user_accounts: Lazy<Vec<AccountId>>,
    }

    // Event emitted when a new provider registers
    #[ink(event)]
    #[derive(Debug)]
    pub struct ProviderRegister {
        #[ink(topic)]
        account: AccountId,
    }

    // Event emitted when a new provider deregisters
    #[ink(event)]
    #[derive(Debug)]
    pub struct ProviderDeregister {
        #[ink(topic)]
        account: AccountId,
    }

    // Event emitted when a new provider is updated
    #[ink(event)]
    #[derive(Debug)]
    pub struct ProviderUpdate {
        #[ink(topic)]
        account: AccountId,
    }

    // Event emitted when a provider stakes
    #[ink(event)]
    #[derive(Debug)]
    pub struct ProviderStake {
        #[ink(topic)]
        account: AccountId,
        value: Balance,
    }

    // Event emitted when a provider adds a data set
    #[ink(event)]
    #[derive(Debug)]
    pub struct ProviderAddDataset {
        #[ink(topic)]
        account: AccountId,
        dataset_id: Hash,
        dataset_id_content: Hash,
    }

    // Event emitted when a provider unstakes
    #[ink(event)]
    #[derive(Debug)]
    pub struct ProviderUnstake {
        #[ink(topic)]
        account: AccountId,
        value: Balance,
    }

    // Event emitted when a provider approves a solution
    #[ink(event)]
    #[derive(Debug)]
    pub struct ProviderApprove {
        #[ink(topic)]
        captcha_solution_commitment_id: Hash,
    }

    // Event emitted when a provider disapproves a solution
    #[ink(event)]
    #[derive(Debug)]
    pub struct ProviderDisapprove {
        #[ink(topic)]
        captcha_solution_commitment_id: Hash,
    }

    // Event emitted when a dapp registers
    #[ink(event)]
    #[derive(Debug)]
    pub struct DappRegister {
        #[ink(topic)]
        contract: AccountId,
        owner: AccountId,
        value: Balance,
        payee: DappPayee,
        status: GovernanceStatus,
    }

    // Event emitted when a dapp updates
    #[ink(event)]
    #[derive(Debug)]
    pub struct DappUpdate {
        #[ink(topic)]
        contract: AccountId,
        owner: AccountId,
        value: Balance,
        payee: DappPayee,
        status: GovernanceStatus,
    }

    // Event emitted when a dapp funds
    #[ink(event)]
    #[derive(Debug)]
    pub struct DappFund {
        #[ink(topic)]
        contract: AccountId,
        value: Balance,
    }

    // Event emitted when a dapp cancels
    #[ink(event)]
    #[derive(Debug)]
    pub struct DappCancel {
        #[ink(topic)]
        contract: AccountId,
        value: Balance,
    }

    // Event emitted when a dapp user commits a solution hash
    #[ink(event)]
    #[derive(Debug)]
    pub struct DappUserCommit {
        #[ink(topic)]
        account: AccountId,
        merkle_tree_root: Hash,
        contract: AccountId,
        dataset_id: Hash,
    }

    /// The Prosopo error types
    #[derive(PartialEq, Debug, Eq, Clone, scale::Encode, scale::Decode)]
    #[cfg_attr(feature = "std", derive(scale_info::TypeInfo))]
    pub enum Error {
        /// Returned if calling account is not authorised to perform action
        NotAuthorised,
        /// Returned if not enough contract balance to fulfill a request is available.
        ContractInsufficientFunds,
        /// Returned when the contract to address transfer fails
        ContractTransferFailed,
        /// Returned if provider exists when it shouldn't
        ProviderExists,
        /// Returned if provider does not exist when it should
        ProviderDoesNotExist,
        /// Returned if provider has insufficient funds to operate
        ProviderInsufficientFunds,
        /// Returned if provider is inactive and trying to use the service
        ProviderInactive,
        /// Returned if service_origin is already used by another provider
        ProviderServiceOriginUsed,
        /// Returned if requested captcha data id is unavailable
        DuplicateCaptchaDataId,
        /// Returned if dapp exists when it shouldn't
        DappExists,
        /// Returned if dapp does not exist when it should
        DappDoesNotExist,
        /// Returned if dapp is inactive and trying to use the service
        DappInactive,
        /// Returned if dapp has insufficient funds to operate
        DappInsufficientFunds,
        /// Returned if captcha data does not exist
        CaptchaDataDoesNotExist,
        /// Returned if solution commitment does not exist when it should
        CaptchaSolutionCommitmentDoesNotExist,
        /// Returned if solution commitment already exists when it should not
        CaptchaSolutionCommitmentExists,
        /// Returned if dapp user does not exist when it should
        DappUserDoesNotExist,
        /// Returned if there are no active providers
        NoActiveProviders,
        /// Returned if the dataset ID and dataset ID with solutions are identical
        DatasetIdSolutionsSame,
        /// Invalid payee. Returned when the payee value does not exist in the enum
        InvalidPayee,
    }

    /// Concatenate two arrays (a and b) into a new array (c)
    ///
    fn concat_u8<const A: usize, const B: usize, const C: usize>(
        a: &[u8; A],
        b: &[u8; B],
    ) -> [u8; C] {
        let mut c = [0; C];
        c[..A].copy_from_slice(a);
        c[A..A + B].copy_from_slice(b);
        c
    }

    impl Prosopo {
        /// Constructor
        #[ink(constructor, payable)]
        pub fn default(
            operator_account: AccountId,
            provider_stake_default: u128,
            dapp_stake_default: u128,
        ) -> Self {
            let operator = Operator {
                status: GovernanceStatus::Active,
            };
            let mut operators = Mapping::new();
            operators.insert(operator_account, &operator);
            let mut operator_accounts = Vec::new();
            operator_accounts.push(operator_account);
            let mut operator_accounts_lazy = Lazy::new();
            operator_accounts_lazy.set(&operator_accounts);
            Self {
                providers: Default::default(),
                provider_accounts: Default::default(),
                service_origins: Default::default(),
                captcha_data: Default::default(),
                operator_accounts: operator_accounts_lazy,
                operator_stake_default: 0,
                operator_fee_currency: Default::default(),
                dapp_users: Default::default(),
                operators,
                provider_stake_default,
                dapp_stake_default,
                dapps: Default::default(),
                captcha_solution_commitments: Default::default(),
                dapp_accounts: Default::default(),
                dapp_user_accounts: Default::default(),
            }
        }

        /// Get contract provider minimum stake default.
        #[ink(message)]
        pub fn get_provider_stake_default(&self) -> u128 {
            self.provider_stake_default
        }

        /// Get contract dapp minimum stake default.
        #[ink(message)]
        pub fn get_dapp_stake_default(&self) -> u128 {
            self.dapp_stake_default
        }

        /// Register a provider, their service origin and fee
        #[ink(message)]
        pub fn provider_register(
            &mut self,
            service_origin: Hash,
            fee: u32,
            payee: Payee,
        ) -> Result<(), Error> {
            let provider_account = self.env().caller();
            // this function is for registration only
            if self.providers.get(&provider_account).is_some() {
                return Ok(());
            }
            // prevent duplicate service origins
            if self.service_origins.get(&service_origin).is_some() {
                return Err(Error::ProviderServiceOriginUsed);
            }
            let balance: u128 = 0;
            // add a new provider
            let provider = Provider {
                status: GovernanceStatus::Deactivated,
                balance,
                fee,
                service_origin,
                dataset_id: Hash::default(),
                dataset_id_content: Hash::default(),
                payee,
            };
            self.providers.insert(provider_account, &provider);
            self.service_origins.insert(service_origin, &());
            let mut provider_accounts_map = self
                .provider_accounts
                .get((GovernanceStatus::Deactivated, payee))
                .unwrap_or_default();
            provider_accounts_map.insert(provider_account);
            self.provider_accounts.insert(
                (GovernanceStatus::Deactivated, payee),
                &provider_accounts_map,
            );
            self.env().emit_event(ProviderRegister {
                account: provider_account,
            });
            Ok(())
        }

        /// Update an existing provider, their service origin, fee and deposit funds
        #[ink(message)]
        #[ink(payable)]
        pub fn provider_update(
            &mut self,
            service_origin: Hash,
            fee: u32,
            payee: Payee,
        ) -> Result<(), Error> {
            let provider_account = self.env().caller();

            // this function is for updating only, not registering
            if self.providers.get(&provider_account).is_none() {
                return Err(Error::ProviderDoesNotExist);
            }

            let existing = self.get_provider_details(provider_account).unwrap();

            // prevent duplicate service origins
            if existing.service_origin != service_origin {
                if self.service_origins.get(service_origin).is_some() {
                    return Err(Error::ProviderServiceOriginUsed);
                } else {
                    self.service_origins.remove(existing.service_origin);
                    self.service_origins.insert(service_origin, &());
                }
            }

            let old_status = existing.status;
            let mut new_status = existing.status;
            let balance = existing.balance + self.env().transferred_value();

            if balance >= self.provider_stake_default && existing.dataset_id != Hash::default() {
                new_status = GovernanceStatus::Active;
            }

            // update an existing provider
            let provider = Provider {
                status: new_status,
                balance,
                fee,
                service_origin,
                dataset_id: existing.dataset_id,
                dataset_id_content: existing.dataset_id_content,
                payee,
            };

            self.provider_change_status(provider_account, old_status, new_status, payee);
            self.providers.insert(provider_account, &provider);

            self.env().emit_event(ProviderUpdate {
                account: provider_account,
            });
            Ok(())
        }

        /// Switch the `provider_account` between indexes in `self.provider_accounts`
        fn provider_change_status(
            &mut self,
            provider_account: AccountId,
            current_provider_status: GovernanceStatus,
            new_status: GovernanceStatus,
            payee: Payee,
        ) {
            if current_provider_status != new_status {
                let current_key = (&current_provider_status, &payee);
                let new_key = (&new_status, &payee);
                // Retrieve indexes from storage mapping
                let mut current_status_provider_accounts =
                    self.provider_accounts.get(current_key).unwrap_or_default();

                let mut new_status_provider_accounts =
                    self.provider_accounts.get(new_key).unwrap_or_default();

                // Move provider to the correct index
                current_status_provider_accounts.remove(&provider_account);
                new_status_provider_accounts.insert(provider_account);

                // Store mapping
                self.provider_accounts
                    .insert(current_key, &current_status_provider_accounts);
                self.provider_accounts
                    .insert(new_key, &new_status_provider_accounts);
            }
        }

        /// De-Register a provider by setting their status to Deactivated
        #[ink(message)]
        pub fn provider_deregister(&mut self, provider_account: AccountId) -> Result<(), Error> {
            let caller = self.env().caller();
            if caller == provider_account {
                // if self.operators.get(&caller) {

                // Get provider
                let mut provider = self.providers.get(&provider_account).unwrap();

                // Update provider status
                self.provider_change_status(
                    provider_account,
                    provider.status,
                    GovernanceStatus::Deactivated,
                    provider.payee,
                );
                provider.status = GovernanceStatus::Deactivated;
                self.providers.insert(provider_account, &provider);

                self.env().emit_event(ProviderDeregister {
                    account: provider_account,
                });
                //}
            } else {
                return Err(Error::NotAuthorised);
            }
            Ok(())
        }

        /// Unstake and deactivate the provider's service, returning stake
        #[ink(message)]
        #[ink(payable)]
        pub fn provider_unstake(&mut self) -> Result<(), Error> {
            let caller = self.env().caller();
            if self.providers.get(&caller).is_some() {
                let provider = self.get_provider_details(caller)?;
                let balance = provider.balance;
                if balance > 0 {
                    self.env().transfer(caller, balance).ok();
                    self.provider_deregister(caller)?;
                    self.env().emit_event(ProviderUnstake {
                        account: caller,
                        value: balance,
                    });
                }
            } else {
                return Err(Error::ProviderDoesNotExist);
            }
            Ok(())
        }

        /// Add a new data set
        #[ink(message)]
        pub fn provider_add_dataset(
            &mut self,
            dataset_id: Hash,
            dataset_id_content: Hash,
        ) -> Result<(), Error> {
            if dataset_id == dataset_id_content {
                return Err(Error::DatasetIdSolutionsSame);
            }
            let provider_id = self.env().caller();
            // the calling account must belong to the provider
            self.validate_provider_exists_and_has_funds(provider_id)?;
            let dataset = CaptchaData {
                provider: provider_id,
                dataset_id,
                dataset_id_content,
                captcha_type: 0,
            };

            // get the provider
            let mut provider = self.providers.get(&provider_id).unwrap();
            let dataset_id_old = provider.dataset_id;

            // create a new id and insert details of the new captcha data set if it doesn't exist
            if self.captcha_data.get(dataset_id).is_none() {
                self.captcha_data.insert(dataset_id, &dataset);
                // remove the old dataset_id from the Mapping
                self.captcha_data.remove(dataset_id_old);
            }

            // set the captcha data id on the provider
            provider.dataset_id = dataset_id;
            provider.dataset_id_content = dataset_id_content;
            let old_status = provider.status;

            // change the provider status to active if it was not active
            if provider.status != GovernanceStatus::Active
                && provider.balance >= self.provider_stake_default
                && dataset_id != Hash::default()
            {
                provider.status = GovernanceStatus::Active;
                self.provider_change_status(
                    provider_id,
                    old_status,
                    provider.status,
                    provider.payee,
                );
            }

            self.providers.insert(provider_id, &provider);

            // emit event
            self.env().emit_event(ProviderAddDataset {
                account: provider_id,
                dataset_id,
                dataset_id_content,
            });

            Ok(())
        }

        /// Register a dapp
        #[ink(message)]
        pub fn dapp_register(
            &mut self,
            contract: AccountId,
            optional_owner: Option<AccountId>,
            payee: DappPayee,
        ) {
            let caller = self.env().caller();
            // the caller can pass an owner or pass none and be made the owner
            let owner = optional_owner.unwrap_or(caller);
            let transferred = self.env().transferred_value();
            // enforces a one to one relation between caller and dapp
            if self.dapps.get(&contract).is_none() {
                // mark the account as suspended if it is new and no funds have been transferred
                let status = if transferred >= self.dapp_stake_default {
                    GovernanceStatus::Active
                } else {
                    GovernanceStatus::Suspended
                };
                let dapp = Dapp {
                    status,
                    balance: transferred,
                    owner,
                    min_difficulty: 1,
                    payee,
                };
                // keying on contract allows owners to own many contracts
                self.dapps.insert(contract, &dapp);
                let mut dapp_accounts = self.dapp_accounts.get_or_default();
                dapp_accounts.push(contract);
                self.dapp_accounts.set(&dapp_accounts);
                // emit event
                self.env().emit_event(DappRegister {
                    contract,
                    owner,
                    value: transferred,
                    payee,
                    status: dapp.status,
                });
            } else {
                // dapp exists so update it instead
                self.dapp_update(owner, transferred, contract, caller, payee);
            }
        }

        /// Update a dapp with new funds, setting status as appropriate
        fn dapp_update(
            &mut self,
            owner: AccountId,
            transferred: u128,
            contract: AccountId,
            caller: AccountId,
            payee: DappPayee,
        ) {
            if self.dapps.get(&contract).is_some() {
                let mut dapp = self.dapps.get(&contract).unwrap();
                // only allow the owner to make changes to the dapp (including funding?!)
                if dapp.owner == caller {
                    let total = dapp.balance + transferred;
                    dapp.balance = total;
                    dapp.owner = owner;
                    if dapp.balance >= self.dapp_stake_default {
                        dapp.status = GovernanceStatus::Active;
                    } else {
                        dapp.status = GovernanceStatus::Suspended;
                    }
                    dapp.payee = payee;
                    self.dapps.insert(contract, &dapp);
                    // emit event
                    self.env().emit_event(DappUpdate {
                        contract,
                        owner,
                        value: total,
                        payee,
                        status: dapp.status,
                    });
                } else {
                    //return the transferred balance to the caller as they do not own the contract
                    self.env().transfer(caller, transferred).ok();
                }
            }
        }

        /// Fund dapp account to pay for services, if the Dapp caller is registered in self.dapps
        #[ink(message)]
        #[ink(payable)]
        pub fn dapp_fund(&mut self, contract: AccountId) {
            let caller = self.env().caller();
            let transferred = self.env().transferred_value();
            if self.dapps.get(&contract).is_some() {
                let mut dapp = self.dapps.get(&contract).unwrap();
                let total = dapp.balance + transferred;
                dapp.balance = total;
                if dapp.balance > 0 {
                    dapp.status = GovernanceStatus::Active;
                    self.env().emit_event(DappFund {
                        contract,
                        value: total,
                    });
                } else {
                    // Suspended as dapp has no funds
                    dapp.status = GovernanceStatus::Suspended;
                }
                self.dapps.insert(contract, &dapp);
            } else {
                //return the transferred balance to the caller
                self.env().transfer(caller, transferred).ok();
            }
        }

        /// Cancel services as a dapp, returning remaining tokens
        #[ink(message)]
        pub fn dapp_cancel(&mut self, contract: AccountId) -> Result<(), Error> {
            let caller = self.env().caller();

            if self.dapps.get(&contract).is_none() {
                return Err(Error::DappDoesNotExist);
            }
            let dapp = self.get_dapp_details(contract)?;

            if dapp.owner != caller {
                return Err(Error::NotAuthorised);
            }

            let balance = dapp.balance;
            if dapp.balance > 0 {
                self.env().transfer(caller, dapp.balance).ok();
            }
            self.dapp_deregister(contract);
            self.env().emit_event(DappCancel {
                contract,
                value: balance,
            });

            Ok(())
        }

        /// De-Register a dapp by setting their status to Deactivated and their balance to 0
        fn dapp_deregister(&mut self, dapp_account: AccountId) {
            let mut dapp = self.dapps.get(&dapp_account).unwrap();
            dapp.status = GovernanceStatus::Deactivated;
            dapp.balance = 0;
            self.dapps.insert(dapp_account, &dapp);
        }

        /// Submit a captcha solution commit
        #[ink(message)]
        pub fn dapp_user_commit(
            &mut self,
            contract: AccountId,
            dataset_id: Hash,
            user_merkle_tree_root: Hash,
            provider: AccountId,
            dapp_user: AccountId,
            status_option: Option<CaptchaStatus>,
        ) -> Result<(), Error> {
            let caller = self.env().caller();

            // Guard against dapp submitting a commit on behalf of a user
            if self.dapps.get(&caller).is_some() {
                ink::env::debug_println!("{}", "NotAuthorised");
                return Err(Error::NotAuthorised);
            }

            // Guard against incorrect data being submitted
            self.get_captcha_data(dataset_id)?;

            // Guard against solution commitment being submitted more than once
            if self
                .captcha_solution_commitments
                .get(user_merkle_tree_root)
                .is_some()
            {
                debug!("{}", "CaptchaSolutionCommitmentExists");
                //return Err(Error::CaptchaSolutionCommitmentExists);
                return Ok(());
            }

            // Guard against inactive dapps and providers
            self.validate_dapp(contract)?;
            self.validate_provider_active(provider)?;

            // Create and insert the commitment
            let commitment = CaptchaSolutionCommitment {
                account: dapp_user,
                dataset_id,
                status: CaptchaStatus::Pending,
                contract,
                provider,
                completed_at: self.env().block_timestamp(),
            };

            // Insert the commitment and mark as approved or disapproved if a Provider is the caller
            let provider_details = self.get_provider_details(caller);
            if provider_details.clone().ok().is_some() {
                // Provider is not the caller
                if caller != provider {
                    // Provider cannot submit dapp user commits on behalf of another provider
                    ink::env::debug_println!("{}", "NotAuthorised");
                    return Err(Error::NotAuthorised);
                }
                self.create_new_dapp_user(dapp_user);
                self.captcha_solution_commitments
                    .insert(user_merkle_tree_root, &commitment);

                // call provider_approve or provider_disapprove depending on whether the status is Approved or Disapproved
                match status_option.unwrap_or(CaptchaStatus::Pending) {
                    CaptchaStatus::Approved => self.provider_approve(user_merkle_tree_root, 0)?,
                    CaptchaStatus::Disapproved => {
                        self.provider_disapprove(user_merkle_tree_root)?
                    }
                    _ => {}
                }
            // Insert the commitment
            } else {
                self.create_new_dapp_user(dapp_user);
                self.captcha_solution_commitments
                    .insert(user_merkle_tree_root, &commitment);
            }
            self.env().emit_event(DappUserCommit {
                account: caller,
                merkle_tree_root: user_merkle_tree_root,
                contract,
                dataset_id: dataset_id,
            });
            Ok(())
        }

        /// Create a new dapp user if they do not already exist
        fn create_new_dapp_user(&mut self, account: AccountId) {
            // create the user and add to our list of dapp users
            if self.dapp_users.get(account).is_none() {
                let user = User {
                    correct_captchas: 0,
                    incorrect_captchas: 0,
                    last_correct_captcha: 0,
                    last_correct_captcha_dapp_id: [0; 32].into(),
                    created: self.env().block_timestamp(),
                    updated: self.env().block_timestamp(),
                };
                self.dapp_users.insert(account, &user);
                let mut dapp_user_accounts = self.dapp_user_accounts.get_or_default();
                dapp_user_accounts.push(account);
                self.dapp_user_accounts.set(&dapp_user_accounts);
            }
        }

        /// Approve a solution commitment, increment correct captchas, and refund the users tx fee
        #[ink(message)]
        pub fn provider_approve(
            &mut self,
            captcha_solution_commitment_id: Hash,
            transaction_fee: Balance,
        ) -> Result<(), Error> {
            let caller = self.env().caller();
            self.validate_provider_active(caller)?;
            // Guard against incorrect solution id
            let commitment =
                self.get_captcha_solution_commitment(captcha_solution_commitment_id)?;
            if commitment.provider != caller {
                return Err(Error::NotAuthorised);
            }
            self.validate_dapp(commitment.contract)?;

            self.get_dapp_user(commitment.account)?;

            // get the mutables
            let mut commitment_mut = self
                .captcha_solution_commitments
                .get(&captcha_solution_commitment_id)
                .unwrap();
            let mut user = self.dapp_users.get(&commitment.account).unwrap();

            // only make changes if commitment is Pending approval or disapproval
            if commitment_mut.status == CaptchaStatus::Pending {
                commitment_mut.status = CaptchaStatus::Approved;
                user.correct_captchas += 1;
                user.last_correct_captcha = commitment.completed_at;
                user.last_correct_captcha_dapp_id = commitment.contract;
                self.captcha_solution_commitments
                    .insert(captcha_solution_commitment_id, &commitment_mut);
                self.dapp_users.insert(&commitment.account, &user);
                self.pay_fee(&caller, &commitment.contract)?;
                self.refund_transaction_fee(commitment, transaction_fee)?;
                self.env().emit_event(ProviderApprove {
                    captcha_solution_commitment_id,
                });
            }

            Ok(())
        }

        /// Disapprove a solution commitment and increment incorrect captchas
        #[ink(message)]
        pub fn provider_disapprove(
            &mut self,
            captcha_solution_commitment_id: Hash,
        ) -> Result<(), Error> {
            let caller = self.env().caller();
            self.validate_provider_active(caller)?;
            // Guard against incorrect solution id
            let commitment =
                self.get_captcha_solution_commitment(captcha_solution_commitment_id)?;
            if commitment.provider != caller {
                return Err(Error::NotAuthorised);
            }
            self.validate_dapp(commitment.contract)?;
            // Check the user exists
            self.get_dapp_user(commitment.account)?;

            // get the mutables
            let mut commitment_mut = self
                .captcha_solution_commitments
                .get(&captcha_solution_commitment_id)
                .unwrap();
            let mut user = self.dapp_users.get(&commitment.account).unwrap();

            // only make changes if commitment is Pending approval or disapproval
            if commitment_mut.status == CaptchaStatus::Pending {
                commitment_mut.status = CaptchaStatus::Disapproved;
                user.incorrect_captchas += 1;
                self.captcha_solution_commitments
                    .insert(captcha_solution_commitment_id, &commitment_mut);
                self.dapp_users.insert(&commitment.account, &user);
                self.pay_fee(&caller, &commitment.contract)?;
                self.env().emit_event(ProviderDisapprove {
                    captcha_solution_commitment_id,
                });
            }

            Ok(())
        }

        /// Transfer a balance from a provider to a dapp or from a dapp to a provider,
        fn pay_fee(
            &mut self,
            provider_account: &AccountId,
            dapp_account: &AccountId,
        ) -> Result<(), Error> {
            let mut provider = self.providers.get(provider_account).unwrap();
            if provider.fee != 0 {
                let mut dapp = self.dapps.get(dapp_account).unwrap();

                let fee = Balance::from(provider.fee);
                if provider.payee == Payee::Provider {
                    dapp.balance -= fee;
                    provider.balance += fee;
                }
                if provider.payee == Payee::Dapp {
                    provider.balance -= fee;
                    dapp.balance += fee;
                }
                self.providers.insert(*provider_account, &provider);
                self.dapps.insert(*dapp_account, &dapp);
            }
            Ok(())
        }

        /// Transfer a refund fee from payer account to user account
        /// Payee == Provider => Dapp pays solve fee and Dapp pays Dapp User tx fee
        /// Payee == Dapp => Provider pays solve fee and Provider pays Dapp Use
        fn refund_transaction_fee(
            &mut self,
            commitment: CaptchaSolutionCommitment,
            amount: Balance,
        ) -> Result<(), Error> {
            if self.env().balance() < amount {
                return Err(Error::ContractInsufficientFunds);
            }
            if amount > 0 {
                let mut provider = self.providers.get(&commitment.provider).unwrap();
                let mut dapp = self.dapps.get(&commitment.contract).unwrap();
                if provider.payee == Payee::Provider {
                    if dapp.balance < amount {
                        return Err(Error::DappInsufficientFunds);
                    }
                    dapp.balance -= amount;
                    self.dapps.insert(commitment.contract, &dapp);
                } else {
                    if provider.balance < amount {
                        return Err(Error::ProviderInsufficientFunds);
                    }
                    provider.balance -= amount;
                    self.providers.insert(commitment.provider, &provider);
                }
                if self.env().transfer(commitment.account, amount).is_err() {
                    return Err(Error::ContractTransferFailed);
                }
            }
            Ok(())
        }

        /// Checks if the user is a human (true) as they have a solution rate higher than a % threshold or a bot (false)
        /// Threshold is decided by the calling user
        #[ink(message)]
        pub fn dapp_operator_is_human_user(
            &self,
            user: AccountId,
            threshold: u8,
        ) -> Result<bool, Error> {
            match self.get_dapp_user(user) {
                Err(_e) => return Err(Error::DappUserDoesNotExist),
                Ok(user) =>
                // determine if correct captchas is greater than or equal to threshold
                {
                    Ok(user.correct_captchas * 100
                        / (user.correct_captchas + user.incorrect_captchas)
                        >= threshold.into())
                }
            }
        }

        #[ink(message)]
        pub fn dapp_operator_last_correct_captcha(
            &self,
            user: AccountId,
        ) -> Result<LastCorrectCaptcha, Error> {
            let user = self.get_dapp_user(user)?;

            Ok(LastCorrectCaptcha {
                before_ms: self.env().block_timestamp() - user.last_correct_captcha,
                dapp_id: user.last_correct_captcha_dapp_id,
            })
        }

        // Disputes and governance messages

        /// Add an operator
        #[ink(message)]
        pub fn add_prosopo_operator(&mut self, operator_account: AccountId) {
            let caller = self.env().caller();
            if self.operators.get(&caller).is_some() {
                let operator = Operator {
                    status: GovernanceStatus::Active,
                };
                self.operators.insert(operator_account, &operator);
                let mut operator_accounts = self.operator_accounts.get_or_default();
                operator_accounts.push(operator_account);
                self.operator_accounts.set(&operator_accounts);
            }
        }

        // Informational / Validation functions

        fn validate_provider_exists_and_has_funds(
            &self,
            provider_id: AccountId,
        ) -> Result<Provider, Error> {
            if self.providers.get(&provider_id).is_none() {
                debug!("{}", "ProviderDoesNotExist");
                return Err(Error::ProviderDoesNotExist);
            }
            let provider = self.get_provider_details(provider_id)?;
            if provider.balance < self.provider_stake_default {
                debug!("{}", "ProviderInsufficientFunds");
                return Err(Error::ProviderInsufficientFunds);
            }
            Ok(provider)
        }

        fn validate_provider_active(&self, provider_id: AccountId) -> Result<Provider, Error> {
            let provider = self.validate_provider_exists_and_has_funds(provider_id)?;
            if provider.status != GovernanceStatus::Active {
                debug!("{}", "ProviderInactive");
                return Err(Error::ProviderInactive);
            }
            Ok(provider)
        }

        fn validate_dapp(&self, contract: AccountId) -> Result<Dapp, Error> {
            // Guard against dapps using service that are not registered
            if self.dapps.get(&contract).is_none() {
                debug!("{}", "DappDoesNotExist");
                return Err(Error::DappDoesNotExist);
            }
            // Guard against dapps using service that are Suspended or Deactivated
            let dapp = self.get_dapp_details(contract)?;
            if dapp.status != GovernanceStatus::Active {
                debug!("{}", "DappInactive");
                return Err(Error::DappInactive);
            }
            // Make sure the Dapp can pay the transaction fees of the user and potentially the
            // provider, if their fee > 0
            if dapp.balance <= self.dapp_stake_default {
                debug!("{}", "DappInsufficientFunds");
                return Err(Error::DappInsufficientFunds);
            }
            Ok(dapp)
        }

        /// Get a single captcha dataset
        ///
        /// Returns an error if the dapp does not exist
        #[ink(message)]
        pub fn get_captcha_data(&self, dataset_id: Hash) -> Result<CaptchaData, Error> {
            if self.captcha_data.get(&dataset_id).is_none() {
                debug!("{}", "CaptchaDatasetDoesNotExist");
                return Err(Error::CaptchaDataDoesNotExist);
            }
            let captcha_data = self.captcha_data.get(&dataset_id);
            Ok(captcha_data.unwrap())
        }

        /// Get a solution commitment
        ///
        /// Returns an error if the commitment does not exist
        #[ink(message)]
        pub fn get_captcha_solution_commitment(
            &self,
            captcha_solution_commitment_id: Hash,
        ) -> Result<CaptchaSolutionCommitment, Error> {
            if self
                .captcha_solution_commitments
                .get(&captcha_solution_commitment_id)
                .is_none()
            {
                return Err(Error::CaptchaSolutionCommitmentDoesNotExist);
            }
            let commitment = self
                .captcha_solution_commitments
                .get(&captcha_solution_commitment_id)
                .unwrap();

            Ok(commitment)
        }

        /// Get a dapp user
        ///
        /// Returns an error if the user does not exist
        #[ink(message)]
        pub fn get_dapp_user(&self, dapp_user_id: AccountId) -> Result<User, Error> {
            if self.dapp_users.get(&dapp_user_id).is_none() {
                debug!("{}", "DappUserDoesNotExist");
                return Err(Error::DappUserDoesNotExist);
            }
            Ok(self.dapp_users.get(&dapp_user_id).unwrap())
        }

        /// Get a single provider's details
        ///
        /// Returns an error if the user does not exist
        #[ink(message)]
        pub fn get_provider_details(&self, accountid: AccountId) -> Result<Provider, Error> {
            if self.providers.get(&accountid).is_none() {
                debug!("{}", "ProviderDoesNotExist");
                return Err(Error::ProviderDoesNotExist);
            }
            let provider = self.providers.get(&accountid);
            Ok(provider.unwrap())
        }

        /// Get a single dapps details
        ///
        /// Returns an error if the dapp does not exist
        #[ink(message)]
        pub fn get_dapp_details(&self, contract: AccountId) -> Result<Dapp, Error> {
            if self.dapps.get(&contract).is_none() {
                debug!("{}", "DappDoesNotExist");
                return Err(Error::DappDoesNotExist);
            }
            let dapp = self.dapps.get(&contract);
            Ok(dapp.unwrap())
        }

        /// Returns the account balance for the specified `dapp`.
        ///
        /// Returns `0` if the account does not exist.
        #[ink(message)]
        pub fn get_dapp_balance(&self, dapp: AccountId) -> Balance {
            return match self.get_dapp_details(dapp) {
                Ok(v) => v.balance,
                Err(_e) => Balance::from(0_u32),
            };
        }

        /// Returns the account balance for the specified `provider`.
        ///
        /// Returns `0` if the account does not exist.
        #[ink(message)]
        pub fn get_provider_balance(&self, provider: AccountId) -> Balance {
            return match self.get_provider_details(provider) {
                Ok(v) => v.balance,
                Err(_e) => Balance::from(0_u32),
            };
        }

        /// List providers given an array of account id
        ///
        /// Returns empty if none were matched
        #[ink(message)]
        pub fn list_providers_by_ids(&self, provider_ids: Vec<AccountId>) -> Vec<Provider> {
            let mut providers = Vec::new();
            for provider_id in provider_ids {
                let provider = self.providers.get(provider_id);
                if provider.is_none() {
                    continue;
                }
                providers.push(provider.unwrap())
            }
            providers
        }

        /// List providers given an array of status
        ///
        /// Returns empty if none were matched
        #[ink(message)]
        pub fn list_providers_by_status(&self, statuses: Vec<GovernanceStatus>) -> Vec<Provider> {
            let mut providers = Vec::<Provider>::new();
            for status in statuses {
                for payee in [Payee::Dapp, Payee::Provider] {
                    let providers_set = self.provider_accounts.get((status, payee));
                    if providers_set.is_none() {
                        continue;
                    }
                    let provider_ids = providers_set.unwrap().into_iter().collect();
                    providers.append(&mut self.list_providers_by_ids(provider_ids));
                }
            }
            providers
        }

        /// Get a random active provider
        ///
        /// Returns error if no active provider is found
        #[ink(message)]
        pub fn get_random_active_provider(
            &self,
            user_account: AccountId,
            dapp_contract_account: AccountId,
        ) -> Result<RandomProvider, Error> {
            let dapp = self.validate_dapp(dapp_contract_account)?;
            let status = GovernanceStatus::Active;
            let active_providers;
            let mut index: u128;
            if dapp.payee == DappPayee::Any {
                // Get the active providers for which the payee is dapp
                let active_providers_initial = self
                    .provider_accounts
                    .get((status, Payee::Dapp))
                    .unwrap_or_default();
                let mut max = active_providers_initial.len();

                // Get the active providers for which the payee is provider
                let active_providers_secondary = self
                    .provider_accounts
                    .get((status, Payee::Provider))
                    .unwrap_or_default();

                // The max length of the active providers is the sum of the two
                max += active_providers_secondary.len();

                // If the max is 0, then there are no active providers
                if max == 0 {
                    return Err(Error::NoActiveProviders);
                }

                // Get a random number between 0 and max
                index = self.get_random_number(max as u128, user_account);

                // Work out which BTreeset to get the provider from and modify the index accordingly
                if index < active_providers_initial.len() as u128 {
                    active_providers = active_providers_initial;
                } else {
                    index = index - active_providers_initial.len() as u128;
                    active_providers = active_providers_secondary;
                }
            } else {
                let payee = match Payee::try_from(dapp.payee) {
                    Ok(value) => value,
                    Err(_e) => return Err(Error::InvalidPayee),
                };

                // Get the active providers based on the dapps payee field
                active_providers = self
                    .provider_accounts
                    .get((status, payee))
                    .unwrap_or_default();

                // If the length is 0, then there are no active providers
                if active_providers.len() == 0 {
                    return Err(Error::NoActiveProviders);
                }

                // Get a random number between 0 and the length of the active providers
                index = self.get_random_number(active_providers.len() as u128, user_account);
            }

            let provider_id = active_providers.into_iter().nth(index as usize).unwrap();
            let provider = self.providers.get(provider_id);
            if provider.is_none() {
                return Err(Error::NoActiveProviders);
            }

            Ok(RandomProvider {
                provider_id,
                provider: provider.unwrap(),
                block_number: self.env().block_number(),
            })
        }

        /// Get the AccountIds of all Providers ever registered
        ///
        /// Returns {Vec<AccountId>}
        #[ink(message)]
        pub fn get_all_provider_ids(&self) -> Vec<AccountId> {
            let mut provider_ids = Vec::<AccountId>::new();
            for status in [
                GovernanceStatus::Active,
                GovernanceStatus::Suspended,
                GovernanceStatus::Deactivated,
            ] {
                for payee in [Payee::Provider, Payee::Dapp] {
                    let providers_set = self.provider_accounts.get((status, payee));
                    if providers_set.is_none() {
                        continue;
                    }
                    provider_ids.append(&mut providers_set.unwrap().into_iter().collect());
                }
            }
            provider_ids
        }

        /// Get a random number from 0 to `len` - 1 inclusive. The user account is added to the seed for additional random entropy.
        #[ink(message)]
        pub fn get_random_number(&self, len: u128, user_account: AccountId) -> u128 {
            if len <= 0 {
                panic!("Cannot generate a random number for a length of 0 or less");
            }
            // build a random seed from user account, block number, block timestamp and (TODO) block hash
            const BLOCK_NUMBER_SIZE: usize = 4;
            const BLOCK_TIMESTAMP_SIZE: usize = 8;
            const USER_ACCOUNT_SIZE: usize = 32;
            let block_number: u32 = self.env().block_number();
            let block_timestamp: u64 = self.env().block_timestamp();
            let user_account_bytes: &[u8; USER_ACCOUNT_SIZE] = user_account.as_ref();
            // pack all the data into a single byte array
            let block_number_arr: [u8; BLOCK_NUMBER_SIZE] = block_number.to_le_bytes();
            let block_timestamp_arr: [u8; BLOCK_TIMESTAMP_SIZE] = block_timestamp.to_le_bytes();
            let tmp: [u8; USER_ACCOUNT_SIZE + BLOCK_NUMBER_SIZE] =
                concat_u8(&user_account_bytes, &block_number_arr);
            let bytes: [u8; BLOCK_TIMESTAMP_SIZE + BLOCK_NUMBER_SIZE + USER_ACCOUNT_SIZE] =
                concat_u8(&tmp, &block_timestamp_arr);
            // hash to ensure small changes (e.g. in the block timestamp) result in large change in the seed
            let mut hash_output = <Blake2x128 as HashOutput>::Type::default();
            <Blake2x128 as CryptoHash>::hash(&bytes, &mut hash_output);
            // the random number can be derived from the hash
            let next = u128::from_le_bytes(hash_output);
            // use modulo to get a number between 0 (inclusive) and len (exclusive)
            // e.g. if len = 10 then range would be 0-9
            let next_mod = next % len;
            next_mod
        }

        /// Get a random number from 0 to `len` - 1 inclusive. Uses the caller account for additional random entropy.
        #[ink(message)]
        pub fn get_random_number_caller(&self, len: u128) -> u128 {
            self.get_random_number(len, self.env().caller())
        }
    }

    /// Unit tests in Rust are normally defined within such a `#[cfg(test)]`
    /// module and test functions are marked with a `#[test]` attribute.
    /// ************** READ BEFORE TESTING *******************
    /// The below code is technically just normal Rust code.
    /// Therefore you can use println!() as usual, but by default stdout is only shown for tests which fail.
    /// Run the tests via `cargo test` (no need for `cargo contract`!)
    /// *********************************
    #[cfg(test)]
    #[cfg_attr(
        debug_assertions,
        allow(
            dead_code,
            unused_imports,
            unused_variables,
            unused_mut,
            unused_must_use,
            non_upper_case_globals,
            non_shorthand_field_patterns
        )
    )]
    mod tests {
        use ink;
        use ink::env::hash::Blake2x256;
        use ink::env::hash::CryptoHash;
        use ink::env::hash::HashOutput;

        use crate::prosopo::Error::{ProviderInactive, ProviderInsufficientFunds};

        /// Imports all the definitions from the outer scope so we can use them here.
        use super::*;

        type Event = <Prosopo as ::ink::reflect::ContractEventBase>::Type;

        const STAKE_DEFAULT: u128 = 1000000000000;

        /// We test if the default constructor does its job.
        #[ink::test]
        fn test_default_works() {
            let operator_account = AccountId::from([0x1; 32]);
            let contract = Prosopo::default(operator_account, STAKE_DEFAULT, STAKE_DEFAULT);
            assert!(contract.operators.get(&operator_account).is_some());
            assert!(contract
                .operator_accounts
                .get()
                .unwrap()
                .contains(&operator_account));
        }

        /// Assert contract provider minimum stake default set from constructor.
        #[ink::test]
        pub fn test_provider_stake_default() {
            let operator_account = AccountId::from([0x1; 32]);
            let contract = Prosopo::default(operator_account, STAKE_DEFAULT, STAKE_DEFAULT);
            let provider_stake_default: u128 = contract.get_provider_stake_default();
            assert!(STAKE_DEFAULT.eq(&provider_stake_default));
        }

        /// Assert contract dapp minimum stake default set from constructor.
        #[ink::test]
        pub fn test_dapp_stake_default() {
            let operator_account = AccountId::from([0x1; 32]);
            ink::env::test::set_caller::<ink::env::DefaultEnvironment>(operator_account);
            let contract = Prosopo::default(operator_account, STAKE_DEFAULT, STAKE_DEFAULT);
            let dapp_stake_default: u128 = contract.get_dapp_stake_default();
            assert!(STAKE_DEFAULT.eq(&dapp_stake_default));
        }

        /// Test provider register
        #[ink::test]
        fn test_provider_register() {
            let operator_account = AccountId::from([0x1; 32]);
            let mut contract = Prosopo::default(operator_account, STAKE_DEFAULT, STAKE_DEFAULT);
            let provider_account = AccountId::from([0x2; 32]);
            ink::env::test::set_caller::<ink::env::DefaultEnvironment>(provider_account);
            let service_origin = str_to_hash("https://localhost:2424".to_string());
            let fee: u32 = 100;
            contract.provider_register(service_origin, fee, Payee::Dapp);
            assert!(contract.providers.get(&provider_account).is_some());
            assert!(contract
                .provider_accounts
                .get((GovernanceStatus::Deactivated, Payee::Dapp))
                .unwrap_or_default()
                .contains(&provider_account));
        }

        /// Test provider deregister
        #[ink::test]
        fn test_provider_deregister() {
            let operator_account = AccountId::from([0x1; 32]);
            let mut contract = Prosopo::default(operator_account, STAKE_DEFAULT, STAKE_DEFAULT);
            let provider_account = AccountId::from([0x2; 32]);
            ink::env::test::set_caller::<ink::env::DefaultEnvironment>(provider_account);
            let service_origin = str_to_hash("https://localhost:2424".to_string());
            let fee: u32 = 100;
            contract.provider_register(service_origin, fee, Payee::Dapp);
            assert!(contract.providers.get(&provider_account).is_some());
            contract.provider_deregister(provider_account);
            let provider_record = contract.providers.get(&provider_account).unwrap();
            assert!(provider_record.status == GovernanceStatus::Deactivated);
        }

        /// Test list providers
        #[ink::test]
        fn test_list_providers_by_ids() {
            let operator_account = AccountId::from([0x1; 32]);
            let mut contract = Prosopo::default(operator_account, STAKE_DEFAULT, STAKE_DEFAULT);
            let provider_account = AccountId::from([0x2; 32]);
            let service_origin = str_to_hash("https://localhost:2424".to_string());
            let fee: u32 = 100;
            ink::env::test::set_caller::<ink::env::DefaultEnvironment>(provider_account);
            contract.provider_register(service_origin, fee, Payee::Dapp);
            let registered_provider_account = contract.providers.get(&provider_account);
            assert!(registered_provider_account.is_some());
            let returned_list = contract.list_providers_by_ids(vec![provider_account]);
            assert!(returned_list == vec![registered_provider_account.unwrap()]);
        }

        // test get random number with zero length, i.e. no range to pick from
        #[ink::test]
        #[should_panic]
        fn test_get_random_number_zero_len() {
            let operator_account = AccountId::from([0x1; 32]);
            let contract = Prosopo::default(operator_account, STAKE_DEFAULT, STAKE_DEFAULT);
            contract.get_random_number(0, operator_account);
        }

        // Test get random number
        #[ink::test]
        fn test_get_random_number() {
            let operator_account = AccountId::from([0x1; 32]);
            let contract = Prosopo::default(operator_account, STAKE_DEFAULT, STAKE_DEFAULT);
            const len: usize = 10;
            let mut arr = [0; len];
            // get several random numbers, one per block
            for i in 0..len {
                let number = contract.get_random_number(100, operator_account);
                arr[i] = number;
                println!(
                    "{:?} {:?} {:?}",
                    number,
                    ink::env::block_number::<ink::env::DefaultEnvironment>(),
                    ink::env::block_timestamp::<ink::env::DefaultEnvironment>()
                );
                ink::env::test::advance_block::<ink::env::DefaultEnvironment>();
            }
            // check that the random numbers match precomputed values
            assert_eq!(&[58, 1, 45, 93, 87, 19, 99, 5, 66, 39], &arr);
        }

        /// Helper function for converting string to Hash
        fn str_to_hash(str: String) -> Hash {
            let mut result = Hash::default();
            let len_result = result.as_ref().len();
            let mut hash_output = <<Blake2x256 as HashOutput>::Type as Default>::default();
            <Blake2x256 as CryptoHash>::hash((&str).as_ref(), &mut hash_output);
            let copy_len = core::cmp::min(hash_output.len(), len_result);
            result.as_mut()[0..copy_len].copy_from_slice(&hash_output[0..copy_len]);
            result
        }

        /// Provider Register Helper
        fn generate_provider_data(id: u8, port: &str, fee: u32) -> (AccountId, Hash, u32) {
            let provider_account = AccountId::from([id; 32]);
            let service_origin = str_to_hash(format!("https://localhost:{}", port));

            (provider_account, service_origin, fee)
        }

        /// Test add operator
        #[ink::test]
        fn test_add_operator() {
            let operator_account = AccountId::from([0x1; 32]);
            let mut contract = Prosopo::default(operator_account, STAKE_DEFAULT, STAKE_DEFAULT);
            ink::env::test::set_caller::<ink::env::DefaultEnvironment>(operator_account);
            let operator_account_new = AccountId::from([0x2; 32]);
            contract.add_prosopo_operator(operator_account_new);
            assert!(contract
                .operator_accounts
                .get()
                .unwrap()
                .contains(&operator_account_new));
            assert!(contract.operators.get(&operator_account_new).is_some());
        }

        /// Test provider register and update
        #[ink::test]
        fn test_provider_register_and_update() {
            let operator_account = AccountId::from([0x1; 32]);
            let mut contract = Prosopo::default(operator_account, STAKE_DEFAULT, STAKE_DEFAULT);
            let (provider_account, service_origin, fee) = generate_provider_data(0x2, "2424", 0);
            ink::env::test::set_caller::<ink::env::DefaultEnvironment>(provider_account);
            contract
                .provider_register(service_origin, fee, Payee::Dapp)
                .unwrap();
            assert!(contract.providers.get(&provider_account).is_some());
            assert!(contract
                .provider_accounts
                .get((GovernanceStatus::Deactivated, Payee::Dapp))
                .unwrap()
                .contains(&provider_account));
            let service_origin = str_to_hash("https://localhost:4242".to_string());
            let fee: u32 = 100;
            ink::env::test::set_caller::<ink::env::DefaultEnvironment>(provider_account);
            let balance = 20000000000000;
            ink::env::test::set_value_transferred::<ink::env::DefaultEnvironment>(balance);
            contract.provider_update(service_origin, fee, Payee::Dapp);
            assert!(contract
                .provider_accounts
                .get((GovernanceStatus::Deactivated, Payee::Dapp))
                .unwrap()
                .contains(&provider_account));
            let provider = contract.providers.get(&provider_account).unwrap();
            assert_eq!(provider.service_origin, service_origin);
            assert_eq!(provider.fee, fee);
            assert_eq!(provider.payee, Payee::Dapp);
            assert_eq!(provider.balance, balance);
            assert_eq!(provider.status, GovernanceStatus::Deactivated);

            let emitted_events = ink::env::test::recorded_events().collect::<Vec<_>>();

            // first event is the register event, second event is the update
            assert_eq!(2, emitted_events.len());

            let event_provider_update = &emitted_events[1];

            let decoded_event_update =
                <Event as scale::Decode>::decode(&mut &event_provider_update.data[..])
                    .expect("encountered invalid contract event data buffer");

            if let Event::ProviderUpdate(ProviderUpdate { account }) = decoded_event_update {
                assert_eq!(
                    account, provider_account,
                    "encountered invalid ProviderUpdate.account"
                );
            } else {
                panic!("encountered unexpected event kind: expected a ProviderUpdate event");
            }
        }

        /// Test provider register with service_origin error
        #[ink::test]
        fn test_provider_register_with_service_origin_error() {
            let operator_account = AccountId::from([0x1; 32]);
            let mut contract = Prosopo::default(operator_account, STAKE_DEFAULT, STAKE_DEFAULT);

            let (provider_account, service_origin, fee) = generate_provider_data(0x2, "4242", 0);
            ink::env::test::set_caller::<ink::env::DefaultEnvironment>(provider_account);
            contract
                .provider_register(service_origin, fee, Payee::Dapp)
                .unwrap();

            // try creating the second provider and make sure the error is correct and that it doesn't exist
            let (provider_account, _, _) = generate_provider_data(0x3, "4242", 0);
            ink::env::test::set_caller::<ink::env::DefaultEnvironment>(provider_account);
            match contract.provider_register(service_origin, fee, Payee::Dapp)
            {
                Result::Err(Error::ProviderServiceOriginUsed) => {
                    assert!(true);
                }
                _ => {
                    assert!(false);
                }
            }
            assert!(contract.providers.get(&provider_account).is_none());
            assert!(!contract
                .provider_accounts
                .get((GovernanceStatus::Deactivated, Payee::Dapp))
                .unwrap()
                .contains(&provider_account));
        }

        /// Test provider update with service_origin error
        #[ink::test]
        fn test_provider_update_with_service_origin_error() {
            let operator_account = AccountId::from([0x1; 32]);
            let mut contract = Prosopo::default(operator_account, STAKE_DEFAULT, STAKE_DEFAULT);

            let (provider_account, service_origin, fee) = generate_provider_data(0x2, "4242", 0);
            ink::env::test::set_caller::<ink::env::DefaultEnvironment>(provider_account);
            contract
                .provider_register(service_origin, fee, Payee::Dapp)
                .unwrap();

            let (provider_account, service_origin, fee) = generate_provider_data(0x3, "2424", 0);
            ink::env::test::set_caller::<ink::env::DefaultEnvironment>(provider_account);
            contract
                .provider_register(service_origin, fee, Payee::Dapp)
                .unwrap();

            let (_, service_origin, fee) = generate_provider_data(0x3, "4242", 100);

            ink::env::test::set_caller::<ink::env::DefaultEnvironment>(provider_account);
            let balance = 20000000000000;
            ink::env::test::set_value_transferred::<ink::env::DefaultEnvironment>(balance);

            // try updating the second provider and make sure the error is correct and that it didn't change
            match contract.provider_update(service_origin, fee, Payee::Dapp) {
                Result::Err(Error::ProviderServiceOriginUsed) => {
                    assert!(true);
                }
                _ => {
                    assert!(false);
                }
            }

            let provider = contract.providers.get(&provider_account).unwrap();
            assert_ne!(provider.service_origin, service_origin);
            assert_ne!(provider.fee, fee);
            assert_ne!(provider.balance, balance);
            assert_ne!(provider.status, GovernanceStatus::Active);
        }

        /// Test provider unstake
        #[ink::test]
        fn test_provider_unstake() {
            let operator_account = AccountId::from([0x1; 32]);
            let mut contract = Prosopo::default(operator_account, STAKE_DEFAULT, STAKE_DEFAULT);
            let (provider_account, service_origin, fee) = generate_provider_data(0x2, "4242", 0);
            let balance: u128 = 10;
            ink::env::test::set_caller::<ink::env::DefaultEnvironment>(provider_account);
            contract
                .provider_register(service_origin, fee, Payee::Dapp)
                .ok();
            ink::env::test::set_account_balance::<ink::env::DefaultEnvironment>(
                provider_account,
                balance,
            );
            ink::env::test::set_caller::<ink::env::DefaultEnvironment>(provider_account);
            ink::env::test::set_value_transferred::<ink::env::DefaultEnvironment>(balance);
            contract.provider_update(service_origin, fee, Payee::Provider);
            contract.provider_unstake().ok();
            let emitted_events = ink::env::test::recorded_events().collect::<Vec<_>>();

            // events are the register event (0), stake event(1), deregister(2) and the unstake event(3)

            assert_eq!(4, emitted_events.len());

            let event_unstake = &emitted_events[3];
            let decoded_event_unstake =
                <Event as scale::Decode>::decode(&mut &event_unstake.data[..])
                    .expect("encountered invalid contract event data buffer");

            if let Event::ProviderUnstake(ProviderUnstake { account, value }) =
                decoded_event_unstake
            {
                assert_eq!(
                    account, provider_account,
                    "encountered invalid ProviderUnstake.account"
                );
                assert_eq!(value, balance, "encountered invalid ProviderUnstake.value");
            } else {
                panic!("encountered unexpected event kind: expected a ProviderUnstake event");
            }
        }

        /// Test provider add data set
        #[ink::test]
        fn test_provider_add_dataset() {
            let operator_account = AccountId::from([0x1; 32]);
            let mut contract = Prosopo::default(operator_account, STAKE_DEFAULT, STAKE_DEFAULT);
            let (provider_account, service_origin, fee) = generate_provider_data(0x2, "4242", 0);
            let balance: u128 = 2000000000000;
            ink::env::test::set_caller::<ink::env::DefaultEnvironment>(provider_account);
            contract
                .provider_register(service_origin, fee, Payee::Dapp)
                .ok();
            ink::env::test::set_account_balance::<ink::env::DefaultEnvironment>(
                provider_account,
                balance,
            );
            ink::env::test::set_caller::<ink::env::DefaultEnvironment>(provider_account);
            ink::env::test::set_value_transferred::<ink::env::DefaultEnvironment>(balance);
            contract.provider_update(service_origin, fee, Payee::Provider);
            let root1 = str_to_hash("merkle tree".to_string());
            let root2 = str_to_hash("merkle tree2".to_string());
            contract.provider_add_dataset(root1, root2).ok();
            let emitted_events = ink::env::test::recorded_events().collect::<Vec<_>>();

            // events are the register, stake, add data set
            assert_eq!(3, emitted_events.len());

            let event_unstake = &emitted_events[2];
            let decoded_event_unstake =
                <Event as scale::Decode>::decode(&mut &event_unstake.data[..])
                    .expect("encountered invalid contract event data buffer");

            if let Event::ProviderAddDataset(ProviderAddDataset {
                account,
                dataset_id: dataset_id,
                dataset_id_content: datset_id_content,
            }) = decoded_event_unstake
            {
                assert_eq!(
                    account, provider_account,
                    "encountered invalid ProviderAddDataset.account"
                );
                assert_eq!(
                    dataset_id, root1,
                    "encountered invalid ProviderAddDataset.dataset_id"
                );
            } else {
                panic!("encountered unexpected event kind: expected a ProviderAddDataset event");
            }
        }

        /// Test provider cannot add data set if inactive
        #[ink::test]
        fn test_provider_cannot_add_dataset_if_inactive() {
            let operator_account = AccountId::from([0x1; 32]);
            let mut contract = Prosopo::default(operator_account, STAKE_DEFAULT, STAKE_DEFAULT);
            let (provider_account, service_origin, fee) = generate_provider_data(0x2, "4242", 0);
            let balance: u128 = 10;
            ink::env::test::set_caller::<ink::env::DefaultEnvironment>(provider_account);
            contract
                .provider_register(service_origin, fee, Payee::Dapp)
                .ok();
            ink::env::test::set_account_balance::<ink::env::DefaultEnvironment>(
                provider_account,
                balance,
            );
            ink::env::test::set_caller::<ink::env::DefaultEnvironment>(provider_account);
            ink::env::test::set_value_transferred::<ink::env::DefaultEnvironment>(balance);
            let root1 = str_to_hash("merkle tree1".to_string());
            let root2 = str_to_hash("merkle tree2".to_string());
            let result = contract.provider_add_dataset(root1, root2).unwrap_err();
            assert_eq!(ProviderInsufficientFunds, result)
        }

        /// Test dapp register with zero balance transfer
        #[ink::test]
        fn test_dapp_register_zero_balance_transfer() {
            let operator_account = AccountId::from([0x1; 32]);
            let mut contract = Prosopo::default(operator_account, STAKE_DEFAULT, STAKE_DEFAULT);
            let caller = AccountId::from([0x2; 32]);
            let dapp_contract = AccountId::from([0x3; 32]);
            // Call from the dapp account
            ink::env::test::set_caller::<ink::env::DefaultEnvironment>(caller);
            // Don't transfer anything with the call
            let balance = 0;
            ink::env::test::set_value_transferred::<ink::env::DefaultEnvironment>(balance);
            contract.dapp_register(dapp_contract, None, DappPayee::Dapp);
            assert!(contract.dapps.get(&dapp_contract).is_some());
            let dapp = contract.dapps.get(&dapp_contract).unwrap();
            assert_eq!(dapp.owner, caller);

            // account is marked as suspended as zero tokens have been paid
            assert_eq!(dapp.status, GovernanceStatus::Suspended);
            assert_eq!(dapp.balance, balance);
            assert!(contract
                .dapp_accounts
                .get()
                .unwrap()
                .contains(&dapp_contract));
        }

        /// Test dapp register with positive balance transfer
        #[ink::test]
        fn test_dapp_register_positive_balance_transfer() {
            let operator_account = AccountId::from([0x1; 32]);
            let mut contract = Prosopo::default(operator_account, STAKE_DEFAULT, STAKE_DEFAULT);
            let caller = AccountId::from([0x2; 32]);
            let dapp_contract = AccountId::from([0x3; 32]);

            // Call from the dapp account
            ink::env::test::set_caller::<ink::env::DefaultEnvironment>(caller);

            // Transfer tokens with the call
            let balance = STAKE_DEFAULT;
            ink::env::test::set_value_transferred::<ink::env::DefaultEnvironment>(balance);

            // register the dapp
            contract.dapp_register(dapp_contract, None, DappPayee::Dapp);
            // check the dapp exists in the hashmap
            assert!(contract.dapps.get(&dapp_contract).is_some());

            // check the various attributes are correct
            let dapp = contract.dapps.get(&dapp_contract).unwrap();
            assert_eq!(dapp.owner, caller);

            // account is marked as active as balance is now positive
            assert_eq!(dapp.status, GovernanceStatus::Active);
            assert_eq!(dapp.balance, balance);
            assert!(contract
                .dapp_accounts
                .get()
                .unwrap()
                .contains(&dapp_contract));
        }

        /// Test dapp register and then update
        #[ink::test]
        fn test_dapp_register_and_update() {
            let operator_account = AccountId::from([0x1; 32]);
            let mut contract = Prosopo::default(operator_account, STAKE_DEFAULT, STAKE_DEFAULT);
            let caller = AccountId::from([0x2; 32]);
            let dapp_contract_account = AccountId::from([0x3; 32]);

            // Call from the dapp account
            ink::env::test::set_caller::<ink::env::DefaultEnvironment>(caller);

            // Transfer tokens with the call
            let balance_1 = STAKE_DEFAULT;
            ink::env::test::set_value_transferred::<ink::env::DefaultEnvironment>(balance_1);

            // register the dapp
            contract.dapp_register(dapp_contract_account, None, DappPayee::Dapp);

            // check the dapp exists in the hashmap
            assert!(contract.dapps.get(&dapp_contract_account).is_some());

            // check the various attributes are correct
            let dapp = contract.dapps.get(&dapp_contract_account).unwrap();
            assert_eq!(dapp.owner, caller);

            // account is marked as active as tokens have been paid
            assert_eq!(dapp.status, GovernanceStatus::Active);
            assert_eq!(dapp.balance, balance_1);

            // Transfer tokens with the call
            let balance_2 = STAKE_DEFAULT;
            ink::env::test::set_value_transferred::<ink::env::DefaultEnvironment>(balance_2);

            // run the register function again for the same (caller, contract) pair, adding more
            // tokens and changing the client origin
            let new_owner = AccountId::from([0x5; 32]);
            contract.dapp_register(dapp_contract_account, Some(new_owner), DappPayee::Any);

            // check the various attributes are correct
            let dapp = contract.dapps.get(&dapp_contract_account).unwrap();
            assert_eq!(dapp.owner, new_owner);

            // account is marked as active as tokens have been paid
            assert_eq!(dapp.status, GovernanceStatus::Active);
            assert_eq!(dapp.balance, balance_1 + balance_2);
            assert!(contract
                .dapp_accounts
                .get()
                .unwrap()
                .contains(&dapp_contract_account));
        }

        /// Test dapp fund account
        #[ink::test]
        fn test_dapp_fund() {
            let operator_account = AccountId::from([0x1; 32]);
            let mut contract = Prosopo::default(operator_account, STAKE_DEFAULT, STAKE_DEFAULT);
            let caller = AccountId::from([0x2; 32]);
            let dapp_contract = AccountId::from([0x3; 32]);

            // Call from the dapp account
            ink::env::test::set_caller::<ink::env::DefaultEnvironment>(caller);

            // Transfer tokens with the register call
            let balance_1 = 100;
            ink::env::test::set_value_transferred::<ink::env::DefaultEnvironment>(balance_1);

            // register the dapp
            contract.dapp_register(dapp_contract, None, DappPayee::Dapp);

            // Transfer tokens with the fund call
            let balance_2 = 200;
            ink::env::test::set_value_transferred::<ink::env::DefaultEnvironment>(balance_2);
            contract.dapp_fund(dapp_contract);

            // check the total account balance is correct
            let dapp = contract.dapps.get(&dapp_contract).unwrap();
            assert_eq!(dapp.balance, balance_1 + balance_2);
        }

        /// Test dapp cancel
        #[ink::test]
        fn test_dapp_cancel() {
            let operator_account = AccountId::from([0x1; 32]);
            let mut contract = Prosopo::default(operator_account, STAKE_DEFAULT, STAKE_DEFAULT);
            let caller = AccountId::from([0x2; 32]);
            let contract_account = AccountId::from([0x3; 32]);
            let callers_initial_balance =
                ink::env::test::get_account_balance::<ink::env::DefaultEnvironment>(caller)
                    .unwrap();

            // Call from the dapp account
            ink::env::test::set_caller::<ink::env::DefaultEnvironment>(caller);

            // Transfer tokens with the register call
            let balance = 200;
            ink::env::test::set_value_transferred::<ink::env::DefaultEnvironment>(balance);

            // register the dapp
            contract.dapp_register(contract_account, None, DappPayee::Dapp);

            // Transfer tokens with the fund call
            contract.dapp_cancel(contract_account).ok();

            // check the funds are returned and the dapp's status is Deactivated
            let dapp = contract.dapps.get(&contract_account).unwrap();
            assert_eq!(dapp.status, GovernanceStatus::Deactivated);

            // Make sure the funds are returned to the caller
            assert_eq!(dapp.balance, 0);
            let callers_balance =
                ink::env::test::get_account_balance::<ink::env::DefaultEnvironment>(caller)
                    .unwrap();
            assert_eq!(callers_initial_balance + balance, callers_balance);
        }

        /// Test dapp user commit
        /// A dapp user can only commit a solution to the chain when there is at least one captcha
        /// provider and one dapp available.
        #[ink::test]
        fn test_dapp_user_commit() {
            let operator_account = AccountId::from([0x1; 32]);

            // initialise the contract
            let mut contract = Prosopo::default(operator_account, STAKE_DEFAULT, STAKE_DEFAULT);

            // Register the provider
            let provider_account = AccountId::from([0x2; 32]);
            let service_origin = str_to_hash("https://localhost:2424".to_string());
            let fee: u32 = 100;
            ink::env::test::set_caller::<ink::env::DefaultEnvironment>(provider_account);
            contract
                .provider_register(service_origin, fee, Payee::Dapp)
                .ok();

            // Call from the provider account to add data and stake tokens
            let balance = 2000000000000;
            ink::env::test::set_caller::<ink::env::DefaultEnvironment>(provider_account);
            let root1 = str_to_hash("merkle tree1".to_string());
            let root2 = str_to_hash("merkle tree2".to_string());
            ink::env::test::set_value_transferred::<ink::env::DefaultEnvironment>(balance);
            contract.provider_update(service_origin, fee, Payee::Provider);
            // can only add data set after staking
            contract.provider_add_dataset(root1, root2).ok();

            // Register the dapp
            let dapp_user_account = AccountId::from([0x3; 32]);
            let dapp_contract_account = AccountId::from([0x4; 32]);

            // Call from the dapp contract account
            ink::env::test::set_caller::<ink::env::DefaultEnvironment>(dapp_contract_account);
            // Give the dap a balance
            let balance = 2000000000000;
            ink::env::test::set_value_transferred::<ink::env::DefaultEnvironment>(balance);
            contract.dapp_register(dapp_contract_account, None, DappPayee::Dapp);

            // Call from the dapp user account
            ink::env::test::set_caller::<ink::env::DefaultEnvironment>(dapp_user_account);
            //Dapp User commit
            let user_root = str_to_hash("user merkle tree root".to_string());
            contract
                .dapp_user_commit(
                    dapp_contract_account,
                    root1,
                    user_root,
                    provider_account,
                    dapp_user_account,
                    None,
                )
                .ok();

            // check that the data is in the captcha_solution_commitments hashmap
            assert!(contract
                .captcha_solution_commitments
                .get(&user_root)
                .is_some());
        }

        /// Test provider approve
        #[ink::test]
        fn test_provider_approve() {
            let operator_account = AccountId::from([0x1; 32]);

            // initialise the contract
            let mut contract = Prosopo::default(operator_account, STAKE_DEFAULT, STAKE_DEFAULT);

            // Register the provider
            let (provider_account, service_origin, fee) = generate_provider_data(0x2, "4242", 0);
            ink::env::test::set_caller::<ink::env::DefaultEnvironment>(provider_account);
            contract
                .provider_register(service_origin, fee, Payee::Dapp)
                .unwrap();

            // Call from the provider account to add data and stake tokens
            let balance = 2000000000000;
            ink::env::test::set_caller::<ink::env::DefaultEnvironment>(provider_account);
            let root1 = str_to_hash("merkle tree1".to_string());
            let root2 = str_to_hash("merkle tree2".to_string());
            ink::env::test::set_value_transferred::<ink::env::DefaultEnvironment>(balance);
            contract.provider_update(service_origin, fee, Payee::Provider);

            let provider = contract.providers.get(&provider_account).unwrap();
            // can only add data set after staking
            contract.provider_add_dataset(root1, root2).ok();

            // Register the dapp
            let dapp_caller_account = AccountId::from([0x3; 32]);
            let dapp_contract_account = AccountId::from([0x4; 32]);

            // Call from the dapp account
            ink::env::test::set_caller::<ink::env::DefaultEnvironment>(dapp_caller_account);
            // Give the dap a balance
            let balance = 2000000000000;
            ink::env::test::set_value_transferred::<ink::env::DefaultEnvironment>(balance);
            contract.dapp_register(dapp_contract_account, None, DappPayee::Dapp);

            //Dapp User commit
            let dapp_user_account = AccountId::from([0x5; 32]);
            let user_root = str_to_hash("user merkle tree root".to_string());
            contract
                .dapp_user_commit(
                    dapp_contract_account,
                    root1,
                    user_root,
                    provider_account,
                    dapp_user_account,
                    None,
                )
                .ok();

            // Call from the provider account to mark the solution as approved
            ink::env::test::set_caller::<ink::env::DefaultEnvironment>(provider_account);
            let solution_id = user_root;
            contract.provider_approve(solution_id, 0);
            let commitment = contract
                .captcha_solution_commitments
                .get(&solution_id)
                .unwrap();
            assert_eq!(commitment.status, CaptchaStatus::Approved);
            let new_dapp_balance = contract.get_dapp_balance(dapp_contract_account);
            let new_provider_balance = contract.get_provider_balance(provider_account);
            assert_eq!(balance - Balance::from(fee), new_dapp_balance);
            assert_eq!(balance + Balance::from(fee), new_provider_balance);

            // Now make sure that the provider cannot later set the solution to disapproved and make
            // sure that the dapp balance is unchanged
            contract.provider_disapprove(solution_id);
            let commitment = contract
                .captcha_solution_commitments
                .get(&solution_id)
                .unwrap();
            assert_eq!(commitment.status, CaptchaStatus::Approved);
            assert_eq!(
                balance - Balance::from(fee),
                contract.get_dapp_balance(dapp_contract_account)
            );
            assert_eq!(
                balance + Balance::from(fee),
                contract.get_provider_balance(provider_account)
            );
        }

        /// Test provider cannot approve invalid solution id
        #[ink::test]
        fn test_provider_approve_invalid_id() {
            let operator_account = AccountId::from([0x1; 32]);

            // initialise the contract
            let mut contract = Prosopo::default(operator_account, STAKE_DEFAULT, STAKE_DEFAULT);

            // Register the provider
            let (provider_account, service_origin, fee) = generate_provider_data(0x2, "4242", 0);
            ink::env::test::set_caller::<ink::env::DefaultEnvironment>(provider_account);
            contract
                .provider_register(service_origin, fee, Payee::Dapp)
                .unwrap();

            // Call from the provider account to add data and stake tokens
            let balance = 2000000000000;
            ink::env::test::set_caller::<ink::env::DefaultEnvironment>(provider_account);
            let root1 = str_to_hash("merkle tree1".to_string());
            let root2 = str_to_hash("merkle tree2".to_string());
            ink::env::test::set_value_transferred::<ink::env::DefaultEnvironment>(balance);
            contract.provider_update(service_origin, fee, Payee::Provider);
            // can only add data set after staking
            contract.provider_add_dataset(root1, root2).ok();

            // Register the dapp
            let dapp_caller_account = AccountId::from([0x3; 32]);
            let dapp_contract_account = AccountId::from([0x4; 32]);

            // Call from the dapp account
            ink::env::test::set_caller::<ink::env::DefaultEnvironment>(dapp_caller_account);
            // Give the dap a balance
            let balance = 2000000000000;
            ink::env::test::set_value_transferred::<ink::env::DefaultEnvironment>(balance);
            contract.dapp_register(dapp_contract_account, None, DappPayee::Dapp);

            //Dapp User commit
            let dapp_user_account = AccountId::from([0x5; 32]);
            let user_root = str_to_hash("user merkle tree root".to_string());
            contract
                .dapp_user_commit(
                    dapp_contract_account,
                    root1,
                    user_root,
                    provider_account,
                    dapp_user_account,
                    None,
                )
                .ok();

            // Call from the provider account to mark the wrong solution as approved
            ink::env::test::set_caller::<ink::env::DefaultEnvironment>(provider_account);
            let solution_id = str_to_hash("id that does not exist".to_string());
            let result = contract.provider_approve(solution_id, 0);
            assert_eq!(
                Error::CaptchaSolutionCommitmentDoesNotExist,
                result.unwrap_err()
            );
        }

        /// Test provider disapprove
        #[ink::test]
        fn test_provider_disapprove() {
            let operator_account = AccountId::from([0x1; 32]);

            // initialise the contract
            let mut contract = Prosopo::default(operator_account, STAKE_DEFAULT, STAKE_DEFAULT);

            // Register the provider
            let (provider_account, service_origin, fee) = generate_provider_data(0x2, "4242", 0);
            ink::env::test::set_caller::<ink::env::DefaultEnvironment>(provider_account);
            contract
                .provider_register(service_origin, fee, Payee::Dapp)
                .unwrap();

            // Call from the provider account to add data and stake tokens
            let balance = 2000000000000;
            ink::env::test::set_caller::<ink::env::DefaultEnvironment>(provider_account);
            let root1 = str_to_hash("merkle tree1".to_string());
            let root2 = str_to_hash("merkle tree2".to_string());
            ink::env::test::set_value_transferred::<ink::env::DefaultEnvironment>(balance);
            contract.provider_update(service_origin, fee, Payee::Provider);
            // can only add data set after staking
            contract.provider_add_dataset(root1, root2).ok();

            // Register the dapp
            let dapp_caller_account = AccountId::from([0x3; 32]);
            let dapp_contract_account = AccountId::from([0x4; 32]);

            // Call from the dapp account
            ink::env::test::set_caller::<ink::env::DefaultEnvironment>(dapp_caller_account);
            // Give the dap a balance
            let balance = 2000000000000;
            ink::env::test::set_value_transferred::<ink::env::DefaultEnvironment>(balance);
            contract.dapp_register(dapp_contract_account, None, DappPayee::Dapp);

            //Dapp User commit
            let dapp_user_account = AccountId::from([0x5; 32]);
            let user_root = str_to_hash("user merkle tree root".to_string());
            contract
                .dapp_user_commit(
                    dapp_contract_account,
                    root1,
                    user_root,
                    provider_account,
                    dapp_user_account,
                    None,
                )
                .ok();

            // Call from the provider account to mark the solution as disapproved
            ink::env::test::set_caller::<ink::env::DefaultEnvironment>(provider_account);
            let solution_id = user_root;
            contract.provider_disapprove(solution_id);
            let commitment = contract
                .captcha_solution_commitments
                .get(&solution_id)
                .unwrap();
            assert_eq!(commitment.status, CaptchaStatus::Disapproved);
            let new_dapp_balance = contract.get_dapp_balance(dapp_contract_account);
            let new_provider_balance = contract.get_provider_balance(provider_account);
            assert_eq!(balance - Balance::from(fee), new_dapp_balance);
            assert_eq!(balance + Balance::from(fee), new_provider_balance);

            // Now make sure that the provider cannot later set the solution to approved
            contract.provider_approve(solution_id, 0);
            let commitment = contract
                .captcha_solution_commitments
                .get(&solution_id)
                .unwrap();
            assert_eq!(commitment.status, CaptchaStatus::Disapproved);
            assert_eq!(
                balance - Balance::from(fee),
                contract.get_dapp_balance(dapp_contract_account)
            );
            assert_eq!(
                balance + Balance::from(fee),
                contract.get_provider_balance(provider_account)
            );
        }

        /// Test dapp user is human
        #[ink::test]
        fn test_dapp_operator_is_human_user() {
            let operator_account = AccountId::from([0x1; 32]);

            // initialise the contract
            let mut contract = Prosopo::default(operator_account, STAKE_DEFAULT, STAKE_DEFAULT);

            // Register the provider
            let (provider_account, service_origin, fee) = generate_provider_data(0x2, "4242", 0);
            ink::env::test::set_caller::<ink::env::DefaultEnvironment>(provider_account);
            contract
                .provider_register(service_origin, fee, Payee::Dapp)
                .unwrap();

            // Call from the provider account to add data and stake tokens
            let balance = 2000000000000;
            ink::env::test::set_caller::<ink::env::DefaultEnvironment>(provider_account);
            let root1 = str_to_hash("merkle tree1".to_string());
            let root2 = str_to_hash("merkle tree2".to_string());
            ink::env::test::set_value_transferred::<ink::env::DefaultEnvironment>(balance);
            contract.provider_update(service_origin, fee, Payee::Provider);
            // can only add data set after staking
            contract.provider_add_dataset(root1, root2);

            // Register the dapp
            let dapp_caller_account = AccountId::from([0x3; 32]);
            let dapp_contract_account = AccountId::from([0x4; 32]);

            // Call from the dapp account
            ink::env::test::set_caller::<ink::env::DefaultEnvironment>(dapp_caller_account);
            // Give the dap a balance
            let balance = 2000000000000;
            ink::env::test::set_value_transferred::<ink::env::DefaultEnvironment>(balance);
            contract.dapp_register(dapp_contract_account, None, DappPayee::Dapp);

            //Dapp User commit
            let dapp_user_account = AccountId::from([0x5; 32]);
            // Call from the Dapp User Account
            ink::env::test::set_caller::<ink::env::DefaultEnvironment>(dapp_user_account);
            let user_root = str_to_hash("user merkle tree root".to_string());
            contract
                .dapp_user_commit(
                    dapp_contract_account,
                    root1,
                    user_root,
                    provider_account,
                    dapp_user_account,
                    None,
                )
                .ok();

            // Call from the provider account to mark the solution as disapproved
            ink::env::test::set_caller::<ink::env::DefaultEnvironment>(provider_account);
            let solution_id = user_root;
            contract.provider_disapprove(solution_id);
            let commitment = contract
                .captcha_solution_commitments
                .get(&solution_id)
                .unwrap();
            assert_eq!(commitment.status, CaptchaStatus::Disapproved);

            // Now make sure that the dapp user does not pass the human test
            let result = contract.dapp_operator_is_human_user(dapp_user_account, 80);
            assert_eq!(result.unwrap(), false);
        }

        /// Test non-existent dapp account has zero balance
        #[ink::test]
        fn test_non_existent_dapp_account_has_zero_balance() {
            let operator_account = AccountId::from([0x1; 32]);
            let dapp_account = AccountId::from([0x2; 32]);
            // initialise the contract
            let mut contract = Prosopo::default(operator_account, STAKE_DEFAULT, STAKE_DEFAULT);
            assert_eq!(0, contract.get_dapp_balance(dapp_account));
        }

        /// Test non-existent provider account has zero balance
        #[ink::test]
        fn test_non_existent_provider_account_has_zero_balance() {
            let operator_account = AccountId::from([0x1; 32]);
            let provider_account = AccountId::from([0x2; 32]);
            // initialise the contract
            let mut contract = Prosopo::default(operator_account, STAKE_DEFAULT, STAKE_DEFAULT);
            assert_eq!(0, contract.get_provider_balance(provider_account));
        }

        // // Test get random provider
        #[ink::test]
        fn test_get_random_active_provider() {
            let operator_account = AccountId::from([0x1; 32]);
            let mut contract = Prosopo::default(operator_account, STAKE_DEFAULT, STAKE_DEFAULT);
            let provider_account = AccountId::from([0x2; 32]);
            let service_origin = str_to_hash("https://localhost:2424".to_string());
            let fee: u32 = 100;
            ink::env::test::set_caller::<ink::env::DefaultEnvironment>(provider_account);
            contract.provider_register(service_origin, fee, Payee::Dapp);
            ink::env::test::set_caller::<ink::env::DefaultEnvironment>(provider_account);
            let balance = 20000000000000;
            ink::env::test::set_value_transferred::<ink::env::DefaultEnvironment>(balance);
            contract.provider_update(service_origin, fee, Payee::Dapp);
            let root1 = str_to_hash("merkle tree1".to_string());
            let root2 = str_to_hash("merkle tree2".to_string());
            contract.provider_add_dataset(root1, root2);
            let registered_provider_account = contract.providers.get(&provider_account);
            // Register the dapp
            let dapp_caller_account = AccountId::from([0x3; 32]);
            let dapp_contract_account = AccountId::from([0x4; 32]);

            // Call from the dapp account
            ink::env::test::set_caller::<ink::env::DefaultEnvironment>(dapp_caller_account);
            // Give the dap a balance
            let balance = 2000000000000;
            ink::env::test::set_value_transferred::<ink::env::DefaultEnvironment>(balance);
            contract.dapp_register(dapp_contract_account, None, DappPayee::Dapp);
            let selected_provider =
                contract.get_random_active_provider(provider_account, dapp_contract_account);
            assert!(selected_provider.unwrap().provider == registered_provider_account.unwrap());
        }

        /// Test provider can supply a dapp user commit for themselves and approve or disapprove it
        #[ink::test]
        fn test_provider_commit_and_approve_and_disapprove() {
            let operator_account = AccountId::from([0x1; 32]);

            // initialise the contract
            let mut contract = Prosopo::default(operator_account, STAKE_DEFAULT, STAKE_DEFAULT);

            // Register the provider
            let (provider_account, service_origin, fee) = generate_provider_data(0x2, "4242", 0);
            ink::env::test::set_caller::<ink::env::DefaultEnvironment>(provider_account);
            contract
                .provider_register(service_origin, fee, Payee::Dapp)
                .unwrap();

            // Call from the provider account to add data and stake tokens
            let balance = 2000000000000;
            ink::env::test::set_caller::<ink::env::DefaultEnvironment>(provider_account);
            let root1 = str_to_hash("merkle tree1".to_string());
            let root2 = str_to_hash("merkle tree2".to_string());
            ink::env::test::set_value_transferred::<ink::env::DefaultEnvironment>(balance);
            contract.provider_update(service_origin, fee, Payee::Provider);
            // can only add data set after staking
            contract.provider_add_dataset(root1, root2).ok();

            // Register the dapp
            let dapp_caller_account = AccountId::from([0x3; 32]);
            let dapp_contract_account = AccountId::from([0x4; 32]);

            // Call from the dapp account
            ink::env::test::set_caller::<ink::env::DefaultEnvironment>(dapp_caller_account);
            // Give the dap a balance
            let balance = 2000000000000;
            ink::env::test::set_value_transferred::<ink::env::DefaultEnvironment>(balance);
            contract.dapp_register(dapp_contract_account, None, DappPayee::Dapp);

            // Call from the provider account
            ink::env::test::set_caller::<ink::env::DefaultEnvironment>(provider_account);

            //Dapp User commit and approve
            let dapp_user_account = AccountId::from([0x5; 32]);
            let user_root1 = str_to_hash("user merkle tree root to approve".to_string());
            contract
                .dapp_user_commit(
                    dapp_contract_account,
                    root1,
                    user_root1,
                    provider_account,
                    dapp_user_account,
                    Some(CaptchaStatus::Approved),
                )
                .ok();

            // Get the commitment and make sure it is approved
            let commitment = contract
                .get_captcha_solution_commitment(user_root1)
                .unwrap();
            assert_eq!(commitment.status, CaptchaStatus::Approved);

            //Dapp User commit and disapprove
            let dapp_user_account = AccountId::from([0x5; 32]);
            let user_root2 = str_to_hash("user merkle tree root to disapprove".to_string());
            contract
                .dapp_user_commit(
                    dapp_contract_account,
                    root1,
                    user_root2,
                    provider_account,
                    dapp_user_account,
                    Some(CaptchaStatus::Disapproved),
                )
                .ok();

            // Get the commitment and make sure it is disapproved
            let commitment = contract
                .get_captcha_solution_commitment(user_root2)
                .unwrap();
            assert_eq!(commitment.status, CaptchaStatus::Disapproved);
        }

        /// Test provider cannot supply a dapp user commit for a different Provider
        #[ink::test]
        fn test_provider_cannot_supply_commit_for_a_different_provider() {
            let operator_account = AccountId::from([0x1; 32]);

            // initialise the contract
            let mut contract = Prosopo::default(operator_account, STAKE_DEFAULT, STAKE_DEFAULT);

            // Register the provider
            let (provider_account, service_origin, fee) = generate_provider_data(0x2, "4242", 0);
            ink::env::test::set_caller::<ink::env::DefaultEnvironment>(provider_account);
            contract
                .provider_register(service_origin, fee, Payee::Dapp)
                .unwrap();

            // Call from the provider account to add data and stake tokens
            let balance = 2000000000000;
            ink::env::test::set_caller::<ink::env::DefaultEnvironment>(provider_account);
            let root1 = str_to_hash("merkle tree1".to_string());
            let root2 = str_to_hash("merkle tree2".to_string());
            ink::env::test::set_value_transferred::<ink::env::DefaultEnvironment>(balance);
            contract.provider_update(service_origin, fee, Payee::Provider);
            // can only add data set after staking
            contract.provider_add_dataset(root1, root2).ok();

            // Register the dapp
            let dapp_user_account = AccountId::from([0x3; 32]);
            let dapp_contract_account = AccountId::from([0x4; 32]);

            // Call from the dapp_contract_account
            ink::env::test::set_caller::<ink::env::DefaultEnvironment>(dapp_contract_account);
            // Give the dap a balance
            let balance = 2000000000000;
            ink::env::test::set_value_transferred::<ink::env::DefaultEnvironment>(balance);
            contract.dapp_register(dapp_contract_account, None, DappPayee::Dapp);

            // Register a second provider
            let (provider_account2, service_origin, fee) = generate_provider_data(0x5, "2424", 0);
            ink::env::test::set_caller::<ink::env::DefaultEnvironment>(provider_account2);
            contract
                .provider_register(service_origin, fee, Payee::Dapp)
                .unwrap();

            // Call from the provider account to add data and stake tokens
            let balance = 2000000000000;
            let root1 = str_to_hash("merkle tree1".to_string());
            let root2 = str_to_hash("merkle tree2".to_string());
            ink::env::test::set_value_transferred::<ink::env::DefaultEnvironment>(balance);
            contract.provider_update(service_origin, fee, Payee::Provider);
            // can only add data set after staking
            contract.provider_add_dataset(root1, root2).ok();

            // Call from dapp_user_commit from provider_account2 to supply a commit for provider_account
            // Should not be authorised
            let dapp_user_account = AccountId::from([0x6; 32]);
            let user_root = str_to_hash("user merkle tree root".to_string());
            let dapp_user_commit_result = contract
                .dapp_user_commit(
                    dapp_contract_account,
                    root1,
                    user_root,
                    provider_account,
                    dapp_user_account,
                    Some(CaptchaStatus::Approved),
                )
                .err();
            assert_eq!(Error::NotAuthorised, dapp_user_commit_result.unwrap());
        }
    }
}<|MERGE_RESOLUTION|>--- conflicted
+++ resolved
@@ -186,12 +186,7 @@
         dapp_accounts: Lazy<Vec<AccountId>>,
         operators: Mapping<AccountId, Operator>,
         operator_accounts: Lazy<Vec<AccountId>>,
-<<<<<<< HEAD
-        operator_stake_default: u64,
-=======
-        //disputes: Mapping<u64, Dispute>
         operator_stake_default: u128,
->>>>>>> 82721a39
         operator_fee_currency: Hash,
         dapp_users: Mapping<AccountId, User>,
         dapp_user_accounts: Lazy<Vec<AccountId>>,
