--- conflicted
+++ resolved
@@ -487,13 +487,10 @@
         NoCorrectCaptcha,
         /// Returned if the function has been disabled in the contract
         FunctionDisabled,
-<<<<<<< HEAD
         /// Returned if provider fee is too high
         ProviderFeeTooHigh,
-=======
         /// Returned if the account is an operator, hence the operation is not allowed due to conflict of interest
         AccountIsOperator,
->>>>>>> 04e4a9ba
     }
 
     impl Prosopo {
@@ -596,12 +593,10 @@
                 return err!(Error::ProviderExists);
             }
 
-<<<<<<< HEAD
             self.check_provider_fee(fee)?;
-=======
+
             // provider cannot be an operator
             self.check_not_operator(provider_account)?;
->>>>>>> 04e4a9ba
 
             let service_origin_hash = self.hash_vec_u8(&service_origin);
 
@@ -658,12 +653,10 @@
                 return err!(Error::ProviderDoesNotExist);
             }
 
-<<<<<<< HEAD
             self.check_provider_fee(fee)?;
-=======
+            
             // provider cannot be an operator
             self.check_not_operator(provider_account)?;
->>>>>>> 04e4a9ba
 
             let existing = self.get_provider_details(provider_account)?;
 
@@ -2098,7 +2091,6 @@
         fn test_get_random_number_zero_len() {
             let operator_accounts = get_operator_accounts();
             let operator_account = operator_accounts[0];
-<<<<<<< HEAD
             let contract = Prosopo::default(
                 operator_accounts,
                 STAKE_DEFAULT,
@@ -2108,18 +2100,12 @@
                 1000,
             );
             contract.get_random_number(0, operator_account);
-=======
-            let contract =
-                Prosopo::default(operator_accounts, STAKE_DEFAULT, STAKE_DEFAULT, 10, 1000000);
-            contract.get_random_number(0, operator_account, operator_account);
->>>>>>> 04e4a9ba
         }
 
         // Test get random number
         #[ink::test]
         fn test_get_random_number() {
             let operator_accounts = get_operator_accounts();
-<<<<<<< HEAD
             let operator_account = operator_accounts[0];
             let contract = Prosopo::default(
                 operator_accounts,
@@ -2129,12 +2115,6 @@
                 1000000,
                 1000,
             );
-=======
-            let acc1 = AccountId::from([0x1; 32]);
-            let acc2 = AccountId::from([0x2; 32]);
-            let contract =
-                Prosopo::default(operator_accounts, STAKE_DEFAULT, STAKE_DEFAULT, 10, 1000000);
->>>>>>> 04e4a9ba
             const len: usize = 10;
             let mut arr = [0; len];
             // get several random numbers, one per block
