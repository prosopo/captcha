// Copyright (C) 2021-2022 Prosopo (UK) Ltd.
// This file is part of provider <https://github.com/prosopo/provider>.
//
// provider is free software: you can redistribute it and/or modify
// it under the terms of the GNU General Public License as published by
// the Free Software Foundation, either version 3 of the License, or
// (at your option) any later version.
//
// provider is distributed in the hope that it will be useful,
// but WITHOUT ANY WARRANTY; without even the implied warranty of
// MERCHANTABILITY or FITNESS FOR A PARTICULAR PURPOSE.  See the
// GNU General Public License for more details.
//
// You should have received a copy of the GNU General Public License
// along with provider.  If not, see <http://www.gnu.org/licenses/>.
#![cfg_attr(not(feature = "std"), no_std)]

pub use self::prosopo::{Prosopo, ProsopoRef};

/// Print and return an error in ink
macro_rules! err {
    ($err:expr) => {
        {
            Err(get_self!().print_err($err, function_name!()))
        }
    };
}

// ($err:expr) => (
    // |$err| crate::print_error($err, function_name!(), get_self!().env().block_number(), get_self!().env().caller())
// );

macro_rules! err_fn {
    ($err:expr) => (
        || get_self!().print_err($err, function_name!())
    );
}

/// Concatenate two arrays (a and b) into a new array (c)
fn concat_u8<const A: usize, const B: usize, const C: usize>(
    a: &[u8; A],
    b: &[u8; B],
) -> [u8; C] {
    let mut c = [0; C];
    c[..A].copy_from_slice(a);
    c[A..A + B].copy_from_slice(b);
    c
}

#[allow(unused_macros)]
#[named_functions_macro::named_functions] // allows the use of the function_name!() macro
#[inject_self_macro::inject_self] // allows the use of the get_self!() macro
#[ink::contract]
pub mod prosopo {

    use ink::env::debug_println as debug;
    use ink::env::hash::{Blake2x128, CryptoHash, HashOutput};
    use ink::prelude::collections::btree_set::BTreeSet;
    use ink::prelude::vec::Vec;
    use ink::storage::Lazy;
    #[allow(unused_imports)] // do not remove StorageLayout, it is used in derives
    use ink::storage::{traits::StorageLayout, Mapping};

    /// GovernanceStatus relates to DApps and Providers and determines if they are active or not
    #[derive(Default, PartialEq, Debug, Eq, Clone, Copy, scale::Encode, scale::Decode)]
    #[cfg_attr(feature = "std", derive(scale_info::TypeInfo, StorageLayout))]
    pub enum GovernanceStatus {
        Active,
        Suspended,
        #[default]
        Deactivated,
    }

    /// CaptchaStatus is the status of a CaptchaSolutionCommitment, submitted by a DappUser
    #[derive(Default, PartialEq, Debug, Eq, Clone, Copy, scale::Encode, scale::Decode)]
    #[cfg_attr(feature = "std", derive(scale_info::TypeInfo, StorageLayout))]
    pub enum CaptchaStatus {
        Pending,
        Approved,
        #[default]
        Disapproved,
    }

    /// Payee is the recipient of any fees that are paid when a CaptchaSolutionCommitment is approved
    #[derive(Default, PartialEq, Debug, Eq, Clone, Copy, scale::Encode, scale::Decode)]
    #[cfg_attr(feature = "std", derive(scale_info::TypeInfo, StorageLayout))]
    pub enum Payee {
        Provider,
        Dapp,
        #[default]
        None,
    }

    /// Providers are suppliers of human verification methods (captchas, etc.) to DappUsers, either
    /// paying or receiving a fee for this service.
    #[derive(PartialEq, Debug, Eq, Clone, scale::Encode, scale::Decode, Copy)]
    #[cfg_attr(feature = "std", derive(scale_info::TypeInfo, StorageLayout))]
    pub struct Provider {
        status: GovernanceStatus,
        balance: Balance,
        // an amount in the base unit of the default parachain token (e.g. Planck on chains using DOT)
        fee: u32,
        payee: Payee,
        service_origin: Hash,
        dataset_id: Hash,
        dataset_id_content: Hash,
    }

    /// RandomProvider is selected randomly by the contract for the client side application
    #[derive(PartialEq, scale::Encode, scale::Decode)]
    #[cfg_attr(feature = "std", derive(scale_info::TypeInfo))]
    pub struct RandomProvider {
        provider_id: AccountId,
        provider: Provider,
        block_number: u32,
    }

    /// Operators are controllers of this contract with admin rights
    #[derive(PartialEq, Debug, Eq, Clone, Copy, scale::Encode, scale::Decode)]
    #[cfg_attr(feature = "std", derive(scale_info::TypeInfo, StorageLayout))]
    pub struct Operator {
        status: GovernanceStatus,
    }

    /// CaptchaData contains the hashed root of a Provider's dataset and is used to verify that
    /// the captchas received by a DappUser did belong to the Provider's original dataset
    #[derive(PartialEq, Debug, Eq, Clone, Copy, scale::Encode, scale::Decode)]
    #[cfg_attr(feature = "std", derive(scale_info::TypeInfo, StorageLayout))]
    pub struct CaptchaData {
        provider: AccountId,
        dataset_id: Hash,
        dataset_id_content: Hash,
        captcha_type: u16,
    }

    /// CaptchaSolutionCommitments are submitted by DAppUsers upon completion of one or more
    /// Captchas. They serve as proof of captcha completion to the outside world and can be used
    /// in dispute resolution.
    #[derive(PartialEq, Debug, Eq, Clone, Copy, scale::Encode, scale::Decode)]
    #[cfg_attr(feature = "std", derive(scale_info::TypeInfo, StorageLayout))]
    pub struct CaptchaSolutionCommitment {
        // the Dapp User Account
        account: AccountId,
        // The captcha dataset id (dataset_id in Provider / CaptchaData)
        dataset_id: Hash,
        // Status of this solution - correct / incorrect?
        status: CaptchaStatus,
        // The Dapp Contract AccountId that the Dapp User wants to interact with
        contract: AccountId,
        // The Provider AccountId that is permitted to approve or disapprove the commitment
        provider: AccountId,
        // Time of completion
        completed_at: Timestamp,
    }

    /// DApps are distributed apps who want their users to be verified by Providers, either paying
    /// or receiving a fee for this service.
    #[derive(PartialEq, Debug, Eq, Clone, scale::Encode, scale::Decode, Copy)]
    #[cfg_attr(feature = "std", derive(scale_info::TypeInfo, StorageLayout))]
    pub struct Dapp {
        status: GovernanceStatus,
        balance: Balance,
        owner: AccountId,
        min_difficulty: u16,
    }

    /// Users are the users of DApps that are required to be verified as human before they are
    /// allowed to interact with the DApps' contracts.
    #[derive(PartialEq, Debug, Eq, Clone, scale::Encode, scale::Decode, Copy)]
    #[cfg_attr(feature = "std", derive(scale_info::TypeInfo, StorageLayout))]
    pub struct User {
        correct_captchas: u64,
        incorrect_captchas: u64,
        // commented until block timestamp is available in ink unit tests
        // created: Timestamp,
        // updated: Timestamp,
        last_correct_captcha: Timestamp,
        last_correct_captcha_dapp_id: AccountId,
    }

    #[derive(scale::Encode, scale::Decode)]
    #[cfg_attr(feature = "std", derive(scale_info::TypeInfo))]
    pub struct LastCorrectCaptcha {
        pub before_ms: u64,
        pub dapp_id: AccountId,
    }

    // Contract storage
    #[ink(storage)]
    pub struct Prosopo {
        //tokenContract: AccountId,
        providers: Mapping<AccountId, Provider>,
        provider_accounts: Mapping<GovernanceStatus, BTreeSet<AccountId>>,
        service_origins: Mapping<Hash, ()>,
        captcha_data: Mapping<Hash, CaptchaData>,
        captcha_solution_commitments: Mapping<Hash, CaptchaSolutionCommitment>,
        provider_stake_default: u128,
        dapp_stake_default: u128,
        dapps: Mapping<AccountId, Dapp>,
        dapp_accounts: Lazy<Vec<AccountId>>,
        //dapps_owners: Mapping<AccountId, AccountId>,
        operators: Mapping<AccountId, Operator>,
        operator_accounts: Lazy<Vec<AccountId>>,
        //disputes: Mapping<u64, Dispute>
        operator_stake_default: u128,
        operator_fee_currency: Hash,
        dapp_users: Mapping<AccountId, User>,
        dapp_user_accounts: Lazy<Vec<AccountId>>,
    }

    // Event emitted when a new provider registers
    #[ink(event)]
    #[derive(Debug)]
    pub struct ProviderRegister {
        #[ink(topic)]
        account: AccountId,
    }

    // Event emitted when a new provider deregisters
    #[ink(event)]
    #[derive(Debug)]
    pub struct ProviderDeregister {
        #[ink(topic)]
        account: AccountId,
    }

    // Event emitted when a new provider is updated
    #[ink(event)]
    #[derive(Debug)]
    pub struct ProviderUpdate {
        #[ink(topic)]
        account: AccountId,
    }

    // Event emitted when a provider stakes
    #[ink(event)]
    #[derive(Debug)]
    pub struct ProviderStake {
        #[ink(topic)]
        account: AccountId,
        value: Balance,
    }

    // Event emitted when a provider adds a data set
    #[ink(event)]
    #[derive(Debug)]
    pub struct ProviderAddDataset {
        #[ink(topic)]
        account: AccountId,
        dataset_id: Hash,
        dataset_id_content: Hash,
    }

    // Event emitted when a provider unstakes
    #[ink(event)]
    #[derive(Debug)]
    pub struct ProviderUnstake {
        #[ink(topic)]
        account: AccountId,
        value: Balance,
    }

    // Event emitted when a provider approves a solution
    #[ink(event)]
    #[derive(Debug)]
    pub struct ProviderApprove {
        #[ink(topic)]
        captcha_solution_commitment_id: Hash,
    }

    // Event emitted when a provider disapproves a solution
    #[ink(event)]
    #[derive(Debug)]
    pub struct ProviderDisapprove {
        #[ink(topic)]
        captcha_solution_commitment_id: Hash,
    }

    // Event emitted when a dapp registers
    #[ink(event)]
    #[derive(Debug)]
    pub struct DappRegister {
        #[ink(topic)]
        contract: AccountId,
        owner: AccountId,
        value: Balance,
    }

    // Event emitted when a dapp updates
    #[ink(event)]
    #[derive(Debug)]
    pub struct DappUpdate {
        #[ink(topic)]
        contract: AccountId,
        owner: AccountId,
        value: Balance,
    }

    // Event emitted when a dapp funds
    #[ink(event)]
    #[derive(Debug)]
    pub struct DappFund {
        #[ink(topic)]
        contract: AccountId,
        value: Balance,
    }

    // Event emitted when a dapp cancels
    #[ink(event)]
    #[derive(Debug)]
    pub struct DappCancel {
        #[ink(topic)]
        contract: AccountId,
        value: Balance,
    }

    // Event emitted when a dapp user commits a solution hash
    #[ink(event)]
    #[derive(Debug)]
    pub struct DappUserCommit {
        #[ink(topic)]
        account: AccountId,
        merkle_tree_root: Hash,
        contract: AccountId,
        dataset_id: Hash,
    }

    /// The Prosopo error types
    #[derive(PartialEq, Debug, Eq, Clone, scale::Encode, scale::Decode)]
    #[cfg_attr(feature = "std", derive(scale_info::TypeInfo))]
    pub enum Error {
        /// Returned if calling account is not authorised to perform action
        NotAuthorised,
        /// Returned if not enough contract balance to fulfill a request is available.
        ContractInsufficientFunds,
        /// Returned when the contract to address transfer fails
        ContractTransferFailed,
        /// Returned if provider exists when it shouldn't
        ProviderExists,
        /// Returned if provider does not exist when it should
        ProviderDoesNotExist,
        /// Returned if provider has insufficient funds to operate
        ProviderInsufficientFunds,
        /// Returned if provider is inactive and trying to use the service
        ProviderInactive,
        /// Returned if service_origin is already used by another provider
        ProviderServiceOriginUsed,
        /// Returned if requested captcha data id is unavailable
        DuplicateCaptchaDataId,
        /// Returned if dapp exists when it shouldn't
        DappExists,
        /// Returned if dapp does not exist when it should
        DappDoesNotExist,
        /// Returned if dapp is inactive and trying to use the service
        DappInactive,
        /// Returned if dapp has insufficient funds to operate
        DappInsufficientFunds,
        /// Returned if captcha data does not exist
        CaptchaDataDoesNotExist,
        /// Returned if solution commitment does not exist when it should
        CaptchaSolutionCommitmentDoesNotExist,
        /// Returned if solution commitment already exists when it should not
        CaptchaSolutionCommitmentExists,
        /// Returned if dapp user does not exist when it should
        DappUserDoesNotExist,
        /// Returned if there are no active providers
        NoActiveProviders,
        /// Returned if the dataset ID and dataset ID with solutions are identical
        DatasetIdSolutionsSame,
        /// Returned if the captcha solution commitment has already been approved
        CaptchaSolutionCommitmentAlreadyApproved,
        /// Returned if the captcha solution commitment has already been approved
        CaptchaSolutionCommitmentAlreadyDisapproved,
    }

    impl Prosopo {

        /// Constructor
        #[ink(constructor, payable)]
        pub fn default(
            operator_account: AccountId,
            provider_stake_default: u128,
            dapp_stake_default: u128,
        ) -> Self {
            let operator = Operator {
                status: GovernanceStatus::Active,
            };
            let mut operators = Mapping::new();
            operators.insert(operator_account, &operator);
            let mut operator_accounts = Vec::new();
            operator_accounts.push(operator_account);
            let mut operator_accounts_lazy = Lazy::new();
            operator_accounts_lazy.set(&operator_accounts);
            Self {
                providers: Default::default(),
                provider_accounts: Default::default(),
                service_origins: Default::default(),
                captcha_data: Default::default(),
                operator_accounts: operator_accounts_lazy,
                operator_stake_default: 0,
                operator_fee_currency: Default::default(),
                dapp_users: Default::default(),
                operators,
                provider_stake_default,
                dapp_stake_default,
                dapps: Default::default(),
                captcha_solution_commitments: Default::default(),
                dapp_accounts: Default::default(),
                dapp_user_accounts: Default::default(),
            }
        }

        /// Print and return an error
        fn print_err(&self, err: Error, fn_name: &str) -> Error {
            debug!("ERROR in {}() at block {} with caller {:?}\n'{:?}'", fn_name, self.env().block_number(), self.env().caller(), err);
            err
        }

        /// Get contract provider minimum stake default.
        #[ink(message)]
        pub fn get_provider_stake_default(&self) -> u128 {
            self.provider_stake_default
        }

        /// Get contract dapp minimum stake default.
        #[ink(message)]
        pub fn get_dapp_stake_default(&self) -> u128 {
            self.dapp_stake_default
        }

        /// Register a provider, their service origin and fee
        #[ink(message)]
        pub fn provider_register(
            &mut self,
            service_origin: Hash,
            fee: u32,
            payee: Payee,
        ) -> Result<(), Error> {
            let provider_account = self.env().caller();
            // this function is for registration only
            if self.providers.get(&provider_account).is_some() {
                return err!(Error::ProviderDoesNotExist);
            }
            // prevent duplicate service origins
            if self.service_origins.get(&service_origin).is_some() {
                return err!(Error::ProviderServiceOriginUsed);
            }
            let balance: u128 = 0;
            // add a new provider
            let provider = Provider {
                status: GovernanceStatus::Deactivated,
                balance,
                fee,
                service_origin,
                dataset_id: Hash::default(),
                dataset_id_content: Hash::default(),
                payee,
            };
            self.providers.insert(provider_account, &provider);
            self.service_origins.insert(service_origin, &());
            let mut provider_accounts_map = self
                .provider_accounts
                .get(GovernanceStatus::Deactivated)
                .unwrap_or_default();
            provider_accounts_map.insert(provider_account);
            self.provider_accounts
                .insert(GovernanceStatus::Deactivated, &provider_accounts_map);
            self.env().emit_event(ProviderRegister {
                account: provider_account,
            });
            Ok(())
        }

        /// Update an existing provider, their service origin, fee and deposit funds
        #[ink(message)]
        #[ink(payable)]
        pub fn provider_update(
            &mut self,
            service_origin: Hash,
            fee: u32,
            payee: Payee,
        ) -> Result<(), Error> {
<<<<<<< HEAD
            let caller = self.env().caller();

            if caller != provider_account {
                return err!(Error::NotAuthorised);
            }
=======
            let provider_account = self.env().caller();
>>>>>>> 7ab3d8f5

            // this function is for updating only, not registering
            if self.providers.get(&provider_account).is_none() {
                return err!(Error::ProviderDoesNotExist);
            }

            let existing = self.get_provider_details(provider_account)?;

            // prevent duplicate service origins
            if existing.service_origin != service_origin {
                if self.service_origins.get(service_origin).is_some() {
                    return err!(Error::ProviderServiceOriginUsed);
                } else {
                    self.service_origins.remove(existing.service_origin);
                    self.service_origins.insert(service_origin, &());
                }
            }

            let old_status = existing.status;
            let mut new_status = existing.status;
            let balance = existing.balance + self.env().transferred_value();

            if balance >= self.provider_stake_default && existing.dataset_id != Hash::default() {
                new_status = GovernanceStatus::Active;
            }

            // update an existing provider
            let provider = Provider {
                status: new_status,
                balance,
                fee,
                service_origin,
                dataset_id: existing.dataset_id,
                dataset_id_content: existing.dataset_id_content,
                payee,
            };

            self.provider_change_status(provider_account, old_status, new_status);
            self.providers.insert(provider_account, &provider);

            self.env().emit_event(ProviderUpdate {
                account: provider_account,
            });
            Ok(())
        }

        /// Switch the `provider_account` between indexes in `self.provider_accounts`
        fn provider_change_status(
            &mut self,
            provider_account: AccountId,
            current_provider_status: GovernanceStatus,
            new_status: GovernanceStatus,
        ) {
            if current_provider_status != new_status {
                // Retrieve indexes from storage mapping
                let mut current_status_provider_accounts = self
                    .provider_accounts
                    .get(current_provider_status)
                    .unwrap_or_default();
                let mut new_status_provider_accounts =
                    self.provider_accounts.get(new_status).unwrap_or_default();

                // Move provider to the correct index
                current_status_provider_accounts.remove(&provider_account);
                new_status_provider_accounts.insert(provider_account);

                // Store mapping
                self.provider_accounts
                    .insert(current_provider_status, &current_status_provider_accounts);
                self.provider_accounts
                    .insert(new_status, &new_status_provider_accounts);
            }
        }

        /// De-Register a provider by setting their status to Deactivated
        #[ink(message)]
        pub fn provider_deregister(&mut self, provider_account: AccountId) -> Result<(), Error> {
            let caller = self.env().caller();
            if caller != provider_account {                
                return err!(Error::NotAuthorised);
            }

            // Get provider
            let mut provider = self.providers.get(&provider_account).ok_or_else(err_fn!(Error::ProviderDoesNotExist))?;

            // Update provider status
            self.provider_change_status(
                provider_account,
                provider.status,
                GovernanceStatus::Deactivated,
            );
            provider.status = GovernanceStatus::Deactivated;
            self.providers.insert(provider_account, &provider);

            self.env().emit_event(ProviderDeregister {
                account: provider_account,
            });

            Ok(())
        }

        /// Unstake and deactivate the provider's service, returning stake
        #[ink(message)]
        #[ink(payable)]
        pub fn provider_unstake(&mut self) -> Result<(), Error> {
            let caller = self.env().caller();
            if self.providers.get(&caller).is_none() {
                return err!(Error::ProviderDoesNotExist);
            }

            let provider = self.get_provider_details(caller)?;
            let balance = provider.balance;
            if balance > 0 {
                self.env().transfer(caller, balance).ok();
                self.provider_deregister(caller)?;
                self.env().emit_event(ProviderUnstake {
                    account: caller,
                    value: balance,
                });
            }

            Ok(())
        }

        /// Add a new data set
        #[ink(message)]
        pub fn provider_add_dataset(
            &mut self,
            dataset_id: Hash,
            dataset_id_content: Hash,
        ) -> Result<(), Error> {
            if dataset_id == dataset_id_content {
                return err!(Error::DatasetIdSolutionsSame);
            }
            let provider_id = self.env().caller();
            // the calling account must belong to the provider
            self.validate_provider_exists_and_has_funds(provider_id)?;
            let dataset = CaptchaData {
                provider: provider_id,
                dataset_id,
                dataset_id_content,
                captcha_type: 0,
            };

            // get the provider
            let mut provider = self.providers.get(&provider_id).unwrap();
            let dataset_id_old = provider.dataset_id;

            // create a new id and insert details of the new captcha data set if it doesn't exist
            if self.captcha_data.get(dataset_id).is_none() {
                self.captcha_data.insert(dataset_id, &dataset);
                // remove the old dataset_id from the Mapping
                self.captcha_data.remove(dataset_id_old);
            }

            // set the captcha data id on the provider
<<<<<<< HEAD
            let mut provider = self.providers.get(&provider_id).ok_or_else(err_fn!(Error::ProviderDoesNotExist))?;
=======
>>>>>>> 7ab3d8f5
            provider.dataset_id = dataset_id;
            provider.dataset_id_content = dataset_id_content;
            let old_status = provider.status;

            // change the provider status to active if it was not active
            if provider.status != GovernanceStatus::Active
                && provider.balance >= self.provider_stake_default
                && dataset_id != Hash::default()
            {
                provider.status = GovernanceStatus::Active;
                self.provider_change_status(provider_id, old_status, provider.status);
            }

            self.providers.insert(provider_id, &provider);

            // emit event
            self.env().emit_event(ProviderAddDataset {
                account: provider_id,
                dataset_id,
                dataset_id_content,
            });

            Ok(())
        }

        /// Register a dapp
        #[ink(message)]
        pub fn dapp_register(
            &mut self,
            contract: AccountId,
<<<<<<< HEAD
            optional_owner: Option<AccountId>,
        ) -> Result<(), Error> {
=======
        ) {
>>>>>>> 7ab3d8f5
            let caller = self.env().caller();
            // the caller is made the owner of the contract
            let owner = caller;
            let transferred = self.env().transferred_value();
            // enforces a one to one relation between caller and dapp
<<<<<<< HEAD
            if self.dapps.get(&contract).is_some() {
                // dapp exists so update it instead
                return self.dapp_update(owner, transferred, client_origin, contract, caller);
=======
            if self.dapps.get(&contract).is_none() {
                // mark the account as suspended if it is new and no funds have been transferred
                let status = if transferred >= self.dapp_stake_default {
                    GovernanceStatus::Active
                } else {
                    GovernanceStatus::Suspended
                };
                let dapp = Dapp {
                    status,
                    balance: transferred,
                    owner,
                    min_difficulty: 1,
                };
                // keying on contract allows owners to own many contracts
                self.dapps.insert(contract, &dapp);
                let mut dapp_accounts = self.dapp_accounts.get_or_default();
                dapp_accounts.push(contract);
                self.dapp_accounts.set(&dapp_accounts);
                // emit event
                self.env().emit_event(DappRegister {
                    contract,
                    owner,
                    value: transferred,
                });
            } else {
                // dapp exists so update it instead
                self.dapp_update(owner, transferred, contract, caller);
>>>>>>> 7ab3d8f5
            }

            // mark the account as suspended if it is new and no funds have been transferred
            let status = if transferred > 0 {
                GovernanceStatus::Active
            } else {
                GovernanceStatus::Suspended
            };
            let dapp = Dapp {
                status,
                balance: transferred,
                owner,
                min_difficulty: 1,
                client_origin,
            };
            // keying on contract allows owners to own many contracts
            self.dapps.insert(contract, &dapp);
            self.dapp_accounts.push(contract);
            // emit event
            self.env().emit_event(DappRegister {
                contract,
                owner,
                client_origin,
                value: transferred,
            });

            Ok(())
        }

        /// Update a dapp with new funds, setting status as appropriate
        fn dapp_update(
            &mut self,
            owner: AccountId,
            transferred: u128,
            contract: AccountId,
            caller: AccountId,
<<<<<<< HEAD
        ) -> Result<(), Error> {
            let mut dapp = self.dapps.get(&contract).ok_or_else(err_fn!(Error::DappDoesNotExist))?;
            // only allow the owner to make changes to the dapp (including funding?!)
            if dapp.owner != caller {
                return err!(Error::NotAuthorised);
            }

            let total = dapp.balance + transferred;
            dapp.balance = total;
            dapp.client_origin = client_origin;
            dapp.owner = owner;
            if dapp.balance > 0 {
                dapp.status = GovernanceStatus::Active;
            } else {
                dapp.status = GovernanceStatus::Suspended;
=======
        ) {
            if self.dapps.get(&contract).is_some() {
                let mut dapp = self.dapps.get(&contract).unwrap();
                // only allow the owner to make changes to the dapp (including funding?!)
                if dapp.owner == caller {
                    let total = dapp.balance + transferred;
                    dapp.balance = total;
                    dapp.owner = owner;
                    if dapp.balance >= self.dapp_stake_default {
                        dapp.status = GovernanceStatus::Active;
                    } else {
                        dapp.status = GovernanceStatus::Suspended;
                    }
                    self.dapps.insert(contract, &dapp);
                    // emit event
                    self.env().emit_event(DappUpdate {
                        contract,
                        owner,
                        value: total,
                    });
                } else {
                    //return the transferred balance to the caller as they do not own the contract
                    self.env().transfer(caller, transferred).ok();
                }
>>>>>>> 7ab3d8f5
            }
            self.dapps.insert(contract, &dapp);
            // emit event
            self.env().emit_event(DappUpdate {
                contract,
                owner,
                client_origin,
                value: total,
            });

            Ok(())
        }

        /// Fund dapp account to pay for services, if the Dapp caller is registered in self.dapps
        #[ink(message)]
        #[ink(payable)]
        pub fn dapp_fund(&mut self, contract: AccountId) -> Result<(), Error> {
            let caller = self.env().caller();
            let transferred = self.env().transferred_value();
            if self.dapps.get(&contract).is_none() {
                return err!(Error::DappDoesNotExist);
            }

            let mut dapp = self.dapps.get(&contract).ok_or_else(err_fn!(Error::DappDoesNotExist))?;
            let total = dapp.balance + transferred;
            dapp.balance = total;
            if dapp.balance > 0 {
                dapp.status = GovernanceStatus::Active;
                self.env().emit_event(DappFund {
                    contract,
                    value: total,
                });
            } else {
                // Suspended as dapp has no funds
                dapp.status = GovernanceStatus::Suspended;
            }
            self.dapps.insert(contract, &dapp);

            Ok(())
        }

        /// Cancel services as a dapp, returning remaining tokens
        #[ink(message)]
        pub fn dapp_cancel(&mut self, contract: AccountId) -> Result<(), Error> {
            let caller = self.env().caller();

            if self.dapps.get(&contract).is_none() {
                return err!(Error::DappDoesNotExist);
            }
            let mut dapp = self.get_dapp_details(contract)?;

            if dapp.owner != caller {
                return err!(Error::NotAuthorised);
            }

            let balance = dapp.balance;
            if dapp.balance > 0 {
                self.env().transfer(caller, dapp.balance).ok();
            }
            
            dapp.status = GovernanceStatus::Deactivated;
            dapp.balance = 0;
            self.dapps.insert(contract, &dapp);

            self.env().emit_event(DappCancel {
                contract,
                value: balance,
            });

            Ok(())
        }

        /// Submit a captcha solution commit
        #[ink(message)]
        pub fn dapp_user_commit(
            &mut self,
            contract: AccountId,
            dataset_id: Hash,
            user_merkle_tree_root: Hash,
            provider: AccountId,
            dapp_user: AccountId,
            status_option: Option<CaptchaStatus>,
        ) -> Result<(), Error> {
            let caller = self.env().caller();

            // Guard against dapp submitting a commit on behalf of a user
            if self.dapps.get(&caller).is_some() {
<<<<<<< HEAD
                return err!(Error::NotAuthorised);
=======
                ink::env::debug_println!("{}", "NotAuthorised");
                return Err(Error::NotAuthorised);
>>>>>>> 7ab3d8f5
            }

            // Guard against incorrect data being submitted
            self.get_captcha_data(dataset_id)?;

            // Guard against solution commitment being submitted more than once
            if self
                .captcha_solution_commitments
                .get(user_merkle_tree_root)
                .is_some()
            {
                return err!(Error::CaptchaSolutionCommitmentExists);
            }

            // Guard against inactive dapps and providers
            self.validate_dapp(contract)?;
            self.validate_provider_active(provider)?;

            // Create and insert the commitment
            let commitment = CaptchaSolutionCommitment {
                account: dapp_user,
                dataset_id,
                status: CaptchaStatus::Pending,
                contract,
                provider,
                completed_at: self.env().block_timestamp(),
            };

            // Insert the commitment and mark as approved or disapproved if a Provider is the caller
            let provider_details = self.get_provider_details(caller);
            if provider_details.clone().ok().is_some() {
                // Provider is not the caller
                if caller != provider {
                    // Provider cannot submit dapp user commits on behalf of another provider
                    ink::env::debug_println!("{}", "NotAuthorised");
                    return Err(Error::NotAuthorised);
                }
                self.create_new_dapp_user(dapp_user);
                self.captcha_solution_commitments
                    .insert(user_merkle_tree_root, &commitment);

                // call provider_approve or provider_disapprove depending on whether the status is Approved or Disapproved
                match status_option.unwrap_or(CaptchaStatus::Pending) {
                    CaptchaStatus::Approved => self.provider_approve(user_merkle_tree_root, 0)?,
                    CaptchaStatus::Disapproved => {
                        self.provider_disapprove(user_merkle_tree_root)?
                    }
                    _ => {}
                }
            // Insert the commitment
            } else {
                self.create_new_dapp_user(dapp_user);
                self.captcha_solution_commitments
                    .insert(user_merkle_tree_root, &commitment);
            }
            self.env().emit_event(DappUserCommit {
                account: caller,
                merkle_tree_root: user_merkle_tree_root,
                contract,
                dataset_id: dataset_id,
            });
            Ok(())
        }

        /// Create a new dapp user if they do not already exist
        fn create_new_dapp_user(&mut self, account: AccountId) {
            // create the user and add to our list of dapp users
            if self.dapp_users.get(account).is_none() {
                let user = User {
                    correct_captchas: 0,
                    incorrect_captchas: 0,
                    last_correct_captcha: 0,
                    last_correct_captcha_dapp_id: [0; 32].into(),
                };
                self.dapp_users.insert(account, &user);
                let mut dapp_user_accounts = self.dapp_user_accounts.get_or_default();
                dapp_user_accounts.push(account);
                self.dapp_user_accounts.set(&dapp_user_accounts);
            }
        }

        /// Approve a solution commitment, increment correct captchas, and refund the users tx fee
        #[ink(message)]
        pub fn provider_approve(
            &mut self,
            captcha_solution_commitment_id: Hash,
            transaction_fee: Balance,
        ) -> Result<(), Error> {
            let caller = self.env().caller();
            self.validate_provider_active(caller)?;
            // Guard against incorrect solution id
            let commitment =
                self.get_captcha_solution_commitment(captcha_solution_commitment_id)?;
            if commitment.provider != caller {
                return err!(Error::NotAuthorised);
            }
            self.validate_dapp(commitment.contract)?;

            self.get_dapp_user(commitment.account)?;

            // get the mutables
            let mut commitment_mut = self
                .captcha_solution_commitments
                .get(&captcha_solution_commitment_id)
                .ok_or_else(err_fn!(Error::CaptchaSolutionCommitmentDoesNotExist))?;
            let mut user = self.dapp_users.get(&commitment.account).ok_or_else(err_fn!(Error::DappDoesNotExist))?;

            // only make changes if commitment is Pending approval or disapproval
            if commitment_mut.status == CaptchaStatus::Pending {
                commitment_mut.status = CaptchaStatus::Approved;
                user.correct_captchas += 1;
                user.last_correct_captcha = commitment.completed_at;
                user.last_correct_captcha_dapp_id = commitment.contract;
                self.captcha_solution_commitments
                    .insert(captcha_solution_commitment_id, &commitment_mut);
                self.dapp_users.insert(&commitment.account, &user);
                self.pay_fee(&caller, &commitment.contract)?;
                self.refund_transaction_fee(commitment, transaction_fee)?;
                self.env().emit_event(ProviderApprove {
                    captcha_solution_commitment_id,
                });
            } else {
                return err!(Error::CaptchaSolutionCommitmentAlreadyApproved);
            }

            Ok(())
        }

        /// Disapprove a solution commitment and increment incorrect captchas
        #[ink(message)]
        pub fn provider_disapprove(
            &mut self,
            captcha_solution_commitment_id: Hash,
        ) -> Result<(), Error> {
            let caller = self.env().caller();
            self.validate_provider_active(caller)?;
            // Guard against incorrect solution id
            let commitment =
                self.get_captcha_solution_commitment(captcha_solution_commitment_id)?;
            if commitment.provider != caller {
                return err!(Error::NotAuthorised);
            }
            self.validate_dapp(commitment.contract)?;
            // Check the user exists
            self.get_dapp_user(commitment.account)?;

            // get the mutables
            let mut commitment_mut = self
                .captcha_solution_commitments
                .get(&captcha_solution_commitment_id)
                .ok_or_else(err_fn!(Error::CaptchaSolutionCommitmentDoesNotExist))?;
            let mut user = self.dapp_users.get(&commitment.account).ok_or_else(err_fn!(Error::CaptchaSolutionCommitmentDoesNotExist))?;

            // only make changes if commitment is Pending approval or disapproval
            if commitment_mut.status == CaptchaStatus::Pending {
                commitment_mut.status = CaptchaStatus::Disapproved;
                user.incorrect_captchas += 1;
                self.captcha_solution_commitments
                    .insert(captcha_solution_commitment_id, &commitment_mut);
                self.dapp_users.insert(&commitment.account, &user);
                self.pay_fee(&caller, &commitment.contract)?;
                self.env().emit_event(ProviderDisapprove {
                    captcha_solution_commitment_id,
                });
            } else {
                return err!(Error::CaptchaSolutionCommitmentAlreadyDisapproved);
            }

            Ok(())
        }

        /// Transfer a balance from a provider to a dapp or from a dapp to a provider,
        fn pay_fee(
            &mut self,
            provider_account: &AccountId,
            dapp_account: &AccountId,
        ) -> Result<(), Error> {
            let mut provider = self.providers.get(provider_account).ok_or_else(err_fn!(Error::ProviderDoesNotExist))?;
            if provider.fee != 0 {
                let mut dapp = self.dapps.get(dapp_account).ok_or_else(err_fn!(Error::DappDoesNotExist))?;

                let fee = Balance::from(provider.fee);
                if provider.payee == Payee::Provider {
                    provider.balance += fee;
                    dapp.balance -= fee;
                }
                if provider.payee == Payee::Dapp {
                    provider.balance -= fee;
                    dapp.balance += fee;
                }
                self.providers.insert(*provider_account, &provider);
                self.dapps.insert(*dapp_account, &dapp);
            }
            Ok(())
        }

        /// Transfer a refund fee from payer account to user account
        /// Payee == Provider => Dapp pays solve fee and Dapp pays Dapp User tx fee
        /// Payee == Dapp => Provider pays solve fee and Provider pays Dapp Use
        fn refund_transaction_fee(
            &mut self,
            commitment: CaptchaSolutionCommitment,
            amount: Balance,
        ) -> Result<(), Error> {
            if self.env().balance() < amount {
                return err!(Error::ContractInsufficientFunds);
            }
<<<<<<< HEAD

            let mut provider = self.providers.get(&commitment.provider).ok_or_else(err_fn!(Error::ProviderDoesNotExist))?;
            let mut dapp = self.dapps.get(&commitment.contract).ok_or_else(err_fn!(Error::DappDoesNotExist))?;
            if provider.payee == Payee::Provider {
                if dapp.balance < amount {
                    return err!(Error::DappInsufficientFunds);
                }
                dapp.balance -= amount;
                self.dapps.insert(commitment.contract, &dapp);
            } else {
                if provider.balance < amount {
                    return err!(Error::ProviderInsufficientFunds);
                }
                provider.balance -= amount;
                self.providers.insert(commitment.provider, &provider);
            }
            if self.env().transfer(commitment.account, amount).is_err() {
                return err!(Error::ContractTransferFailed);
=======
            if amount > 0 {
                let mut provider = self.providers.get(&commitment.provider).unwrap();
                let mut dapp = self.dapps.get(&commitment.contract).unwrap();
                if provider.payee == Payee::Provider {
                    if dapp.balance < amount {
                        return Err(Error::DappInsufficientFunds);
                    }
                    dapp.balance -= amount;
                    self.dapps.insert(commitment.contract, &dapp);
                } else {
                    if provider.balance < amount {
                        return Err(Error::ProviderInsufficientFunds);
                    }
                    provider.balance -= amount;
                    self.providers.insert(commitment.provider, &provider);
                }
                if self.env().transfer(commitment.account, amount).is_err() {
                    return Err(Error::ContractTransferFailed);
                }
>>>>>>> 7ab3d8f5
            }
            Ok(())
        }

        /// Checks if the user is a human (true) as they have a solution rate higher than a % threshold or a bot (false)
        /// Threshold is decided by the calling user
        #[ink(message)]
        pub fn dapp_operator_is_human_user(
            &self,
            user: AccountId,
            threshold: u8,
        ) -> Result<bool, Error> {
            match self.get_dapp_user(user) {
                Err(_e) => return Err(Error::DappUserDoesNotExist),
                Ok(user) =>
                // determine if correct captchas is greater than or equal to threshold
                {
                    let score = if user.correct_captchas + user.incorrect_captchas == 0 {
                        0
                    } else {
                        (user.correct_captchas * 100) / (user.correct_captchas + user.incorrect_captchas)
                    };
                    Ok(score >= threshold.into())
                }
            }
        }

        #[ink(message)]
        pub fn dapp_operator_last_correct_captcha(
            &self,
            user: AccountId,
        ) -> Result<LastCorrectCaptcha, Error> {
            let user = self.get_dapp_user(user)?;

            let before_ms = (self.env().block_timestamp() - user.last_correct_captcha) as u32;

            Ok(LastCorrectCaptcha {
<<<<<<< HEAD
                before_ms,
=======
                before_ms: self.env().block_timestamp() - user.last_correct_captcha,
>>>>>>> 7ab3d8f5
                dapp_id: user.last_correct_captcha_dapp_id,
            })
        }

        // Disputes and governance messages

        /// Add an operator
        #[ink(message)]
        pub fn add_prosopo_operator(&mut self, operator_account: AccountId) -> Result<(), Error> {
            let caller = self.env().caller();
<<<<<<< HEAD
            if self.operators.get(&caller).is_none() {
                return err!(Error::NotAuthorised);
=======
            if self.operators.get(&caller).is_some() {
                let operator = Operator {
                    status: GovernanceStatus::Active,
                };
                self.operators.insert(operator_account, &operator);
                let mut operator_accounts = self.operator_accounts.get_or_default();
                operator_accounts.push(operator_account);
                self.operator_accounts.set(&operator_accounts);
>>>>>>> 7ab3d8f5
            }

            let operator = Operator {
                status: GovernanceStatus::Active,
            };
            self.operators.insert(operator_account, &operator);
            self.operator_accounts.push(operator_account);

            Ok(())
        }

        // Informational / Validation functions

        fn validate_provider_exists_and_has_funds(
            &self,
            provider_id: AccountId,
        ) -> Result<Provider, Error> {
            if self.providers.get(&provider_id).is_none() {
                return err!(Error::ProviderDoesNotExist);
            }
            let provider = self.get_provider_details(provider_id)?;
            if provider.balance < self.provider_stake_default {
                return err!(Error::ProviderInsufficientFunds);
            }
            Ok(provider)
        }

        fn validate_provider_active(&self, provider_id: AccountId) -> Result<Provider, Error> {
            let provider = self.validate_provider_exists_and_has_funds(provider_id)?;
            if provider.status != GovernanceStatus::Active {
                return err!(Error::ProviderInactive);
            }
            Ok(provider)
        }

        fn validate_dapp(&self, contract: AccountId) -> Result<(), Error> {
            // Guard against dapps using service that are not registered
            if self.dapps.get(&contract).is_none() {
                return err!(Error::DappDoesNotExist);
            }
            // Guard against dapps using service that are Suspended or Deactivated
            let dapp = self.get_dapp_details(contract)?;
            if dapp.status != GovernanceStatus::Active {
                return err!(Error::DappInactive);
            }
            // Make sure the Dapp can pay the transaction fees of the user and potentially the
            // provider, if their fee > 0
            if dapp.balance <= self.dapp_stake_default {
                return err!(Error::DappInsufficientFunds);
            }
            Ok(())
        }

        /// Get a single captcha dataset
        ///
        /// Returns an error if the dapp does not exist
        #[ink(message)]
        pub fn get_captcha_data(&self, dataset_id: Hash) -> Result<CaptchaData, Error> {
            self.captcha_data.get(&dataset_id).ok_or_else(err_fn!(Error::CaptchaDataDoesNotExist))
        }

        /// Get a solution commitment
        ///
        /// Returns an error if the commitment does not exist
        #[ink(message)]
        pub fn get_captcha_solution_commitment(
            &self,
            captcha_solution_commitment_id: Hash,
        ) -> Result<CaptchaSolutionCommitment, Error> {
            if self
                .captcha_solution_commitments
                .get(&captcha_solution_commitment_id)
                .is_none()
            {
                return err!(Error::CaptchaSolutionCommitmentDoesNotExist);
            }
            let commitment = self
                .captcha_solution_commitments
                .get(&captcha_solution_commitment_id)
                .ok_or_else(err_fn!(Error::CaptchaSolutionCommitmentDoesNotExist))?;

            Ok(commitment)
        }

        /// Get a dapp user
        ///
        /// Returns an error if the user does not exist
        #[ink(message)]
        pub fn get_dapp_user(&self, dapp_user_id: AccountId) -> Result<User, Error> {
            self.dapp_users.get(&dapp_user_id).ok_or_else(err_fn!(Error::DappUserDoesNotExist))
        }

        /// Get a single provider's details
        ///
        /// Returns an error if the user does not exist
        #[ink(message)]
        pub fn get_provider_details(&self, accountid: AccountId) -> Result<Provider, Error> {
            self.providers.get(&accountid).ok_or_else(err_fn!(Error::ProviderDoesNotExist))
        }

        /// Get a single dapps details
        ///
        /// Returns an error if the dapp does not exist
        #[ink(message)]
        pub fn get_dapp_details(&self, contract: AccountId) -> Result<Dapp, Error> {
            self.dapps.get(&contract).ok_or_else(err_fn!(Error::DappDoesNotExist))
        }

        /// Returns the account balance for the specified `dapp`.
        ///
        /// Returns `0` if the account does not exist.
        #[ink(message)]
        pub fn get_dapp_balance(&self, dapp: AccountId) -> Balance {
            return match self.get_dapp_details(dapp) {
                Ok(v) => v.balance,
                Err(_e) => Balance::from(0_u32),
            };
        }

        /// Returns the account balance for the specified `provider`.
        ///
        /// Returns `0` if the account does not exist.
        #[ink(message)]
        pub fn get_provider_balance(&self, provider: AccountId) -> Balance {
            return match self.get_provider_details(provider) {
                Ok(v) => v.balance,
                Err(_e) => Balance::from(0_u32),
            };
        }

        /// List providers given an array of account id
        ///
        /// Returns empty if none were matched
        #[ink(message)]
        pub fn list_providers_by_ids(&self, provider_ids: Vec<AccountId>) -> Result<Vec<Provider>, Error> {
            let mut providers = Vec::new();
            for provider_id in provider_ids {
                let provider = self.providers.get(provider_id);
                if provider.is_none() {
                    continue;
                }
                providers.push(provider.ok_or_else(err_fn!(Error::ProviderDoesNotExist))?);
            }
            Ok(providers)
        }

        /// List providers given an array of status
        ///
        /// Returns empty if none were matched
        #[ink(message)]
        pub fn list_providers_by_status(&self, statuses: Vec<GovernanceStatus>) -> Result<Vec<Provider>, Error> {
            let mut providers = Vec::<Provider>::new();
            for status in statuses {
                let providers_set = self.provider_accounts.get(status);
                if providers_set.is_none() {
                    continue;
                }
                let provider_ids = providers_set.ok_or_else(err_fn!(Error::ProviderDoesNotExist))?.into_iter().collect();
                providers.append(&mut self.list_providers_by_ids(provider_ids)?);
            }
            Ok(providers)
        }

        /// Get a random active provider
        ///
        /// Returns error if no active providers is found
        #[ink(message)]
        pub fn get_random_active_provider(
            &self,
            user_account: AccountId,
            dapp_contract_account: AccountId,
        ) -> Result<RandomProvider, Error> {
            self.validate_dapp(dapp_contract_account)?;
            let active_providers = self
                .provider_accounts
                .get(GovernanceStatus::Active)
                .ok_or_else(err_fn!(Error::ProviderDoesNotExist))?;
            let max = active_providers.len();
            if max == 0 {
                return err!(Error::NoActiveProviders);
            }
            let index = self.get_random_number(max as u128, user_account);
            let provider_id = active_providers.into_iter().nth(index as usize).ok_or_else(err_fn!(Error::NoActiveProviders))?;
            let provider = self.providers.get(provider_id).ok_or_else(err_fn!(Error::NoActiveProviders))?;

            Ok(RandomProvider {
                provider_id,
                provider,
                block_number: self.env().block_number(),
            })
        }

        /// Get the AccountIds of all Providers ever registered
        ///
        /// Returns {Vec<AccountId>}
        #[ink(message)]
        pub fn get_all_provider_ids(&self) -> Result<Vec<AccountId>, Error> {
            let mut provider_ids = Vec::<AccountId>::new();
            for status in [
                GovernanceStatus::Active,
                GovernanceStatus::Suspended,
                GovernanceStatus::Deactivated,
            ] {
                let providers_set = self.provider_accounts.get(status);
                if providers_set.is_none() {
                    continue;
                }
                provider_ids.append(&mut providers_set.ok_or_else(err_fn!(Error::ProviderDoesNotExist))?.into_iter().collect());
            }
            Ok(provider_ids)
        }

        /// Get a random number from 0 to `len` - 1 inclusive. The user account is added to the seed for additional random entropy.
        #[ink(message)]
        pub fn get_random_number(&self, len: u128, user_account: AccountId) -> u128 {
            if len <= 0 {
                panic!("Cannot generate a random number for a length of 0 or less");
            }
            // build a random seed from user account, block number, block timestamp and (TODO) block hash
            const BLOCK_NUMBER_SIZE: usize = 4;
            const BLOCK_TIMESTAMP_SIZE: usize = 8;
            const USER_ACCOUNT_SIZE: usize = 32;
            let block_number: u32 = self.env().block_number();
            let block_timestamp: u64 = self.env().block_timestamp();
            let user_account_bytes: &[u8; USER_ACCOUNT_SIZE] = user_account.as_ref();
            // pack all the data into a single byte array
            let block_number_arr: [u8; BLOCK_NUMBER_SIZE] = block_number.to_le_bytes();
            let block_timestamp_arr: [u8; BLOCK_TIMESTAMP_SIZE] = block_timestamp.to_le_bytes();
            let tmp: [u8; USER_ACCOUNT_SIZE + BLOCK_NUMBER_SIZE] =
                crate::concat_u8(&user_account_bytes, &block_number_arr);
            let bytes: [u8; BLOCK_TIMESTAMP_SIZE + BLOCK_NUMBER_SIZE + USER_ACCOUNT_SIZE] =
                crate::concat_u8(&tmp, &block_timestamp_arr);
            // hash to ensure small changes (e.g. in the block timestamp) result in large change in the seed
            let mut hash_output = <Blake2x128 as HashOutput>::Type::default();
            <Blake2x128 as CryptoHash>::hash(&bytes, &mut hash_output);
            // the random number can be derived from the hash
            let next = u128::from_le_bytes(hash_output);
            // use modulo to get a number between 0 (inclusive) and len (exclusive)
            // e.g. if len = 10 then range would be 0-9
            let next_mod = next % len;
            next_mod
        }

        /// Get a random number from 0 to `len` - 1 inclusive. Uses the caller account for additional random entropy.
        #[ink(message)]
        pub fn get_random_number_caller(&self, len: u128) -> u128 {
            self.get_random_number(len, self.env().caller())
        }

    }

    /// Unit tests in Rust are normally defined within such a `#[cfg(test)]`
    /// module and test functions are marked with a `#[test]` attribute.
    /// ************** READ BEFORE TESTING *******************
    /// The below code is technically just normal Rust code.
    /// Therefore you can use println!() as usual, but by default stdout is only shown for tests which fail.
    /// Run the tests via `cargo test` (no need for `cargo contract`!)
    /// *********************************
    #[cfg(test)]
    #[cfg_attr(
        debug_assertions,
        allow(
            dead_code,
            unused_imports,
            unused_variables,
            unused_mut,
            unused_must_use,
            non_upper_case_globals,
            non_shorthand_field_patterns
        )
    )]
    mod tests {
        use ink;
        use ink::env::hash::Blake2x256;
        use ink::env::hash::CryptoHash;
        use ink::env::hash::HashOutput;

        use crate::prosopo::Error::{ProviderInactive, ProviderInsufficientFunds};

        /// Imports all the definitions from the outer scope so we can use them here.
        use super::*;

        type Event = <Prosopo as ::ink::reflect::ContractEventBase>::Type;

        const STAKE_DEFAULT: u128 = 1000000000000;

        /// We test if the default constructor does its job.
        #[ink::test]
        fn test_default_works() {
            let operator_account = AccountId::from([0x1; 32]);
            let contract = Prosopo::default(operator_account, STAKE_DEFAULT, STAKE_DEFAULT);
            assert!(contract.operators.get(&operator_account).is_some());
            assert!(contract.operator_accounts.get().unwrap().contains(&operator_account));
        }

        /// Assert contract provider minimum stake default set from constructor.
        #[ink::test]
        pub fn test_provider_stake_default() {
            let operator_account = AccountId::from([0x1; 32]);
            let contract = Prosopo::default(operator_account, STAKE_DEFAULT, STAKE_DEFAULT);
            let provider_stake_default: u128 = contract.get_provider_stake_default();
            assert!(STAKE_DEFAULT.eq(&provider_stake_default));
        }

        /// Assert contract dapp minimum stake default set from constructor.
        #[ink::test]
        pub fn test_dapp_stake_default() {
            let operator_account = AccountId::from([0x1; 32]);
            ink::env::test::set_caller::<ink::env::DefaultEnvironment>(operator_account);
            let contract = Prosopo::default(operator_account, STAKE_DEFAULT, STAKE_DEFAULT);
            let dapp_stake_default: u128 = contract.get_dapp_stake_default();
            assert!(STAKE_DEFAULT.eq(&dapp_stake_default));
        }

        /// Test provider register
        #[ink::test]
        fn test_provider_register() {
            let operator_account = AccountId::from([0x1; 32]);
            let mut contract = Prosopo::default(operator_account, STAKE_DEFAULT, STAKE_DEFAULT);
            let provider_account = AccountId::from([0x2; 32]);
            ink::env::test::set_caller::<ink::env::DefaultEnvironment>(provider_account);
            let service_origin = str_to_hash("https://localhost:2424".to_string());
            let fee: u32 = 0;
            contract.provider_register(service_origin, fee, Payee::Provider);
            assert!(contract.providers.get(&provider_account).is_some());
            assert!(contract
                .provider_accounts
                .get(GovernanceStatus::Deactivated)
                .unwrap_or_default()
                .contains(&provider_account));
        }

        /// Test provider deregister
        #[ink::test]
        fn test_provider_deregister() {
            let operator_account = AccountId::from([0x1; 32]);
            let mut contract = Prosopo::default(operator_account, STAKE_DEFAULT, STAKE_DEFAULT);
            let provider_account = AccountId::from([0x2; 32]);
            ink::env::test::set_caller::<ink::env::DefaultEnvironment>(provider_account);
            let service_origin = str_to_hash("https://localhost:2424".to_string());
            let fee: u32 = 0;
            contract.provider_register(service_origin, fee, Payee::Provider);
            assert!(contract.providers.get(&provider_account).is_some());
            contract.provider_deregister(provider_account);
            let provider_record = contract.providers.get(&provider_account).unwrap();
            assert!(provider_record.status == GovernanceStatus::Deactivated);
        }

        /// Test list providers
        #[ink::test]
        fn test_list_providers_by_ids() {
            let operator_account = AccountId::from([0x1; 32]);
            let mut contract = Prosopo::default(operator_account, STAKE_DEFAULT, STAKE_DEFAULT);
            let provider_account = AccountId::from([0x2; 32]);
            let service_origin = str_to_hash("https://localhost:2424".to_string());
            let fee: u32 = 0;
            ink::env::test::set_caller::<ink::env::DefaultEnvironment>(provider_account);
            contract.provider_register(service_origin, fee, Payee::Provider);
            let registered_provider_account = contract.providers.get(&provider_account);
            assert!(registered_provider_account.is_some());
            let returned_list = contract.list_providers_by_ids(vec![provider_account]);
            assert!(returned_list == vec![registered_provider_account.unwrap()]);
        }

        // test get random number with zero length, i.e. no range to pick from
        #[ink::test]
        #[should_panic]
        fn test_get_random_number_zero_len() {
            let operator_account = AccountId::from([0x1; 32]);
            let contract = Prosopo::default(operator_account, STAKE_DEFAULT, STAKE_DEFAULT);
            contract.get_random_number(0, operator_account);
        }

        // Test get random number
        #[ink::test]
        fn test_get_random_number() {
            let operator_account = AccountId::from([0x1; 32]);
            let contract = Prosopo::default(operator_account, STAKE_DEFAULT, STAKE_DEFAULT);
            const len: usize = 10;
            let mut arr = [0; len];
            // get several random numbers, one per block
            for i in 0..len {
                let number = contract.get_random_number(100, operator_account);
                arr[i] = number;
                println!(
                    "{:?} {:?} {:?}",
                    number,
                    ink::env::block_number::<ink::env::DefaultEnvironment>(),
                    ink::env::block_timestamp::<ink::env::DefaultEnvironment>()
                );
                ink::env::test::advance_block::<ink::env::DefaultEnvironment>();
            }
            // check that the random numbers match precomputed values
            assert_eq!(&[58, 1, 45, 93, 87, 19, 99, 5, 66, 39], &arr);
        }

        /// Helper function for converting string to Hash
        fn str_to_hash(str: String) -> Hash {
            let mut result = Hash::default();
            let len_result = result.as_ref().len();
            let mut hash_output = <<Blake2x256 as HashOutput>::Type as Default>::default();
            <Blake2x256 as CryptoHash>::hash((&str).as_ref(), &mut hash_output);
            let copy_len = core::cmp::min(hash_output.len(), len_result);
            result.as_mut()[0..copy_len].copy_from_slice(&hash_output[0..copy_len]);
            result
        }

        /// Provider Register Helper
        fn generate_provider_data(id: u8, port: &str, fee: u32) -> (AccountId, Hash, u32) {
            let provider_account = AccountId::from([id; 32]);
            let service_origin = str_to_hash(format!("https://localhost:{}", port));

            (provider_account, service_origin, fee)
        }

        /// Test add operator
        #[ink::test]
        fn test_add_operator() {
            let operator_account = AccountId::from([0x1; 32]);
            let mut contract = Prosopo::default(operator_account, STAKE_DEFAULT, STAKE_DEFAULT);
            ink::env::test::set_caller::<ink::env::DefaultEnvironment>(operator_account);
            let operator_account_new = AccountId::from([0x2; 32]);
            contract.add_prosopo_operator(operator_account_new);
            assert!(contract.operator_accounts.get().unwrap().contains(&operator_account_new));
            assert!(contract.operators.get(&operator_account_new).is_some());
        }

        /// Test provider register and update
        #[ink::test]
        fn test_provider_register_and_update() {
            let operator_account = AccountId::from([0x1; 32]);
            let mut contract = Prosopo::default(operator_account, STAKE_DEFAULT, STAKE_DEFAULT);
            let (provider_account, service_origin, fee) = generate_provider_data(0x2, "2424", 0);
            ink::env::test::set_caller::<ink::env::DefaultEnvironment>(provider_account);
            contract
                .provider_register(service_origin, fee, Payee::Provider)
                .unwrap();
            assert!(contract.providers.get(&provider_account).is_some());
            assert!(contract
                .provider_accounts
                .get(GovernanceStatus::Deactivated)
                .unwrap()
                .contains(&provider_account));
            let service_origin = str_to_hash("https://localhost:4242".to_string());
            let fee: u32 = 100;
            ink::env::test::set_caller::<ink::env::DefaultEnvironment>(provider_account);
            let balance = 20000000000000;
            ink::env::test::set_value_transferred::<ink::env::DefaultEnvironment>(balance);
            contract.provider_update(service_origin, fee, Payee::Dapp);
            assert!(contract
                .provider_accounts
                .get(GovernanceStatus::Deactivated)
                .unwrap()
                .contains(&provider_account));
            let provider = contract.providers.get(&provider_account).unwrap();
            assert_eq!(provider.service_origin, service_origin);
            assert_eq!(provider.fee, fee);
            assert_eq!(provider.payee, Payee::Dapp);
            assert_eq!(provider.balance, balance);
            assert_eq!(provider.status, GovernanceStatus::Deactivated);

            let emitted_events = ink::env::test::recorded_events().collect::<Vec<_>>();

            // first event is the register event, second event is the update
            assert_eq!(2, emitted_events.len());

            let event_provider_update = &emitted_events[1];

            let decoded_event_update =
                <Event as scale::Decode>::decode(&mut &event_provider_update.data[..])
                    .expect("encountered invalid contract event data buffer");

            if let Event::ProviderUpdate(ProviderUpdate { account }) = decoded_event_update {
                assert_eq!(
                    account, provider_account,
                    "encountered invalid ProviderUpdate.account"
                );
            } else {
                panic!("encountered unexpected event kind: expected a ProviderUpdate event");
            }
        }

        /// Test provider register with service_origin error
        #[ink::test]
        fn test_provider_register_with_service_origin_error() {
            let operator_account = AccountId::from([0x1; 32]);
            let mut contract = Prosopo::default(operator_account, STAKE_DEFAULT, STAKE_DEFAULT);

            let (provider_account, service_origin, fee) = generate_provider_data(0x2, "4242", 0);
            ink::env::test::set_caller::<ink::env::DefaultEnvironment>(provider_account);
            contract
                .provider_register(service_origin, fee, Payee::Provider)
                .unwrap();

            // try creating the second provider and make sure the error is correct and that it doesn't exist
            let (provider_account, _, _) = generate_provider_data(0x3, "4242", 0);
            ink::env::test::set_caller::<ink::env::DefaultEnvironment>(provider_account);
            match contract.provider_register(service_origin, fee, Payee::Provider)
            {
                Result::Err(Error::ProviderServiceOriginUsed) => {
                    assert!(true);
                }
                _ => {
                    assert!(false);
                }
            }
            assert!(contract.providers.get(&provider_account).is_none());
            assert!(!contract
                .provider_accounts
                .get(GovernanceStatus::Deactivated)
                .unwrap()
                .contains(&provider_account));
        }

        /// Test provider update with service_origin error
        #[ink::test]
        fn test_provider_update_with_service_origin_error() {
            let operator_account = AccountId::from([0x1; 32]);
            let mut contract = Prosopo::default(operator_account, STAKE_DEFAULT, STAKE_DEFAULT);

            let (provider_account, service_origin, fee) = generate_provider_data(0x2, "4242", 0);
            ink::env::test::set_caller::<ink::env::DefaultEnvironment>(provider_account);
            contract
                .provider_register(service_origin, fee, Payee::Provider)
                .unwrap();

            let (provider_account, service_origin, fee) = generate_provider_data(0x3, "2424", 0);
            ink::env::test::set_caller::<ink::env::DefaultEnvironment>(provider_account);
            contract
                .provider_register(service_origin, fee, Payee::Provider)
                .unwrap();

            let (_, service_origin, fee) = generate_provider_data(0x3, "4242", 100);

            ink::env::test::set_caller::<ink::env::DefaultEnvironment>(provider_account);
            let balance = 20000000000000;
            ink::env::test::set_value_transferred::<ink::env::DefaultEnvironment>(balance);

            // try updating the second provider and make sure the error is correct and that it didn't change
            match contract.provider_update(service_origin, fee, Payee::Dapp) {
                Result::Err(Error::ProviderServiceOriginUsed) => {
                    assert!(true);
                }
                _ => {
                    assert!(false);
                }
            }

            let provider = contract.providers.get(&provider_account).unwrap();
            assert_ne!(provider.service_origin, service_origin);
            assert_ne!(provider.fee, fee);
            assert_ne!(provider.balance, balance);
            assert_ne!(provider.status, GovernanceStatus::Active);
        }

        /// Test provider unstake
        #[ink::test]
        fn test_provider_unstake() {
            let operator_account = AccountId::from([0x1; 32]);
            let mut contract = Prosopo::default(operator_account, STAKE_DEFAULT, STAKE_DEFAULT);
            let (provider_account, service_origin, fee) = generate_provider_data(0x2, "4242", 0);
            let balance: u128 = 10;
            ink::env::test::set_caller::<ink::env::DefaultEnvironment>(provider_account);
            contract
                .provider_register(service_origin, fee, Payee::Provider)
                .ok();
            ink::env::test::set_account_balance::<ink::env::DefaultEnvironment>(
                provider_account,
                balance,
            );
            ink::env::test::set_caller::<ink::env::DefaultEnvironment>(provider_account);
            ink::env::test::set_value_transferred::<ink::env::DefaultEnvironment>(balance);
            contract.provider_update(service_origin, fee, Payee::Provider);
            contract.provider_unstake().ok();
            let emitted_events = ink::env::test::recorded_events().collect::<Vec<_>>();

            // events are the register event (0), stake event(1), deregister(2) and the unstake event(3)

            assert_eq!(4, emitted_events.len());

            let event_unstake = &emitted_events[3];
            let decoded_event_unstake =
                <Event as scale::Decode>::decode(&mut &event_unstake.data[..])
                    .expect("encountered invalid contract event data buffer");

            if let Event::ProviderUnstake(ProviderUnstake { account, value }) =
                decoded_event_unstake
            {
                assert_eq!(
                    account, provider_account,
                    "encountered invalid ProviderUnstake.account"
                );
                assert_eq!(value, balance, "encountered invalid ProviderUnstake.value");
            } else {
                panic!("encountered unexpected event kind: expected a ProviderUnstake event");
            }
        }

        /// Test provider add data set
        #[ink::test]
        fn test_provider_add_dataset() {
            let operator_account = AccountId::from([0x1; 32]);
            let mut contract = Prosopo::default(operator_account, STAKE_DEFAULT, STAKE_DEFAULT);
            let (provider_account, service_origin, fee) = generate_provider_data(0x2, "4242", 0);
            let balance: u128 = 2000000000000;
            ink::env::test::set_caller::<ink::env::DefaultEnvironment>(provider_account);
            contract
                .provider_register(service_origin, fee, Payee::Provider)
                .ok();
            ink::env::test::set_account_balance::<ink::env::DefaultEnvironment>(
                provider_account,
                balance,
            );
            ink::env::test::set_caller::<ink::env::DefaultEnvironment>(provider_account);
            ink::env::test::set_value_transferred::<ink::env::DefaultEnvironment>(balance);
            contract.provider_update(service_origin, fee, Payee::Provider);
            let root1 = str_to_hash("merkle tree".to_string());
            let root2 = str_to_hash("merkle tree2".to_string());
            contract.provider_add_dataset(root1, root2).ok();
            let emitted_events = ink::env::test::recorded_events().collect::<Vec<_>>();

            // events are the register, stake, add data set
            assert_eq!(3, emitted_events.len());

            let event_unstake = &emitted_events[2];
            let decoded_event_unstake =
                <Event as scale::Decode>::decode(&mut &event_unstake.data[..])
                    .expect("encountered invalid contract event data buffer");

            if let Event::ProviderAddDataset(ProviderAddDataset {
                account,
                dataset_id: dataset_id,
                dataset_id_content: datset_id_content,
            }) = decoded_event_unstake
            {
                assert_eq!(
                    account, provider_account,
                    "encountered invalid ProviderAddDataset.account"
                );
                assert_eq!(
                    dataset_id, root1,
                    "encountered invalid ProviderAddDataset.dataset_id"
                );
            } else {
                panic!("encountered unexpected event kind: expected a ProviderAddDataset event");
            }
        }

        /// Test provider cannot add data set if inactive
        #[ink::test]
        fn test_provider_cannot_add_dataset_if_inactive() {
            let operator_account = AccountId::from([0x1; 32]);
            let mut contract = Prosopo::default(operator_account, STAKE_DEFAULT, STAKE_DEFAULT);
            let (provider_account, service_origin, fee) = generate_provider_data(0x2, "4242", 0);
            let balance: u128 = 10;
            ink::env::test::set_caller::<ink::env::DefaultEnvironment>(provider_account);
            contract
                .provider_register(service_origin, fee, Payee::Provider)
                .ok();
            ink::env::test::set_account_balance::<ink::env::DefaultEnvironment>(
                provider_account,
                balance,
            );
            ink::env::test::set_caller::<ink::env::DefaultEnvironment>(provider_account);
            ink::env::test::set_value_transferred::<ink::env::DefaultEnvironment>(balance);
            let root1 = str_to_hash("merkle tree1".to_string());
            let root2 = str_to_hash("merkle tree2".to_string());
            let result = contract.provider_add_dataset(root1, root2).unwrap_err();
            assert_eq!(ProviderInsufficientFunds, result)
        }

        /// Test dapp register with zero balance transfer
        #[ink::test]
        fn test_dapp_register_zero_balance_transfer() {
            let operator_account = AccountId::from([0x1; 32]);
            let mut contract = Prosopo::default(operator_account, STAKE_DEFAULT, STAKE_DEFAULT);
            let caller = AccountId::from([0x2; 32]);
            let dapp_contract = AccountId::from([0x3; 32]);
            // Call from the dapp account
            ink::env::test::set_caller::<ink::env::DefaultEnvironment>(caller);
            // Don't transfer anything with the call
            let balance = 0;
            ink::env::test::set_value_transferred::<ink::env::DefaultEnvironment>(balance);
            contract.dapp_register(dapp_contract);
            assert!(contract.dapps.get(&dapp_contract).is_some());
            let dapp = contract.dapps.get(&dapp_contract).unwrap();
            assert_eq!(dapp.owner, caller);

            // account is marked as suspended as zero tokens have been paid
            assert_eq!(dapp.status, GovernanceStatus::Suspended);
            assert_eq!(dapp.balance, balance);
            assert!(contract.dapp_accounts.get().unwrap().contains(&dapp_contract));
        }

        /// Test dapp register with positive balance transfer
        #[ink::test]
        fn test_dapp_register_positive_balance_transfer() {
            let operator_account = AccountId::from([0x1; 32]);
            let mut contract = Prosopo::default(operator_account, STAKE_DEFAULT, STAKE_DEFAULT);
            let caller = AccountId::from([0x2; 32]);
            let dapp_contract = AccountId::from([0x3; 32]);

            // Call from the dapp account
            ink::env::test::set_caller::<ink::env::DefaultEnvironment>(caller);

            // Transfer tokens with the call
            let balance = STAKE_DEFAULT;
            ink::env::test::set_value_transferred::<ink::env::DefaultEnvironment>(balance);

            // register the dapp
            contract.dapp_register(dapp_contract);
            // check the dapp exists in the hashmap
            assert!(contract.dapps.get(&dapp_contract).is_some());

            // check the various attributes are correct
            let dapp = contract.dapps.get(&dapp_contract).unwrap();
            assert_eq!(dapp.owner, caller);

            // account is marked as active as balance is now positive
            assert_eq!(dapp.status, GovernanceStatus::Active);
            assert_eq!(dapp.balance, balance);
            assert!(contract.dapp_accounts.get().unwrap().contains(&dapp_contract));
        }

        /// Test dapp register and then update
        #[ink::test]
        fn test_dapp_register_and_update() {
            let operator_account = AccountId::from([0x1; 32]);
            let mut contract = Prosopo::default(operator_account, STAKE_DEFAULT, STAKE_DEFAULT);
            let caller = AccountId::from([0x2; 32]);
            let dapp_contract_account = AccountId::from([0x3; 32]);

            // Call from the dapp account
            ink::env::test::set_caller::<ink::env::DefaultEnvironment>(caller);

            // Transfer tokens with the call
            let balance_1 = STAKE_DEFAULT;
            ink::env::test::set_value_transferred::<ink::env::DefaultEnvironment>(balance_1);

            // register the dapp
            contract.dapp_register(dapp_contract_account);

            // check the dapp exists in the hashmap
            assert!(contract.dapps.get(&dapp_contract_account).is_some());

            // check the various attributes are correct
            let dapp = contract.dapps.get(&dapp_contract_account).unwrap();
            assert_eq!(dapp.owner, caller);

            // account is marked as active as tokens have been paid
            assert_eq!(dapp.status, GovernanceStatus::Active);
            assert_eq!(dapp.balance, balance_1);

            // Transfer tokens with the call
            let balance_2 = STAKE_DEFAULT;
            ink::env::test::set_value_transferred::<ink::env::DefaultEnvironment>(balance_2);

            // run the register function again for the same (caller, contract) pair, adding more
            // tokens and changing the client origin
            contract.dapp_register(dapp_contract_account);

            // check the various attributes are correct
            let dapp = contract.dapps.get(&dapp_contract_account).unwrap();

            // account is marked as active as tokens have been paid
            assert_eq!(dapp.status, GovernanceStatus::Active);
            assert_eq!(dapp.balance, balance_1 + balance_2);
            assert!(contract.dapp_accounts.get().unwrap().contains(&dapp_contract_account));
        }

        /// Test dapp fund account
        #[ink::test]
        fn test_dapp_fund() {
            let operator_account = AccountId::from([0x1; 32]);
            let mut contract = Prosopo::default(operator_account, STAKE_DEFAULT, STAKE_DEFAULT);
            let caller = AccountId::from([0x2; 32]);
            let dapp_contract = AccountId::from([0x3; 32]);

            // Call from the dapp account
            ink::env::test::set_caller::<ink::env::DefaultEnvironment>(caller);

            // Transfer tokens with the register call
            let balance_1 = 100;
            ink::env::test::set_value_transferred::<ink::env::DefaultEnvironment>(balance_1);

            // register the dapp
            contract.dapp_register(dapp_contract);

            // Transfer tokens with the fund call
            let balance_2 = 200;
            ink::env::test::set_value_transferred::<ink::env::DefaultEnvironment>(balance_2);
            contract.dapp_fund(dapp_contract);

            // check the total account balance is correct
            let dapp = contract.dapps.get(&dapp_contract).unwrap();
            assert_eq!(dapp.balance, balance_1 + balance_2);
        }

        /// Test dapp cancel
        #[ink::test]
        fn test_dapp_cancel() {
            let operator_account = AccountId::from([0x1; 32]);
            let mut contract = Prosopo::default(operator_account, STAKE_DEFAULT, STAKE_DEFAULT);
            let caller = AccountId::from([0x2; 32]);
            let contract_account = AccountId::from([0x3; 32]);
            let callers_initial_balance =
                ink::env::test::get_account_balance::<ink::env::DefaultEnvironment>(caller)
                    .unwrap();

            // Call from the dapp account
            ink::env::test::set_caller::<ink::env::DefaultEnvironment>(caller);

            // Transfer tokens with the register call
            let balance = 200;
            ink::env::test::set_value_transferred::<ink::env::DefaultEnvironment>(balance);

            // register the dapp
            contract.dapp_register(contract_account);

            // Transfer tokens with the fund call
            contract.dapp_cancel(contract_account).ok();

            // check the funds are returned and the dapp's status is Deactivated
            let dapp = contract.dapps.get(&contract_account).unwrap();
            assert_eq!(dapp.status, GovernanceStatus::Deactivated);

            // Make sure the funds are returned to the caller
            assert_eq!(dapp.balance, 0);
            let callers_balance =
                ink::env::test::get_account_balance::<ink::env::DefaultEnvironment>(caller)
                    .unwrap();
            assert_eq!(callers_initial_balance + balance, callers_balance);
        }

        /// Test dapp user commit
        /// A dapp user can only commit a solution to the chain when there is at least one captcha
        /// provider and one dapp available.
        #[ink::test]
        fn test_dapp_user_commit() {
            let operator_account = AccountId::from([0x1; 32]);

            // initialise the contract
            let mut contract = Prosopo::default(operator_account, STAKE_DEFAULT, STAKE_DEFAULT);

            // Register the provider
            let provider_account = AccountId::from([0x2; 32]);
            let service_origin = str_to_hash("https://localhost:2424".to_string());
            let fee: u32 = 0;
            ink::env::test::set_caller::<ink::env::DefaultEnvironment>(provider_account);
            contract
                .provider_register(service_origin, fee, Payee::Provider)
                .ok();

            // Call from the provider account to add data and stake tokens
            let balance = 2000000000000;
            ink::env::test::set_caller::<ink::env::DefaultEnvironment>(provider_account);
            let root1 = str_to_hash("merkle tree1".to_string());
            let root2 = str_to_hash("merkle tree2".to_string());
            ink::env::test::set_value_transferred::<ink::env::DefaultEnvironment>(balance);
            contract.provider_update(service_origin, fee, Payee::Provider);
            // can only add data set after staking
            contract.provider_add_dataset(root1, root2).ok();

            // Register the dapp
            let dapp_user_account = AccountId::from([0x3; 32]);
            let dapp_contract_account = AccountId::from([0x4; 32]);

            // Call from the dapp contract account
            ink::env::test::set_caller::<ink::env::DefaultEnvironment>(dapp_contract_account);
            // Give the dap a balance
            let balance = 2000000000000;
            ink::env::test::set_value_transferred::<ink::env::DefaultEnvironment>(balance);
            contract.dapp_register(dapp_contract_account);

            // Call from the dapp user account
            ink::env::test::set_caller::<ink::env::DefaultEnvironment>(dapp_user_account);
            //Dapp User commit
            let user_root = str_to_hash("user merkle tree root".to_string());
            contract
                .dapp_user_commit(
                    dapp_contract_account,
                    root1,
                    user_root,
                    provider_account,
                    dapp_user_account,
                    None,
                )
                .ok();

            // check that the data is in the captcha_solution_commitments hashmap
            assert!(contract
                .captcha_solution_commitments
                .get(&user_root)
                .is_some());
        }

        /// Test provider approve
        #[ink::test]
        fn test_provider_approve() {
            let operator_account = AccountId::from([0x1; 32]);

            // initialise the contract
            let mut contract = Prosopo::default(operator_account, STAKE_DEFAULT, STAKE_DEFAULT);

            // Register the provider
            let (provider_account, service_origin, fee) = generate_provider_data(0x2, "4242", 0);
            ink::env::test::set_caller::<ink::env::DefaultEnvironment>(provider_account);
            contract
                .provider_register(service_origin, fee, Payee::Provider)
                .unwrap();

            // Call from the provider account to add data and stake tokens
            let balance = 2000000000000;
            ink::env::test::set_caller::<ink::env::DefaultEnvironment>(provider_account);
            let root1 = str_to_hash("merkle tree1".to_string());
            let root2 = str_to_hash("merkle tree2".to_string());
            ink::env::test::set_value_transferred::<ink::env::DefaultEnvironment>(balance);
            contract.provider_update(service_origin, fee, Payee::Provider);

            let provider = contract.providers.get(&provider_account).unwrap();
            // can only add data set after staking
            contract.provider_add_dataset(root1, root2).ok();

            // Register the dapp
            let dapp_caller_account = AccountId::from([0x3; 32]);
            let dapp_contract_account = AccountId::from([0x4; 32]);

            // Call from the dapp account
            ink::env::test::set_caller::<ink::env::DefaultEnvironment>(dapp_caller_account);
            // Give the dap a balance
            let balance = 2000000000000;
            ink::env::test::set_value_transferred::<ink::env::DefaultEnvironment>(balance);
            contract.dapp_register(dapp_contract_account);

            //Dapp User commit
            let dapp_user_account = AccountId::from([0x5; 32]);
            let user_root = str_to_hash("user merkle tree root".to_string());
            contract
                .dapp_user_commit(
                    dapp_contract_account,
                    root1,
                    user_root,
                    provider_account,
                    dapp_user_account,
                    None,
                )
                .ok();

            // Call from the provider account to mark the solution as approved
            ink::env::test::set_caller::<ink::env::DefaultEnvironment>(provider_account);
            let solution_id = user_root;
            contract.provider_approve(solution_id, 0);
            let commitment = contract
                .captcha_solution_commitments
                .get(&solution_id)
                .unwrap();
            assert_eq!(commitment.status, CaptchaStatus::Approved);
            let new_dapp_balance = contract.get_dapp_balance(dapp_contract_account);
            let new_provider_balance = contract.get_provider_balance(provider_account);
            assert_eq!(balance - Balance::from(fee), new_dapp_balance);
            assert_eq!(balance + Balance::from(fee), new_provider_balance);

            // Now make sure that the provider cannot later set the solution to disapproved and make
            // sure that the dapp balance is unchanged
            contract.provider_disapprove(solution_id);
            let commitment = contract
                .captcha_solution_commitments
                .get(&solution_id)
                .unwrap();
            assert_eq!(commitment.status, CaptchaStatus::Approved);
            assert_eq!(
                balance - Balance::from(fee),
                contract.get_dapp_balance(dapp_contract_account)
            );
            assert_eq!(
                balance + Balance::from(fee),
                contract.get_provider_balance(provider_account)
            );
        }

        /// Test provider cannot approve invalid solution id
        #[ink::test]
        fn test_provider_approve_invalid_id() {
            let operator_account = AccountId::from([0x1; 32]);

            // initialise the contract
            let mut contract = Prosopo::default(operator_account, STAKE_DEFAULT, STAKE_DEFAULT);

            // Register the provider
            let (provider_account, service_origin, fee) = generate_provider_data(0x2, "4242", 0);
            ink::env::test::set_caller::<ink::env::DefaultEnvironment>(provider_account);
            contract
                .provider_register(service_origin, fee, Payee::Provider)
                .unwrap();

            // Call from the provider account to add data and stake tokens
            let balance = 2000000000000;
            ink::env::test::set_caller::<ink::env::DefaultEnvironment>(provider_account);
            let root1 = str_to_hash("merkle tree1".to_string());
            let root2 = str_to_hash("merkle tree2".to_string());
            ink::env::test::set_value_transferred::<ink::env::DefaultEnvironment>(balance);
            contract.provider_update(service_origin, fee, Payee::Provider);
            // can only add data set after staking
            contract.provider_add_dataset(root1, root2).ok();

            // Register the dapp
            let dapp_caller_account = AccountId::from([0x3; 32]);
            let dapp_contract_account = AccountId::from([0x4; 32]);

            // Call from the dapp account
            ink::env::test::set_caller::<ink::env::DefaultEnvironment>(dapp_caller_account);
            // Give the dap a balance
            let balance = 2000000000000;
            ink::env::test::set_value_transferred::<ink::env::DefaultEnvironment>(balance);
            contract.dapp_register(dapp_contract_account);

            //Dapp User commit
            let dapp_user_account = AccountId::from([0x5; 32]);
            let user_root = str_to_hash("user merkle tree root".to_string());
            contract
                .dapp_user_commit(
                    dapp_contract_account,
                    root1,
                    user_root,
                    provider_account,
                    dapp_user_account,
                    None,
                )
                .ok();

            // Call from the provider account to mark the wrong solution as approved
            ink::env::test::set_caller::<ink::env::DefaultEnvironment>(provider_account);
            let solution_id = str_to_hash("id that does not exist".to_string());
            let result = contract.provider_approve(solution_id, 0);
            assert_eq!(
                Error::CaptchaSolutionCommitmentDoesNotExist,
                result.unwrap_err()
            );
        }

        /// Test provider disapprove
        #[ink::test]
        fn test_provider_disapprove() {
            let operator_account = AccountId::from([0x1; 32]);

            // initialise the contract
            let mut contract = Prosopo::default(operator_account, STAKE_DEFAULT, STAKE_DEFAULT);

            // Register the provider
            let (provider_account, service_origin, fee) = generate_provider_data(0x2, "4242", 0);
            ink::env::test::set_caller::<ink::env::DefaultEnvironment>(provider_account);
            contract
                .provider_register(service_origin, fee, Payee::Provider)
                .unwrap();

            // Call from the provider account to add data and stake tokens
            let balance = 2000000000000;
            ink::env::test::set_caller::<ink::env::DefaultEnvironment>(provider_account);
            let root1 = str_to_hash("merkle tree1".to_string());
            let root2 = str_to_hash("merkle tree2".to_string());
            ink::env::test::set_value_transferred::<ink::env::DefaultEnvironment>(balance);
            contract.provider_update(service_origin, fee, Payee::Provider);
            // can only add data set after staking
            contract.provider_add_dataset(root1, root2).ok();

            // Register the dapp
            let dapp_caller_account = AccountId::from([0x3; 32]);
            let dapp_contract_account = AccountId::from([0x4; 32]);

            // Call from the dapp account
            ink::env::test::set_caller::<ink::env::DefaultEnvironment>(dapp_caller_account);
            // Give the dap a balance
            let balance = 2000000000000;
            ink::env::test::set_value_transferred::<ink::env::DefaultEnvironment>(balance);
            contract.dapp_register(dapp_contract_account);

            //Dapp User commit
            let dapp_user_account = AccountId::from([0x5; 32]);
            let user_root = str_to_hash("user merkle tree root".to_string());
            contract
                .dapp_user_commit(
                    dapp_contract_account,
                    root1,
                    user_root,
                    provider_account,
                    dapp_user_account,
                    None,
                )
                .ok();

            // Call from the provider account to mark the solution as disapproved
            ink::env::test::set_caller::<ink::env::DefaultEnvironment>(provider_account);
            let solution_id = user_root;
            contract.provider_disapprove(solution_id);
            let commitment = contract
                .captcha_solution_commitments
                .get(&solution_id)
                .unwrap();
            assert_eq!(commitment.status, CaptchaStatus::Disapproved);
            let new_dapp_balance = contract.get_dapp_balance(dapp_contract_account);
            let new_provider_balance = contract.get_provider_balance(provider_account);
            assert_eq!(balance - Balance::from(fee), new_dapp_balance);
            assert_eq!(balance + Balance::from(fee), new_provider_balance);

            // Now make sure that the provider cannot later set the solution to approved
            contract.provider_approve(solution_id, 0);
            let commitment = contract
                .captcha_solution_commitments
                .get(&solution_id)
                .unwrap();
            assert_eq!(commitment.status, CaptchaStatus::Disapproved);
            assert_eq!(
                balance - Balance::from(fee),
                contract.get_dapp_balance(dapp_contract_account)
            );
            assert_eq!(
                balance + Balance::from(fee),
                contract.get_provider_balance(provider_account)
            );
        }

        /// Test dapp user is human
        #[ink::test]
        fn test_dapp_operator_is_human_user() {
            let operator_account = AccountId::from([0x1; 32]);

            // initialise the contract
            let mut contract = Prosopo::default(operator_account, STAKE_DEFAULT, STAKE_DEFAULT);

            // Register the provider
            let (provider_account, service_origin, fee) = generate_provider_data(0x2, "4242", 0);
            ink::env::test::set_caller::<ink::env::DefaultEnvironment>(provider_account);
            contract
                .provider_register(service_origin, fee, Payee::Provider)
                .unwrap();

            // Call from the provider account to add data and stake tokens
            let balance = 2000000000000;
            ink::env::test::set_caller::<ink::env::DefaultEnvironment>(provider_account);
            let root1 = str_to_hash("merkle tree1".to_string());
            let root2 = str_to_hash("merkle tree2".to_string());
            ink::env::test::set_value_transferred::<ink::env::DefaultEnvironment>(balance);
            contract.provider_update(service_origin, fee, Payee::Provider);
            // can only add data set after staking
            contract.provider_add_dataset(root1, root2);

            // Register the dapp
            let dapp_caller_account = AccountId::from([0x3; 32]);
            let dapp_contract_account = AccountId::from([0x4; 32]);

            // Call from the dapp account
            ink::env::test::set_caller::<ink::env::DefaultEnvironment>(dapp_caller_account);
            // Give the dap a balance
            let balance = 2000000000000;
            ink::env::test::set_value_transferred::<ink::env::DefaultEnvironment>(balance);
            contract.dapp_register(dapp_contract_account);

            //Dapp User commit
            let dapp_user_account = AccountId::from([0x5; 32]);
            // Call from the Dapp User Account
            ink::env::test::set_caller::<ink::env::DefaultEnvironment>(dapp_user_account);
            let user_root = str_to_hash("user merkle tree root".to_string());
            contract
                .dapp_user_commit(
                    dapp_contract_account,
                    root1,
                    user_root,
                    provider_account,
                    dapp_user_account,
                    None,
                )
                .ok();

            // Call from the provider account to mark the solution as disapproved
            ink::env::test::set_caller::<ink::env::DefaultEnvironment>(provider_account);
            let solution_id = user_root;
            contract.provider_disapprove(solution_id);
            let commitment = contract
                .captcha_solution_commitments
                .get(&solution_id)
                .unwrap();
            assert_eq!(commitment.status, CaptchaStatus::Disapproved);

            // Now make sure that the dapp user does not pass the human test
            let result = contract.dapp_operator_is_human_user(dapp_user_account, 80);
            assert_eq!(result.unwrap(), false);
        }

        /// Test non-existent dapp account has zero balance
        #[ink::test]
        fn test_non_existent_dapp_account_has_zero_balance() {
            let operator_account = AccountId::from([0x1; 32]);
            let dapp_account = AccountId::from([0x2; 32]);
            // initialise the contract
            let mut contract = Prosopo::default(operator_account, STAKE_DEFAULT, STAKE_DEFAULT);
            assert_eq!(0, contract.get_dapp_balance(dapp_account));
        }

        /// Test non-existent provider account has zero balance
        #[ink::test]
        fn test_non_existent_provider_account_has_zero_balance() {
            let operator_account = AccountId::from([0x1; 32]);
            let provider_account = AccountId::from([0x2; 32]);
            // initialise the contract
            let mut contract = Prosopo::default(operator_account, STAKE_DEFAULT, STAKE_DEFAULT);
            assert_eq!(0, contract.get_provider_balance(provider_account));
        }

        // // Test get random provider
        #[ink::test]
        fn test_get_random_active_provider() {
            let operator_account = AccountId::from([0x1; 32]);
            let mut contract = Prosopo::default(operator_account, STAKE_DEFAULT, STAKE_DEFAULT);
            let provider_account = AccountId::from([0x2; 32]);
            let service_origin = str_to_hash("https://localhost:2424".to_string());
            let fee: u32 = 0;
            ink::env::test::set_caller::<ink::env::DefaultEnvironment>(provider_account);
            contract.provider_register(service_origin, fee, Payee::Provider);
            let fee2: u32 = 100;
            ink::env::test::set_caller::<ink::env::DefaultEnvironment>(provider_account);
            let balance = 20000000000000;
            ink::env::test::set_value_transferred::<ink::env::DefaultEnvironment>(balance);
            contract.provider_update(service_origin, fee, Payee::Dapp);
            let root1 = str_to_hash("merkle tree1".to_string());
            let root2 = str_to_hash("merkle tree2".to_string());
            contract.provider_add_dataset(root1, root2);
            let registered_provider_account = contract.providers.get(&provider_account);
            // Register the dapp
            let dapp_caller_account = AccountId::from([0x3; 32]);
            let dapp_contract_account = AccountId::from([0x4; 32]);

            // Call from the dapp account
            ink::env::test::set_caller::<ink::env::DefaultEnvironment>(dapp_caller_account);
            // Give the dap a balance
            let balance = 2000000000000;
            ink::env::test::set_value_transferred::<ink::env::DefaultEnvironment>(balance);
            contract.dapp_register(dapp_contract_account);
            let selected_provider =
                contract.get_random_active_provider(provider_account, dapp_contract_account);
            assert!(selected_provider.unwrap().provider == registered_provider_account.unwrap());
        }

        /// Test provider can supply a dapp user commit for themselves and approve or disapprove it
        #[ink::test]
        fn test_provider_commit_and_approve_and_disapprove() {
            let operator_account = AccountId::from([0x1; 32]);

            // initialise the contract
            let mut contract = Prosopo::default(operator_account, STAKE_DEFAULT, STAKE_DEFAULT);

            // Register the provider
            let (provider_account, service_origin, fee) = generate_provider_data(0x2, "4242", 0);
            ink::env::test::set_caller::<ink::env::DefaultEnvironment>(provider_account);
            contract
                .provider_register(service_origin, fee, Payee::Provider)
                .unwrap();

            // Call from the provider account to add data and stake tokens
            let balance = 2000000000000;
            ink::env::test::set_caller::<ink::env::DefaultEnvironment>(provider_account);
            let root1 = str_to_hash("merkle tree1".to_string());
            let root2 = str_to_hash("merkle tree2".to_string());
            ink::env::test::set_value_transferred::<ink::env::DefaultEnvironment>(balance);
            contract.provider_update(service_origin, fee, Payee::Provider);
            // can only add data set after staking
            contract.provider_add_dataset(root1, root2).ok();

            // Register the dapp
            let dapp_caller_account = AccountId::from([0x3; 32]);
            let dapp_contract_account = AccountId::from([0x4; 32]);

            // Call from the dapp account
            ink::env::test::set_caller::<ink::env::DefaultEnvironment>(dapp_caller_account);
            // Give the dap a balance
            let balance = 2000000000000;
            ink::env::test::set_value_transferred::<ink::env::DefaultEnvironment>(balance);
            contract.dapp_register(dapp_contract_account);

            // Call from the provider account
            ink::env::test::set_caller::<ink::env::DefaultEnvironment>(provider_account);

            //Dapp User commit and approve
            let dapp_user_account = AccountId::from([0x5; 32]);
            let user_root1 = str_to_hash("user merkle tree root to approve".to_string());
            contract
                .dapp_user_commit(
                    dapp_contract_account,
                    root1,
                    user_root1,
                    provider_account,
                    dapp_user_account,
                    Some(CaptchaStatus::Approved),
                )
                .ok();

            // Get the commitment and make sure it is approved
            let commitment = contract
                .get_captcha_solution_commitment(user_root1)
                .unwrap();
            assert_eq!(commitment.status, CaptchaStatus::Approved);

            //Dapp User commit and disapprove
            let dapp_user_account = AccountId::from([0x5; 32]);
            let user_root2 = str_to_hash("user merkle tree root to disapprove".to_string());
            contract
                .dapp_user_commit(
                    dapp_contract_account,
                    root1,
                    user_root2,
                    provider_account,
                    dapp_user_account,
                    Some(CaptchaStatus::Disapproved),
                )
                .ok();

            // Get the commitment and make sure it is disapproved
            let commitment = contract
                .get_captcha_solution_commitment(user_root2)
                .unwrap();
            assert_eq!(commitment.status, CaptchaStatus::Disapproved);
        }

        /// Test provider cannot supply a dapp user commit for a different Provider
        #[ink::test]
        fn test_provider_cannot_supply_commit_for_a_different_provider() {
            let operator_account = AccountId::from([0x1; 32]);

            // initialise the contract
            let mut contract = Prosopo::default(operator_account, STAKE_DEFAULT, STAKE_DEFAULT);

            // Register the provider
            let (provider_account, service_origin, fee) = generate_provider_data(0x2, "4242", 0);
            ink::env::test::set_caller::<ink::env::DefaultEnvironment>(provider_account);
            contract
                .provider_register(service_origin, fee, Payee::Provider)
                .unwrap();

            // Call from the provider account to add data and stake tokens
            let balance = 2000000000000;
            ink::env::test::set_caller::<ink::env::DefaultEnvironment>(provider_account);
            let root1 = str_to_hash("merkle tree1".to_string());
            let root2 = str_to_hash("merkle tree2".to_string());
            ink::env::test::set_value_transferred::<ink::env::DefaultEnvironment>(balance);
            contract.provider_update(service_origin, fee, Payee::Provider);
            // can only add data set after staking
            contract.provider_add_dataset(root1, root2).ok();

            // Register the dapp
            let dapp_user_account = AccountId::from([0x3; 32]);
            let dapp_contract_account = AccountId::from([0x4; 32]);

            // Call from the dapp_contract_account
            ink::env::test::set_caller::<ink::env::DefaultEnvironment>(dapp_contract_account);
            // Give the dap a balance
            let balance = 2000000000000;
            ink::env::test::set_value_transferred::<ink::env::DefaultEnvironment>(balance);
            contract.dapp_register(dapp_contract_account);

            // Register a second provider
            let (provider_account2, service_origin, fee) = generate_provider_data(0x5, "2424", 0);
            ink::env::test::set_caller::<ink::env::DefaultEnvironment>(provider_account2);
            contract
                .provider_register(service_origin, fee, Payee::Provider)
                .unwrap();

            // Call from the provider account to add data and stake tokens
            let balance = 2000000000000;
            let root1 = str_to_hash("merkle tree1".to_string());
            let root2 = str_to_hash("merkle tree2".to_string());
            ink::env::test::set_value_transferred::<ink::env::DefaultEnvironment>(balance);
            contract.provider_update(service_origin, fee, Payee::Provider);
            // can only add data set after staking
            contract.provider_add_dataset(root1, root2).ok();

            // Call from dapp_user_commit from provider_account2 to supply a commit for provider_account
            // Should not be authorised
            let dapp_user_account = AccountId::from([0x6; 32]);
            let user_root = str_to_hash("user merkle tree root".to_string());
            let dapp_user_commit_result = contract
                .dapp_user_commit(
                    dapp_contract_account,
                    root1,
                    user_root,
                    provider_account,
                    dapp_user_account,
                    Some(CaptchaStatus::Approved),
                )
                .err();
            assert_eq!(Error::NotAuthorised, dapp_user_commit_result.unwrap());
        }
    }

}<|MERGE_RESOLUTION|>--- conflicted
+++ resolved
@@ -480,15 +480,7 @@
             fee: u32,
             payee: Payee,
         ) -> Result<(), Error> {
-<<<<<<< HEAD
-            let caller = self.env().caller();
-
-            if caller != provider_account {
-                return err!(Error::NotAuthorised);
-            }
-=======
             let provider_account = self.env().caller();
->>>>>>> 7ab3d8f5
 
             // this function is for updating only, not registering
             if self.providers.get(&provider_account).is_none() {
@@ -633,8 +625,6 @@
                 captcha_type: 0,
             };
 
-            // get the provider
-            let mut provider = self.providers.get(&provider_id).unwrap();
             let dataset_id_old = provider.dataset_id;
 
             // create a new id and insert details of the new captcha data set if it doesn't exist
@@ -645,10 +635,7 @@
             }
 
             // set the captcha data id on the provider
-<<<<<<< HEAD
             let mut provider = self.providers.get(&provider_id).ok_or_else(err_fn!(Error::ProviderDoesNotExist))?;
-=======
->>>>>>> 7ab3d8f5
             provider.dataset_id = dataset_id;
             provider.dataset_id_content = dataset_id_content;
             let old_status = provider.status;
@@ -679,54 +666,20 @@
         pub fn dapp_register(
             &mut self,
             contract: AccountId,
-<<<<<<< HEAD
             optional_owner: Option<AccountId>,
         ) -> Result<(), Error> {
-=======
-        ) {
->>>>>>> 7ab3d8f5
             let caller = self.env().caller();
             // the caller is made the owner of the contract
             let owner = caller;
             let transferred = self.env().transferred_value();
             // enforces a one to one relation between caller and dapp
-<<<<<<< HEAD
             if self.dapps.get(&contract).is_some() {
                 // dapp exists so update it instead
-                return self.dapp_update(owner, transferred, client_origin, contract, caller);
-=======
-            if self.dapps.get(&contract).is_none() {
-                // mark the account as suspended if it is new and no funds have been transferred
-                let status = if transferred >= self.dapp_stake_default {
-                    GovernanceStatus::Active
-                } else {
-                    GovernanceStatus::Suspended
-                };
-                let dapp = Dapp {
-                    status,
-                    balance: transferred,
-                    owner,
-                    min_difficulty: 1,
-                };
-                // keying on contract allows owners to own many contracts
-                self.dapps.insert(contract, &dapp);
-                let mut dapp_accounts = self.dapp_accounts.get_or_default();
-                dapp_accounts.push(contract);
-                self.dapp_accounts.set(&dapp_accounts);
-                // emit event
-                self.env().emit_event(DappRegister {
-                    contract,
-                    owner,
-                    value: transferred,
-                });
-            } else {
-                // dapp exists so update it instead
-                self.dapp_update(owner, transferred, contract, caller);
->>>>>>> 7ab3d8f5
+                return self.dapp_update(owner, transferred, contract, caller);
             }
 
             // mark the account as suspended if it is new and no funds have been transferred
-            let status = if transferred > 0 {
+            let status = if transferred >= self.dapp_stake_default {
                 GovernanceStatus::Active
             } else {
                 GovernanceStatus::Suspended
@@ -736,16 +689,16 @@
                 balance: transferred,
                 owner,
                 min_difficulty: 1,
-                client_origin,
             };
             // keying on contract allows owners to own many contracts
             self.dapps.insert(contract, &dapp);
-            self.dapp_accounts.push(contract);
+            let mut dapp_accounts = self.dapp_accounts.get_or_default();
+            dapp_accounts.push(contract);
+            self.dapp_accounts.set(&dapp_accounts);
             // emit event
             self.env().emit_event(DappRegister {
                 contract,
                 owner,
-                client_origin,
                 value: transferred,
             });
 
@@ -759,48 +712,7 @@
             transferred: u128,
             contract: AccountId,
             caller: AccountId,
-<<<<<<< HEAD
-        ) -> Result<(), Error> {
-            let mut dapp = self.dapps.get(&contract).ok_or_else(err_fn!(Error::DappDoesNotExist))?;
-            // only allow the owner to make changes to the dapp (including funding?!)
-            if dapp.owner != caller {
-                return err!(Error::NotAuthorised);
-            }
-
-            let total = dapp.balance + transferred;
-            dapp.balance = total;
-            dapp.client_origin = client_origin;
-            dapp.owner = owner;
-            if dapp.balance > 0 {
-                dapp.status = GovernanceStatus::Active;
-            } else {
-                dapp.status = GovernanceStatus::Suspended;
-=======
-        ) {
-            if self.dapps.get(&contract).is_some() {
-                let mut dapp = self.dapps.get(&contract).unwrap();
-                // only allow the owner to make changes to the dapp (including funding?!)
-                if dapp.owner == caller {
-                    let total = dapp.balance + transferred;
-                    dapp.balance = total;
-                    dapp.owner = owner;
-                    if dapp.balance >= self.dapp_stake_default {
-                        dapp.status = GovernanceStatus::Active;
-                    } else {
-                        dapp.status = GovernanceStatus::Suspended;
-                    }
-                    self.dapps.insert(contract, &dapp);
-                    // emit event
-                    self.env().emit_event(DappUpdate {
-                        contract,
-                        owner,
-                        value: total,
-                    });
-                } else {
-                    //return the transferred balance to the caller as they do not own the contract
-                    self.env().transfer(caller, transferred).ok();
-                }
->>>>>>> 7ab3d8f5
+
             }
             self.dapps.insert(contract, &dapp);
             // emit event
@@ -888,12 +800,7 @@
 
             // Guard against dapp submitting a commit on behalf of a user
             if self.dapps.get(&caller).is_some() {
-<<<<<<< HEAD
                 return err!(Error::NotAuthorised);
-=======
-                ink::env::debug_println!("{}", "NotAuthorised");
-                return Err(Error::NotAuthorised);
->>>>>>> 7ab3d8f5
             }
 
             // Guard against incorrect data being submitted
@@ -1101,47 +1008,28 @@
             if self.env().balance() < amount {
                 return err!(Error::ContractInsufficientFunds);
             }
-<<<<<<< HEAD
-
-            let mut provider = self.providers.get(&commitment.provider).ok_or_else(err_fn!(Error::ProviderDoesNotExist))?;
-            let mut dapp = self.dapps.get(&commitment.contract).ok_or_else(err_fn!(Error::DappDoesNotExist))?;
-            if provider.payee == Payee::Provider {
-                if dapp.balance < amount {
-                    return err!(Error::DappInsufficientFunds);
-                }
-                dapp.balance -= amount;
-                self.dapps.insert(commitment.contract, &dapp);
-            } else {
-                if provider.balance < amount {
-                    return err!(Error::ProviderInsufficientFunds);
-                }
-                provider.balance -= amount;
-                self.providers.insert(commitment.provider, &provider);
-            }
-            if self.env().transfer(commitment.account, amount).is_err() {
-                return err!(Error::ContractTransferFailed);
-=======
+
             if amount > 0 {
-                let mut provider = self.providers.get(&commitment.provider).unwrap();
-                let mut dapp = self.dapps.get(&commitment.contract).unwrap();
+                let mut provider = self.providers.get(&commitment.provider).ok_or_else(err_fn!(Error::ProviderDoesNotExist))?;
+                let mut dapp = self.dapps.get(&commitment.contract).ok_or_else(err_fn!(Error::DappDoesNotExist))?;
                 if provider.payee == Payee::Provider {
                     if dapp.balance < amount {
-                        return Err(Error::DappInsufficientFunds);
+                        return err!(Error::DappInsufficientFunds);
                     }
                     dapp.balance -= amount;
                     self.dapps.insert(commitment.contract, &dapp);
                 } else {
                     if provider.balance < amount {
-                        return Err(Error::ProviderInsufficientFunds);
+                        return err!(Error::ProviderInsufficientFunds);
                     }
                     provider.balance -= amount;
                     self.providers.insert(commitment.provider, &provider);
                 }
                 if self.env().transfer(commitment.account, amount).is_err() {
-                    return Err(Error::ContractTransferFailed);
+                    return err!(Error::ContractTransferFailed);
                 }
->>>>>>> 7ab3d8f5
-            }
+            }
+
             Ok(())
         }
 
@@ -1175,14 +1063,8 @@
         ) -> Result<LastCorrectCaptcha, Error> {
             let user = self.get_dapp_user(user)?;
 
-            let before_ms = (self.env().block_timestamp() - user.last_correct_captcha) as u32;
-
             Ok(LastCorrectCaptcha {
-<<<<<<< HEAD
-                before_ms,
-=======
                 before_ms: self.env().block_timestamp() - user.last_correct_captcha,
->>>>>>> 7ab3d8f5
                 dapp_id: user.last_correct_captcha_dapp_id,
             })
         }
@@ -1193,26 +1075,18 @@
         #[ink(message)]
         pub fn add_prosopo_operator(&mut self, operator_account: AccountId) -> Result<(), Error> {
             let caller = self.env().caller();
-<<<<<<< HEAD
             if self.operators.get(&caller).is_none() {
                 return err!(Error::NotAuthorised);
-=======
-            if self.operators.get(&caller).is_some() {
-                let operator = Operator {
-                    status: GovernanceStatus::Active,
-                };
-                self.operators.insert(operator_account, &operator);
-                let mut operator_accounts = self.operator_accounts.get_or_default();
-                operator_accounts.push(operator_account);
-                self.operator_accounts.set(&operator_accounts);
->>>>>>> 7ab3d8f5
             }
 
             let operator = Operator {
                 status: GovernanceStatus::Active,
             };
+            
             self.operators.insert(operator_account, &operator);
-            self.operator_accounts.push(operator_account);
+            let mut operator_accounts = self.operator_accounts.get_or_default();
+            operator_accounts.push(operator_account);
+            self.operator_accounts.set(&operator_accounts);
 
             Ok(())
         }
