// Copyright (C) 2021-2022 Prosopo (UK) Ltd.
// This file is part of provider <https://github.com/prosopo/provider>.
//
// provider is free software: you can redistribute it and/or modify
// it under the terms of the GNU General Public License as published by
// the Free Software Foundation, either version 3 of the License, or
// (at your option) any later version.
//
// provider is distributed in the hope that it will be useful,
// but WITHOUT ANY WARRANTY; without even the implied warranty of
// MERCHANTABILITY or FITNESS FOR A PARTICULAR PURPOSE.  See the
// GNU General Public License for more details.
//
// You should have received a copy of the GNU General Public License
// along with provider.  If not, see <http://www.gnu.org/licenses/>.
#![cfg_attr(not(feature = "std"), no_std)]

pub use self::prosopo::{Prosopo, ProsopoRef};

#[ink::contract]
pub mod prosopo {
<<<<<<< HEAD
    use ink::env::debug_println as debug;
    use ink::env::hash::{Blake2x128, CryptoHash, HashOutput};
=======
    use ink::env::hash::{Blake2x128, CryptoHash, HashOutput};
    use prosopo_storage_derive::EnumSpreadAllocate;
    //use ink::env::types::{AccountId, Balance, BlockNumber, BlockTimestamp, Hash};
>>>>>>> f170281e
    use ink::prelude::collections::btree_set::BTreeSet;
    use ink::prelude::vec::Vec;
    #[allow(unused_imports)] // do not remove StorageLayout, it is used in derives
    use ink::storage::{traits::StorageLayout, Mapping};

    /// GovernanceStatus relates to DApps and Providers and determines if they are active or not
    #[derive(Default, PartialEq, Debug, Eq, Clone, Copy, scale::Encode, scale::Decode)]
    #[cfg_attr(feature = "std", derive(scale_info::TypeInfo, StorageLayout))]
    pub enum GovernanceStatus {
        Active,
        Suspended,
        #[default]
        Deactivated,
    }

    /// CaptchaStatus is the status of a CaptchaSolutionCommitment, submitted by a DappUser
    #[derive(Default, PartialEq, Debug, Eq, Clone, Copy, scale::Encode, scale::Decode)]
    #[cfg_attr(feature = "std", derive(scale_info::TypeInfo, StorageLayout))]
    pub enum CaptchaStatus {
        Pending,
        Approved,
        #[default]
        Disapproved,
    }

    /// Payee is the recipient of any fees that are paid when a CaptchaSolutionCommitment is approved
    #[derive(Default, PartialEq, Debug, Eq, Clone, Copy, scale::Encode, scale::Decode)]
    #[cfg_attr(feature = "std", derive(scale_info::TypeInfo, StorageLayout))]
    pub enum Payee {
        Provider,
        Dapp,
        #[default]
        None,
    }

    /// Providers are suppliers of human verification methods (captchas, etc.) to DappUsers, either
    /// paying or receiving a fee for this service.
    #[derive(PartialEq, Debug, Eq, Clone, scale::Encode, scale::Decode, Copy)]
    #[cfg_attr(feature = "std", derive(scale_info::TypeInfo, StorageLayout))]
    pub struct Provider {
        status: GovernanceStatus,
        balance: Balance,
        // an amount in the base unit of the default parachain token (e.g. Planck on chains using DOT)
        fee: u32,
        payee: Payee,
        service_origin: Hash,
        dataset_id: Hash,
        dataset_id_content: Hash,
    }

    /// RandomProvider is selected randomly by the contract for the client side application
    #[derive(PartialEq, scale::Encode, scale::Decode)]
    #[cfg_attr(feature = "std", derive(scale_info::TypeInfo))]
    pub struct RandomProvider {
        provider_id: AccountId,
        provider: Provider,
        block_number: u32,
    }

    /// Operators are controllers of this contract with admin rights
    #[derive(PartialEq, Debug, Eq, Clone, Copy, scale::Encode, scale::Decode)]
    #[cfg_attr(feature = "std", derive(scale_info::TypeInfo, StorageLayout))]
    pub struct Operator {
        status: GovernanceStatus,
    }

    /// CaptchaData contains the hashed root of a Provider's dataset and is used to verify that
    /// the captchas received by a DappUser did belong to the Provider's original dataset
    #[derive(PartialEq, Debug, Eq, Clone, Copy, scale::Encode, scale::Decode)]
    #[cfg_attr(feature = "std", derive(scale_info::TypeInfo, StorageLayout))]
    pub struct CaptchaData {
        provider: AccountId,
        dataset_id: Hash,
        captcha_type: u16,
    }

    /// CaptchaSolutionCommitments are submitted by DAppUsers upon completion of one or more
    /// Captchas. They serve as proof of captcha completion to the outside world and can be used
    /// in dispute resolution.
    #[derive(PartialEq, Debug, Eq, Clone, Copy, scale::Encode, scale::Decode)]
    #[cfg_attr(feature = "std", derive(scale_info::TypeInfo, StorageLayout))]
    pub struct CaptchaSolutionCommitment {
        // the Dapp User Account
        account: AccountId,
        // The captcha dataset id (dataset_id in Provider / CaptchaData)
        dataset_id: Hash,
        // Status of this solution - correct / incorrect?
        status: CaptchaStatus,
        // The Dapp Contract AccountId that the Dapp User wants to interact with
        contract: AccountId,
        // The Provider AccountId that is permitted to approve or disapprove the commitment
        provider: AccountId,
        // Time of completion
        completed_at: Timestamp,
    }

    /// DApps are distributed apps who want their users to be verified by Providers, either paying
    /// or receiving a fee for this service.
    #[derive(PartialEq, Debug, Eq, Clone, scale::Encode, scale::Decode, Copy)]
    #[cfg_attr(feature = "std", derive(scale_info::TypeInfo, StorageLayout))]
    pub struct Dapp {
        status: GovernanceStatus,
        balance: Balance,
        owner: AccountId,
        min_difficulty: u16,
        // client's Dapp URL
        client_origin: Hash,
    }

    /// Users are the users of DApps that are required to be verified as human before they are
    /// allowed to interact with the DApps' contracts.
    #[derive(PartialEq, Debug, Eq, Clone, scale::Encode, scale::Decode, Copy)]
    #[cfg_attr(feature = "std", derive(scale_info::TypeInfo, StorageLayout))]
    pub struct User {
        correct_captchas: u64,
        incorrect_captchas: u64,
        // commented until block timestamp is available in ink unit tests
        // created: Timestamp,
        // updated: Timestamp,
        last_correct_captcha: Timestamp,
        last_correct_captcha_dapp_id: AccountId,
    }

    #[derive(scale::Encode, scale::Decode)]
    #[cfg_attr(feature = "std", derive(scale_info::TypeInfo))]
    pub struct LastCorrectCaptcha {
        pub before_ms: u32,
        pub dapp_id: AccountId,
    }

    // Contract storage
    #[ink(storage)]
    pub struct Prosopo {
        //tokenContract: AccountId,
        providers: Mapping<AccountId, Provider>,
        provider_accounts: Mapping<GovernanceStatus, BTreeSet<AccountId>>,
        service_origins: Mapping<Hash, ()>,
        captcha_data: Mapping<Hash, CaptchaData>,
        captcha_solution_commitments: Mapping<Hash, CaptchaSolutionCommitment>,
        provider_stake_default: u128,
        dapp_stake_default: u128,
        dapps: Mapping<AccountId, Dapp>,
        dapp_accounts: Vec<AccountId>,
        //dapps_owners: Mapping<AccountId, AccountId>,
        operators: Mapping<AccountId, Operator>,
        operator_accounts: Vec<AccountId>,
        //disputes: Mapping<u64, Dispute>
        status: GovernanceStatus,
        operator_stake_default: u64,
        operator_fee_currency: Hash,
        dapp_users: Mapping<AccountId, User>,
        dapp_user_accounts: Vec<AccountId>,
    }

    // Event emitted when a new provider registers
    #[ink(event)]
    #[derive(Debug)]
    pub struct ProviderRegister {
        #[ink(topic)]
        account: AccountId,
    }

    // Event emitted when a new provider deregisters
    #[ink(event)]
    #[derive(Debug)]
    pub struct ProviderDeregister {
        #[ink(topic)]
        account: AccountId,
    }

    // Event emitted when a new provider is updated
    #[ink(event)]
    #[derive(Debug)]
    pub struct ProviderUpdate {
        #[ink(topic)]
        account: AccountId,
    }

    // Event emitted when a provider stakes
    #[ink(event)]
    #[derive(Debug)]
    pub struct ProviderStake {
        #[ink(topic)]
        account: AccountId,
        value: Balance,
    }

    // Event emitted when a provider adds a data set
    #[ink(event)]
    #[derive(Debug)]
    pub struct ProviderAddDataset {
        #[ink(topic)]
        account: AccountId,
        dataset_id: Hash,
        dataset_id_content: Hash,
    }

    // Event emitted when a provider unstakes
    #[ink(event)]
    #[derive(Debug)]
    pub struct ProviderUnstake {
        #[ink(topic)]
        account: AccountId,
        value: Balance,
    }

    // Event emitted when a provider approves a solution
    #[ink(event)]
    #[derive(Debug)]
    pub struct ProviderApprove {
        #[ink(topic)]
        captcha_solution_commitment_id: Hash,
    }

    // Event emitted when a provider disapproves a solution
    #[ink(event)]
    #[derive(Debug)]
    pub struct ProviderDisapprove {
        #[ink(topic)]
        captcha_solution_commitment_id: Hash,
    }

    // Event emitted when a dapp registers
    #[ink(event)]
    #[derive(Debug)]
    pub struct DappRegister {
        #[ink(topic)]
        contract: AccountId,
        owner: AccountId,
        client_origin: Hash,
        value: Balance,
    }

    // Event emitted when a dapp updates
    #[ink(event)]
    #[derive(Debug)]
    pub struct DappUpdate {
        #[ink(topic)]
        contract: AccountId,
        owner: AccountId,
        client_origin: Hash,
        value: Balance,
    }

    // Event emitted when a dapp funds
    #[ink(event)]
    #[derive(Debug)]
    pub struct DappFund {
        #[ink(topic)]
        contract: AccountId,
        value: Balance,
    }

    // Event emitted when a dapp cancels
    #[ink(event)]
    #[derive(Debug)]
    pub struct DappCancel {
        #[ink(topic)]
        contract: AccountId,
        value: Balance,
    }

    // Event emitted when a dapp user commits a solution hash
    #[ink(event)]
    #[derive(Debug)]
    pub struct DappUserCommit {
        #[ink(topic)]
        account: AccountId,
        merkle_tree_root: Hash,
        contract: AccountId,
        dataset_id: Hash,
    }

    /// The Prosopo error types
    #[derive(PartialEq, Debug, Eq, Clone, scale::Encode, scale::Decode)]
    #[cfg_attr(feature = "std", derive(scale_info::TypeInfo))]
    pub enum Error {
        /// Returned if calling account is not authorised to perform action
        NotAuthorised,
        /// Returned if not enough contract balance to fulfill a request is available.
        ContractInsufficientFunds,
        /// Returned when the contract to address transfer fails
        ContractTransferFailed,
        /// Returned if provider exists when it shouldn't
        ProviderExists,
        /// Returned if provider does not exist when it should
        ProviderDoesNotExist,
        /// Returned if provider has insufficient funds to operate
        ProviderInsufficientFunds,
        /// Returned if provider is inactive and trying to use the service
        ProviderInactive,
        /// Returned if service_origin is already used by another provider
        ProviderServiceOriginUsed,
        /// Returned if requested captcha data id is unavailable
        DuplicateCaptchaDataId,
        /// Returned if dapp exists when it shouldn't
        DappExists,
        /// Returned if dapp does not exist when it should
        DappDoesNotExist,
        /// Returned if dapp is inactive and trying to use the service
        DappInactive,
        /// Returned if dapp has insufficient funds to operate
        DappInsufficientFunds,
        /// Returned if captcha data does not exist
        CaptchaDataDoesNotExist,
        /// Returned if solution commitment does not exist when it should
        CaptchaSolutionCommitmentDoesNotExist,
        /// Returned if solution commitment already exists when it should not
        CaptchaSolutionCommitmentExists,
        /// Returned if dapp user does not exist when it should
        DappUserDoesNotExist,
        /// Returned if there are no active providers
        NoActiveProviders,
        /// Returned if the dataset ID and dataset ID with solutions are identical
        DatasetIdSolutionsSame,
    }

    /// Concatenate two arrays (a and b) into a new array (c)
    ///
    fn concat_u8<const A: usize, const B: usize, const C: usize>(
        a: &[u8; A],
        b: &[u8; B],
    ) -> [u8; C] {
        let mut c = [0; C];
        c[..A].copy_from_slice(a);
        c[A..A + B].copy_from_slice(b);
        c
    }

    impl Prosopo {
        /// Constructor
        #[ink(constructor, payable)]
        pub fn default(
            operator_account: AccountId,
            provider_stake_default: u128,
            dapp_stake_default: u128,
        ) -> Self {
            let operator = Operator {
                status: GovernanceStatus::Active,
            };
            let mut operators = Mapping::new();
            operators.insert(operator_account, &operator);
            let mut operator_accounts = Vec::new();
            operator_accounts.push(operator_account);
            Self {
                providers: Default::default(),
                provider_accounts: Default::default(),
                service_origins: Default::default(),
                captcha_data: Default::default(),
                operator_accounts,
                status: Default::default(),
                operator_stake_default: 0,
                operator_fee_currency: Default::default(),
                dapp_users: Default::default(),
                operators,
                provider_stake_default,
                dapp_stake_default,
                dapps: Default::default(),
                captcha_solution_commitments: Default::default(),
                dapp_accounts: Default::default(),
                dapp_user_accounts: Default::default(),
            }
        }

        /// Get contract provider minimum stake default.
        #[ink(message)]
        pub fn get_provider_stake_default(&self) -> u128 {
            self.provider_stake_default
        }

        /// Get contract dapp minimum stake default.
        #[ink(message)]
        pub fn get_dapp_stake_default(&self) -> u128 {
            self.dapp_stake_default
        }

        /// Register a provider, their service origin and fee
        #[ink(message)]
        pub fn provider_register(
            &mut self,
            service_origin: Hash,
            fee: u32,
            payee: Payee,
            provider_account: AccountId,
        ) -> Result<(), Error> {
            let balance: u128 = 0;
            // this function is for registration only
            if self.providers.get(&provider_account).is_some() {
                return Ok(());
            }
            // prevent duplicate service origins
            if self.service_origins.get(&service_origin).is_some() {
                return Err(Error::ProviderServiceOriginUsed);
            }
            // add a new provider
            let provider = Provider {
                status: GovernanceStatus::Deactivated,
                balance,
                fee,
                service_origin,
                dataset_id: Hash::default(),
                dataset_id_content: Hash::default(),
                payee,
            };
            self.providers.insert(provider_account, &provider);
            self.service_origins.insert(service_origin, &());
            let mut provider_accounts_map = self
                .provider_accounts
                .get(GovernanceStatus::Deactivated)
                .unwrap_or_default();
            provider_accounts_map.insert(provider_account);
            self.provider_accounts
                .insert(GovernanceStatus::Deactivated, &provider_accounts_map);
            self.env().emit_event(ProviderRegister {
                account: provider_account,
            });
            Ok(())
        }

        /// Update an existing provider, their service origin, fee and deposit funds
        #[ink(message)]
        #[ink(payable)]
        pub fn provider_update(
            &mut self,
            service_origin: Hash,
            fee: u32,
            payee: Payee,
            provider_account: AccountId,
        ) -> Result<(), Error> {
            let caller = self.env().caller();

            if caller != provider_account {
                return Err(Error::NotAuthorised);
            }

            // this function is for updating only, not registering
            if self.providers.get(&provider_account).is_none() {
                return Err(Error::ProviderDoesNotExist);
            }

            let existing = self.get_provider_details(provider_account).unwrap();

            // prevent duplicate service origins
            if existing.service_origin != service_origin {
                if self.service_origins.get(service_origin).is_some() {
                    return Err(Error::ProviderServiceOriginUsed);
                } else {
                    self.service_origins.remove(existing.service_origin);
                    self.service_origins.insert(service_origin, &());
                }
            }

            let old_status = existing.status;
            let mut new_status = existing.status;
            let balance = existing.balance + self.env().transferred_value();

            if balance >= self.provider_stake_default && existing.dataset_id != Hash::default() {
                new_status = GovernanceStatus::Active;
            }

            // update an existing provider
            let provider = Provider {
                status: new_status,
                balance,
                fee,
                service_origin,
                dataset_id: existing.dataset_id,
                dataset_id_content: existing.dataset_id_content,
                payee,
            };

            self.provider_change_status(provider_account, old_status, new_status);
            self.providers.insert(provider_account, &provider);

            self.env().emit_event(ProviderUpdate {
                account: provider_account,
            });
            Ok(())
        }

        /// Switch the `provider_account` between indexes in `self.provider_accounts`
        fn provider_change_status(
            &mut self,
            provider_account: AccountId,
            current_provider_status: GovernanceStatus,
            new_status: GovernanceStatus,
        ) {
            if current_provider_status != new_status {
                // Retrieve indexes from storage mapping
                let mut current_status_provider_accounts = self
                    .provider_accounts
                    .get(current_provider_status)
                    .unwrap_or_default();
                let mut new_status_provider_accounts =
                    self.provider_accounts.get(new_status).unwrap_or_default();

                // Move provider to the correct index
                current_status_provider_accounts.remove(&provider_account);
                new_status_provider_accounts.insert(provider_account);

                // Store mapping
                self.provider_accounts
                    .insert(current_provider_status, &current_status_provider_accounts);
                self.provider_accounts
                    .insert(new_status, &new_status_provider_accounts);
            }
        }

        /// De-Register a provider by setting their status to Deactivated
        #[ink(message)]
        pub fn provider_deregister(&mut self, provider_account: AccountId) -> Result<(), Error> {
            let caller = self.env().caller();
            if caller == provider_account {
                // if self.operators.get(&caller) {

                // Get provider
                let mut provider = self.providers.get(&provider_account).unwrap();

                // Update provider status
                self.provider_change_status(
                    provider_account,
                    provider.status,
                    GovernanceStatus::Deactivated,
                );
                provider.status = GovernanceStatus::Deactivated;
                self.providers.insert(provider_account, &provider);

                self.env().emit_event(ProviderDeregister {
                    account: provider_account,
                });
                //}
            } else {
                return Err(Error::NotAuthorised);
            }
            Ok(())
        }

        /// Unstake and deactivate the provider's service, returning stake
        #[ink(message)]
        #[ink(payable)]
        pub fn provider_unstake(&mut self) -> Result<(), Error> {
            let caller = self.env().caller();
            if self.providers.get(&caller).is_some() {
                let provider = self.get_provider_details(caller)?;
                let balance = provider.balance;
                if balance > 0 {
                    self.env().transfer(caller, balance).ok();
                    self.provider_deregister(caller)?;
                    self.env().emit_event(ProviderUnstake {
                        account: caller,
                        value: balance,
                    });
                }
            } else {
                return Err(Error::ProviderDoesNotExist);
            }
            Ok(())
        }

        /// Add a new data set
        #[ink(message)]
        pub fn provider_add_dataset(
            &mut self,
            dataset_id: Hash,
            dataset_id_content: Hash,
        ) -> Result<(), Error> {
            if dataset_id == dataset_id_content {
                return Err(Error::DatasetIdSolutionsSame);
            }
            let provider_id = self.env().caller();
            // the calling account must belong to the provider
            self.validate_provider_exists_and_has_funds(provider_id)?;
            let dataset = CaptchaData {
                provider: provider_id,
                dataset_id,
                captcha_type: 0,
            };

            // create a new id and insert details of the new captcha data set if it doesn't exist
            if self.captcha_data.get(dataset_id).is_none() {
                self.captcha_data.insert(dataset_id, &dataset);
            }

            // set the captcha data id on the provider
            let mut provider = self.providers.get(&provider_id).unwrap();
            provider.dataset_id = dataset_id;
            provider.dataset_id_content = dataset_id_content;
            let old_status = provider.status;

            // change the provider status to active if it was not active
            if provider.status != GovernanceStatus::Active
                && provider.balance >= self.provider_stake_default
                && dataset_id != Hash::default()
            {
                provider.status = GovernanceStatus::Active;
                self.provider_change_status(provider_id, old_status, provider.status);
            }

            self.providers.insert(provider_id, &provider);

            // emit event
            self.env().emit_event(ProviderAddDataset {
                account: provider_id,
                dataset_id,
                dataset_id_content,
            });

            Ok(())
        }

        /// Register a dapp
        #[ink(message)]
        pub fn dapp_register(
            &mut self,
            client_origin: Hash,
            contract: AccountId,
            optional_owner: Option<AccountId>,
        ) {
            let caller = self.env().caller();
            // the caller can pass an owner or pass none and be made the owner
            let owner = optional_owner.unwrap_or(caller);
            let transferred = self.env().transferred_value();
            // enforces a one to one relation between caller and dapp
            if self.dapps.get(&contract).is_none() {
                // mark the account as suspended if it is new and no funds have been transferred
                let status = if transferred > 0 {
                    GovernanceStatus::Active
                } else {
                    GovernanceStatus::Suspended
                };
                let dapp = Dapp {
                    status,
                    balance: transferred,
                    owner,
                    min_difficulty: 1,
                    client_origin,
                };
                // keying on contract allows owners to own many contracts
                self.dapps.insert(contract, &dapp);
                self.dapp_accounts.push(contract);
                // emit event
                self.env().emit_event(DappRegister {
                    contract,
                    owner,
                    client_origin,
                    value: transferred,
                });
            } else {
                // dapp exists so update it instead
                self.dapp_update(owner, transferred, client_origin, contract, caller);
            }
        }

        /// Update a dapp with new funds, setting status as appropriate
        fn dapp_update(
            &mut self,
            owner: AccountId,
            transferred: u128,
            client_origin: Hash,
            contract: AccountId,
            caller: AccountId,
        ) {
            if self.dapps.get(&contract).is_some() {
                let mut dapp = self.dapps.get(&contract).unwrap();
                // only allow the owner to make changes to the dapp (including funding?!)
                if dapp.owner == caller {
                    let total = dapp.balance + transferred;
                    dapp.balance = total;
                    dapp.client_origin = client_origin;
                    dapp.owner = owner;
                    if dapp.balance > 0 {
                        dapp.status = GovernanceStatus::Active;
                    } else {
                        dapp.status = GovernanceStatus::Suspended;
                    }
                    self.dapps.insert(contract, &dapp);
                    // emit event
                    self.env().emit_event(DappUpdate {
                        contract,
                        owner,
                        client_origin,
                        value: total,
                    });
                } else {
                    //return the transferred balance to the caller as they do not own the contract
                    self.env().transfer(caller, transferred).ok();
                }
            }
        }

        /// Fund dapp account to pay for services, if the Dapp caller is registered in self.dapps
        #[ink(message)]
        #[ink(payable)]
        pub fn dapp_fund(&mut self, contract: AccountId) {
            let caller = self.env().caller();
            let transferred = self.env().transferred_value();
            if self.dapps.get(&contract).is_some() {
                let mut dapp = self.dapps.get(&contract).unwrap();
                let total = dapp.balance + transferred;
                dapp.balance = total;
                if dapp.balance > 0 {
                    dapp.status = GovernanceStatus::Active;
                    self.env().emit_event(DappFund {
                        contract,
                        value: total,
                    });
                } else {
                    // Suspended as dapp has no funds
                    dapp.status = GovernanceStatus::Suspended;
                }
                self.dapps.insert(contract, &dapp);
            } else {
                //return the transferred balance to the caller
                self.env().transfer(caller, transferred).ok();
            }
        }

        /// Cancel services as a dapp, returning remaining tokens
        #[ink(message)]
        pub fn dapp_cancel(&mut self, contract: AccountId) -> Result<(), Error> {
            let caller = self.env().caller();

            if self.dapps.get(&contract).is_none() {
                return Err(Error::DappDoesNotExist);
            }
            let dapp = self.get_dapp_details(contract)?;

            if dapp.owner != caller {
                return Err(Error::NotAuthorised);
            }

            let balance = dapp.balance;
            if dapp.balance > 0 {
                self.env().transfer(caller, dapp.balance).ok();
            }
            self.dapp_deregister(contract);
            self.env().emit_event(DappCancel {
                contract,
                value: balance,
            });

            Ok(())
        }

        /// De-Register a dapp by setting their status to Deactivated and their balance to 0
        fn dapp_deregister(&mut self, dapp_account: AccountId) {
            let mut dapp = self.dapps.get(&dapp_account).unwrap();
            dapp.status = GovernanceStatus::Deactivated;
            dapp.balance = 0;
            self.dapps.insert(dapp_account, &dapp);
        }

        /// Submit a captcha solution commit
        #[ink(message)]
        pub fn dapp_user_commit(
            &mut self,
            contract: AccountId,
            dataset_id: Hash,
            user_merkle_tree_root: Hash,
            provider: AccountId,
        ) -> Result<(), Error> {
            let caller = self.env().caller();
            // Guard against dapp submitting a commit on behalf of a user
            if self.dapps.get(&caller).is_some() {
                return Err(Error::NotAuthorised);
            }

            // Guard against incorrect data being submitted
            self.get_captcha_data(dataset_id)?;
            // Guard against solution commitment being submitted more than once
            if self
                .captcha_solution_commitments
                .get(user_merkle_tree_root)
                .is_some()
            {
                debug!("{}", "CaptchaSolutionCommitmentExists");
                //return Err(Error::CaptchaSolutionCommitmentExists);
                return Ok(());
            }

            self.validate_dapp(contract)?;
            self.validate_provider_active(provider)?;

            let commitment = CaptchaSolutionCommitment {
                account: caller,
                dataset_id: dataset_id,
                status: CaptchaStatus::Pending,
                contract,
                provider,
                completed_at: self.env().block_timestamp(),
            };

            self.create_new_dapp_user(caller);

            self.captcha_solution_commitments
                .insert(user_merkle_tree_root, &commitment);

            self.env().emit_event(DappUserCommit {
                account: caller,
                merkle_tree_root: user_merkle_tree_root,
                contract,
                dataset_id: dataset_id,
            });
            Ok(())
        }

        /// Create a new dapp user if they do not already exist
        fn create_new_dapp_user(&mut self, account: AccountId) {
            // create the user and add to our list of dapp users
            if self.dapp_users.get(account).is_none() {
                let user = User {
                    correct_captchas: 0,
                    incorrect_captchas: 0,
                    last_correct_captcha: 0,
                    last_correct_captcha_dapp_id: AccountId::default(),
                };
                self.dapp_users.insert(account, &user);
                self.dapp_user_accounts.push(account);
            }
        }

        /// Approve a solution commitment, increment correct captchas, and refund the users tx fee
        #[ink(message)]
        pub fn provider_approve(
            &mut self,
            captcha_solution_commitment_id: Hash,
            transaction_fee: Balance,
        ) -> Result<(), Error> {
            let caller = self.env().caller();
            self.validate_provider_active(caller)?;
            // Guard against incorrect solution id
            let commitment =
                self.get_captcha_solution_commitment(captcha_solution_commitment_id)?;
            if commitment.provider != caller {
                return Err(Error::NotAuthorised);
            }
            self.validate_dapp(commitment.contract)?;

            self.get_dapp_user(commitment.account)?;

            // get the mutables
            let mut commitment_mut = self
                .captcha_solution_commitments
                .get(&captcha_solution_commitment_id)
                .unwrap();
            let mut user = self.dapp_users.get(&commitment.account).unwrap();

            // only make changes if commitment is Pending approval or disapproval
            if commitment_mut.status == CaptchaStatus::Pending {
                commitment_mut.status = CaptchaStatus::Approved;
                user.correct_captchas += 1;
                user.last_correct_captcha = commitment.completed_at;
                user.last_correct_captcha_dapp_id = commitment.contract;
                self.captcha_solution_commitments
                    .insert(captcha_solution_commitment_id, &commitment_mut);
                self.dapp_users.insert(&commitment.account, &user);
                self.pay_fee(&caller, &commitment.contract)?;
                self.refund_transaction_fee(commitment, transaction_fee)?;
                self.env().emit_event(ProviderApprove {
                    captcha_solution_commitment_id,
                });
            }

            Ok(())
        }

        /// Disapprove a solution commitment and increment incorrect captchas
        #[ink(message)]
        pub fn provider_disapprove(
            &mut self,
            captcha_solution_commitment_id: Hash,
        ) -> Result<(), Error> {
            let caller = self.env().caller();
            self.validate_provider_active(caller)?;
            // Guard against incorrect solution id
            let commitment =
                self.get_captcha_solution_commitment(captcha_solution_commitment_id)?;
            if commitment.provider != caller {
                return Err(Error::NotAuthorised);
            }
            self.validate_dapp(commitment.contract)?;
            // Check the user exists
            self.get_dapp_user(commitment.account)?;

            // get the mutables
            let mut commitment_mut = self
                .captcha_solution_commitments
                .get(&captcha_solution_commitment_id)
                .unwrap();
            let mut user = self.dapp_users.get(&commitment.account).unwrap();

            // only make changes if commitment is Pending approval or disapproval
            if commitment_mut.status == CaptchaStatus::Pending {
                commitment_mut.status = CaptchaStatus::Disapproved;
                user.incorrect_captchas += 1;
                self.captcha_solution_commitments
                    .insert(captcha_solution_commitment_id, &commitment_mut);
                self.dapp_users.insert(&commitment.account, &user);
                self.pay_fee(&caller, &commitment.contract)?;
                self.env().emit_event(ProviderDisapprove {
                    captcha_solution_commitment_id,
                });
            }

            Ok(())
        }

        /// Transfer a balance from a provider to a dapp or from a dapp to a provider,
        fn pay_fee(
            &mut self,
            provider_account: &AccountId,
            dapp_account: &AccountId,
        ) -> Result<(), Error> {
            let mut provider = self.providers.get(provider_account).unwrap();
            if provider.fee != 0 {
                let mut dapp = self.dapps.get(dapp_account).unwrap();

                let fee = Balance::from(provider.fee);
                if provider.payee == Payee::Provider {
                    provider.balance += fee;
                    dapp.balance -= fee;
                }
                if provider.payee == Payee::Dapp {
                    provider.balance -= fee;
                    dapp.balance += fee;
                }
                self.providers.insert(*provider_account, &provider);
                self.dapps.insert(*dapp_account, &dapp);
            }
            Ok(())
        }

        /// Transfer a refund fee from payer account to user account
        /// Payee == Provider => Dapp pays solve fee and Dapp pays Dapp User tx fee
        /// Payee == Dapp => Provider pays solve fee and Provider pays Dapp Use
        fn refund_transaction_fee(
            &mut self,
            commitment: CaptchaSolutionCommitment,
            amount: Balance,
        ) -> Result<(), Error> {
            if self.env().balance() < amount {
                return Err(Error::ContractInsufficientFunds);
            }

            let mut provider = self.providers.get(&commitment.provider).unwrap();
            let mut dapp = self.dapps.get(&commitment.contract).unwrap();
            if provider.payee == Payee::Provider {
                if dapp.balance < amount {
                    return Err(Error::DappInsufficientFunds);
                }
                dapp.balance -= amount;
                self.dapps.insert(commitment.contract, &dapp);
            } else {
                if provider.balance < amount {
                    return Err(Error::ProviderInsufficientFunds);
                }
                provider.balance -= amount;
                self.providers.insert(commitment.provider, &provider);
            }
            if self.env().transfer(commitment.account, amount).is_err() {
                return Err(Error::ContractTransferFailed);
            }
            Ok(())
        }

        /// Checks if the user is a human (true) as they have a solution rate higher than a % threshold or a bot (false)
        /// Threshold is decided by the calling user
        #[ink(message)]
        pub fn dapp_operator_is_human_user(&self, user: AccountId, threshold: u8) -> bool {
            match self.get_dapp_user(user) {
                Err(_e) => return false,
                Ok(user) =>
                // determine if correct captchas is greater than or equal to threshold
                {
                    user.correct_captchas * 100 / (user.correct_captchas + user.incorrect_captchas)
                        >= threshold.into()
                }
            }
        }

        #[ink(message)]
        pub fn dapp_operator_last_correct_captcha(
            &self,
            user: AccountId,
        ) -> Result<LastCorrectCaptcha, Error> {
            let user = self.get_dapp_user(user)?;

            Ok(LastCorrectCaptcha {
                before_ms: u32::try_from(self.env().block_timestamp() - user.last_correct_captcha)
                    .unwrap(),
                dapp_id: user.last_correct_captcha_dapp_id,
            })
        }

        // Disputes and governance messages

        /// Add an operator
        #[ink(message)]
        pub fn add_prosopo_operator(&mut self, operator_account: AccountId) {
            let caller = self.env().caller();
            if self.operators.get(&caller).is_some() {
                let operator = Operator {
                    status: GovernanceStatus::Active,
                };
                self.operators.insert(operator_account, &operator);
                self.operator_accounts.push(operator_account);
            }
        }

        // Informational / Validation functions

        fn validate_provider_exists_and_has_funds(
            &self,
            provider_id: AccountId,
        ) -> Result<Provider, Error> {
            if self.providers.get(&provider_id).is_none() {
                debug!("{}", "ProviderDoesNotExist");
                return Err(Error::ProviderDoesNotExist);
            }
            let provider = self.get_provider_details(provider_id)?;
            if provider.balance < self.provider_stake_default {
                debug!("{}", "ProviderInsufficientFunds");
                return Err(Error::ProviderInsufficientFunds);
            }
            Ok(provider)
        }

        fn validate_provider_active(&self, provider_id: AccountId) -> Result<Provider, Error> {
            let provider = self.validate_provider_exists_and_has_funds(provider_id)?;
            if provider.status != GovernanceStatus::Active {
                debug!("{}", "ProviderInactive");
                return Err(Error::ProviderInactive);
            }
            Ok(provider)
        }

        fn validate_dapp(&self, contract: AccountId) -> Result<(), Error> {
            // Guard against dapps using service that are not registered
            if self.dapps.get(&contract).is_none() {
                debug!("{}", "DappDoesNotExist");
                return Err(Error::DappDoesNotExist);
            }
            // Guard against dapps using service that are Suspended or Deactivated
            let dapp = self.get_dapp_details(contract)?;
            if dapp.status != GovernanceStatus::Active {
                debug!("{}", "DappInactive");
                return Err(Error::DappInactive);
            }
            // Make sure the Dapp can pay the transaction fees of the user and potentially the
            // provider, if their fee > 0
            if dapp.balance <= self.dapp_stake_default {
                debug!("{}", "DappInsufficientFunds");
                return Err(Error::DappInsufficientFunds);
            }
            Ok(())
        }

        /// Get a single captcha dataset
        ///
        /// Returns an error if the dapp does not exist
        #[ink(message)]
        pub fn get_captcha_data(&self, dataset_id: Hash) -> Result<CaptchaData, Error> {
            if self.captcha_data.get(&dataset_id).is_none() {
                debug!("{}", "CaptchaDatasetDoesNotExist");
                return Err(Error::CaptchaDataDoesNotExist);
            }
            let captcha_data = self.captcha_data.get(&dataset_id);
            Ok(captcha_data.unwrap())
        }

        /// Get a solution commitment
        ///
        /// Returns an error if the commitment does not exist
        #[ink(message)]
        pub fn get_captcha_solution_commitment(
            &self,
            captcha_solution_commitment_id: Hash,
        ) -> Result<CaptchaSolutionCommitment, Error> {
            if self
                .captcha_solution_commitments
                .get(&captcha_solution_commitment_id)
                .is_none()
            {
                return Err(Error::CaptchaSolutionCommitmentDoesNotExist);
            }
            let commitment = self
                .captcha_solution_commitments
                .get(&captcha_solution_commitment_id)
                .unwrap();

            Ok(commitment)
        }

        /// Get a dapp user
        ///
        /// Returns an error if the user does not exist
        #[ink(message)]
        pub fn get_dapp_user(&self, dapp_user_id: AccountId) -> Result<User, Error> {
            if self.dapp_users.get(&dapp_user_id).is_none() {
                debug!("{}", "DappUserDoesNotExist");
                return Err(Error::DappUserDoesNotExist);
            }
            Ok(self.dapp_users.get(&dapp_user_id).unwrap())
        }

        /// Get a single provider's details
        ///
        /// Returns an error if the user does not exist
        #[ink(message)]
        pub fn get_provider_details(&self, accountid: AccountId) -> Result<Provider, Error> {
            if self.providers.get(&accountid).is_none() {
                debug!("{}", "ProviderDoesNotExist");
                return Err(Error::ProviderDoesNotExist);
            }
            let provider = self.providers.get(&accountid);
            Ok(provider.unwrap())
        }

        /// Get a single dapps details
        ///
        /// Returns an error if the dapp does not exist
        #[ink(message)]
        pub fn get_dapp_details(&self, contract: AccountId) -> Result<Dapp, Error> {
            if self.dapps.get(&contract).is_none() {
                debug!("{}", "DappDoesNotExist");
                return Err(Error::DappDoesNotExist);
            }
            let dapp = self.dapps.get(&contract);
            Ok(dapp.unwrap())
        }

        /// Returns the account balance for the specified `dapp`.
        ///
        /// Returns `0` if the account does not exist.
        #[ink(message)]
        pub fn get_dapp_balance(&self, dapp: AccountId) -> Balance {
            return match self.get_dapp_details(dapp) {
                Ok(v) => v.balance,
                Err(_e) => Balance::from(0_u32),
            };
        }

        /// Returns the account balance for the specified `provider`.
        ///
        /// Returns `0` if the account does not exist.
        #[ink(message)]
        pub fn get_provider_balance(&self, provider: AccountId) -> Balance {
            return match self.get_provider_details(provider) {
                Ok(v) => v.balance,
                Err(_e) => Balance::from(0_u32),
            };
        }

        /// List providers given an array of account id
        ///
        /// Returns empty if none were matched
        #[ink(message)]
        pub fn list_providers_by_ids(&self, provider_ids: Vec<AccountId>) -> Vec<Provider> {
            let mut providers = Vec::new();
            for provider_id in provider_ids {
                let provider = self.providers.get(provider_id);
                if provider.is_none() {
                    continue;
                }
                providers.push(provider.unwrap())
            }
            providers
        }

        /// List providers given an array of status
        ///
        /// Returns empty if none were matched
        #[ink(message)]
        pub fn list_providers_by_status(&self, statuses: Vec<GovernanceStatus>) -> Vec<Provider> {
            let mut providers = Vec::<Provider>::new();
            for status in statuses {
                let providers_set = self.provider_accounts.get(status);
                if providers_set.is_none() {
                    continue;
                }
                let provider_ids = providers_set.unwrap().into_iter().collect();
                providers.append(&mut self.list_providers_by_ids(provider_ids));
            }
            providers
        }

        /// Get a random active provider
        ///
        /// Returns error if no active providers is found
        #[ink(message)]
        pub fn get_random_active_provider(
            &self,
            user_account: AccountId,
            dapp_contract_account: AccountId,
        ) -> Result<RandomProvider, Error> {
            self.validate_dapp(dapp_contract_account)?;
            let active_providers = self
                .provider_accounts
                .get(GovernanceStatus::Active)
                .unwrap();
            let max = active_providers.len();
            if max == 0 {
                return Err(Error::NoActiveProviders);
            }
            let index = self.get_random_number(max as u128, user_account);
            let provider_id = active_providers.into_iter().nth(index as usize).unwrap();
            let provider = self.providers.get(provider_id);
            if provider.is_none() {
                return Err(Error::NoActiveProviders);
            }

            Ok(RandomProvider {
                provider_id,
                provider: provider.unwrap(),
                block_number: self.env().block_number(),
            })
        }

        /// Get the AccountIds of all Providers ever registered
        ///
        /// Returns {Vec<AccountId>}
        #[ink(message)]
        pub fn get_all_provider_ids(&self) -> Vec<AccountId> {
            let mut provider_ids = Vec::<AccountId>::new();
            for status in [
                GovernanceStatus::Active,
                GovernanceStatus::Suspended,
                GovernanceStatus::Deactivated,
            ] {
                let providers_set = self.provider_accounts.get(status);
                if providers_set.is_none() {
                    continue;
                }
                provider_ids.append(&mut providers_set.unwrap().into_iter().collect());
            }
            provider_ids
        }

        /// Get a random number from 0 to `len` - 1 inclusive. The user account is added to the seed for additional random entropy.
        #[ink(message)]
        pub fn get_random_number(&self, len: u128, user_account: AccountId) -> u128 {
            if len <= 0 {
                panic!("Cannot generate a random number for a length of 0 or less");
            }
            // build a random seed from user account, block number, block timestamp and (TODO) block hash
            const BLOCK_NUMBER_SIZE: usize = 4;
            const BLOCK_TIMESTAMP_SIZE: usize = 8;
            const USER_ACCOUNT_SIZE: usize = 32;
            let block_number: u32 = self.env().block_number();
            let block_timestamp: u64 = self.env().block_timestamp();
            let user_account_bytes: &[u8; USER_ACCOUNT_SIZE] = user_account.as_ref();
            // pack all the data into a single byte array
<<<<<<< HEAD
            let block_number_arr: [u8; BLOCK_NUMBER_SIZE] = block_number.to_le_bytes();
            let block_timestamp_arr: [u8; BLOCK_TIMESTAMP_SIZE] = block_timestamp.to_le_bytes();
            let tmp: [u8; USER_ACCOUNT_SIZE + BLOCK_NUMBER_SIZE] =
                concat_u8(&user_account_bytes, &block_number_arr);
            let bytes: [u8; BLOCK_TIMESTAMP_SIZE + BLOCK_NUMBER_SIZE + USER_ACCOUNT_SIZE] =
                concat_u8(&tmp, &block_timestamp_arr);
=======
            let block_number_arr: [u8; 4] = block_number.to_le_bytes();
            let block_timestamp_arr: [u8; 8] = block_timestamp.to_le_bytes();
            let tmp: [u8; 36] = concat_u8(&user_account_bytes, &block_number_arr);
            let bytes: [u8; 44] = concat_u8(&tmp, &block_timestamp_arr);
>>>>>>> f170281e
            // hash to ensure small changes (e.g. in the block timestamp) result in large change in the seed
            let mut hash_output = <Blake2x128 as HashOutput>::Type::default();
            <Blake2x128 as CryptoHash>::hash(&bytes, &mut hash_output);
            // the random number can be derived from the hash
            let next = u128::from_le_bytes(hash_output);
            // use modulo to get a number between 0 (inclusive) and len (exclusive)
            // e.g. if len = 10 then range would be 0-9
            let next_mod = next % len;
            next_mod
        }

        /// Get a random number from 0 to `len` - 1 inclusive. Uses the caller account for additional random entropy.
        #[ink(message)]
        pub fn get_random_number_caller(&self, len: u128) -> u128 {
            self.get_random_number(len, self.env().caller())
        }
    }

    /// Unit tests in Rust are normally defined within such a `#[cfg(test)]`
    /// module and test functions are marked with a `#[test]` attribute.
    /// ************** READ BEFORE TESTING *******************
    /// The below code is technically just normal Rust code.
    /// Therefore you can use println!() as usual, but by default stdout is only shown for tests which fail.
    /// Run the tests via `cargo test` (no need for `cargo contract`!)
    /// *********************************
    #[cfg(test)]
    #[cfg_attr(
        debug_assertions,
        allow(
            dead_code,
            unused_imports,
            unused_variables,
            unused_mut,
            unused_must_use,
            non_upper_case_globals,
            non_shorthand_field_patterns
        )
    )]
    mod tests {
        use ink;
        use ink::env::hash::Blake2x256;
        use ink::env::hash::CryptoHash;
        use ink::env::hash::HashOutput;

        use crate::prosopo::Error::{ProviderInactive, ProviderInsufficientFunds};

        /// Imports all the definitions from the outer scope so we can use them here.
        use super::*;

        type Event = <Prosopo as ::ink::reflect::ContractEventBase>::Type;

        const STAKE_DEFAULT: u128 = 1000000000000;

        /// We test if the default constructor does its job.
        #[ink::test]
        fn test_default_works() {
            let operator_account = AccountId::from([0x1; 32]);
            let contract = Prosopo::default(operator_account, STAKE_DEFAULT, STAKE_DEFAULT);
            assert!(contract.operators.get(&operator_account).is_some());
            assert!(contract.operator_accounts.contains(&operator_account));
        }

        /// Assert contract provider minimum stake default set from constructor.
        #[ink::test]
        pub fn test_provider_stake_default() {
            let operator_account = AccountId::from([0x1; 32]);
            let contract = Prosopo::default(operator_account, STAKE_DEFAULT, STAKE_DEFAULT);
            let provider_stake_default: u128 = contract.get_provider_stake_default();
            assert!(STAKE_DEFAULT.eq(&provider_stake_default));
        }

        /// Assert contract dapp minimum stake default set from constructor.
        #[ink::test]
        pub fn test_dapp_stake_default() {
            let operator_account = AccountId::from([0x1; 32]);
            let contract = Prosopo::default(operator_account, STAKE_DEFAULT, STAKE_DEFAULT);
            let dapp_stake_default: u128 = contract.get_dapp_stake_default();
            assert!(STAKE_DEFAULT.eq(&dapp_stake_default));
        }

        /// Test provider register
        #[ink::test]
        fn test_provider_register() {
            let operator_account = AccountId::from([0x1; 32]);
            let mut contract = Prosopo::default(operator_account, STAKE_DEFAULT, STAKE_DEFAULT);
            let provider_account = AccountId::from([0x2; 32]);
            let service_origin = str_to_hash("https://localhost:2424".to_string());
            let fee: u32 = 0;
            contract.provider_register(service_origin, fee, Payee::Provider, provider_account);
            assert!(contract.providers.get(&provider_account).is_some());
            assert!(contract
                .provider_accounts
                .get(GovernanceStatus::Deactivated)
                .unwrap_or_default()
                .contains(&provider_account));
        }

        /// Test provider deregister
        #[ink::test]
        fn test_provider_deregister() {
            let operator_account = AccountId::from([0x1; 32]);
            let mut contract = Prosopo::default(operator_account, STAKE_DEFAULT, STAKE_DEFAULT);
            let provider_account = AccountId::from([0x2; 32]);
            let service_origin = str_to_hash("https://localhost:2424".to_string());
            let fee: u32 = 0;
            contract.provider_register(service_origin, fee, Payee::Provider, provider_account);
            assert!(contract.providers.get(&provider_account).is_some());
            contract.provider_deregister(provider_account);
            let provider_record = contract.providers.get(&provider_account).unwrap();
            assert!(provider_record.status == GovernanceStatus::Deactivated);
        }

        /// Test list providers
        #[ink::test]
        fn test_list_providers_by_ids() {
            let operator_account = AccountId::from([0x1; 32]);
            let mut contract = Prosopo::default(operator_account, STAKE_DEFAULT, STAKE_DEFAULT);
            let provider_account = AccountId::from([0x2; 32]);
            let service_origin = str_to_hash("https://localhost:2424".to_string());
            let fee: u32 = 0;
            contract.provider_register(service_origin, fee, Payee::Provider, provider_account);
            let registered_provider_account = contract.providers.get(&provider_account);
            assert!(registered_provider_account.is_some());
            let returned_list = contract.list_providers_by_ids(vec![provider_account]);
            assert!(returned_list == vec![registered_provider_account.unwrap()]);
        }

        // test get random number with zero length, i.e. no range to pick from
        #[ink::test]
        #[should_panic]
        fn test_get_random_number_zero_len() {
            let operator_account = AccountId::from([0x1; 32]);
            let contract = Prosopo::default(operator_account, STAKE_DEFAULT, STAKE_DEFAULT);
            contract.get_random_number(0, operator_account);
        }

        // Test get random number
        #[ink::test]
        fn test_get_random_number() {
            let operator_account = AccountId::from([0x1; 32]);
            let contract = Prosopo::default(operator_account, STAKE_DEFAULT, STAKE_DEFAULT);
            const len: usize = 10;
            let mut arr = [0; len];
            // get several random numbers, one per block
            for i in 0..len {
                let number = contract.get_random_number(100, operator_account);
                arr[i] = number;
                println!(
                    "{:?} {:?} {:?}",
                    number,
                    ink::env::block_number::<ink::env::DefaultEnvironment>(),
                    ink::env::block_timestamp::<ink::env::DefaultEnvironment>()
                );
                ink::env::test::advance_block::<ink::env::DefaultEnvironment>();
            }
            // check that the random numbers match precomputed values
            assert_eq!(&[58, 1, 45, 93, 87, 19, 99, 5, 66, 39], &arr);
        }

        /// Helper function for converting string to Hash
        fn str_to_hash(str: String) -> Hash {
            let mut result = Hash::default();
            let len_result = result.as_ref().len();
            let mut hash_output = <<Blake2x256 as HashOutput>::Type as Default>::default();
            <Blake2x256 as CryptoHash>::hash((&str).as_ref(), &mut hash_output);
            let copy_len = core::cmp::min(hash_output.len(), len_result);
            result.as_mut()[0..copy_len].copy_from_slice(&hash_output[0..copy_len]);
            result
        }

        /// Provider Register Helper
        fn generate_provider_data(id: u8, port: &str, fee: u32) -> (AccountId, Hash, u32) {
            let provider_account = AccountId::from([id; 32]);
            let service_origin = str_to_hash(format!("https://localhost:{}", port));

            (provider_account, service_origin, fee)
        }

        /// Test add operator
        #[ink::test]
        fn test_add_operator() {
            let operator_account = AccountId::from([0x1; 32]);
            let mut contract = Prosopo::default(operator_account, STAKE_DEFAULT, STAKE_DEFAULT);
            ink::env::test::set_caller::<ink::env::DefaultEnvironment>(operator_account);
            let operator_account_new = AccountId::from([0x2; 32]);
            contract.add_prosopo_operator(operator_account_new);
            assert!(contract.operator_accounts.contains(&operator_account_new));
            assert!(contract.operators.get(&operator_account_new).is_some());
        }

        /// Test provider register and update
        #[ink::test]
        fn test_provider_register_and_update() {
            let operator_account = AccountId::from([0x1; 32]);
            let mut contract = Prosopo::default(operator_account, STAKE_DEFAULT, STAKE_DEFAULT);
            let (provider_account, service_origin, fee) = generate_provider_data(0x2, "2424", 0);
            contract
                .provider_register(service_origin, fee, Payee::Provider, provider_account)
                .unwrap();
            assert!(contract.providers.get(&provider_account).is_some());
            assert!(contract
                .provider_accounts
                .get(GovernanceStatus::Deactivated)
                .unwrap()
                .contains(&provider_account));
            let service_origin = str_to_hash("https://localhost:4242".to_string());
            let fee: u32 = 100;
            ink::env::test::set_caller::<ink::env::DefaultEnvironment>(provider_account);
            let balance = 20000000000000;
            ink::env::test::set_value_transferred::<ink::env::DefaultEnvironment>(balance);
            contract.provider_update(service_origin, fee, Payee::Dapp, provider_account);
            assert!(contract
                .provider_accounts
                .get(GovernanceStatus::Deactivated)
                .unwrap()
                .contains(&provider_account));
            let provider = contract.providers.get(&provider_account).unwrap();
            assert_eq!(provider.service_origin, service_origin);
            assert_eq!(provider.fee, fee);
            assert_eq!(provider.payee, Payee::Dapp);
            assert_eq!(provider.balance, balance);
            assert_eq!(provider.status, GovernanceStatus::Deactivated);

            let emitted_events = ink::env::test::recorded_events().collect::<Vec<_>>();

            // first event is the register event, second event is the update
            assert_eq!(2, emitted_events.len());

            let event_provider_update = &emitted_events[1];

            let decoded_event_update =
                <Event as scale::Decode>::decode(&mut &event_provider_update.data[..])
                    .expect("encountered invalid contract event data buffer");

            if let Event::ProviderUpdate(ProviderUpdate { account }) = decoded_event_update {
                assert_eq!(
                    account, provider_account,
                    "encountered invalid ProviderUpdate.account"
                );
            } else {
                panic!("encountered unexpected event kind: expected a ProviderUpdate event");
            }
        }

        /// Test provider register with service_origin error
        #[ink::test]
        fn test_provider_register_with_service_origin_error() {
            let operator_account = AccountId::from([0x1; 32]);
            let mut contract = Prosopo::default(operator_account, STAKE_DEFAULT, STAKE_DEFAULT);

            let (provider_account, service_origin, fee) = generate_provider_data(0x2, "4242", 0);

            contract
                .provider_register(service_origin, fee, Payee::Provider, provider_account)
                .unwrap();

            // try creating the second provider and make sure the error is correct and that it doesn't exist
            let (provider_account, _, _) = generate_provider_data(0x3, "4242", 0);
            match contract.provider_register(service_origin, fee, Payee::Provider, provider_account)
            {
                Result::Err(Error::ProviderServiceOriginUsed) => {
                    assert!(true);
                }
                _ => {
                    assert!(false);
                }
            }
            assert!(contract.providers.get(&provider_account).is_none());
            assert!(!contract
                .provider_accounts
                .get(GovernanceStatus::Deactivated)
                .unwrap()
                .contains(&provider_account));
        }

        /// Test provider update with service_origin error
        #[ink::test]
        fn test_provider_update_with_service_origin_error() {
            let operator_account = AccountId::from([0x1; 32]);
            let mut contract = Prosopo::default(operator_account, STAKE_DEFAULT, STAKE_DEFAULT);

            let (provider_account, service_origin, fee) = generate_provider_data(0x2, "4242", 0);

            contract
                .provider_register(service_origin, fee, Payee::Provider, provider_account)
                .unwrap();

            let (provider_account, service_origin, fee) = generate_provider_data(0x3, "2424", 0);

            contract
                .provider_register(service_origin, fee, Payee::Provider, provider_account)
                .unwrap();

            let (_, service_origin, fee) = generate_provider_data(0x3, "4242", 100);

            ink::env::test::set_caller::<ink::env::DefaultEnvironment>(provider_account);
            let balance = 20000000000000;
            ink::env::test::set_value_transferred::<ink::env::DefaultEnvironment>(balance);

            // try updating the second provider and make sure the error is correct and that it didn't change
            match contract.provider_update(service_origin, fee, Payee::Dapp, provider_account) {
                Result::Err(Error::ProviderServiceOriginUsed) => {
                    assert!(true);
                }
                _ => {
                    assert!(false);
                }
            }

            let provider = contract.providers.get(&provider_account).unwrap();
            assert_ne!(provider.service_origin, service_origin);
            assert_ne!(provider.fee, fee);
            assert_ne!(provider.balance, balance);
            assert_ne!(provider.status, GovernanceStatus::Active);
        }

        /// Test provider unstake
        #[ink::test]
        fn test_provider_unstake() {
            let operator_account = AccountId::from([0x1; 32]);
            let mut contract = Prosopo::default(operator_account, STAKE_DEFAULT, STAKE_DEFAULT);
            let (provider_account, service_origin, fee) = generate_provider_data(0x2, "4242", 0);
            let balance: u128 = 10;
            ink::env::test::set_caller::<ink::env::DefaultEnvironment>(operator_account);
            contract
                .provider_register(service_origin, fee, Payee::Provider, provider_account)
                .ok();
            ink::env::test::set_account_balance::<ink::env::DefaultEnvironment>(
                provider_account,
                balance,
            );
            ink::env::test::set_caller::<ink::env::DefaultEnvironment>(provider_account);
            ink::env::test::set_value_transferred::<ink::env::DefaultEnvironment>(balance);
            contract.provider_update(service_origin, fee, Payee::Provider, provider_account);
            contract.provider_unstake().ok();
            let emitted_events = ink::env::test::recorded_events().collect::<Vec<_>>();

            // events are the register event (0), stake event(1), deregister(2) and the unstake event(3)

            assert_eq!(4, emitted_events.len());

            let event_unstake = &emitted_events[3];
            let decoded_event_unstake =
                <Event as scale::Decode>::decode(&mut &event_unstake.data[..])
                    .expect("encountered invalid contract event data buffer");

            if let Event::ProviderUnstake(ProviderUnstake { account, value }) =
                decoded_event_unstake
            {
                assert_eq!(
                    account, provider_account,
                    "encountered invalid ProviderUnstake.account"
                );
                assert_eq!(value, balance, "encountered invalid ProviderUnstake.value");
            } else {
                panic!("encountered unexpected event kind: expected a ProviderUnstake event");
            }
        }

        /// Test provider add data set
        #[ink::test]
        fn test_provider_add_dataset() {
            let operator_account = AccountId::from([0x1; 32]);
            let mut contract = Prosopo::default(operator_account, STAKE_DEFAULT, STAKE_DEFAULT);
            let (provider_account, service_origin, fee) = generate_provider_data(0x2, "4242", 0);
            let balance: u128 = 2000000000000;
            ink::env::test::set_caller::<ink::env::DefaultEnvironment>(operator_account);
            contract
                .provider_register(service_origin, fee, Payee::Provider, provider_account)
                .ok();
            ink::env::test::set_account_balance::<ink::env::DefaultEnvironment>(
                provider_account,
                balance,
            );
            ink::env::test::set_caller::<ink::env::DefaultEnvironment>(provider_account);
            ink::env::test::set_value_transferred::<ink::env::DefaultEnvironment>(balance);
            contract.provider_update(service_origin, fee, Payee::Provider, provider_account);
            let root1 = str_to_hash("merkle tree".to_string());
            let root2 = str_to_hash("merkle tree2".to_string());
            contract.provider_add_dataset(root1, root2).ok();
            let emitted_events = ink::env::test::recorded_events().collect::<Vec<_>>();

            // events are the register, stake, add data set
            assert_eq!(3, emitted_events.len());

            let event_unstake = &emitted_events[2];
            let decoded_event_unstake =
                <Event as scale::Decode>::decode(&mut &event_unstake.data[..])
                    .expect("encountered invalid contract event data buffer");

            if let Event::ProviderAddDataset(ProviderAddDataset {
                account,
                dataset_id: dataset_id,
                dataset_id_content: datset_id_content,
            }) = decoded_event_unstake
            {
                assert_eq!(
                    account, provider_account,
                    "encountered invalid ProviderAddDataset.account"
                );
                assert_eq!(
                    dataset_id, root1,
                    "encountered invalid ProviderAddDataset.dataset_id"
                );
            } else {
                panic!("encountered unexpected event kind: expected a ProviderAddDataset event");
            }
        }

        /// Test provider cannot add data set if inactive
        #[ink::test]
        fn test_provider_cannot_add_dataset_if_inactive() {
            let operator_account = AccountId::from([0x1; 32]);
            let mut contract = Prosopo::default(operator_account, STAKE_DEFAULT, STAKE_DEFAULT);
            let (provider_account, service_origin, fee) = generate_provider_data(0x2, "4242", 0);
            let balance: u128 = 10;
            ink::env::test::set_caller::<ink::env::DefaultEnvironment>(operator_account);
            contract
                .provider_register(service_origin, fee, Payee::Provider, provider_account)
                .ok();
            ink::env::test::set_account_balance::<ink::env::DefaultEnvironment>(
                provider_account,
                balance,
            );
            ink::env::test::set_caller::<ink::env::DefaultEnvironment>(provider_account);
            ink::env::test::set_value_transferred::<ink::env::DefaultEnvironment>(balance);
            let root1 = str_to_hash("merkle tree1".to_string());
            let root2 = str_to_hash("merkle tree2".to_string());
            let result = contract.provider_add_dataset(root1, root2).unwrap_err();
            assert_eq!(ProviderInsufficientFunds, result)
        }

        /// Test dapp register with zero balance transfer
        #[ink::test]
        fn test_dapp_register_zero_balance_transfer() {
            let operator_account = AccountId::from([0x1; 32]);
            let mut contract = Prosopo::default(operator_account, STAKE_DEFAULT, STAKE_DEFAULT);
            let caller = AccountId::from([0x2; 32]);
            let dapp_contract = AccountId::from([0x3; 32]);
            // Call from the dapp account
            ink::env::test::set_caller::<ink::env::DefaultEnvironment>(caller);
            // Don't transfer anything with the call
            let balance = 0;
            ink::env::test::set_value_transferred::<ink::env::DefaultEnvironment>(balance);
            let client_origin = str_to_hash("https://localhost:2424".to_string());
            contract.dapp_register(client_origin, dapp_contract, None);
            assert!(contract.dapps.get(&dapp_contract).is_some());
            let dapp = contract.dapps.get(&dapp_contract).unwrap();
            assert_eq!(dapp.owner, caller);
            assert_eq!(dapp.client_origin, client_origin);

            // account is marked as suspended as zero tokens have been paid
            assert_eq!(dapp.status, GovernanceStatus::Suspended);
            assert_eq!(dapp.balance, balance);
            assert!(contract.dapp_accounts.contains(&dapp_contract));
        }

        /// Test dapp register with positive balance transfer
        #[ink::test]
        fn test_dapp_register_positive_balance_transfer() {
            let operator_account = AccountId::from([0x1; 32]);
            let mut contract = Prosopo::default(operator_account, STAKE_DEFAULT, STAKE_DEFAULT);
            let caller = AccountId::from([0x2; 32]);
            let dapp_contract = AccountId::from([0x3; 32]);
            let client_origin = str_to_hash("https://localhost:2424".to_string());

            // Call from the dapp account
            ink::env::test::set_caller::<ink::env::DefaultEnvironment>(caller);

            // Transfer tokens with the call
            let balance = 2000000000000;
            ink::env::test::set_value_transferred::<ink::env::DefaultEnvironment>(balance);

            // register the dapp
            contract.dapp_register(client_origin, dapp_contract, None);
            // check the dapp exists in the hashmap
            assert!(contract.dapps.get(&dapp_contract).is_some());

            // check the various attributes are correct
            let dapp = contract.dapps.get(&dapp_contract).unwrap();
            assert_eq!(dapp.owner, caller);
            assert_eq!(dapp.client_origin, client_origin);

            // account is marked as active as balance is now positive
            assert_eq!(dapp.status, GovernanceStatus::Active);
            assert_eq!(dapp.balance, balance);
            assert!(contract.dapp_accounts.contains(&dapp_contract));
        }

        /// Test dapp register and then update
        #[ink::test]
        fn test_dapp_register_and_update() {
            let operator_account = AccountId::from([0x1; 32]);
            let mut contract = Prosopo::default(operator_account, STAKE_DEFAULT, STAKE_DEFAULT);
            let caller = AccountId::from([0x2; 32]);
            let dapp_contract_account = AccountId::from([0x3; 32]);
            let client_origin_1 = str_to_hash("https://localhost:2424".to_string());

            // Call from the dapp account
            ink::env::test::set_caller::<ink::env::DefaultEnvironment>(caller);

            // Transfer tokens with the call
            let balance_1 = 100;
            ink::env::test::set_value_transferred::<ink::env::DefaultEnvironment>(balance_1);

            // register the dapp
            contract.dapp_register(client_origin_1, dapp_contract_account, None);

            // check the dapp exists in the hashmap
            assert!(contract.dapps.get(&dapp_contract_account).is_some());

            // check the various attributes are correct
            let dapp = contract.dapps.get(&dapp_contract_account).unwrap();
            assert_eq!(dapp.owner, caller);
            assert_eq!(dapp.client_origin, client_origin_1);

            // account is marked as active as tokens have been paid
            assert_eq!(dapp.status, GovernanceStatus::Active);
            assert_eq!(dapp.balance, balance_1);

            // Transfer tokens with the call
            let balance_2 = 200;
            ink::env::test::set_value_transferred::<ink::env::DefaultEnvironment>(balance_2);

            // run the register function again for the same (caller, contract) pair, adding more
            // tokens and changing the client origin
            let client_origin_2 = str_to_hash("https://localhost:2424".to_string()); // Implements `scale::Encode`
            let new_owner = AccountId::from([0x5; 32]);
            contract.dapp_register(client_origin_2, dapp_contract_account, Some(new_owner));

            // check the various attributes are correct
            let dapp = contract.dapps.get(&dapp_contract_account).unwrap();
            assert_eq!(dapp.owner, new_owner);
            assert_eq!(dapp.client_origin, client_origin_2);

            // account is marked as active as tokens have been paid
            assert_eq!(dapp.status, GovernanceStatus::Active);
            assert_eq!(dapp.balance, balance_1 + balance_2);
            assert!(contract.dapp_accounts.contains(&dapp_contract_account));
        }

        /// Test dapp fund account
        #[ink::test]
        fn test_dapp_fund() {
            let operator_account = AccountId::from([0x1; 32]);
            let mut contract = Prosopo::default(operator_account, STAKE_DEFAULT, STAKE_DEFAULT);
            let caller = AccountId::from([0x2; 32]);
            let dapp_contract = AccountId::from([0x3; 32]);
            let client_origin_1 = str_to_hash("https://localhost:2424".to_string());

            // Call from the dapp account
            ink::env::test::set_caller::<ink::env::DefaultEnvironment>(caller);

            // Transfer tokens with the register call
            let balance_1 = 100;
            ink::env::test::set_value_transferred::<ink::env::DefaultEnvironment>(balance_1);

            // register the dapp
            contract.dapp_register(client_origin_1, dapp_contract, None);

            // Transfer tokens with the fund call
            let balance_2 = 200;
            ink::env::test::set_value_transferred::<ink::env::DefaultEnvironment>(balance_2);
            contract.dapp_fund(dapp_contract);

            // check the total account balance is correct
            let dapp = contract.dapps.get(&dapp_contract).unwrap();
            assert_eq!(dapp.balance, balance_1 + balance_2);
        }

        /// Test dapp cancel
        #[ink::test]
        fn test_dapp_cancel() {
            let operator_account = AccountId::from([0x1; 32]);
            let mut contract = Prosopo::default(operator_account, STAKE_DEFAULT, STAKE_DEFAULT);
            let caller = AccountId::from([0x2; 32]);
            let contract_account = AccountId::from([0x3; 32]);
            let client_origin_1 = str_to_hash("https://localhost:2424".to_string());
            let callers_initial_balance =
                ink::env::test::get_account_balance::<ink::env::DefaultEnvironment>(caller)
                    .unwrap();

            // Call from the dapp account
            ink::env::test::set_caller::<ink::env::DefaultEnvironment>(caller);

            // Transfer tokens with the register call
            let balance = 200;
            ink::env::test::set_value_transferred::<ink::env::DefaultEnvironment>(balance);

            // register the dapp
            contract.dapp_register(client_origin_1, contract_account, None);

            // Transfer tokens with the fund call
            contract.dapp_cancel(contract_account).ok();

            // check the funds are returned and the dapp's status is Deactivated
            let dapp = contract.dapps.get(&contract_account).unwrap();
            assert_eq!(dapp.status, GovernanceStatus::Deactivated);

            // Make sure the funds are returned to the caller
            assert_eq!(dapp.balance, 0);
            let callers_balance =
                ink::env::test::get_account_balance::<ink::env::DefaultEnvironment>(caller)
                    .unwrap();
            assert_eq!(callers_initial_balance + balance, callers_balance);
        }

        /// Test dapp user commit
        /// A dapp user can only commit a solution to the chain when there is at least one captcha
        /// provider and one dapp available.
        #[ink::test]
        fn test_dapp_user_commit() {
            let operator_account = AccountId::from([0x1; 32]);

            // initialise the contract
            let mut contract = Prosopo::default(operator_account, STAKE_DEFAULT, STAKE_DEFAULT);

            // Register the provider
            let provider_account = AccountId::from([0x2; 32]);
            let service_origin = str_to_hash("https://localhost:2424".to_string());
            let fee: u32 = 0;
            contract
                .provider_register(service_origin, fee, Payee::Provider, provider_account)
                .ok();

            // Call from the provider account to add data and stake tokens
            let balance = 2000000000000;
            ink::env::test::set_caller::<ink::env::DefaultEnvironment>(provider_account);
            let root1 = str_to_hash("merkle tree1".to_string());
            let root2 = str_to_hash("merkle tree2".to_string());
            ink::env::test::set_value_transferred::<ink::env::DefaultEnvironment>(balance);
            contract.provider_update(service_origin, fee, Payee::Provider, provider_account);
            // can only add data set after staking
            contract.provider_add_dataset(root1, root2).ok();

            // Register the dapp
            let dapp_caller_account = AccountId::from([0x3; 32]);
            let dapp_contract_account = AccountId::from([0x4; 32]);

            // Call from the dapp account
            ink::env::test::set_caller::<ink::env::DefaultEnvironment>(dapp_caller_account);
            // Give the dap a balance
            let balance = 2000000000000;
            ink::env::test::set_value_transferred::<ink::env::DefaultEnvironment>(balance);
            let client_origin = service_origin.clone();
            contract.dapp_register(client_origin, dapp_contract_account, None);

            //Dapp User commit
            let user_root = str_to_hash("user merkle tree root".to_string());
            contract
                .dapp_user_commit(dapp_contract_account, root1, user_root, provider_account)
                .ok();

            // check that the data is in the captcha_solution_commitments hashmap
            assert!(contract
                .captcha_solution_commitments
                .get(&user_root)
                .is_some());
        }

        /// Test provider approve
        #[ink::test]
        fn test_provider_approve() {
            let operator_account = AccountId::from([0x1; 32]);

            // initialise the contract
            let mut contract = Prosopo::default(operator_account, STAKE_DEFAULT, STAKE_DEFAULT);

            // Register the provider
            let (provider_account, service_origin, fee) = generate_provider_data(0x2, "4242", 0);
            contract
                .provider_register(service_origin, fee, Payee::Provider, provider_account)
                .unwrap();

            // Call from the provider account to add data and stake tokens
            let balance = 2000000000000;
            ink::env::test::set_caller::<ink::env::DefaultEnvironment>(provider_account);
            let root1 = str_to_hash("merkle tree1".to_string());
            let root2 = str_to_hash("merkle tree2".to_string());
            ink::env::test::set_value_transferred::<ink::env::DefaultEnvironment>(balance);
            contract.provider_update(service_origin, fee, Payee::Provider, provider_account);

            let provider = contract.providers.get(&provider_account).unwrap();
            // can only add data set after staking
            contract.provider_add_dataset(root1, root2).ok();

            // Register the dapp
            let dapp_caller_account = AccountId::from([0x3; 32]);
            let dapp_contract_account = AccountId::from([0x4; 32]);

            // Call from the dapp account
            ink::env::test::set_caller::<ink::env::DefaultEnvironment>(dapp_caller_account);
            // Give the dap a balance
            let balance = 2000000000000;
            ink::env::test::set_value_transferred::<ink::env::DefaultEnvironment>(balance);
            let client_origin = service_origin.clone();
            contract.dapp_register(client_origin, dapp_contract_account, None);

            //Dapp User commit
            let dapp_user_account = AccountId::from([0x5; 32]);
            let user_root = str_to_hash("user merkle tree root".to_string());
            contract
                .dapp_user_commit(dapp_contract_account, root1, user_root, provider_account)
                .ok();

            // Call from the provider account to mark the solution as approved
            ink::env::test::set_caller::<ink::env::DefaultEnvironment>(provider_account);
            let solution_id = user_root;
            contract.provider_approve(solution_id, 0);
            let commitment = contract
                .captcha_solution_commitments
                .get(&solution_id)
                .unwrap();
            assert_eq!(commitment.status, CaptchaStatus::Approved);
            let new_dapp_balance = contract.get_dapp_balance(dapp_contract_account);
            let new_provider_balance = contract.get_provider_balance(provider_account);
            assert_eq!(balance - Balance::from(fee), new_dapp_balance);
            assert_eq!(balance + Balance::from(fee), new_provider_balance);

            // Now make sure that the provider cannot later set the solution to disapproved and make
            // sure that the dapp balance is unchanged
            contract.provider_disapprove(solution_id);
            let commitment = contract
                .captcha_solution_commitments
                .get(&solution_id)
                .unwrap();
            assert_eq!(commitment.status, CaptchaStatus::Approved);
            assert_eq!(
                balance - Balance::from(fee),
                contract.get_dapp_balance(dapp_contract_account)
            );
            assert_eq!(
                balance + Balance::from(fee),
                contract.get_provider_balance(provider_account)
            );
        }

        /// Test provider cannot approve invalid solution id
        #[ink::test]
        fn test_provider_approve_invalid_id() {
            let operator_account = AccountId::from([0x1; 32]);

            // initialise the contract
            let mut contract = Prosopo::default(operator_account, STAKE_DEFAULT, STAKE_DEFAULT);

            // Register the provider
            let (provider_account, service_origin, fee) = generate_provider_data(0x2, "4242", 0);
            contract
                .provider_register(service_origin, fee, Payee::Provider, provider_account)
                .unwrap();

            // Call from the provider account to add data and stake tokens
            let balance = 2000000000000;
            ink::env::test::set_caller::<ink::env::DefaultEnvironment>(provider_account);
            let root1 = str_to_hash("merkle tree1".to_string());
            let root2 = str_to_hash("merkle tree2".to_string());
            ink::env::test::set_value_transferred::<ink::env::DefaultEnvironment>(balance);
            contract.provider_update(service_origin, fee, Payee::Provider, provider_account);
            // can only add data set after staking
            contract.provider_add_dataset(root1, root2).ok();

            // Register the dapp
            let dapp_caller_account = AccountId::from([0x3; 32]);
            let dapp_contract_account = AccountId::from([0x4; 32]);

            // Call from the dapp account
            ink::env::test::set_caller::<ink::env::DefaultEnvironment>(dapp_caller_account);
            // Give the dap a balance
            let balance = 2000000000000;
            ink::env::test::set_value_transferred::<ink::env::DefaultEnvironment>(balance);
            let client_origin = service_origin.clone();
            contract.dapp_register(client_origin, dapp_contract_account, None);

            //Dapp User commit
            let dapp_user_account = AccountId::from([0x5; 32]);
            let user_root = str_to_hash("user merkle tree root".to_string());
            contract
                .dapp_user_commit(dapp_contract_account, root1, user_root, provider_account)
                .ok();

            // Call from the provider account to mark the wrong solution as approved
            ink::env::test::set_caller::<ink::env::DefaultEnvironment>(provider_account);
            let solution_id = str_to_hash("id that does not exist".to_string());
            let result = contract.provider_approve(solution_id, 0);
            assert_eq!(
                Error::CaptchaSolutionCommitmentDoesNotExist,
                result.unwrap_err()
            );
        }

        /// Test provider disapprove
        #[ink::test]
        fn test_provider_disapprove() {
            let operator_account = AccountId::from([0x1; 32]);

            // initialise the contract
            let mut contract = Prosopo::default(operator_account, STAKE_DEFAULT, STAKE_DEFAULT);

            // Register the provider
            let (provider_account, service_origin, fee) = generate_provider_data(0x2, "4242", 0);
            contract
                .provider_register(service_origin, fee, Payee::Provider, provider_account)
                .unwrap();

            // Call from the provider account to add data and stake tokens
            let balance = 2000000000000;
            ink::env::test::set_caller::<ink::env::DefaultEnvironment>(provider_account);
            let root1 = str_to_hash("merkle tree1".to_string());
            let root2 = str_to_hash("merkle tree2".to_string());
            ink::env::test::set_value_transferred::<ink::env::DefaultEnvironment>(balance);
            contract.provider_update(service_origin, fee, Payee::Provider, provider_account);
            // can only add data set after staking
            contract.provider_add_dataset(root1, root2).ok();

            // Register the dapp
            let dapp_caller_account = AccountId::from([0x3; 32]);
            let dapp_contract_account = AccountId::from([0x4; 32]);

            // Call from the dapp account
            ink::env::test::set_caller::<ink::env::DefaultEnvironment>(dapp_caller_account);
            // Give the dap a balance
            let balance = 2000000000000;
            ink::env::test::set_value_transferred::<ink::env::DefaultEnvironment>(balance);
            let client_origin = str_to_hash("https://localhost:2424".to_string());
            contract.dapp_register(client_origin, dapp_contract_account, None);

            //Dapp User commit
            let dapp_user_account = AccountId::from([0x5; 32]);
            let user_root = str_to_hash("user merkle tree root".to_string());
            contract
                .dapp_user_commit(dapp_contract_account, root1, user_root, provider_account)
                .ok();

            // Call from the provider account to mark the solution as disapproved
            ink::env::test::set_caller::<ink::env::DefaultEnvironment>(provider_account);
            let solution_id = user_root;
            contract.provider_disapprove(solution_id);
            let commitment = contract
                .captcha_solution_commitments
                .get(&solution_id)
                .unwrap();
            assert_eq!(commitment.status, CaptchaStatus::Disapproved);
            let new_dapp_balance = contract.get_dapp_balance(dapp_contract_account);
            let new_provider_balance = contract.get_provider_balance(provider_account);
            assert_eq!(balance - Balance::from(fee), new_dapp_balance);
            assert_eq!(balance + Balance::from(fee), new_provider_balance);

            // Now make sure that the provider cannot later set the solution to approved
            contract.provider_approve(solution_id, 0);
            let commitment = contract
                .captcha_solution_commitments
                .get(&solution_id)
                .unwrap();
            assert_eq!(commitment.status, CaptchaStatus::Disapproved);
            assert_eq!(
                balance - Balance::from(fee),
                contract.get_dapp_balance(dapp_contract_account)
            );
            assert_eq!(
                balance + Balance::from(fee),
                contract.get_provider_balance(provider_account)
            );
        }

        /// Test dapp user is human
        #[ink::test]
        fn test_dapp_operator_is_human_user() {
            let operator_account = AccountId::from([0x1; 32]);

            // initialise the contract
            let mut contract = Prosopo::default(operator_account, STAKE_DEFAULT, STAKE_DEFAULT);

            // Register the provider
            let (provider_account, service_origin, fee) = generate_provider_data(0x2, "4242", 0);
            contract
                .provider_register(service_origin, fee, Payee::Provider, provider_account)
                .unwrap();

            // Call from the provider account to add data and stake tokens
            let balance = 2000000000000;
            ink::env::test::set_caller::<ink::env::DefaultEnvironment>(provider_account);
            let root1 = str_to_hash("merkle tree1".to_string());
            let root2 = str_to_hash("merkle tree2".to_string());
            ink::env::test::set_value_transferred::<ink::env::DefaultEnvironment>(balance);
            contract.provider_update(service_origin, fee, Payee::Provider, provider_account);
            // can only add data set after staking
            contract.provider_add_dataset(root1, root2);

            // Register the dapp
            let dapp_caller_account = AccountId::from([0x3; 32]);
            let dapp_contract_account = AccountId::from([0x4; 32]);

            // Call from the dapp account
            ink::env::test::set_caller::<ink::env::DefaultEnvironment>(dapp_caller_account);
            // Give the dap a balance
            let balance = 2000000000000;
            ink::env::test::set_value_transferred::<ink::env::DefaultEnvironment>(balance);
            let client_origin = service_origin.clone();
            contract.dapp_register(client_origin, dapp_contract_account, None);

            //Dapp User commit
            let dapp_user_account = AccountId::from([0x5; 32]);
            // Call from the Dapp User Account
            ink::env::test::set_caller::<ink::env::DefaultEnvironment>(dapp_user_account);
            let user_root = str_to_hash("user merkle tree root".to_string());
            contract
                .dapp_user_commit(dapp_contract_account, root1, user_root, provider_account)
                .ok();

            // Call from the provider account to mark the solution as disapproved
            ink::env::test::set_caller::<ink::env::DefaultEnvironment>(provider_account);
            let solution_id = user_root;
            contract.provider_disapprove(solution_id);
            let commitment = contract
                .captcha_solution_commitments
                .get(&solution_id)
                .unwrap();
            assert_eq!(commitment.status, CaptchaStatus::Disapproved);

            // Now make sure that the dapp user does not pass the human test
            let result = contract.dapp_operator_is_human_user(dapp_user_account, 80);
            assert_eq!(result, false);
        }

        /// Test non-existent dapp account has zero balance
        #[ink::test]
        fn test_non_existent_dapp_account_has_zero_balance() {
            let operator_account = AccountId::from([0x1; 32]);
            let dapp_account = AccountId::from([0x2; 32]);
            // initialise the contract
            let mut contract = Prosopo::default(operator_account, STAKE_DEFAULT, STAKE_DEFAULT);
            assert_eq!(0, contract.get_dapp_balance(dapp_account));
        }

        /// Test non-existent provider account has zero balance
        #[ink::test]
        fn test_non_existent_provider_account_has_zero_balance() {
            let operator_account = AccountId::from([0x1; 32]);
            let provider_account = AccountId::from([0x2; 32]);
            // initialise the contract
            let mut contract = Prosopo::default(operator_account, STAKE_DEFAULT, STAKE_DEFAULT);
            assert_eq!(0, contract.get_provider_balance(provider_account));
        }

        // // Test get random provider
        #[ink::test]
        fn test_get_random_active_provider() {
            let operator_account = AccountId::from([0x1; 32]);
            let mut contract = Prosopo::default(operator_account, STAKE_DEFAULT, STAKE_DEFAULT);
            let provider_account = AccountId::from([0x2; 32]);
            let service_origin = str_to_hash("https://localhost:2424".to_string());
            let fee: u32 = 0;
            contract.provider_register(service_origin, fee, Payee::Provider, provider_account);
            let fee2: u32 = 100;
            ink::env::test::set_caller::<ink::env::DefaultEnvironment>(provider_account);
            let balance = 20000000000000;
            ink::env::test::set_value_transferred::<ink::env::DefaultEnvironment>(balance);
            contract.provider_update(service_origin, fee, Payee::Dapp, provider_account);
            let root1 = str_to_hash("merkle tree1".to_string());
            let root2 = str_to_hash("merkle tree2".to_string());
            contract.provider_add_dataset(root1, root2);
            let registered_provider_account = contract.providers.get(&provider_account);
            // Register the dapp
            let dapp_caller_account = AccountId::from([0x3; 32]);
            let dapp_contract_account = AccountId::from([0x4; 32]);

            // Call from the dapp account
            ink::env::test::set_caller::<ink::env::DefaultEnvironment>(dapp_caller_account);
            // Give the dap a balance
            let balance = 2000000000000;
            ink::env::test::set_value_transferred::<ink::env::DefaultEnvironment>(balance);
            let client_origin = service_origin.clone();
            contract.dapp_register(client_origin, dapp_contract_account, None);
            let selected_provider =
                contract.get_random_active_provider(provider_account, dapp_contract_account);
            assert!(selected_provider.unwrap().provider == registered_provider_account.unwrap());
        }
    }
}<|MERGE_RESOLUTION|>--- conflicted
+++ resolved
@@ -19,14 +19,8 @@
 
 #[ink::contract]
 pub mod prosopo {
-<<<<<<< HEAD
     use ink::env::debug_println as debug;
     use ink::env::hash::{Blake2x128, CryptoHash, HashOutput};
-=======
-    use ink::env::hash::{Blake2x128, CryptoHash, HashOutput};
-    use prosopo_storage_derive::EnumSpreadAllocate;
-    //use ink::env::types::{AccountId, Balance, BlockNumber, BlockTimestamp, Hash};
->>>>>>> f170281e
     use ink::prelude::collections::btree_set::BTreeSet;
     use ink::prelude::vec::Vec;
     #[allow(unused_imports)] // do not remove StorageLayout, it is used in derives
@@ -1279,19 +1273,12 @@
             let block_timestamp: u64 = self.env().block_timestamp();
             let user_account_bytes: &[u8; USER_ACCOUNT_SIZE] = user_account.as_ref();
             // pack all the data into a single byte array
-<<<<<<< HEAD
             let block_number_arr: [u8; BLOCK_NUMBER_SIZE] = block_number.to_le_bytes();
             let block_timestamp_arr: [u8; BLOCK_TIMESTAMP_SIZE] = block_timestamp.to_le_bytes();
             let tmp: [u8; USER_ACCOUNT_SIZE + BLOCK_NUMBER_SIZE] =
                 concat_u8(&user_account_bytes, &block_number_arr);
             let bytes: [u8; BLOCK_TIMESTAMP_SIZE + BLOCK_NUMBER_SIZE + USER_ACCOUNT_SIZE] =
                 concat_u8(&tmp, &block_timestamp_arr);
-=======
-            let block_number_arr: [u8; 4] = block_number.to_le_bytes();
-            let block_timestamp_arr: [u8; 8] = block_timestamp.to_le_bytes();
-            let tmp: [u8; 36] = concat_u8(&user_account_bytes, &block_number_arr);
-            let bytes: [u8; 44] = concat_u8(&tmp, &block_timestamp_arr);
->>>>>>> f170281e
             // hash to ensure small changes (e.g. in the block timestamp) result in large change in the seed
             let mut hash_output = <Blake2x128 as HashOutput>::Type::default();
             <Blake2x128 as CryptoHash>::hash(&bytes, &mut hash_output);
