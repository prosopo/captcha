--- conflicted
+++ resolved
@@ -27,7 +27,6 @@
         Err(get_self!().print_err($err, function_name!()))
     }};
 }
-<<<<<<< HEAD
 
 // ($err:expr) => (
 // |$err| crate::print_error($err, function_name!(), get_self!().env().block_number(), get_self!().env().caller())
@@ -39,19 +38,6 @@
     };
 }
 
-=======
-
-// ($err:expr) => (
-// |$err| crate::print_error($err, function_name!(), get_self!().env().block_number(), get_self!().env().caller())
-// );
-
-macro_rules! err_fn {
-    ($err:expr) => {
-        || get_self!().print_err($err, function_name!())
-    };
-}
-
->>>>>>> 37db7b09
 macro_rules! lazy_push {
     ($lazy:expr, $value:expr) => {
         let mut vec = $lazy.get_or_default();
@@ -81,10 +67,6 @@
     use ink::storage::Lazy;
     #[allow(unused_imports)] // do not remove StorageLayout, it is used in derives
     use ink::storage::{traits::StorageLayout, Mapping};
-<<<<<<< HEAD
-=======
-    use schnorrkel::{PublicKey, Signature};
->>>>>>> 37db7b09
 
     /// GovernanceStatus relates to DApps and Providers and determines if they are active or not
     #[derive(Default, PartialEq, Debug, Eq, Clone, Copy, scale::Encode, scale::Decode)]
@@ -463,7 +445,6 @@
             debug!("sig {:?}", signature);
             debug!("payload {:?}", payload);
 
-<<<<<<< HEAD
             // let sig = Signature::from_bytes(&signature).map_err(|_| Error::InvalidSignature)?;
             // let pub_key =
             //     PublicKey::from_bytes(&caller_bytes).map_err(|_| Error::InvalidPublicKey)?;
@@ -473,12 +454,6 @@
             let res = self
                 .env()
                 .sr25519_verify(&signature, &payload, &caller_bytes);
-=======
-            let sig = Signature::from_bytes(&signature).map_err(|_| Error::InvalidSignature)?;
-            let pub_key =
-                PublicKey::from_bytes(&caller_bytes).map_err(|_| Error::InvalidPublicKey)?;
-            let res = pub_key.verify_simple(crate::CTX, &payload, &sig);
->>>>>>> 37db7b09
             Ok(res.is_ok())
         }
 
@@ -1691,10 +1666,6 @@
         use ink::env::hash::Blake2x256;
         use ink::env::hash::CryptoHash;
         use ink::env::hash::HashOutput;
-<<<<<<< HEAD
-=======
-        use schnorrkel::{ExpansionMode, Keypair, MiniSecretKey, SecretKey};
->>>>>>> 37db7b09
 
         use crate::prosopo::Error::{ProviderInactive, ProviderInsufficientFunds};
 
@@ -2323,10 +2294,7 @@
         }
 
         #[ink::test]
-<<<<<<< HEAD
         #[should_panic]
-=======
->>>>>>> 37db7b09
         fn test_verify_sr25519_invalid_public_key() {
             let operator_accounts = get_operator_accounts();
             let mut contract = Prosopo::default(
@@ -2370,13 +2338,8 @@
             // verify the signature
             let valid = contract
                 .verify_sr25519(signature_bytes, payload_bytes)
-<<<<<<< HEAD
                 .unwrap();
             assert!(!valid);
-=======
-                .unwrap_err();
-            assert_eq!(Error::InvalidPublicKey, valid);
->>>>>>> 37db7b09
         }
 
         #[ink::test]
