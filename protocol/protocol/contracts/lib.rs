--- conflicted
+++ resolved
@@ -691,7 +691,7 @@
                     dapp.balance = total;
                     dapp.client_origin = client_origin;
                     dapp.owner = owner;
-                    if dapp.balance > self.dapp_stake_default {
+                    if dapp.balance >= self.dapp_stake_default {
                         dapp.status = GovernanceStatus::Active;
                     } else {
                         dapp.status = GovernanceStatus::Suspended;
@@ -1099,13 +1099,8 @@
             }
             // Make sure the Dapp can pay the transaction fees of the user and potentially the
             // provider, if their fee > 0
-<<<<<<< HEAD
-            if dapp.balance < self.dapp_stake_default {
-                ink::env::debug_println!("{}", "DappInsufficientFunds");
-=======
             if dapp.balance <= self.dapp_stake_default {
                 debug!("{}", "DappInsufficientFunds");
->>>>>>> 2a7f7a92
                 return Err(Error::DappInsufficientFunds);
             }
             Ok(())
@@ -1452,11 +1447,7 @@
         #[ink::test]
         fn test_get_random_number() {
             let operator_account = AccountId::from([0x1; 32]);
-<<<<<<< HEAD
-            let contract = Prosopo::default(operator_account, STAKE_DEFAULT,STAKE_DEFAULT);
-=======
             let contract = Prosopo::default(operator_account, STAKE_DEFAULT, STAKE_DEFAULT);
->>>>>>> 2a7f7a92
             const len: usize = 10;
             let mut arr = [0; len];
             // get several random numbers, one per block
