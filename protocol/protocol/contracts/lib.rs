// Copyright (C) 2021-2022 Prosopo (UK) Ltd.
// This file is part of provider <https://github.com/prosopo/provider>.
//
// provider is free software: you can redistribute it and/or modify
// it under the terms of the GNU General Public License as published by
// the Free Software Foundation, either version 3 of the License, or
// (at your option) any later version.
//
// provider is distributed in the hope that it will be useful,
// but WITHOUT ANY WARRANTY; without even the implied warranty of
// MERCHANTABILITY or FITNESS FOR A PARTICULAR PURPOSE.  See the
// GNU General Public License for more details.
//
// You should have received a copy of the GNU General Public License
// along with provider.  If not, see <http://www.gnu.org/licenses/>.
#![cfg_attr(not(feature = "std"), no_std)]

pub use self::prosopo::{Prosopo, ProsopoRef};

#[ink::contract]
pub mod prosopo {
    use ink::env::debug_println as debug;
    use ink::env::hash::{Blake2x128, CryptoHash, HashOutput};
    use ink::prelude::collections::btree_set::BTreeSet;
    use ink::prelude::vec::Vec;
    use ink::storage::Lazy;
    #[allow(unused_imports)] // do not remove StorageLayout, it is used in derives
    use ink::storage::{traits::StorageLayout, Mapping};

    /// GovernanceStatus relates to DApps and Providers and determines if they are active or not
    #[derive(Default, PartialEq, Debug, Eq, Clone, Copy, scale::Encode, scale::Decode)]
    #[cfg_attr(feature = "std", derive(scale_info::TypeInfo, StorageLayout))]
    pub enum GovernanceStatus {
        Active,
        Suspended,
        #[default]
        Deactivated,
    }

    /// CaptchaStatus is the status of a CaptchaSolutionCommitment, submitted by a DappUser
    #[derive(Default, PartialEq, Debug, Eq, Clone, Copy, scale::Encode, scale::Decode)]
    #[cfg_attr(feature = "std", derive(scale_info::TypeInfo, StorageLayout))]
    pub enum CaptchaStatus {
        Pending,
        Approved,
        #[default]
        Disapproved,
    }

    /// Payee is the recipient of any fees that are paid when a CaptchaSolutionCommitment is approved
    #[derive(Default, PartialEq, Debug, Eq, Clone, Copy, scale::Encode, scale::Decode)]
    #[cfg_attr(feature = "std", derive(scale_info::TypeInfo, StorageLayout))]
    pub enum Payee {
        Provider,
        Dapp,
        #[default]
        None,
    }

    /// Providers are suppliers of human verification methods (captchas, etc.) to DappUsers, either
    /// paying or receiving a fee for this service.
    #[derive(PartialEq, Debug, Eq, Clone, scale::Encode, scale::Decode, Copy)]
    #[cfg_attr(feature = "std", derive(scale_info::TypeInfo, StorageLayout))]
    pub struct Provider {
        status: GovernanceStatus,
        balance: Balance,
        // an amount in the base unit of the default parachain token (e.g. Planck on chains using DOT)
        fee: u32,
        payee: Payee,
        service_origin: Hash,
        dataset_id: Hash,
        dataset_id_content: Hash,
    }

    /// RandomProvider is selected randomly by the contract for the client side application
    #[derive(PartialEq, scale::Encode, scale::Decode)]
    #[cfg_attr(feature = "std", derive(scale_info::TypeInfo))]
    pub struct RandomProvider {
        provider_id: AccountId,
        provider: Provider,
        block_number: u32,
    }

    /// Operators are controllers of this contract with admin rights
    #[derive(PartialEq, Debug, Eq, Clone, Copy, scale::Encode, scale::Decode)]
    #[cfg_attr(feature = "std", derive(scale_info::TypeInfo, StorageLayout))]
    pub struct Operator {
        status: GovernanceStatus,
    }

    /// CaptchaData contains the hashed root of a Provider's dataset and is used to verify that
    /// the captchas received by a DappUser did belong to the Provider's original dataset
    #[derive(PartialEq, Debug, Eq, Clone, Copy, scale::Encode, scale::Decode)]
    #[cfg_attr(feature = "std", derive(scale_info::TypeInfo, StorageLayout))]
    pub struct CaptchaData {
        provider: AccountId,
        dataset_id: Hash,
        dataset_id_content: Hash,
        captcha_type: u16,
    }

    /// CaptchaSolutionCommitments are submitted by DAppUsers upon completion of one or more
    /// Captchas. They serve as proof of captcha completion to the outside world and can be used
    /// in dispute resolution.
    #[derive(PartialEq, Debug, Eq, Clone, Copy, scale::Encode, scale::Decode)]
    #[cfg_attr(feature = "std", derive(scale_info::TypeInfo, StorageLayout))]
    pub struct CaptchaSolutionCommitment {
        // the Dapp User Account
        account: AccountId,
        // The captcha dataset id (dataset_id in Provider / CaptchaData)
        dataset_id: Hash,
        // Status of this solution - correct / incorrect?
        status: CaptchaStatus,
        // The Dapp Contract AccountId that the Dapp User wants to interact with
        contract: AccountId,
        // The Provider AccountId that is permitted to approve or disapprove the commitment
        provider: AccountId,
        // Time of completion
        completed_at: Timestamp,
    }

    /// DApps are distributed apps who want their users to be verified by Providers, either paying
    /// or receiving a fee for this service.
    #[derive(PartialEq, Debug, Eq, Clone, scale::Encode, scale::Decode, Copy)]
    #[cfg_attr(feature = "std", derive(scale_info::TypeInfo, StorageLayout))]
    pub struct Dapp {
        status: GovernanceStatus,
        balance: Balance,
        owner: AccountId,
        min_difficulty: u16,
    }

    /// Users are the users of DApps that are required to be verified as human before they are
    /// allowed to interact with the DApps' contracts.
    #[derive(PartialEq, Debug, Eq, Clone, scale::Encode, scale::Decode, Copy)]
    #[cfg_attr(feature = "std", derive(scale_info::TypeInfo, StorageLayout))]
    pub struct User {
        correct_captchas: u64,
        incorrect_captchas: u64,
        // commented until block timestamp is available in ink unit tests
        // created: Timestamp,
        // updated: Timestamp,
        last_correct_captcha: Timestamp,
        last_correct_captcha_dapp_id: AccountId,
    }

    #[derive(scale::Encode, scale::Decode)]
    #[cfg_attr(feature = "std", derive(scale_info::TypeInfo))]
    pub struct LastCorrectCaptcha {
        pub before_ms: u64,
        pub dapp_id: AccountId,
    }

    #[derive(scale::Encode, scale::Decode)]
    #[cfg_attr(feature = "std", derive(scale_info::TypeInfo))]
    pub struct OperatorCodeHashVote {
        pub account_id: AccountId,
        pub code_hash: [u8; 32],
    }

    // Contract storage
    #[ink(storage)]
    pub struct Prosopo {
        //tokenContract: AccountId,
        providers: Mapping<AccountId, Provider>,
        provider_accounts: Mapping<GovernanceStatus, BTreeSet<AccountId>>,
        service_origins: Mapping<Hash, ()>,
        captcha_data: Mapping<Hash, CaptchaData>,
        captcha_solution_commitments: Mapping<Hash, CaptchaSolutionCommitment>,
        provider_stake_default: u128,
        dapp_stake_default: u128,
        dapps: Mapping<AccountId, Dapp>,
        dapp_accounts: Lazy<Vec<AccountId>>,
        //dapps_owners: Mapping<AccountId, AccountId>,
        operators: Mapping<AccountId, Operator>,
        operator_accounts: Lazy<Vec<AccountId>>,
        //disputes: Mapping<u64, Dispute>
        operator_stake_default: u128,
        operator_fee_currency: Hash,
        dapp_users: Mapping<AccountId, User>,
        dapp_user_accounts: Lazy<Vec<AccountId>>,
        operator_code_hash_votes: Mapping<AccountId, [u8; 32]>,
    }

    // Event emitted when a new provider registers
    #[ink(event)]
    #[derive(Debug)]
    pub struct ProviderRegister {
        #[ink(topic)]
        account: AccountId,
    }

    // Event emitted when a new provider deregisters
    #[ink(event)]
    #[derive(Debug)]
    pub struct ProviderDeregister {
        #[ink(topic)]
        account: AccountId,
    }

    // Event emitted when a new provider is updated
    #[ink(event)]
    #[derive(Debug)]
    pub struct ProviderUpdate {
        #[ink(topic)]
        account: AccountId,
    }

    // Event emitted when a provider stakes
    #[ink(event)]
    #[derive(Debug)]
    pub struct ProviderStake {
        #[ink(topic)]
        account: AccountId,
        value: Balance,
    }

    // Event emitted when a provider adds a data set
    #[ink(event)]
    #[derive(Debug)]
    pub struct ProviderAddDataset {
        #[ink(topic)]
        account: AccountId,
        dataset_id: Hash,
        dataset_id_content: Hash,
    }

    // Event emitted when a provider unstakes
    #[ink(event)]
    #[derive(Debug)]
    pub struct ProviderUnstake {
        #[ink(topic)]
        account: AccountId,
        value: Balance,
    }

    // Event emitted when a provider approves a solution
    #[ink(event)]
    #[derive(Debug)]
    pub struct ProviderApprove {
        #[ink(topic)]
        captcha_solution_commitment_id: Hash,
    }

    // Event emitted when a provider disapproves a solution
    #[ink(event)]
    #[derive(Debug)]
    pub struct ProviderDisapprove {
        #[ink(topic)]
        captcha_solution_commitment_id: Hash,
    }

    // Event emitted when a dapp registers
    #[ink(event)]
    #[derive(Debug)]
    pub struct DappRegister {
        #[ink(topic)]
        contract: AccountId,
        owner: AccountId,
        value: Balance,
    }

    // Event emitted when a dapp updates
    #[ink(event)]
    #[derive(Debug)]
    pub struct DappUpdate {
        #[ink(topic)]
        contract: AccountId,
        owner: AccountId,
        value: Balance,
    }

    // Event emitted when a dapp funds
    #[ink(event)]
    #[derive(Debug)]
    pub struct DappFund {
        #[ink(topic)]
        contract: AccountId,
        value: Balance,
    }

    // Event emitted when a dapp cancels
    #[ink(event)]
    #[derive(Debug)]
    pub struct DappCancel {
        #[ink(topic)]
        contract: AccountId,
        value: Balance,
    }

    // Event emitted when a dapp user commits a solution hash
    #[ink(event)]
    #[derive(Debug)]
    pub struct DappUserCommit {
        #[ink(topic)]
        account: AccountId,
        merkle_tree_root: Hash,
        contract: AccountId,
        dataset_id: Hash,
    }

    /// The Prosopo error types
    #[derive(PartialEq, Debug, Eq, Clone, scale::Encode, scale::Decode)]
    #[cfg_attr(feature = "std", derive(scale_info::TypeInfo))]
    pub enum Error {
        /// Returned if minimum number of operators is not supplied
        MinimumTwoOperatorsRequired,
        /// Returned if calling account is not authorised to perform action
        NotAuthorised,
        /// Returned if not enough contract balance to fulfill a request is available.
        ContractInsufficientFunds,
        /// Returned when the contract to address transfer fails
        ContractTransferFailed,
        /// Returned if provider exists when it shouldn't
        ProviderExists,
        /// Returned if provider does not exist when it should
        ProviderDoesNotExist,
        /// Returned if provider has insufficient funds to operate
        ProviderInsufficientFunds,
        /// Returned if provider is inactive and trying to use the service
        ProviderInactive,
        /// Returned if service_origin is already used by another provider
        ProviderServiceOriginUsed,
        /// Returned if requested captcha data id is unavailable
        DuplicateCaptchaDataId,
        /// Returned if dapp exists when it shouldn't
        DappExists,
        /// Returned if dapp does not exist when it should
        DappDoesNotExist,
        /// Returned if dapp is inactive and trying to use the service
        DappInactive,
        /// Returned if dapp has insufficient funds to operate
        DappInsufficientFunds,
        /// Returned if captcha data does not exist
        CaptchaDataDoesNotExist,
        /// Returned if solution commitment does not exist when it should
        CaptchaSolutionCommitmentDoesNotExist,
        /// Returned if solution commitment already exists when it should not
        CaptchaSolutionCommitmentExists,
        /// Returned if dapp user does not exist when it should
        DappUserDoesNotExist,
        /// Returned if there are no active providers
        NoActiveProviders,
        /// Returned if the dataset ID and dataset ID with solutions are identical
        DatasetIdSolutionsSame,
        /// Returned if the caller has set their own AccountId as the code hash
        InvalidCodeHash,
        /// CodeNotFound ink env error
        CodeNotFound,
        /// An unknown ink env error has occurred
        Unknown,
        /// Invalid contract
        InvalidContract,
    }

    /// Concatenate two arrays (a and b) into a new array (c)
    ///
    fn concat_u8<const A: usize, const B: usize, const C: usize>(
        a: &[u8; A],
        b: &[u8; B],
    ) -> [u8; C] {
        let mut c = [0; C];
        c[..A].copy_from_slice(a);
        c[A..A + B].copy_from_slice(b);
        c
    }

    impl Prosopo {
        /// Constructor
        #[ink(constructor, payable)]
        pub fn default(
            operator_accounts: Vec<AccountId>,
            provider_stake_default: u128,
            dapp_stake_default: u128,
        ) -> Self {
            if operator_accounts.len() < 2 {
                panic!("{:?}", Error::MinimumTwoOperatorsRequired)
            }
            let mut operators = Mapping::new();
            let mut operator_accounts_lazy = Lazy::new();
            for operator_account in operator_accounts.iter() {
                let operator = Operator {
                    status: GovernanceStatus::Active,
                };
                operators.insert(operator_account, &operator);
                operator_accounts_lazy.set(&operator_accounts);
            }

            Self {
                providers: Default::default(),
                provider_accounts: Default::default(),
                service_origins: Default::default(),
                captcha_data: Default::default(),
                operator_accounts: operator_accounts_lazy,
                operator_stake_default: 0,
                operator_fee_currency: Default::default(),
                dapp_users: Default::default(),
                operators,
                provider_stake_default,
                dapp_stake_default,
                dapps: Default::default(),
                captcha_solution_commitments: Default::default(),
                dapp_accounts: Default::default(),
                dapp_user_accounts: Default::default(),
                operator_code_hash_votes: Default::default(),
            }
        }

        /// Get contract provider minimum stake default.
        #[ink(message)]
        pub fn get_provider_stake_default(&self) -> u128 {
            self.provider_stake_default
        }

        /// Get contract dapp minimum stake default.
        #[ink(message)]
        pub fn get_dapp_stake_default(&self) -> u128 {
            self.dapp_stake_default
        }

        /// Register a provider, their service origin and fee
        #[ink(message)]
        pub fn provider_register(
            &mut self,
            service_origin: Hash,
            fee: u32,
            payee: Payee,
        ) -> Result<(), Error> {
            let provider_account = self.env().caller();
            // this function is for registration only
            if self.providers.get(&provider_account).is_some() {
                return Ok(());
            }
            // prevent duplicate service origins
            if self.service_origins.get(&service_origin).is_some() {
                return Err(Error::ProviderServiceOriginUsed);
            }
            let balance: u128 = 0;
            // add a new provider
            let provider = Provider {
                status: GovernanceStatus::Deactivated,
                balance,
                fee,
                service_origin,
                dataset_id: Hash::default(),
                dataset_id_content: Hash::default(),
                payee,
            };
            self.providers.insert(provider_account, &provider);
            self.service_origins.insert(service_origin, &());
            let mut provider_accounts_map = self
                .provider_accounts
                .get(GovernanceStatus::Deactivated)
                .unwrap_or_default();
            provider_accounts_map.insert(provider_account);
            self.provider_accounts
                .insert(GovernanceStatus::Deactivated, &provider_accounts_map);
            self.env().emit_event(ProviderRegister {
                account: provider_account,
            });
            Ok(())
        }

        /// Update an existing provider, their service origin, fee and deposit funds
        #[ink(message)]
        #[ink(payable)]
        pub fn provider_update(
            &mut self,
            service_origin: Hash,
            fee: u32,
            payee: Payee,
        ) -> Result<(), Error> {
            let provider_account = self.env().caller();

            // this function is for updating only, not registering
            if self.providers.get(&provider_account).is_none() {
                return Err(Error::ProviderDoesNotExist);
            }

            let existing = self.get_provider_details(provider_account).unwrap();

            // prevent duplicate service origins
            if existing.service_origin != service_origin {
                if self.service_origins.get(service_origin).is_some() {
                    return Err(Error::ProviderServiceOriginUsed);
                } else {
                    self.service_origins.remove(existing.service_origin);
                    self.service_origins.insert(service_origin, &());
                }
            }

            let old_status = existing.status;
            let mut new_status = existing.status;
            let balance = existing.balance + self.env().transferred_value();

            if balance >= self.provider_stake_default && existing.dataset_id != Hash::default() {
                new_status = GovernanceStatus::Active;
            }

            // update an existing provider
            let provider = Provider {
                status: new_status,
                balance,
                fee,
                service_origin,
                dataset_id: existing.dataset_id,
                dataset_id_content: existing.dataset_id_content,
                payee,
            };

            self.provider_change_status(provider_account, old_status, new_status);
            self.providers.insert(provider_account, &provider);

            self.env().emit_event(ProviderUpdate {
                account: provider_account,
            });
            Ok(())
        }

        /// Switch the `provider_account` between indexes in `self.provider_accounts`
        fn provider_change_status(
            &mut self,
            provider_account: AccountId,
            current_provider_status: GovernanceStatus,
            new_status: GovernanceStatus,
        ) {
            if current_provider_status != new_status {
                // Retrieve indexes from storage mapping
                let mut current_status_provider_accounts = self
                    .provider_accounts
                    .get(current_provider_status)
                    .unwrap_or_default();
                let mut new_status_provider_accounts =
                    self.provider_accounts.get(new_status).unwrap_or_default();

                // Move provider to the correct index
                current_status_provider_accounts.remove(&provider_account);
                new_status_provider_accounts.insert(provider_account);

                // Store mapping
                self.provider_accounts
                    .insert(current_provider_status, &current_status_provider_accounts);
                self.provider_accounts
                    .insert(new_status, &new_status_provider_accounts);
            }
        }

        /// De-Register a provider by setting their status to Deactivated
        #[ink(message)]
        pub fn provider_deregister(&mut self, provider_account: AccountId) -> Result<(), Error> {
            let caller = self.env().caller();
            if caller == provider_account {
                // if self.operators.get(&caller) {

                // Get provider
                let mut provider = self.providers.get(&provider_account).unwrap();

                // Update provider status
                self.provider_change_status(
                    provider_account,
                    provider.status,
                    GovernanceStatus::Deactivated,
                );
                provider.status = GovernanceStatus::Deactivated;
                self.providers.insert(provider_account, &provider);

                self.env().emit_event(ProviderDeregister {
                    account: provider_account,
                });
                //}
            } else {
                return Err(Error::NotAuthorised);
            }
            Ok(())
        }

        /// Unstake and deactivate the provider's service, returning stake
        #[ink(message)]
        #[ink(payable)]
        pub fn provider_unstake(&mut self) -> Result<(), Error> {
            let caller = self.env().caller();
            if self.providers.get(&caller).is_some() {
                let provider = self.get_provider_details(caller)?;
                let balance = provider.balance;
                if balance > 0 {
                    self.env().transfer(caller, balance).ok();
                    self.provider_deregister(caller)?;
                    self.env().emit_event(ProviderUnstake {
                        account: caller,
                        value: balance,
                    });
                }
            } else {
                return Err(Error::ProviderDoesNotExist);
            }
            Ok(())
        }

        /// Add a new data set
        #[ink(message)]
        pub fn provider_add_dataset(
            &mut self,
            dataset_id: Hash,
            dataset_id_content: Hash,
        ) -> Result<(), Error> {
            if dataset_id == dataset_id_content {
                return Err(Error::DatasetIdSolutionsSame);
            }
            let provider_id = self.env().caller();
            // the calling account must belong to the provider
            self.validate_provider_exists_and_has_funds(provider_id)?;
            let dataset = CaptchaData {
                provider: provider_id,
                dataset_id,
                dataset_id_content,
                captcha_type: 0,
            };

            // get the provider
            let mut provider = self.providers.get(&provider_id).unwrap();
            let dataset_id_old = provider.dataset_id;

            // create a new id and insert details of the new captcha data set if it doesn't exist
            if self.captcha_data.get(dataset_id).is_none() {
                self.captcha_data.insert(dataset_id, &dataset);
                // remove the old dataset_id from the Mapping
                self.captcha_data.remove(dataset_id_old);
            }

            // set the captcha data id on the provider
            provider.dataset_id = dataset_id;
            provider.dataset_id_content = dataset_id_content;
            let old_status = provider.status;

            // change the provider status to active if it was not active
            if provider.status != GovernanceStatus::Active
                && provider.balance >= self.provider_stake_default
                && dataset_id != Hash::default()
            {
                provider.status = GovernanceStatus::Active;
                self.provider_change_status(provider_id, old_status, provider.status);
            }

            self.providers.insert(provider_id, &provider);

            // emit event
            self.env().emit_event(ProviderAddDataset {
                account: provider_id,
                dataset_id,
                dataset_id_content,
            });

            Ok(())
        }

        /// Register a dapp
        #[ink(message)]
        pub fn dapp_register(
            &mut self,
            contract: AccountId,
        ) -> Result<(), Error> {
            if !self.env().is_contract(&contract) {
                debug!("Contract is not a contract");
                return Err(Error::InvalidContract);
            }
            let caller = self.env().caller();
            // the caller is made the owner of the contract
            let owner = caller;
            let transferred = self.env().transferred_value();
            // enforces a one to one relation between caller and dapp
            if self.dapps.get(&contract).is_none() {
                // mark the account as suspended if it is new and no funds have been transferred
                let status = if transferred >= self.dapp_stake_default {
                    GovernanceStatus::Active
                } else {
                    GovernanceStatus::Suspended
                };
                let dapp = Dapp {
                    status,
                    balance: transferred,
                    owner,
                    min_difficulty: 1,
                };
                // keying on contract allows owners to own many contracts
                self.dapps.insert(contract, &dapp);
                let mut dapp_accounts = self.dapp_accounts.get_or_default();
                dapp_accounts.push(contract);
                self.dapp_accounts.set(&dapp_accounts);
                // emit event
                self.env().emit_event(DappRegister {
                    contract,
                    owner,
                    value: transferred,
                });
            } else {
                // dapp exists so update it instead
                self.dapp_update(owner, transferred, contract, caller);
            }
            Ok(())
        }

        /// Update a dapp with new funds, setting status as appropriate
        fn dapp_update(
            &mut self,
            owner: AccountId,
            transferred: u128,
            contract: AccountId,
            caller: AccountId,
        ) {
            if self.dapps.get(&contract).is_some() {
                let mut dapp = self.dapps.get(&contract).unwrap();
                // only allow the owner to make changes to the dapp (including funding?!)
                if dapp.owner == caller {
                    let total = dapp.balance + transferred;
                    dapp.balance = total;
                    dapp.owner = owner;
                    if dapp.balance >= self.dapp_stake_default {
                        dapp.status = GovernanceStatus::Active;
                    } else {
                        dapp.status = GovernanceStatus::Suspended;
                    }
                    self.dapps.insert(contract, &dapp);
                    // emit event
                    self.env().emit_event(DappUpdate {
                        contract,
                        owner,
                        value: total,
                    });
                } else {
                    //return the transferred balance to the caller as they do not own the contract
                    self.env().transfer(caller, transferred).ok();
                }
            }
        }

        /// Fund dapp account to pay for services, if the Dapp caller is registered in self.dapps
        #[ink(message)]
        #[ink(payable)]
        pub fn dapp_fund(&mut self, contract: AccountId) {
            let caller = self.env().caller();
            let transferred = self.env().transferred_value();
            if self.dapps.get(&contract).is_some() {
                let mut dapp = self.dapps.get(&contract).unwrap();
                let total = dapp.balance + transferred;
                dapp.balance = total;
                if dapp.balance > 0 {
                    dapp.status = GovernanceStatus::Active;
                    self.env().emit_event(DappFund {
                        contract,
                        value: total,
                    });
                } else {
                    // Suspended as dapp has no funds
                    dapp.status = GovernanceStatus::Suspended;
                }
                self.dapps.insert(contract, &dapp);
            } else {
                //return the transferred balance to the caller
                self.env().transfer(caller, transferred).ok();
            }
        }

        /// Cancel services as a dapp, returning remaining tokens
        #[ink(message)]
        pub fn dapp_cancel(&mut self, contract: AccountId) -> Result<(), Error> {
            let caller = self.env().caller();

            if self.dapps.get(&contract).is_none() {
                return Err(Error::DappDoesNotExist);
            }
            let dapp = self.get_dapp_details(contract)?;

            if dapp.owner != caller {
                return Err(Error::NotAuthorised);
            }

            let balance = dapp.balance;
            if dapp.balance > 0 {
                self.env().transfer(caller, dapp.balance).ok();
            }
            self.dapp_deregister(contract);
            self.env().emit_event(DappCancel {
                contract,
                value: balance,
            });

            Ok(())
        }

        /// De-Register a dapp by setting their status to Deactivated and their balance to 0
        fn dapp_deregister(&mut self, dapp_account: AccountId) {
            let mut dapp = self.dapps.get(&dapp_account).unwrap();
            dapp.status = GovernanceStatus::Deactivated;
            dapp.balance = 0;
            self.dapps.insert(dapp_account, &dapp);
        }

        /// Submit a captcha solution commit
        #[ink(message)]
        pub fn dapp_user_commit(
            &mut self,
            contract: AccountId,
            dataset_id: Hash,
            user_merkle_tree_root: Hash,
            provider: AccountId,
            dapp_user: AccountId,
            status_option: Option<CaptchaStatus>,
        ) -> Result<(), Error> {
            let caller = self.env().caller();

            // Guard against dapp submitting a commit on behalf of a user
            if self.dapps.get(&caller).is_some() {
                ink::env::debug_println!("{}", "NotAuthorised");
                return Err(Error::NotAuthorised);
            }

            // Guard against incorrect data being submitted
            self.get_captcha_data(dataset_id)?;

            // Guard against solution commitment being submitted more than once
            if self
                .captcha_solution_commitments
                .get(user_merkle_tree_root)
                .is_some()
            {
                debug!("{}", "CaptchaSolutionCommitmentExists");
                //return Err(Error::CaptchaSolutionCommitmentExists);
                return Ok(());
            }

            // Guard against inactive dapps and providers
            self.validate_dapp(contract)?;
            self.validate_provider_active(provider)?;

            // Create and insert the commitment
            let commitment = CaptchaSolutionCommitment {
                account: dapp_user,
                dataset_id,
                status: CaptchaStatus::Pending,
                contract,
                provider,
                completed_at: self.env().block_timestamp(),
            };

            // Insert the commitment and mark as approved or disapproved if a Provider is the caller
            let provider_details = self.get_provider_details(caller);
            if provider_details.clone().ok().is_some() {
                // Provider is not the caller
                if caller != provider {
                    // Provider cannot submit dapp user commits on behalf of another provider
                    ink::env::debug_println!("{}", "NotAuthorised");
                    return Err(Error::NotAuthorised);
                }
                self.create_new_dapp_user(dapp_user);
                self.captcha_solution_commitments
                    .insert(user_merkle_tree_root, &commitment);

                // call provider_approve or provider_disapprove depending on whether the status is Approved or Disapproved
                match status_option.unwrap_or(CaptchaStatus::Pending) {
                    CaptchaStatus::Approved => self.provider_approve(user_merkle_tree_root, 0)?,
                    CaptchaStatus::Disapproved => {
                        self.provider_disapprove(user_merkle_tree_root)?
                    }
                    _ => {}
                }
            // Insert the commitment
            } else {
                self.create_new_dapp_user(dapp_user);
                self.captcha_solution_commitments
                    .insert(user_merkle_tree_root, &commitment);
            }
            self.env().emit_event(DappUserCommit {
                account: caller,
                merkle_tree_root: user_merkle_tree_root,
                contract,
                dataset_id: dataset_id,
            });
            Ok(())
        }

        /// Create a new dapp user if they do not already exist
        fn create_new_dapp_user(&mut self, account: AccountId) {
            // create the user and add to our list of dapp users
            if self.dapp_users.get(account).is_none() {
                let user = User {
                    correct_captchas: 0,
                    incorrect_captchas: 0,
                    last_correct_captcha: 0,
                    last_correct_captcha_dapp_id: [0; 32].into(),
                };
                self.dapp_users.insert(account, &user);
                let mut dapp_user_accounts = self.dapp_user_accounts.get_or_default();
                dapp_user_accounts.push(account);
                self.dapp_user_accounts.set(&dapp_user_accounts);
            }
        }

        /// Approve a solution commitment, increment correct captchas, and refund the users tx fee
        #[ink(message)]
        pub fn provider_approve(
            &mut self,
            captcha_solution_commitment_id: Hash,
            transaction_fee: Balance,
        ) -> Result<(), Error> {
            let caller = self.env().caller();
            self.validate_provider_active(caller)?;
            // Guard against incorrect solution id
            let commitment =
                self.get_captcha_solution_commitment(captcha_solution_commitment_id)?;
            if commitment.provider != caller {
                return Err(Error::NotAuthorised);
            }
            self.validate_dapp(commitment.contract)?;

            self.get_dapp_user(commitment.account)?;

            // get the mutables
            let mut commitment_mut = self
                .captcha_solution_commitments
                .get(&captcha_solution_commitment_id)
                .unwrap();
            let mut user = self.dapp_users.get(&commitment.account).unwrap();

            // only make changes if commitment is Pending approval or disapproval
            if commitment_mut.status == CaptchaStatus::Pending {
                commitment_mut.status = CaptchaStatus::Approved;
                user.correct_captchas += 1;
                user.last_correct_captcha = commitment.completed_at;
                user.last_correct_captcha_dapp_id = commitment.contract;
                self.captcha_solution_commitments
                    .insert(captcha_solution_commitment_id, &commitment_mut);
                self.dapp_users.insert(&commitment.account, &user);
                self.pay_fee(&caller, &commitment.contract)?;
                self.refund_transaction_fee(commitment, transaction_fee)?;
                self.env().emit_event(ProviderApprove {
                    captcha_solution_commitment_id,
                });
            }

            Ok(())
        }

        /// Disapprove a solution commitment and increment incorrect captchas
        #[ink(message)]
        pub fn provider_disapprove(
            &mut self,
            captcha_solution_commitment_id: Hash,
        ) -> Result<(), Error> {
            let caller = self.env().caller();
            self.validate_provider_active(caller)?;
            // Guard against incorrect solution id
            let commitment =
                self.get_captcha_solution_commitment(captcha_solution_commitment_id)?;
            if commitment.provider != caller {
                return Err(Error::NotAuthorised);
            }
            self.validate_dapp(commitment.contract)?;
            // Check the user exists
            self.get_dapp_user(commitment.account)?;

            // get the mutables
            let mut commitment_mut = self
                .captcha_solution_commitments
                .get(&captcha_solution_commitment_id)
                .unwrap();
            let mut user = self.dapp_users.get(&commitment.account).unwrap();

            // only make changes if commitment is Pending approval or disapproval
            if commitment_mut.status == CaptchaStatus::Pending {
                commitment_mut.status = CaptchaStatus::Disapproved;
                user.incorrect_captchas += 1;
                self.captcha_solution_commitments
                    .insert(captcha_solution_commitment_id, &commitment_mut);
                self.dapp_users.insert(&commitment.account, &user);
                self.pay_fee(&caller, &commitment.contract)?;
                self.env().emit_event(ProviderDisapprove {
                    captcha_solution_commitment_id,
                });
            }

            Ok(())
        }

        /// Transfer a balance from a provider to a dapp or from a dapp to a provider,
        fn pay_fee(
            &mut self,
            provider_account: &AccountId,
            dapp_account: &AccountId,
        ) -> Result<(), Error> {
            let mut provider = self.providers.get(provider_account).unwrap();
            if provider.fee != 0 {
                let mut dapp = self.dapps.get(dapp_account).unwrap();

                let fee = Balance::from(provider.fee);
                if provider.payee == Payee::Provider {
                    provider.balance += fee;
                    dapp.balance -= fee;
                }
                if provider.payee == Payee::Dapp {
                    provider.balance -= fee;
                    dapp.balance += fee;
                }
                self.providers.insert(*provider_account, &provider);
                self.dapps.insert(*dapp_account, &dapp);
            }
            Ok(())
        }

        /// Transfer a refund fee from payer account to user account
        /// Payee == Provider => Dapp pays solve fee and Dapp pays Dapp User tx fee
        /// Payee == Dapp => Provider pays solve fee and Provider pays Dapp Use
        fn refund_transaction_fee(
            &mut self,
            commitment: CaptchaSolutionCommitment,
            amount: Balance,
        ) -> Result<(), Error> {
            if self.env().balance() < amount {
                return Err(Error::ContractInsufficientFunds);
            }
            if amount > 0 {
                let mut provider = self.providers.get(&commitment.provider).unwrap();
                let mut dapp = self.dapps.get(&commitment.contract).unwrap();
                if provider.payee == Payee::Provider {
                    if dapp.balance < amount {
                        return Err(Error::DappInsufficientFunds);
                    }
                    dapp.balance -= amount;
                    self.dapps.insert(commitment.contract, &dapp);
                } else {
                    if provider.balance < amount {
                        return Err(Error::ProviderInsufficientFunds);
                    }
                    provider.balance -= amount;
                    self.providers.insert(commitment.provider, &provider);
                }
                if self.env().transfer(commitment.account, amount).is_err() {
                    return Err(Error::ContractTransferFailed);
                }
            }
            Ok(())
        }

        /// Checks if the user is a human (true) as they have a solution rate higher than a % threshold or a bot (false)
        /// Threshold is decided by the calling user
        #[ink(message)]
        pub fn dapp_operator_is_human_user(
            &self,
            user: AccountId,
            threshold: u8,
        ) -> Result<bool, Error> {
            match self.get_dapp_user(user) {
                Err(_e) => return Err(Error::DappUserDoesNotExist),
                Ok(user) =>
                // determine if correct captchas is greater than or equal to threshold
                {
                    let score = if user.correct_captchas + user.incorrect_captchas == 0 {
                        0
                    } else {
                        (user.correct_captchas * 100) / (user.correct_captchas + user.incorrect_captchas)
                    };
                    Ok(score >= threshold.into())
                }
            }
        }

        #[ink(message)]
        pub fn dapp_operator_last_correct_captcha(
            &self,
            user: AccountId,
        ) -> Result<LastCorrectCaptcha, Error> {
            let user = self.get_dapp_user(user)?;

            Ok(LastCorrectCaptcha {
                before_ms: self.env().block_timestamp() - user.last_correct_captcha,
                dapp_id: user.last_correct_captcha_dapp_id,
            })
        }

        // Disputes and governance messages

        /// Add an operator
        #[ink(message)]
        pub fn add_prosopo_operator(&mut self, operator_account: AccountId) {
            let caller = self.env().caller();
            if self.operators.get(&caller).is_some() {
                let operator = Operator {
                    status: GovernanceStatus::Active,
                };
                self.operators.insert(operator_account, &operator);
                let mut operator_accounts = self.operator_accounts.get_or_default();
                operator_accounts.push(operator_account);
                self.operator_accounts.set(&operator_accounts);
            }
        }

        // Informational / Validation functions

        fn validate_provider_exists_and_has_funds(
            &self,
            provider_id: AccountId,
        ) -> Result<Provider, Error> {
            if self.providers.get(&provider_id).is_none() {
                debug!("{}", "ProviderDoesNotExist");
                return Err(Error::ProviderDoesNotExist);
            }
            let provider = self.get_provider_details(provider_id)?;
            if provider.balance < self.provider_stake_default {
                debug!("{}", "ProviderInsufficientFunds");
                return Err(Error::ProviderInsufficientFunds);
            }
            Ok(provider)
        }

        fn validate_provider_active(&self, provider_id: AccountId) -> Result<Provider, Error> {
            let provider = self.validate_provider_exists_and_has_funds(provider_id)?;
            if provider.status != GovernanceStatus::Active {
                debug!("{}", "ProviderInactive");
                return Err(Error::ProviderInactive);
            }
            Ok(provider)
        }

        fn validate_dapp(&self, contract: AccountId) -> Result<(), Error> {
            // Guard against dapps using service that are not registered
            if self.dapps.get(&contract).is_none() {
                debug!("{}", "DappDoesNotExist");
                return Err(Error::DappDoesNotExist);
            }
            // Guard against dapps using service that are Suspended or Deactivated
            let dapp = self.get_dapp_details(contract)?;
            if dapp.status != GovernanceStatus::Active {
                debug!("{}", "DappInactive");
                return Err(Error::DappInactive);
            }
            // Make sure the Dapp can pay the transaction fees of the user and potentially the
            // provider, if their fee > 0
            if dapp.balance <= self.dapp_stake_default {
                debug!("{}", "DappInsufficientFunds");
                return Err(Error::DappInsufficientFunds);
            }
            Ok(())
        }

        /// Get a single captcha dataset
        ///
        /// Returns an error if the dapp does not exist
        #[ink(message)]
        pub fn get_captcha_data(&self, dataset_id: Hash) -> Result<CaptchaData, Error> {
            if self.captcha_data.get(&dataset_id).is_none() {
                debug!("{}", "CaptchaDatasetDoesNotExist");
                return Err(Error::CaptchaDataDoesNotExist);
            }
            let captcha_data = self.captcha_data.get(&dataset_id);
            Ok(captcha_data.unwrap())
        }

        /// Get a solution commitment
        ///
        /// Returns an error if the commitment does not exist
        #[ink(message)]
        pub fn get_captcha_solution_commitment(
            &self,
            captcha_solution_commitment_id: Hash,
        ) -> Result<CaptchaSolutionCommitment, Error> {
            if self
                .captcha_solution_commitments
                .get(&captcha_solution_commitment_id)
                .is_none()
            {
                return Err(Error::CaptchaSolutionCommitmentDoesNotExist);
            }
            let commitment = self
                .captcha_solution_commitments
                .get(&captcha_solution_commitment_id)
                .unwrap();

            Ok(commitment)
        }

        /// Get a dapp user
        ///
        /// Returns an error if the user does not exist
        #[ink(message)]
        pub fn get_dapp_user(&self, dapp_user_id: AccountId) -> Result<User, Error> {
            if self.dapp_users.get(&dapp_user_id).is_none() {
                debug!("{}", "DappUserDoesNotExist");
                return Err(Error::DappUserDoesNotExist);
            }
            Ok(self.dapp_users.get(&dapp_user_id).unwrap())
        }

        /// Get a single provider's details
        ///
        /// Returns an error if the user does not exist
        #[ink(message)]
        pub fn get_provider_details(&self, accountid: AccountId) -> Result<Provider, Error> {
            if self.providers.get(&accountid).is_none() {
                debug!("{}", "ProviderDoesNotExist");
                return Err(Error::ProviderDoesNotExist);
            }
            let provider = self.providers.get(&accountid);
            Ok(provider.unwrap())
        }

        /// Get a single dapps details
        ///
        /// Returns an error if the dapp does not exist
        #[ink(message)]
        pub fn get_dapp_details(&self, contract: AccountId) -> Result<Dapp, Error> {
            if self.dapps.get(&contract).is_none() {
                debug!("{}", "DappDoesNotExist");
                return Err(Error::DappDoesNotExist);
            }
            let dapp = self.dapps.get(&contract);
            Ok(dapp.unwrap())
        }

        /// Returns the account balance for the specified `dapp`.
        ///
        #[ink(message)]
        pub fn get_dapp_balance(&self, dapp: AccountId) -> Result<Balance, Error> {
            return Ok(self.get_dapp_details(dapp)?.balance);
        }

        /// Returns the account balance for the specified `provider`.
        ///
        #[ink(message)]
        pub fn get_provider_balance(&self, provider: AccountId) -> Result<Balance, Error> {
            return Ok(self.get_provider_details(provider)?.balance);
        }

        /// Returns the operator votes for code hashes
        #[ink(message)]
        pub fn get_operator_code_hash_votes(&self) -> Vec<OperatorCodeHashVote> {
            let mut code_hash_votes: Vec<OperatorCodeHashVote> = Vec::new();
            for account_id in self.operator_accounts.get().unwrap().iter() {
                code_hash_votes.push(OperatorCodeHashVote {
                    account_id: *account_id,
                    code_hash: self
                        .operator_code_hash_votes
                        .get(&account_id)
                        .unwrap_or([0; 32]),
                });
            }
            code_hash_votes
        }

        /// List providers given an array of account id
        ///
        /// Returns empty if none were matched
        #[ink(message)]
        pub fn list_providers_by_ids(&self, provider_ids: Vec<AccountId>) -> Vec<Provider> {
            let mut providers = Vec::new();
            for provider_id in provider_ids {
                let provider = self.providers.get(provider_id);
                if provider.is_none() {
                    continue;
                }
                providers.push(provider.unwrap())
            }
            providers
        }

        /// List providers given an array of status
        ///
        /// Returns empty if none were matched
        #[ink(message)]
        pub fn list_providers_by_status(&self, statuses: Vec<GovernanceStatus>) -> Vec<Provider> {
            let mut providers = Vec::<Provider>::new();
            for status in statuses {
                let providers_set = self.provider_accounts.get(status);
                if providers_set.is_none() {
                    continue;
                }
                let provider_ids = providers_set.unwrap().into_iter().collect();
                providers.append(&mut self.list_providers_by_ids(provider_ids));
            }
            providers
        }

        /// Get a random active provider
        ///
        /// Returns error if no active providers is found
        #[ink(message)]
        pub fn get_random_active_provider(
            &self,
            user_account: AccountId,
            dapp_contract_account: AccountId,
        ) -> Result<RandomProvider, Error> {
            self.validate_dapp(dapp_contract_account)?;
            let active_providers = self
                .provider_accounts
                .get(GovernanceStatus::Active)
                .unwrap();
            let max = active_providers.len();
            if max == 0 {
                return Err(Error::NoActiveProviders);
            }
            let index = self.get_random_number(max as u128, user_account);
            let provider_id = active_providers.into_iter().nth(index as usize).unwrap();
            let provider = self.providers.get(provider_id);
            if provider.is_none() {
                return Err(Error::NoActiveProviders);
            }

            Ok(RandomProvider {
                provider_id,
                provider: provider.unwrap(),
                block_number: self.env().block_number(),
            })
        }

        /// Get the AccountIds of all Providers ever registered
        ///
        /// Returns {Vec<AccountId>}
        #[ink(message)]
        pub fn get_all_provider_ids(&self) -> Vec<AccountId> {
            let mut provider_ids = Vec::<AccountId>::new();
            for status in [
                GovernanceStatus::Active,
                GovernanceStatus::Suspended,
                GovernanceStatus::Deactivated,
            ] {
                let providers_set = self.provider_accounts.get(status);
                if providers_set.is_none() {
                    continue;
                }
                provider_ids.append(&mut providers_set.unwrap().into_iter().collect());
            }
            provider_ids
        }

        /// Get a random number from 0 to `len` - 1 inclusive. The user account is added to the seed for additional random entropy.
        #[ink(message)]
        pub fn get_random_number(&self, len: u128, user_account: AccountId) -> u128 {
            if len <= 0 {
                panic!("Cannot generate a random number for a length of 0 or less");
            }
            // build a random seed from user account, block number, block timestamp and (TODO) block hash
            const BLOCK_NUMBER_SIZE: usize = 4;
            const BLOCK_TIMESTAMP_SIZE: usize = 8;
            const USER_ACCOUNT_SIZE: usize = 32;
            let block_number: u32 = self.env().block_number();
            let block_timestamp: u64 = self.env().block_timestamp();
            let user_account_bytes: &[u8; USER_ACCOUNT_SIZE] = user_account.as_ref();
            // pack all the data into a single byte array
            let block_number_arr: [u8; BLOCK_NUMBER_SIZE] = block_number.to_le_bytes();
            let block_timestamp_arr: [u8; BLOCK_TIMESTAMP_SIZE] = block_timestamp.to_le_bytes();
            let tmp: [u8; USER_ACCOUNT_SIZE + BLOCK_NUMBER_SIZE] =
                concat_u8(&user_account_bytes, &block_number_arr);
            let bytes: [u8; BLOCK_TIMESTAMP_SIZE + BLOCK_NUMBER_SIZE + USER_ACCOUNT_SIZE] =
                concat_u8(&tmp, &block_timestamp_arr);
            // hash to ensure small changes (e.g. in the block timestamp) result in large change in the seed
            let mut hash_output = <Blake2x128 as HashOutput>::Type::default();
            <Blake2x128 as CryptoHash>::hash(&bytes, &mut hash_output);
            // the random number can be derived from the hash
            let next = u128::from_le_bytes(hash_output);
            // use modulo to get a number between 0 (inclusive) and len (exclusive)
            // e.g. if len = 10 then range would be 0-9
            let next_mod = next % len;
            next_mod
        }

        /// Get a random number from 0 to `len` - 1 inclusive. Uses the caller account for additional random entropy.
        #[ink(message)]
        pub fn get_random_number_caller(&self, len: u128) -> u128 {
            self.get_random_number(len, self.env().caller())
        }

        /// Modifies the code which is used to execute calls to this contract address (`AccountId`).
        /// We use this to upgrade the contract logic. The caller must be an operator.
        /// `true` is returned on successful upgrade, `false` otherwise
        /// Errors are returned if the caller is not an operator, if the code hash is the callers
        /// account_id, if the code is not found, and for any other unknown ink errors
        #[ink(message)]
        pub fn operator_set_code(&mut self, code_hash: [u8; 32]) -> Result<bool, Error> {
            let code_hash_account = AccountId::from(code_hash);
            let caller = self.env().caller();

            // check if the caller is an operator
            if self.operators.get(caller).is_none() {
                return Err(Error::NotAuthorised);
            }

            // Check that the caller has not submitted the AccountId of a contract instead of the code hash
            if self.env().is_contract(&code_hash_account) {
                return Err(Error::InvalidCodeHash);
            }

            // Check that caller has not submitted the code hash of the contract itself
            if self.env().own_code_hash().unwrap() == code_hash.into() {
                return Err(Error::InvalidCodeHash);
            }

            // Insert the operators latest vote into the votes map
            self.operator_code_hash_votes.insert(caller, &code_hash);

            // Make sure each operator has voted for the same code hash. If an operator has not voted
            // an Ok result is returned. If an operator has voted for a conflicting code hash, an error
            // is returned.
            for operator in self.operator_accounts.get().unwrap().iter() {
                if self.operator_code_hash_votes.get(operator).is_none() {
                    return Ok(false);
                }

                let vote = self.operator_code_hash_votes.get(operator).unwrap();
                if vote != code_hash {
                    return Ok(false);
                }
            }

            // Set the new code hash after all operators have voted for the same code hash.
            let set_code_hash_result = ink::env::set_code_hash(&code_hash.into());

            if set_code_hash_result.is_err() {
                match set_code_hash_result.unwrap_err() {
                    ink::env::Error::CodeNotFound => {
                        return Err(Error::CodeNotFound);
                    }
                    _ => {
                        return Err(Error::Unknown);
                    }
                }
            }

            // remove the votes
            for operator in self.operator_accounts.get().unwrap().iter() {
                self.operator_code_hash_votes.remove(operator);
            }

            return Ok(true);
        }
    }

    /// Unit tests in Rust are normally defined within such a `#[cfg(test)]`
    /// module and test functions are marked with a `#[test]` attribute.
    /// ************** READ BEFORE TESTING *******************
    /// The below code is technically just normal Rust code.
    /// Therefore you can use println!() as usual, but by default stdout is only shown for tests which fail.
    /// Run the tests via `cargo test` (no need for `cargo contract`!)
    /// *********************************
    #[cfg(test)]
    #[cfg_attr(
        debug_assertions,
        allow(
            dead_code,
            unused_imports,
            unused_variables,
            unused_mut,
            unused_must_use,
            non_upper_case_globals,
            non_shorthand_field_patterns
        )
    )]
    mod tests {
        use ink;
        use ink::env::hash::Blake2x256;
        use ink::env::hash::CryptoHash;
        use ink::env::hash::HashOutput;

        use crate::prosopo::Error::{ProviderInactive, ProviderInsufficientFunds};

        /// Imports all the definitions from the outer scope so we can use them here.
        use super::*;

        type Event = <Prosopo as ::ink::reflect::ContractEventBase>::Type;

        const STAKE_DEFAULT: u128 = 1000000000000;

        /// We test if the default constructor does its job.
        #[ink::test]
        fn test_default_works() {
            let operator_accounts = get_operator_accounts();
            let operator_account = operator_accounts[0];
            let contract = Prosopo::default(operator_accounts, STAKE_DEFAULT, STAKE_DEFAULT);
            assert!(contract.operators.get(operator_account).is_some());
            assert!(contract.operator_accounts.get().unwrap().contains(&operator_account));
        }

        /// Assert contract provider minimum stake default set from constructor.
        #[ink::test]
        pub fn test_provider_stake_default() {
            let operator_accounts = get_operator_accounts();
            let contract = Prosopo::default(operator_accounts, STAKE_DEFAULT, STAKE_DEFAULT);
            let provider_stake_default: u128 = contract.get_provider_stake_default();
            assert!(STAKE_DEFAULT.eq(&provider_stake_default));
        }

        /// Assert contract dapp minimum stake default set from constructor.
        #[ink::test]
        pub fn test_dapp_stake_default() {
            let operator_accounts = get_operator_accounts();
            ink::env::test::set_caller::<ink::env::DefaultEnvironment>(operator_accounts[0]);
            let contract = Prosopo::default(operator_accounts, STAKE_DEFAULT, STAKE_DEFAULT);
            let dapp_stake_default: u128 = contract.get_dapp_stake_default();
            assert!(STAKE_DEFAULT.eq(&dapp_stake_default));
        }

        /// Test provider register
        #[ink::test]
        fn test_provider_register() {
            let operator_accounts = get_operator_accounts();
            let mut contract = Prosopo::default(operator_accounts, STAKE_DEFAULT, STAKE_DEFAULT);
            let provider_account = AccountId::from([0x2; 32]);
            ink::env::test::set_caller::<ink::env::DefaultEnvironment>(provider_account);
            let service_origin = str_to_hash("https://localhost:2424".to_string());
            let fee: u32 = 0;
            contract.provider_register(service_origin, fee, Payee::Provider);
            assert!(contract.providers.get(&provider_account).is_some());
            assert!(contract
                .provider_accounts
                .get(GovernanceStatus::Deactivated)
                .unwrap_or_default()
                .contains(&provider_account));
        }

        /// Test provider deregister
        #[ink::test]
        fn test_provider_deregister() {
            let operator_accounts = get_operator_accounts();
            let mut contract = Prosopo::default(operator_accounts, STAKE_DEFAULT, STAKE_DEFAULT);
            let provider_account = AccountId::from([0x2; 32]);
            ink::env::test::set_caller::<ink::env::DefaultEnvironment>(provider_account);
            let service_origin = str_to_hash("https://localhost:2424".to_string());
            let fee: u32 = 0;
            contract.provider_register(service_origin, fee, Payee::Provider);
            assert!(contract.providers.get(&provider_account).is_some());
            contract.provider_deregister(provider_account);
            let provider_record = contract.providers.get(&provider_account).unwrap();
            assert!(provider_record.status == GovernanceStatus::Deactivated);
        }

        /// Test list providers
        #[ink::test]
        fn test_list_providers_by_ids() {
            let operator_accounts = get_operator_accounts();
            let mut contract = Prosopo::default(operator_accounts, STAKE_DEFAULT, STAKE_DEFAULT);
            let provider_account = AccountId::from([0x2; 32]);
            let service_origin = str_to_hash("https://localhost:2424".to_string());
            let fee: u32 = 0;
            ink::env::test::set_caller::<ink::env::DefaultEnvironment>(provider_account);
            contract.provider_register(service_origin, fee, Payee::Provider);
            let registered_provider_account = contract.providers.get(&provider_account);
            assert!(registered_provider_account.is_some());
            let returned_list = contract.list_providers_by_ids(vec![provider_account]);
            assert!(returned_list == vec![registered_provider_account.unwrap()]);
        }

        // test get random number with zero length, i.e. no range to pick from
        #[ink::test]
        #[should_panic]
        fn test_get_random_number_zero_len() {
            let operator_accounts = get_operator_accounts();
            let operator_account = operator_accounts[0];
            let contract = Prosopo::default(operator_accounts, STAKE_DEFAULT, STAKE_DEFAULT);
            contract.get_random_number(0, operator_account);
        }

        // Test get random number
        #[ink::test]
        fn test_get_random_number() {
            let operator_accounts = get_operator_accounts();
            let operator_account = operator_accounts[0];
            let contract = Prosopo::default(operator_accounts, STAKE_DEFAULT, STAKE_DEFAULT);
            const len: usize = 10;
            let mut arr = [0; len];
            // get several random numbers, one per block
            for i in 0..len {
                let number = contract.get_random_number(100, operator_account);
                arr[i] = number;
                println!(
                    "{:?} {:?} {:?}",
                    number,
                    ink::env::block_number::<ink::env::DefaultEnvironment>(),
                    ink::env::block_timestamp::<ink::env::DefaultEnvironment>()
                );
                ink::env::test::advance_block::<ink::env::DefaultEnvironment>();
            }
            // check that the random numbers match precomputed values
            assert_eq!(&[58, 1, 45, 93, 87, 19, 99, 5, 66, 39], &arr);
        }

        /// Helper function for converting string to Hash
        fn str_to_hash(str: String) -> Hash {
            let mut result = Hash::default();
            let len_result = result.as_ref().len();
            let mut hash_output = <<Blake2x256 as HashOutput>::Type as Default>::default();
            <Blake2x256 as CryptoHash>::hash((&str).as_ref(), &mut hash_output);
            let copy_len = core::cmp::min(hash_output.len(), len_result);
            result.as_mut()[0..copy_len].copy_from_slice(&hash_output[0..copy_len]);
            result
        }

        /// Provider Register Helper
        fn generate_provider_data(id: u8, port: &str, fee: u32) -> (AccountId, Hash, u32) {
            let provider_account = AccountId::from([id; 32]);
            let service_origin = str_to_hash(format!("https://localhost:{}", port));

            (provider_account, service_origin, fee)
        }

        /// Test provider register and update
        #[ink::test]
        fn test_provider_register_and_update() {
            let operator_accounts = get_operator_accounts();
            let mut contract = Prosopo::default(operator_accounts, STAKE_DEFAULT, STAKE_DEFAULT);
            let (provider_account, service_origin, fee) = generate_provider_data(0x2, "2424", 0);
            ink::env::test::set_caller::<ink::env::DefaultEnvironment>(provider_account);
            contract
                .provider_register(service_origin, fee, Payee::Provider)
                .unwrap();
            assert!(contract.providers.get(&provider_account).is_some());
            assert!(contract
                .provider_accounts
                .get(GovernanceStatus::Deactivated)
                .unwrap()
                .contains(&provider_account));
            let service_origin = str_to_hash("https://localhost:4242".to_string());
            let fee: u32 = 100;
            ink::env::test::set_caller::<ink::env::DefaultEnvironment>(provider_account);
            let balance = 20000000000000;
            ink::env::test::set_value_transferred::<ink::env::DefaultEnvironment>(balance);
            contract.provider_update(service_origin, fee, Payee::Dapp);
            assert!(contract
                .provider_accounts
                .get(GovernanceStatus::Deactivated)
                .unwrap()
                .contains(&provider_account));
            let provider = contract.providers.get(&provider_account).unwrap();
            assert_eq!(provider.service_origin, service_origin);
            assert_eq!(provider.fee, fee);
            assert_eq!(provider.payee, Payee::Dapp);
            assert_eq!(provider.balance, balance);
            assert_eq!(provider.status, GovernanceStatus::Deactivated);

            let emitted_events = ink::env::test::recorded_events().collect::<Vec<_>>();

            // first event is the register event, second event is the update
            assert_eq!(2, emitted_events.len());

            let event_provider_update = &emitted_events[1];

            let decoded_event_update =
                <Event as scale::Decode>::decode(&mut &event_provider_update.data[..])
                    .expect("encountered invalid contract event data buffer");

            if let Event::ProviderUpdate(ProviderUpdate { account }) = decoded_event_update {
                assert_eq!(
                    account, provider_account,
                    "encountered invalid ProviderUpdate.account"
                );
            } else {
                panic!("encountered unexpected event kind: expected a ProviderUpdate event");
            }
        }

        /// Test provider register with service_origin error
        #[ink::test]
        fn test_provider_register_with_service_origin_error() {
            let operator_accounts = get_operator_accounts();
            let mut contract = Prosopo::default(operator_accounts, STAKE_DEFAULT, STAKE_DEFAULT);

            let (provider_account, service_origin, fee) = generate_provider_data(0x2, "4242", 0);
            ink::env::test::set_caller::<ink::env::DefaultEnvironment>(provider_account);
            contract
                .provider_register(service_origin, fee, Payee::Provider)
                .unwrap();

            // try creating the second provider and make sure the error is correct and that it doesn't exist
            let (provider_account, _, _) = generate_provider_data(0x3, "4242", 0);
            ink::env::test::set_caller::<ink::env::DefaultEnvironment>(provider_account);
            match contract.provider_register(service_origin, fee, Payee::Provider)
            {
                Result::Err(Error::ProviderServiceOriginUsed) => {
                    assert!(true);
                }
                _ => {
                    assert!(false);
                }
            }
            assert!(contract.providers.get(&provider_account).is_none());
            assert!(!contract
                .provider_accounts
                .get(GovernanceStatus::Deactivated)
                .unwrap()
                .contains(&provider_account));
        }

        /// Test provider update with service_origin error
        #[ink::test]
        fn test_provider_update_with_service_origin_error() {
            let operator_accounts = get_operator_accounts();
            let mut contract = Prosopo::default(operator_accounts, STAKE_DEFAULT, STAKE_DEFAULT);

            let (provider_account, service_origin, fee) = generate_provider_data(0x2, "4242", 0);
            ink::env::test::set_caller::<ink::env::DefaultEnvironment>(provider_account);
            contract
                .provider_register(service_origin, fee, Payee::Provider)
                .unwrap();

            let (provider_account, service_origin, fee) = generate_provider_data(0x3, "2424", 0);
            ink::env::test::set_caller::<ink::env::DefaultEnvironment>(provider_account);
            contract
                .provider_register(service_origin, fee, Payee::Provider)
                .unwrap();

            let (_, service_origin, fee) = generate_provider_data(0x3, "4242", 100);

            ink::env::test::set_caller::<ink::env::DefaultEnvironment>(provider_account);
            let balance = 20000000000000;
            ink::env::test::set_value_transferred::<ink::env::DefaultEnvironment>(balance);

            // try updating the second provider and make sure the error is correct and that it didn't change
            match contract.provider_update(service_origin, fee, Payee::Dapp) {
                Result::Err(Error::ProviderServiceOriginUsed) => {
                    assert!(true);
                }
                _ => {
                    assert!(false);
                }
            }

            let provider = contract.providers.get(&provider_account).unwrap();
            assert_ne!(provider.service_origin, service_origin);
            assert_ne!(provider.fee, fee);
            assert_ne!(provider.balance, balance);
            assert_ne!(provider.status, GovernanceStatus::Active);
        }

        /// Test provider unstake
        #[ink::test]
        fn test_provider_unstake() {
            let operator_accounts = get_operator_accounts();
            let operator_account = operator_accounts[0];
            let mut contract = Prosopo::default(operator_accounts, STAKE_DEFAULT, STAKE_DEFAULT);
            let (provider_account, service_origin, fee) = generate_provider_data(0x2, "4242", 0);
            let balance: u128 = 10;
            ink::env::test::set_caller::<ink::env::DefaultEnvironment>(provider_account);
            contract
                .provider_register(service_origin, fee, Payee::Provider)
                .ok();
            ink::env::test::set_account_balance::<ink::env::DefaultEnvironment>(
                provider_account,
                balance,
            );
            ink::env::test::set_caller::<ink::env::DefaultEnvironment>(provider_account);
            ink::env::test::set_value_transferred::<ink::env::DefaultEnvironment>(balance);
            contract.provider_update(service_origin, fee, Payee::Provider);
            contract.provider_unstake().ok();
            let emitted_events = ink::env::test::recorded_events().collect::<Vec<_>>();

            // events are the register event (0), stake event(1), deregister(2) and the unstake event(3)

            assert_eq!(4, emitted_events.len());

            let event_unstake = &emitted_events[3];
            let decoded_event_unstake =
                <Event as scale::Decode>::decode(&mut &event_unstake.data[..])
                    .expect("encountered invalid contract event data buffer");

            if let Event::ProviderUnstake(ProviderUnstake { account, value }) =
                decoded_event_unstake
            {
                assert_eq!(
                    account, provider_account,
                    "encountered invalid ProviderUnstake.account"
                );
                assert_eq!(value, balance, "encountered invalid ProviderUnstake.value");
            } else {
                panic!("encountered unexpected event kind: expected a ProviderUnstake event");
            }
        }

        /// Test provider add data set
        #[ink::test]
        fn test_provider_add_dataset() {
            let operator_accounts = get_operator_accounts();
            let operator_account = operator_accounts[0];
            let mut contract = Prosopo::default(operator_accounts, STAKE_DEFAULT, STAKE_DEFAULT);
            let (provider_account, service_origin, fee) = generate_provider_data(0x2, "4242", 0);
            let balance: u128 = 2000000000000;
            ink::env::test::set_caller::<ink::env::DefaultEnvironment>(provider_account);
            contract
                .provider_register(service_origin, fee, Payee::Provider)
                .ok();
            ink::env::test::set_account_balance::<ink::env::DefaultEnvironment>(
                provider_account,
                balance,
            );
            ink::env::test::set_caller::<ink::env::DefaultEnvironment>(provider_account);
            ink::env::test::set_value_transferred::<ink::env::DefaultEnvironment>(balance);
            contract.provider_update(service_origin, fee, Payee::Provider);
            let root1 = str_to_hash("merkle tree".to_string());
            let root2 = str_to_hash("merkle tree2".to_string());
            contract.provider_add_dataset(root1, root2).ok();
            let emitted_events = ink::env::test::recorded_events().collect::<Vec<_>>();

            // events are the register, stake, add data set
            assert_eq!(3, emitted_events.len());

            let event_unstake = &emitted_events[2];
            let decoded_event_unstake =
                <Event as scale::Decode>::decode(&mut &event_unstake.data[..])
                    .expect("encountered invalid contract event data buffer");

            if let Event::ProviderAddDataset(ProviderAddDataset {
                account,
                dataset_id: dataset_id,
                dataset_id_content: datset_id_content,
            }) = decoded_event_unstake
            {
                assert_eq!(
                    account, provider_account,
                    "encountered invalid ProviderAddDataset.account"
                );
                assert_eq!(
                    dataset_id, root1,
                    "encountered invalid ProviderAddDataset.dataset_id"
                );
            } else {
                panic!("encountered unexpected event kind: expected a ProviderAddDataset event");
            }
        }

        /// Test provider cannot add data set if inactive
        #[ink::test]
        fn test_provider_cannot_add_dataset_if_inactive() {
            let operator_accounts = get_operator_accounts();
            let operator_account = operator_accounts[0];
            let mut contract = Prosopo::default(operator_accounts, STAKE_DEFAULT, STAKE_DEFAULT);
            let (provider_account, service_origin, fee) = generate_provider_data(0x2, "4242", 0);
            let balance: u128 = 10;
            ink::env::test::set_caller::<ink::env::DefaultEnvironment>(provider_account);
            contract
                .provider_register(service_origin, fee, Payee::Provider)
                .ok();
            ink::env::test::set_account_balance::<ink::env::DefaultEnvironment>(
                provider_account,
                balance,
            );
            ink::env::test::set_caller::<ink::env::DefaultEnvironment>(provider_account);
            ink::env::test::set_value_transferred::<ink::env::DefaultEnvironment>(balance);
            let root1 = str_to_hash("merkle tree1".to_string());
            let root2 = str_to_hash("merkle tree2".to_string());
            let result = contract.provider_add_dataset(root1, root2).unwrap_err();
            assert_eq!(ProviderInsufficientFunds, result)
        }

        /// Test dapp register with zero balance transfer
        #[ink::test]
        fn test_dapp_register_zero_balance_transfer() {
            let operator_accounts = get_operator_accounts();
            let mut contract = Prosopo::default(operator_accounts, STAKE_DEFAULT, STAKE_DEFAULT);
            let caller = AccountId::from([0x2; 32]);
            let dapp_contract = AccountId::from([0x3; 32]);
            // Call from the dapp account
            ink::env::test::set_caller::<ink::env::DefaultEnvironment>(caller);
            // Don't transfer anything with the call
            let balance = 0;
            ink::env::test::set_value_transferred::<ink::env::DefaultEnvironment>(balance);

            // Mark the the dapp account as being a contract on-chain
            ink::env::test::set_contract::<ink::env::DefaultEnvironment>(dapp_contract);

            contract.dapp_register(dapp_contract);
            assert!(contract.dapps.get(&dapp_contract).is_some());
            let dapp = contract.dapps.get(&dapp_contract).unwrap();
            assert_eq!(dapp.owner, caller);

            // account is marked as suspended as zero tokens have been paid
            assert_eq!(dapp.status, GovernanceStatus::Suspended);
            assert_eq!(dapp.balance, balance);
            assert!(contract.dapp_accounts.get().unwrap().contains(&dapp_contract));
        }

        /// Test dapp register with positive balance transfer
        #[ink::test]
        fn test_dapp_register_positive_balance_transfer() {
            let operator_accounts = get_operator_accounts();
            let mut contract = Prosopo::default(operator_accounts, STAKE_DEFAULT, STAKE_DEFAULT);
            let caller = AccountId::from([0x2; 32]);
            let dapp_contract = AccountId::from([0x3; 32]);

            // Call from the dapp account
            ink::env::test::set_caller::<ink::env::DefaultEnvironment>(caller);

            // Transfer tokens with the call
            let balance = STAKE_DEFAULT;
            ink::env::test::set_value_transferred::<ink::env::DefaultEnvironment>(balance);

            // Mark the the dapp account as being a contract on-chain
            ink::env::test::set_contract::<ink::env::DefaultEnvironment>(dapp_contract);

            // register the dapp
            contract.dapp_register(dapp_contract);
            // check the dapp exists in the hashmap
            assert!(contract.dapps.get(&dapp_contract).is_some());

            // check the various attributes are correct
            let dapp = contract.dapps.get(&dapp_contract).unwrap();
            assert_eq!(dapp.owner, caller);

            // account is marked as active as balance is now positive
            assert_eq!(dapp.status, GovernanceStatus::Active);
            assert_eq!(dapp.balance, balance);
            assert!(contract.dapp_accounts.get().unwrap().contains(&dapp_contract));
        }

        /// Test dapp register and then update
        #[ink::test]
        fn test_dapp_register_and_update() {
            let operator_accounts = get_operator_accounts();
            let mut contract = Prosopo::default(operator_accounts, STAKE_DEFAULT, STAKE_DEFAULT);
            let caller = AccountId::from([0x2; 32]);
            let dapp_contract_account = AccountId::from([0x3; 32]);

            // Call from the dapp account
            ink::env::test::set_caller::<ink::env::DefaultEnvironment>(caller);

            // Transfer tokens with the call
            let balance_1 = STAKE_DEFAULT;
            ink::env::test::set_value_transferred::<ink::env::DefaultEnvironment>(balance_1);

            // Mark the the dapp account as being a contract on-chain
            ink::env::test::set_contract::<ink::env::DefaultEnvironment>(dapp_contract_account);

            // register the dapp
            contract.dapp_register(dapp_contract_account);

            // check the dapp exists in the hashmap
            assert!(contract.dapps.get(&dapp_contract_account).is_some());

            // check the various attributes are correct
            let dapp = contract.dapps.get(&dapp_contract_account).unwrap();
            assert_eq!(dapp.owner, caller);

            // account is marked as active as tokens have been paid
            assert_eq!(dapp.status, GovernanceStatus::Active);
            assert_eq!(dapp.balance, balance_1);

            // Transfer tokens with the call
            let balance_2 = STAKE_DEFAULT;
            ink::env::test::set_value_transferred::<ink::env::DefaultEnvironment>(balance_2);

            // run the register function again for the same (caller, contract) pair, adding more
            // tokens and changing the client origin
            contract.dapp_register(dapp_contract_account);

            // check the various attributes are correct
            let dapp = contract.dapps.get(&dapp_contract_account).unwrap();

            // account is marked as active as tokens have been paid
            assert_eq!(dapp.status, GovernanceStatus::Active);
            assert_eq!(dapp.balance, balance_1 + balance_2);
            assert!(contract.dapp_accounts.get().unwrap().contains(&dapp_contract_account));
        }

        /// Test dapp fund account
        #[ink::test]
        fn test_dapp_fund() {
            let operator_accounts = get_operator_accounts();
            let mut contract = Prosopo::default(operator_accounts, STAKE_DEFAULT, STAKE_DEFAULT);
            let caller = AccountId::from([0x2; 32]);
            let dapp_contract = AccountId::from([0x3; 32]);

            // Call from the dapp account
            ink::env::test::set_caller::<ink::env::DefaultEnvironment>(caller);

            // Transfer tokens with the register call
            let balance_1 = 100;
            ink::env::test::set_value_transferred::<ink::env::DefaultEnvironment>(balance_1);

            // Mark the the dapp account as being a contract on-chain
            ink::env::test::set_contract::<ink::env::DefaultEnvironment>(dapp_contract);

            // register the dapp
            contract.dapp_register(dapp_contract);

            // Transfer tokens with the fund call
            let balance_2 = 200;
            ink::env::test::set_value_transferred::<ink::env::DefaultEnvironment>(balance_2);
            contract.dapp_fund(dapp_contract);

            // check the total account balance is correct
            let dapp = contract.dapps.get(&dapp_contract).unwrap();
            assert_eq!(dapp.balance, balance_1 + balance_2);
        }

        /// Test dapp cancel
        #[ink::test]
        fn test_dapp_cancel() {
            let operator_accounts = get_operator_accounts();
            let mut contract = Prosopo::default(operator_accounts, STAKE_DEFAULT, STAKE_DEFAULT);
            let caller = AccountId::from([0x2; 32]);
            let contract_account = AccountId::from([0x3; 32]);
            let callers_initial_balance =
                ink::env::test::get_account_balance::<ink::env::DefaultEnvironment>(caller)
                    .unwrap();

            // Mark the the dapp account as being a contract on-chain
            ink::env::test::set_contract::<ink::env::DefaultEnvironment>(contract_account);

            // Make sure the dapp account is a contract
            let result =
                ink::env::test::is_contract::<ink::env::DefaultEnvironment>(contract_account);
            assert_eq!(result, true);

            // Call from the dapp account
            ink::env::test::set_caller::<ink::env::DefaultEnvironment>(caller);

            // Transfer tokens with the register call
            let balance = 200;
            ink::env::test::set_value_transferred::<ink::env::DefaultEnvironment>(balance);

            // register the dapp
            contract.dapp_register(contract_account);

            // Transfer tokens with the fund call
            contract.dapp_cancel(contract_account).ok();

            // check the funds are returned and the dapp's status is Deactivated
            let dapp = contract.dapps.get(&contract_account).unwrap();
            assert_eq!(dapp.status, GovernanceStatus::Deactivated);

            // Make sure the funds are returned to the caller
            assert_eq!(dapp.balance, 0);
            let callers_balance =
                ink::env::test::get_account_balance::<ink::env::DefaultEnvironment>(caller)
                    .unwrap();
            assert_eq!(callers_initial_balance + balance, callers_balance);
        }

        /// Test dapp user commit
        /// A dapp user can only commit a solution to the chain when there is at least one captcha
        /// provider and one dapp available.
        #[ink::test]
        fn test_dapp_user_commit() {
            let operator_accounts = get_operator_accounts();

            // initialise the contract
            let mut contract = Prosopo::default(operator_accounts, STAKE_DEFAULT, STAKE_DEFAULT);

            // Register the provider
            let provider_account = AccountId::from([0x2; 32]);
            let service_origin = str_to_hash("https://localhost:2424".to_string());
            let fee: u32 = 0;
            ink::env::test::set_caller::<ink::env::DefaultEnvironment>(provider_account);
            contract
                .provider_register(service_origin, fee, Payee::Provider)
                .ok();

            // Call from the provider account to add data and stake tokens
            let balance = 2000000000000;
            ink::env::test::set_caller::<ink::env::DefaultEnvironment>(provider_account);
            let root1 = str_to_hash("merkle tree1".to_string());
            let root2 = str_to_hash("merkle tree2".to_string());
            ink::env::test::set_value_transferred::<ink::env::DefaultEnvironment>(balance);
            contract.provider_update(service_origin, fee, Payee::Provider);
            // can only add data set after staking
            contract.provider_add_dataset(root1, root2).ok();

            // Register the dapp
            let dapp_user_account = AccountId::from([0x3; 32]);
            let dapp_contract_account = AccountId::from([0x4; 32]);
            // Mark the the dapp account as being a contract on-chain
            ink::env::test::set_contract::<ink::env::DefaultEnvironment>(dapp_contract_account);


            // Call from the dapp contract account
            ink::env::test::set_caller::<ink::env::DefaultEnvironment>(dapp_contract_account);
            // Give the dap a balance
            let balance = 2000000000000;
            ink::env::test::set_value_transferred::<ink::env::DefaultEnvironment>(balance);
            contract.dapp_register(dapp_contract_account);

            // Call from the dapp user account
            ink::env::test::set_caller::<ink::env::DefaultEnvironment>(dapp_user_account);
            //Dapp User commit
            let user_root = str_to_hash("user merkle tree root".to_string());
            contract
                .dapp_user_commit(
                    dapp_contract_account,
                    root1,
                    user_root,
                    provider_account,
                    dapp_user_account,
                    None,
                )
                .ok();

            // check that the data is in the captcha_solution_commitments hashmap
            assert!(contract
                .captcha_solution_commitments
                .get(&user_root)
                .is_some());
        }

        /// Test provider approve
        #[ink::test]
        fn test_provider_approve() {
            let operator_accounts = get_operator_accounts();

            // initialise the contract
            let mut contract = Prosopo::default(operator_accounts, STAKE_DEFAULT, STAKE_DEFAULT);

            // Register the provider
            let (provider_account, service_origin, fee) = generate_provider_data(0x2, "4242", 0);
            ink::env::test::set_caller::<ink::env::DefaultEnvironment>(provider_account);
            contract
                .provider_register(service_origin, fee, Payee::Provider)
                .unwrap();

            // Call from the provider account to add data and stake tokens
            let balance = 2000000000000;
            ink::env::test::set_caller::<ink::env::DefaultEnvironment>(provider_account);
            let root1 = str_to_hash("merkle tree1".to_string());
            let root2 = str_to_hash("merkle tree2".to_string());
            ink::env::test::set_value_transferred::<ink::env::DefaultEnvironment>(balance);
            contract.provider_update(service_origin, fee, Payee::Provider);

            let provider = contract.providers.get(&provider_account).unwrap();
            // can only add data set after staking
            contract.provider_add_dataset(root1, root2).ok();

            // Register the dapp
            let dapp_caller_account = AccountId::from([0x3; 32]);
            let dapp_contract_account = AccountId::from([0x4; 32]);
            // Mark the the dapp account as being a contract on-chain
            ink::env::test::set_contract::<ink::env::DefaultEnvironment>(dapp_contract_account);

            // Call from the dapp account
            ink::env::test::set_caller::<ink::env::DefaultEnvironment>(dapp_caller_account);
            // Give the dap a balance
            let balance = 2000000000000;
            ink::env::test::set_value_transferred::<ink::env::DefaultEnvironment>(balance);
            contract.dapp_register(dapp_contract_account);

            //Dapp User commit
            let dapp_user_account = AccountId::from([0x5; 32]);
            let user_root = str_to_hash("user merkle tree root".to_string());
            contract
                .dapp_user_commit(
                    dapp_contract_account,
                    root1,
                    user_root,
                    provider_account,
                    dapp_user_account,
                    None,
                )
                .ok();

            // Call from the provider account to mark the solution as approved
            ink::env::test::set_caller::<ink::env::DefaultEnvironment>(provider_account);
            let solution_id = user_root;
            contract.provider_approve(solution_id, 0);
            let commitment = contract
                .captcha_solution_commitments
                .get(&solution_id)
                .unwrap();
            assert_eq!(commitment.status, CaptchaStatus::Approved);
            let new_dapp_balance = contract.get_dapp_balance(dapp_contract_account).unwrap();
            let new_provider_balance = contract.get_provider_balance(provider_account).unwrap();
            assert_eq!(balance - Balance::from(fee), new_dapp_balance);
            assert_eq!(balance + Balance::from(fee), new_provider_balance);

            // Now make sure that the provider cannot later set the solution to disapproved and make
            // sure that the dapp balance is unchanged
            contract.provider_disapprove(solution_id);
            let commitment = contract
                .captcha_solution_commitments
                .get(&solution_id)
                .unwrap();
            assert_eq!(commitment.status, CaptchaStatus::Approved);
            assert_eq!(
                balance - Balance::from(fee),
                contract.get_dapp_balance(dapp_contract_account).unwrap()
            );
            assert_eq!(
                balance + Balance::from(fee),
                contract.get_provider_balance(provider_account).unwrap()
            );
        }

        /// Test provider cannot approve invalid solution id
        #[ink::test]
        fn test_provider_approve_invalid_id() {
            let operator_accounts = get_operator_accounts();

            // initialise the contract
            let mut contract = Prosopo::default(operator_accounts, STAKE_DEFAULT, STAKE_DEFAULT);

            // Register the provider
            let (provider_account, service_origin, fee) = generate_provider_data(0x2, "4242", 0);
            ink::env::test::set_caller::<ink::env::DefaultEnvironment>(provider_account);
            contract
                .provider_register(service_origin, fee, Payee::Provider)
                .unwrap();

            // Call from the provider account to add data and stake tokens
            let balance = 2000000000000;
            ink::env::test::set_caller::<ink::env::DefaultEnvironment>(provider_account);
            let root1 = str_to_hash("merkle tree1".to_string());
            let root2 = str_to_hash("merkle tree2".to_string());
            ink::env::test::set_value_transferred::<ink::env::DefaultEnvironment>(balance);
            contract.provider_update(service_origin, fee, Payee::Provider);
            // can only add data set after staking
            contract.provider_add_dataset(root1, root2).ok();

            // Register the dapp
            let dapp_caller_account = AccountId::from([0x3; 32]);
            let dapp_contract_account = AccountId::from([0x4; 32]);
            // Mark the the dapp account as being a contract on-chain
            ink::env::test::set_contract::<ink::env::DefaultEnvironment>(dapp_contract_account);

            // Call from the dapp account
            ink::env::test::set_caller::<ink::env::DefaultEnvironment>(dapp_caller_account);
            // Give the dap a balance
            let balance = 2000000000000;
            ink::env::test::set_value_transferred::<ink::env::DefaultEnvironment>(balance);
            contract.dapp_register(dapp_contract_account);

            //Dapp User commit
            let dapp_user_account = AccountId::from([0x5; 32]);
            let user_root = str_to_hash("user merkle tree root".to_string());
            contract
                .dapp_user_commit(
                    dapp_contract_account,
                    root1,
                    user_root,
                    provider_account,
                    dapp_user_account,
                    None,
                )
                .ok();

            // Call from the provider account to mark the wrong solution as approved
            ink::env::test::set_caller::<ink::env::DefaultEnvironment>(provider_account);
            let solution_id = str_to_hash("id that does not exist".to_string());
            let result = contract.provider_approve(solution_id, 0);
            assert_eq!(
                Error::CaptchaSolutionCommitmentDoesNotExist,
                result.unwrap_err()
            );
        }

        /// Test provider disapprove
        #[ink::test]
        fn test_provider_disapprove() {
            let operator_accounts = get_operator_accounts();

            // initialise the contract
            let mut contract = Prosopo::default(operator_accounts, STAKE_DEFAULT, STAKE_DEFAULT);

            // Register the provider
            let (provider_account, service_origin, fee) = generate_provider_data(0x2, "4242", 0);
            ink::env::test::set_caller::<ink::env::DefaultEnvironment>(provider_account);
            contract
                .provider_register(service_origin, fee, Payee::Provider)
                .unwrap();

            // Call from the provider account to add data and stake tokens
            let balance = 2000000000000;
            ink::env::test::set_caller::<ink::env::DefaultEnvironment>(provider_account);
            let root1 = str_to_hash("merkle tree1".to_string());
            let root2 = str_to_hash("merkle tree2".to_string());
            ink::env::test::set_value_transferred::<ink::env::DefaultEnvironment>(balance);
            contract.provider_update(service_origin, fee, Payee::Provider);
            // can only add data set after staking
            contract.provider_add_dataset(root1, root2).ok();

            // Register the dapp
            let dapp_caller_account = AccountId::from([0x3; 32]);
            let dapp_contract_account = AccountId::from([0x4; 32]);
            // Mark the the dapp account as being a contract on-chain
            ink::env::test::set_contract::<ink::env::DefaultEnvironment>(dapp_contract_account);

            // Call from the dapp account
            ink::env::test::set_caller::<ink::env::DefaultEnvironment>(dapp_caller_account);
            // Give the dap a balance
            let balance = 2000000000000;
            ink::env::test::set_value_transferred::<ink::env::DefaultEnvironment>(balance);
            contract.dapp_register(dapp_contract_account);

            //Dapp User commit
            let dapp_user_account = AccountId::from([0x5; 32]);
            let user_root = str_to_hash("user merkle tree root".to_string());
            contract
                .dapp_user_commit(
                    dapp_contract_account,
                    root1,
                    user_root,
                    provider_account,
                    dapp_user_account,
                    None,
                )
                .ok();

            // Call from the provider account to mark the solution as disapproved
            ink::env::test::set_caller::<ink::env::DefaultEnvironment>(provider_account);
            let solution_id = user_root;
            contract.provider_disapprove(solution_id);
            let commitment = contract
                .captcha_solution_commitments
                .get(&solution_id)
                .unwrap();
            assert_eq!(commitment.status, CaptchaStatus::Disapproved);
            let new_dapp_balance = contract.get_dapp_balance(dapp_contract_account).unwrap();
            let new_provider_balance = contract.get_provider_balance(provider_account).unwrap();
            assert_eq!(balance - Balance::from(fee), new_dapp_balance);
            assert_eq!(balance + Balance::from(fee), new_provider_balance);

            // Now make sure that the provider cannot later set the solution to approved
            contract.provider_approve(solution_id, 0);
            let commitment = contract
                .captcha_solution_commitments
                .get(&solution_id)
                .unwrap();
            assert_eq!(commitment.status, CaptchaStatus::Disapproved);
            assert_eq!(
                balance - Balance::from(fee),
                contract.get_dapp_balance(dapp_contract_account).unwrap()
            );
            assert_eq!(
                balance + Balance::from(fee),
                contract.get_provider_balance(provider_account).unwrap()
            );
        }

        /// Test dapp user is human
        #[ink::test]
        fn test_dapp_operator_is_human_user() {
            let operator_accounts = get_operator_accounts();

            // initialise the contract
            let mut contract = Prosopo::default(operator_accounts, STAKE_DEFAULT, STAKE_DEFAULT);

            // Register the provider
            let (provider_account, service_origin, fee) = generate_provider_data(0x2, "4242", 0);
            ink::env::test::set_caller::<ink::env::DefaultEnvironment>(provider_account);
            contract
                .provider_register(service_origin, fee, Payee::Provider)
                .unwrap();

            // Call from the provider account to add data and stake tokens
            let balance = 2000000000000;
            ink::env::test::set_caller::<ink::env::DefaultEnvironment>(provider_account);
            let root1 = str_to_hash("merkle tree1".to_string());
            let root2 = str_to_hash("merkle tree2".to_string());
            ink::env::test::set_value_transferred::<ink::env::DefaultEnvironment>(balance);
            contract.provider_update(service_origin, fee, Payee::Provider);
            // can only add data set after staking
            contract.provider_add_dataset(root1, root2);

            // Register the dapp
            let dapp_caller_account = AccountId::from([0x3; 32]);
            let dapp_contract_account = AccountId::from([0x4; 32]);
            // Mark the the dapp account as being a contract on-chain
            ink::env::test::set_contract::<ink::env::DefaultEnvironment>(dapp_contract_account);

            // Call from the dapp account
            ink::env::test::set_caller::<ink::env::DefaultEnvironment>(dapp_caller_account);
            // Give the dap a balance
            let balance = 2000000000000;
            ink::env::test::set_value_transferred::<ink::env::DefaultEnvironment>(balance);
            contract.dapp_register(dapp_contract_account);

            //Dapp User commit
            let dapp_user_account = AccountId::from([0x5; 32]);
            // Call from the Dapp User Account
            ink::env::test::set_caller::<ink::env::DefaultEnvironment>(dapp_user_account);
            let user_root = str_to_hash("user merkle tree root".to_string());
            contract
                .dapp_user_commit(
                    dapp_contract_account,
                    root1,
                    user_root,
                    provider_account,
                    dapp_user_account,
                    None,
                )
                .ok();

            // Call from the provider account to mark the solution as disapproved
            ink::env::test::set_caller::<ink::env::DefaultEnvironment>(provider_account);
            let solution_id = user_root;
            contract.provider_disapprove(solution_id);
            let commitment = contract
                .captcha_solution_commitments
                .get(&solution_id)
                .unwrap();
            assert_eq!(commitment.status, CaptchaStatus::Disapproved);

            // Now make sure that the dapp user does not pass the human test
            let result = contract.dapp_operator_is_human_user(dapp_user_account, 80);
            assert_eq!(result.unwrap(), false);
        }

        /// Test non-existent dapp account has zero balance
        #[ink::test]
        fn test_non_existent_dapp_account_has_zero_balance() {
            let operator_accounts = get_operator_accounts();
            let dapp_account = AccountId::from([0x2; 32]);
            // initialise the contract
<<<<<<< HEAD
            let mut contract = Prosopo::default(operator_account, STAKE_DEFAULT, STAKE_DEFAULT);
            contract.get_dapp_balance(dapp_account).unwrap_err();
=======
            let mut contract = Prosopo::default(operator_accounts, STAKE_DEFAULT, STAKE_DEFAULT);
            assert_eq!(0, contract.get_dapp_balance(dapp_account));
>>>>>>> 3994b584
        }

        /// Test non-existent provider account has zero balance
        #[ink::test]
        fn test_non_existent_provider_account_has_zero_balance() {
            let operator_accounts = get_operator_accounts();
            let provider_account = AccountId::from([0x2; 32]);
            // initialise the contract
<<<<<<< HEAD
            let mut contract = Prosopo::default(operator_account, STAKE_DEFAULT, STAKE_DEFAULT);
            contract.get_provider_balance(provider_account).unwrap_err();
=======
            let mut contract = Prosopo::default(operator_accounts, STAKE_DEFAULT, STAKE_DEFAULT);
            assert_eq!(0, contract.get_provider_balance(provider_account));
>>>>>>> 3994b584
        }

        // // Test get random provider
        #[ink::test]
        fn test_get_random_active_provider() {
            let operator_accounts = get_operator_accounts();
            let mut contract = Prosopo::default(operator_accounts, STAKE_DEFAULT, STAKE_DEFAULT);
            let provider_account = AccountId::from([0x2; 32]);
            let service_origin = str_to_hash("https://localhost:2424".to_string());
            let fee: u32 = 0;
            ink::env::test::set_caller::<ink::env::DefaultEnvironment>(provider_account);
            contract.provider_register(service_origin, fee, Payee::Provider);
            let fee2: u32 = 100;
            ink::env::test::set_caller::<ink::env::DefaultEnvironment>(provider_account);
            let balance = 20000000000000;
            ink::env::test::set_value_transferred::<ink::env::DefaultEnvironment>(balance);
            contract.provider_update(service_origin, fee, Payee::Dapp);
            let root1 = str_to_hash("merkle tree1".to_string());
            let root2 = str_to_hash("merkle tree2".to_string());
            contract.provider_add_dataset(root1, root2);
            let registered_provider_account = contract.providers.get(&provider_account);
            // Register the dapp
            let dapp_caller_account = AccountId::from([0x3; 32]);
            let dapp_contract_account = AccountId::from([0x4; 32]);
            // Mark the the dapp account as being a contract on-chain
            ink::env::test::set_contract::<ink::env::DefaultEnvironment>(dapp_contract_account);

            // Call from the dapp account
            ink::env::test::set_caller::<ink::env::DefaultEnvironment>(dapp_caller_account);
            // Give the dap a balance
            let balance = 2000000000000;
            ink::env::test::set_value_transferred::<ink::env::DefaultEnvironment>(balance);
            contract.dapp_register(dapp_contract_account);
            let selected_provider =
                contract.get_random_active_provider(provider_account, dapp_contract_account);
            assert!(selected_provider.unwrap().provider == registered_provider_account.unwrap());
        }

        /// Test provider can supply a dapp user commit for themselves and approve or disapprove it
        #[ink::test]
        fn test_provider_commit_and_approve_and_disapprove() {
            let operator_accounts = get_operator_accounts();

            // initialise the contract
            let mut contract = Prosopo::default(operator_accounts, STAKE_DEFAULT, STAKE_DEFAULT);

            // Register the provider
            let (provider_account, service_origin, fee) = generate_provider_data(0x2, "4242", 0);
            ink::env::test::set_caller::<ink::env::DefaultEnvironment>(provider_account);
            contract
                .provider_register(service_origin, fee, Payee::Provider)
                .unwrap();

            // Call from the provider account to add data and stake tokens
            let balance = 2000000000000;
            ink::env::test::set_caller::<ink::env::DefaultEnvironment>(provider_account);
            let root1 = str_to_hash("merkle tree1".to_string());
            let root2 = str_to_hash("merkle tree2".to_string());
            ink::env::test::set_value_transferred::<ink::env::DefaultEnvironment>(balance);
            contract.provider_update(service_origin, fee, Payee::Provider);
            // can only add data set after staking
            contract.provider_add_dataset(root1, root2).ok();

            // Register the dapp
            let dapp_caller_account = AccountId::from([0x3; 32]);
            let dapp_contract_account = AccountId::from([0x4; 32]);
            // Mark the the dapp account as being a contract on-chain
            ink::env::test::set_contract::<ink::env::DefaultEnvironment>(dapp_contract_account);

            // Call from the dapp account
            ink::env::test::set_caller::<ink::env::DefaultEnvironment>(dapp_caller_account);
            // Give the dap a balance
            let balance = 2000000000000;
            ink::env::test::set_value_transferred::<ink::env::DefaultEnvironment>(balance);
            contract.dapp_register(dapp_contract_account);

            // Call from the provider account
            ink::env::test::set_caller::<ink::env::DefaultEnvironment>(provider_account);

            //Dapp User commit and approve
            let dapp_user_account = AccountId::from([0x5; 32]);
            let user_root1 = str_to_hash("user merkle tree root to approve".to_string());
            contract
                .dapp_user_commit(
                    dapp_contract_account,
                    root1,
                    user_root1,
                    provider_account,
                    dapp_user_account,
                    Some(CaptchaStatus::Approved),
                )
                .ok();

            // Get the commitment and make sure it is approved
            let commitment = contract
                .get_captcha_solution_commitment(user_root1)
                .unwrap();
            assert_eq!(commitment.status, CaptchaStatus::Approved);

            //Dapp User commit and disapprove
            let dapp_user_account = AccountId::from([0x5; 32]);
            let user_root2 = str_to_hash("user merkle tree root to disapprove".to_string());
            contract
                .dapp_user_commit(
                    dapp_contract_account,
                    root1,
                    user_root2,
                    provider_account,
                    dapp_user_account,
                    Some(CaptchaStatus::Disapproved),
                )
                .ok();

            // Get the commitment and make sure it is disapproved
            let commitment = contract
                .get_captcha_solution_commitment(user_root2)
                .unwrap();
            assert_eq!(commitment.status, CaptchaStatus::Disapproved);
        }

        /// Test provider cannot supply a dapp user commit for a different Provider
        #[ink::test]
        fn test_provider_cannot_supply_commit_for_a_different_provider() {
            let operator_accounts = get_operator_accounts();

            // initialise the contract
            let mut contract = Prosopo::default(operator_accounts, STAKE_DEFAULT, STAKE_DEFAULT);

            // Register the provider
            let (provider_account, service_origin, fee) = generate_provider_data(0x2, "4242", 0);
            ink::env::test::set_caller::<ink::env::DefaultEnvironment>(provider_account);
            contract
                .provider_register(service_origin, fee, Payee::Provider)
                .unwrap();

            // Call from the provider account to add data and stake tokens
            let balance = 2000000000000;
            ink::env::test::set_caller::<ink::env::DefaultEnvironment>(provider_account);
            let root1 = str_to_hash("merkle tree1".to_string());
            let root2 = str_to_hash("merkle tree2".to_string());
            ink::env::test::set_value_transferred::<ink::env::DefaultEnvironment>(balance);
            contract.provider_update(service_origin, fee, Payee::Provider);
            // can only add data set after staking
            contract.provider_add_dataset(root1, root2).ok();

            // Register the dapp
            let dapp_user_account = AccountId::from([0x3; 32]);
            let dapp_contract_account = AccountId::from([0x4; 32]);
            // Mark the the dapp account as being a contract on-chain
            ink::env::test::set_contract::<ink::env::DefaultEnvironment>(dapp_contract_account);

            // Call from the dapp_contract_account
            ink::env::test::set_caller::<ink::env::DefaultEnvironment>(dapp_contract_account);
            // Give the dap a balance
            let balance = 2000000000000;
            ink::env::test::set_value_transferred::<ink::env::DefaultEnvironment>(balance);
            contract.dapp_register(dapp_contract_account);

            // Register a second provider
            let (provider_account2, service_origin, fee) = generate_provider_data(0x5, "2424", 0);
            ink::env::test::set_caller::<ink::env::DefaultEnvironment>(provider_account2);
            contract
                .provider_register(service_origin, fee, Payee::Provider)
                .unwrap();

            // Call from the provider account to add data and stake tokens
            let balance = 2000000000000;
            let root1 = str_to_hash("merkle tree1".to_string());
            let root2 = str_to_hash("merkle tree2".to_string());
            ink::env::test::set_value_transferred::<ink::env::DefaultEnvironment>(balance);
            contract.provider_update(service_origin, fee, Payee::Provider);
            // can only add data set after staking
            contract.provider_add_dataset(root1, root2).ok();

            // Call from dapp_user_commit from provider_account2 to supply a commit for provider_account
            // Should not be authorised
            let dapp_user_account = AccountId::from([0x6; 32]);
            let user_root = str_to_hash("user merkle tree root".to_string());
            let dapp_user_commit_result = contract
                .dapp_user_commit(
                    dapp_contract_account,
                    root1,
                    user_root,
                    provider_account,
                    dapp_user_account,
                    Some(CaptchaStatus::Approved),
                )
                .err();
            assert_eq!(Error::NotAuthorised, dapp_user_commit_result.unwrap());
        }

        /// Test provider cannot supply a dapp user commit for a different Provider. We can't test
        /// this properly as `own_code_hash` is not available in the test environment. This causes
        /// the function to panic for all of the tests after `assert_eq!(Error::InvalidCodeHash, op1result.unwrap_err());`
        #[ink::test]
        #[should_panic(
            expected = "not implemented: off-chain environment does not support `own_code_hash`"
        )]
        fn test_operator_upgrade_code_hash() {
            let operator_accounts = get_operator_accounts();
            let operator1 = operator_accounts[0];
            let operator2 = operator_accounts[1];
            // initialise the contract
            let mut contract = Prosopo::default(operator_accounts, STAKE_DEFAULT, STAKE_DEFAULT);
            ink::env::test::set_caller::<ink::env::DefaultEnvironment>(operator1);
            let op1result = contract.operator_set_code([0x01; 32]); // this is the operators AccountId, not a valid contract
            assert_eq!(Error::InvalidCodeHash, op1result.unwrap_err());
            let op1result = contract.operator_set_code([0x20; 32]);
            assert_eq!(false, op1result.unwrap());
            ink::env::test::set_caller::<ink::env::DefaultEnvironment>(operator2);
            let op2result = contract.operator_set_code([0x30; 32]);
            assert_eq!(false, op2result.unwrap());
            let op2result = contract.operator_set_code([0x20; 32]);
            // following panics due to set code hash not being available to off-chain environment
            op2result.unwrap();
        }

        /// Get some operator accounts as a vector
        fn get_operator_accounts() -> Vec<AccountId> {
            let operator_account1 = AccountId::from([0x1; 32]);
            let operator_account2 = AccountId::from([0x10; 32]);
            let mut operator_accounts = Vec::new();
            operator_accounts.push(operator_account1);
            operator_accounts.push(operator_account2);
            operator_accounts
        }
    }
}<|MERGE_RESOLUTION|>--- conflicted
+++ resolved
@@ -2401,13 +2401,8 @@
             let operator_accounts = get_operator_accounts();
             let dapp_account = AccountId::from([0x2; 32]);
             // initialise the contract
-<<<<<<< HEAD
-            let mut contract = Prosopo::default(operator_account, STAKE_DEFAULT, STAKE_DEFAULT);
-            contract.get_dapp_balance(dapp_account).unwrap_err();
-=======
             let mut contract = Prosopo::default(operator_accounts, STAKE_DEFAULT, STAKE_DEFAULT);
             assert_eq!(0, contract.get_dapp_balance(dapp_account));
->>>>>>> 3994b584
         }
 
         /// Test non-existent provider account has zero balance
@@ -2416,13 +2411,8 @@
             let operator_accounts = get_operator_accounts();
             let provider_account = AccountId::from([0x2; 32]);
             // initialise the contract
-<<<<<<< HEAD
-            let mut contract = Prosopo::default(operator_account, STAKE_DEFAULT, STAKE_DEFAULT);
-            contract.get_provider_balance(provider_account).unwrap_err();
-=======
             let mut contract = Prosopo::default(operator_accounts, STAKE_DEFAULT, STAKE_DEFAULT);
             assert_eq!(0, contract.get_provider_balance(provider_account));
->>>>>>> 3994b584
         }
 
         // // Test get random provider
