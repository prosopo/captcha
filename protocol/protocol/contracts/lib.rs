--- conflicted
+++ resolved
@@ -355,13 +355,10 @@
         NoActiveProviders,
         /// Returned if the dataset ID and dataset ID with solutions are identical
         DatasetIdSolutionsSame,
-<<<<<<< HEAD
+        /// Invalid contract
+        InvalidContract,
         /// Invalid payee. Returned when the payee value does not exist in the enum
         InvalidPayee,
-=======
-        /// Invalid contract
-        InvalidContract,
->>>>>>> 09f29a6e
     }
 
     /// Concatenate two arrays (a and b) into a new array (c)
@@ -674,17 +671,12 @@
         pub fn dapp_register(
             &mut self,
             contract: AccountId,
-<<<<<<< HEAD
-            optional_owner: Option<AccountId>,
             payee: DappPayee,
-        ) {
-=======
         ) -> Result<(), Error> {
             if !self.env().is_contract(&contract) {
                 debug!("Contract is not a contract");
                 return Err(Error::InvalidContract);
             }
->>>>>>> 09f29a6e
             let caller = self.env().caller();
             // the caller is made the owner of the contract
             let owner = caller;
@@ -1882,15 +1874,11 @@
             // Don't transfer anything with the call
             let balance = 0;
             ink::env::test::set_value_transferred::<ink::env::DefaultEnvironment>(balance);
-<<<<<<< HEAD
-            contract.dapp_register(dapp_contract, None, DappPayee::Dapp);
-=======
 
             // Mark the the dapp account as being a contract on-chain
             ink::env::test::set_contract::<ink::env::DefaultEnvironment>(dapp_contract);
 
-            contract.dapp_register(dapp_contract);
->>>>>>> 09f29a6e
+            contract.dapp_register(dapp_contract, DappPayee::Dapp);
             assert!(contract.dapps.get(&dapp_contract).is_some());
             let dapp = contract.dapps.get(&dapp_contract).unwrap();
             assert_eq!(dapp.owner, caller);
@@ -1924,11 +1912,7 @@
             ink::env::test::set_contract::<ink::env::DefaultEnvironment>(dapp_contract);
 
             // register the dapp
-<<<<<<< HEAD
-            contract.dapp_register(dapp_contract, None, DappPayee::Dapp);
-=======
-            contract.dapp_register(dapp_contract);
->>>>>>> 09f29a6e
+            contract.dapp_register(dapp_contract, DappPayee::Dapp);
             // check the dapp exists in the hashmap
             assert!(contract.dapps.get(&dapp_contract).is_some());
 
@@ -1965,11 +1949,7 @@
             ink::env::test::set_contract::<ink::env::DefaultEnvironment>(dapp_contract_account);
 
             // register the dapp
-<<<<<<< HEAD
-            contract.dapp_register(dapp_contract_account, None, DappPayee::Dapp);
-=======
-            contract.dapp_register(dapp_contract_account);
->>>>>>> 09f29a6e
+            contract.dapp_register(dapp_contract_account, DappPayee::Dapp);
 
             // check the dapp exists in the hashmap
             assert!(contract.dapps.get(&dapp_contract_account).is_some());
@@ -1987,13 +1967,8 @@
             ink::env::test::set_value_transferred::<ink::env::DefaultEnvironment>(balance_2);
 
             // run the register function again for the same (caller, contract) pair, adding more
-            // tokens and changing the client origin
-<<<<<<< HEAD
-            let new_owner = AccountId::from([0x5; 32]);
-            contract.dapp_register(dapp_contract_account, Some(new_owner), DappPayee::Any);
-=======
-            contract.dapp_register(dapp_contract_account);
->>>>>>> 09f29a6e
+            // tokens
+            contract.dapp_register(dapp_contract_account, DappPayee::Any);
 
             // check the various attributes are correct
             let dapp = contract.dapps.get(&dapp_contract_account).unwrap();
@@ -2027,11 +2002,7 @@
             ink::env::test::set_contract::<ink::env::DefaultEnvironment>(dapp_contract);
 
             // register the dapp
-<<<<<<< HEAD
-            contract.dapp_register(dapp_contract, None, DappPayee::Dapp);
-=======
-            contract.dapp_register(dapp_contract);
->>>>>>> 09f29a6e
+            contract.dapp_register(dapp_contract, DappPayee::Dapp);
 
             // Transfer tokens with the fund call
             let balance_2 = 200;
@@ -2070,11 +2041,7 @@
             ink::env::test::set_value_transferred::<ink::env::DefaultEnvironment>(balance);
 
             // register the dapp
-<<<<<<< HEAD
-            contract.dapp_register(contract_account, None, DappPayee::Dapp);
-=======
-            contract.dapp_register(contract_account);
->>>>>>> 09f29a6e
+            contract.dapp_register(contract_account, DappPayee::Dapp);
 
             // Transfer tokens with the fund call
             contract.dapp_cancel(contract_account).ok();
@@ -2132,11 +2099,7 @@
             // Give the dap a balance
             let balance = 2000000000000;
             ink::env::test::set_value_transferred::<ink::env::DefaultEnvironment>(balance);
-<<<<<<< HEAD
-            contract.dapp_register(dapp_contract_account, None, DappPayee::Dapp);
-=======
-            contract.dapp_register(dapp_contract_account);
->>>>>>> 09f29a6e
+            contract.dapp_register(dapp_contract_account, DappPayee::Dapp);
 
             // Call from the dapp user account
             ink::env::test::set_caller::<ink::env::DefaultEnvironment>(dapp_user_account);
@@ -2198,11 +2161,7 @@
             // Give the dap a balance
             let balance = 2000000000000;
             ink::env::test::set_value_transferred::<ink::env::DefaultEnvironment>(balance);
-<<<<<<< HEAD
-            contract.dapp_register(dapp_contract_account, None, DappPayee::Dapp);
-=======
-            contract.dapp_register(dapp_contract_account);
->>>>>>> 09f29a6e
+            contract.dapp_register(dapp_contract_account, DappPayee::Dapp);
 
             //Dapp User commit
             let dapp_user_account = AccountId::from([0x5; 32]);
@@ -2286,11 +2245,7 @@
             // Give the dap a balance
             let balance = 2000000000000;
             ink::env::test::set_value_transferred::<ink::env::DefaultEnvironment>(balance);
-<<<<<<< HEAD
-            contract.dapp_register(dapp_contract_account, None, DappPayee::Dapp);
-=======
-            contract.dapp_register(dapp_contract_account);
->>>>>>> 09f29a6e
+            contract.dapp_register(dapp_contract_account, DappPayee::Dapp);
 
             //Dapp User commit
             let dapp_user_account = AccountId::from([0x5; 32]);
@@ -2352,11 +2307,7 @@
             // Give the dap a balance
             let balance = 2000000000000;
             ink::env::test::set_value_transferred::<ink::env::DefaultEnvironment>(balance);
-<<<<<<< HEAD
-            contract.dapp_register(dapp_contract_account, None, DappPayee::Dapp);
-=======
-            contract.dapp_register(dapp_contract_account);
->>>>>>> 09f29a6e
+            contract.dapp_register(dapp_contract_account, DappPayee::Dapp);
 
             //Dapp User commit
             let dapp_user_account = AccountId::from([0x5; 32]);
@@ -2439,11 +2390,7 @@
             // Give the dap a balance
             let balance = 2000000000000;
             ink::env::test::set_value_transferred::<ink::env::DefaultEnvironment>(balance);
-<<<<<<< HEAD
-            contract.dapp_register(dapp_contract_account, None, DappPayee::Dapp);
-=======
-            contract.dapp_register(dapp_contract_account);
->>>>>>> 09f29a6e
+            contract.dapp_register(dapp_contract_account, DappPayee::Dapp);
 
             //Dapp User commit
             let dapp_user_account = AccountId::from([0x5; 32]);
@@ -2525,11 +2472,7 @@
             // Give the dap a balance
             let balance = 2000000000000;
             ink::env::test::set_value_transferred::<ink::env::DefaultEnvironment>(balance);
-<<<<<<< HEAD
-            contract.dapp_register(dapp_contract_account, None, DappPayee::Dapp);
-=======
-            contract.dapp_register(dapp_contract_account);
->>>>>>> 09f29a6e
+            contract.dapp_register(dapp_contract_account, DappPayee::Dapp);
             let selected_provider =
                 contract.get_random_active_provider(provider_account, dapp_contract_account);
             assert!(selected_provider.unwrap().provider == registered_provider_account.unwrap());
@@ -2571,11 +2514,7 @@
             // Give the dap a balance
             let balance = 2000000000000;
             ink::env::test::set_value_transferred::<ink::env::DefaultEnvironment>(balance);
-<<<<<<< HEAD
-            contract.dapp_register(dapp_contract_account, None, DappPayee::Dapp);
-=======
-            contract.dapp_register(dapp_contract_account);
->>>>>>> 09f29a6e
+            contract.dapp_register(dapp_contract_account, DappPayee::Dapp);
 
             // Call from the provider account
             ink::env::test::set_caller::<ink::env::DefaultEnvironment>(provider_account);
@@ -2657,11 +2596,7 @@
             // Give the dap a balance
             let balance = 2000000000000;
             ink::env::test::set_value_transferred::<ink::env::DefaultEnvironment>(balance);
-<<<<<<< HEAD
-            contract.dapp_register(dapp_contract_account, None, DappPayee::Dapp);
-=======
-            contract.dapp_register(dapp_contract_account);
->>>>>>> 09f29a6e
+            contract.dapp_register(dapp_contract_account, DappPayee::Dapp);
 
             // Register a second provider
             let (provider_account2, service_origin, fee) = generate_provider_data(0x5, "2424", 0);
