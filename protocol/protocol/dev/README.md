# CLI for managing the contract / crates

Commands:
<<<<<<< HEAD
- `build`: build the contracts to /target directory. Unless `--package [pkg_name]` is specified, all contracts will be built. Add `--docker` to run from the parity contracts-ci image. Add `--package [pkg_name]` to target a specific crate/contract.
- `test`: test all crates and contracts. Add `--docker` to run from the parity contracts-ci image. Add `--package [pkg_name]` to target a specific crate/contract.
- `fmt`: format all crates and contracts. Add `--docker` to run from the parity contracts-ci image. Add `--package [pkg_name]` to target a specific crate/contract.
- `clippy`: run clippy on all crates and contracts. Add `--fix` to have clippy auto-fix any issues it detects. Add `--docker` to run from the parity contracts-ci image. Add `--package [pkg_name]` to target a specific crate/contract.
- `chown`: take ownership of the /target and /contracts directories, as running commands in docker mode may have changed them to belong to the root user (this is an issue with parity's contract-ci image - nothing we can do about it right now)

Run the above commands using `npm run cli -- <command> <args>`. E.g. to build the captcha contract in release mode, run
```
npm run cli -- build --package captcha --release
```
=======
- `build`: build the contracts to /target directory. Unless `--package [pkg_name]` is specified, all contracts will be built. Add `--docker` to run from the parity contracts-ci image.
- `test`: test all crates and contracts. Add `--docker` to run from the parity contracts-ci image.
- `fmt`: format all crates and contracts. Add `--docker` to run from the parity contracts-ci image.
- `clippy`: run clippy on all crates and contracts. Add `--fix` to have clippy auto-fix any issues it detects. Add `--docker` to run from the parity contracts-ci image.
- `chown`: take ownership of the /target and /contracts directories, as running commands in docker mode may have changed them to belong to the root user (this is an issue with parity's contract-ci image - nothing we can do about it right now)
- `expand`: expand a contract. This takes any macro calls/attributes and unwraps them using `cargo-expand`. This is helpful for seeing the output of a macro.
- `metadata`: generate the metadata for a contract. Sometimes `cargo` gets stuck on this, so it's helpful to be able to run it directly to observe the error.
>>>>>>> d16ac661
<|MERGE_RESOLUTION|>--- conflicted
+++ resolved
@@ -1,23 +1,15 @@
 # CLI for managing the contract / crates
 
 Commands:
-<<<<<<< HEAD
 - `build`: build the contracts to /target directory. Unless `--package [pkg_name]` is specified, all contracts will be built. Add `--docker` to run from the parity contracts-ci image. Add `--package [pkg_name]` to target a specific crate/contract.
 - `test`: test all crates and contracts. Add `--docker` to run from the parity contracts-ci image. Add `--package [pkg_name]` to target a specific crate/contract.
 - `fmt`: format all crates and contracts. Add `--docker` to run from the parity contracts-ci image. Add `--package [pkg_name]` to target a specific crate/contract.
 - `clippy`: run clippy on all crates and contracts. Add `--fix` to have clippy auto-fix any issues it detects. Add `--docker` to run from the parity contracts-ci image. Add `--package [pkg_name]` to target a specific crate/contract.
 - `chown`: take ownership of the /target and /contracts directories, as running commands in docker mode may have changed them to belong to the root user (this is an issue with parity's contract-ci image - nothing we can do about it right now)
+- `expand`: expand a contract. This takes any macro calls/attributes and unwraps them using `cargo-expand`. This is helpful for seeing the output of a macro. Add `--package [pkg_name]` to target a specific crate/contract.
+- `metadata`: generate the metadata for a contract. Sometimes `cargo` gets stuck on this, so it's helpful to be able to run it directly to observe the error. Add `--package [pkg_name]` to target a specific crate/contract.
 
 Run the above commands using `npm run cli -- <command> <args>`. E.g. to build the captcha contract in release mode, run
 ```
 npm run cli -- build --package captcha --release
-```
-=======
-- `build`: build the contracts to /target directory. Unless `--package [pkg_name]` is specified, all contracts will be built. Add `--docker` to run from the parity contracts-ci image.
-- `test`: test all crates and contracts. Add `--docker` to run from the parity contracts-ci image.
-- `fmt`: format all crates and contracts. Add `--docker` to run from the parity contracts-ci image.
-- `clippy`: run clippy on all crates and contracts. Add `--fix` to have clippy auto-fix any issues it detects. Add `--docker` to run from the parity contracts-ci image.
-- `chown`: take ownership of the /target and /contracts directories, as running commands in docker mode may have changed them to belong to the root user (this is an issue with parity's contract-ci image - nothing we can do about it right now)
-- `expand`: expand a contract. This takes any macro calls/attributes and unwraps them using `cargo-expand`. This is helpful for seeing the output of a macro.
-- `metadata`: generate the metadata for a contract. Sometimes `cargo` gets stuck on this, so it's helpful to be able to run it directly to observe the error.
->>>>>>> d16ac661
+```