{
    "editor.defaultFormatter": "rvest.vs-code-prettier-eslint",
    "editor.formatOnPaste": true,
    "editor.formatOnType": true,
    "editor.formatOnSave": true,
    "editor.formatOnSaveMode": "file",
    "files.autoSave": "onFocusChange",
    "vs-code-prettier-eslint.prettierLast": "false",
    "[rust]": {
        "editor.defaultFormatter": "rust-lang.rust-analyzer",
        "editor.formatOnSave": true
    },
    "[json]": {
        "editor.formatOnSave": true,
        "editor.defaultFormatter": "vscode.json-language-features"
    },
    "[github-actions-workflow]": {
        "editor.defaultFormatter": "esbenp.prettier-vscode"
    },
    "[typescriptreact]": {
        "editor.defaultFormatter": "esbenp.prettier-vscode"
    },
    "[html]": {
        "editor.defaultFormatter": "esbenp.prettier-vscode"
    },
    "editor.codeActionsOnSave": {
<<<<<<< HEAD
        "source.fixAll.eslint": "explicit"
=======
        "source.fixAll.eslint": true
>>>>>>> dc46694d
    }
}<|MERGE_RESOLUTION|>--- conflicted
+++ resolved
@@ -24,10 +24,6 @@
         "editor.defaultFormatter": "esbenp.prettier-vscode"
     },
     "editor.codeActionsOnSave": {
-<<<<<<< HEAD
-        "source.fixAll.eslint": "explicit"
-=======
         "source.fixAll.eslint": true
->>>>>>> dc46694d
     }
 }