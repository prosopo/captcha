--- conflicted
+++ resolved
@@ -159,7 +159,6 @@
 | user         | string | The user's account address                                                                                                    |
 | blockNumber  | number | The block number of the captcha challenge. This is used to verify that the contacted provider was randomly selected on-chain. |
 
-<<<<<<< HEAD
 ## Add the Procaptcha Widget to your site with React
 
 You must import Procaptcha, define a config with ProcaptchaConfigSchema, optionally define callbacks, and render via the Procaptcha component. A minimal example would be as follows:
@@ -184,10 +183,7 @@
 
 Further example usage can be seen in demos/client-example
 
-## Verify the User Response Server Side
-=======
 ### Verify the User `procaptcha-response` data Server Side
->>>>>>> ed074d88
 
 By adding the client side code, you were able to render a Procaptcha widget that identified if users were real people or
 automated bots. When the captcha succeeded, the Procaptcha script inserted unique data into your form data, which is
