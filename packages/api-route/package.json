--- conflicted
+++ resolved
@@ -26,13 +26,10 @@
 		"@prosopo/common": "3.1.4",
 		"zod": "3.23.8",
 		"@prosopo/config": "3.1.5"
-<<<<<<< HEAD
-=======
 	},
 	"devDependencies": {
 		"@types/node": "22.10.2",
 		"del-cli": "6.0.0"
->>>>>>> 9c685bb2
 	},
 	"author": "PROSOPO LIMITED <info@prosopo.io>",
 	"license": "Apache-2.0",
