--- conflicted
+++ resolved
@@ -22,15 +22,10 @@
 		"test": "echo no tests"
 	},
 	"dependencies": {
-<<<<<<< HEAD
-		"@prosopo/common": "3.0.1",
-		"zod": "3.23.8",
-=======
 		"@prosopo/common": "3.0.2",
 		"zod": "3.23.8"
 	},
 	"devDependencies": {
->>>>>>> 3e8982b5
 		"@prosopo/config": "3.0.0"
 	},
 	"author": "PROSOPO LIMITED <info@prosopo.io>",
