# @prosopo/api-route

<<<<<<< HEAD
=======
## 2.6.23
### Patch Changes

- f3f7aec: Release 3.4.0
- Updated dependencies [f3f7aec]
  - @prosopo/common@3.1.15
  - @prosopo/config@3.1.15

## 2.6.22
### Patch Changes

- Release 3.3.1
- 0824221: Release 3.2.4
- Updated dependencies
- Updated dependencies [0824221]
  - @prosopo/common@3.1.14
  - @prosopo/config@3.1.14

## 2.6.21
### Patch Changes

- 008d112: Release 3.3.0
- Updated dependencies [008d112]
  - @prosopo/common@3.1.13
  - @prosopo/config@3.1.13

>>>>>>> 11303d9f
## 2.6.20
### Patch Changes

- 0824221: Release 3.2.4
- Updated dependencies [0824221]
  - @prosopo/common@3.1.12
  - @prosopo/config@3.1.12

## 2.6.19
### Patch Changes

- 1a23649: Release 3.2.3
- Updated dependencies [1a23649]
  - @prosopo/common@3.1.11
  - @prosopo/config@3.1.11

## 2.6.18
### Patch Changes

- 657a827: Release 3.2.2
- Updated dependencies [657a827]
  - @prosopo/common@3.1.10
  - @prosopo/config@3.1.10

## 2.6.17
### Patch Changes

- 4440947: fix type-only tsc compilation
- 7bdaca6: Release 3.2.1
- Updated dependencies [4440947]
- Updated dependencies [7bdaca6]
- Updated dependencies [809b984]
- Updated dependencies [809b984]
  - @prosopo/common@3.1.9
  - @prosopo/config@3.1.9

## 2.6.16
### Patch Changes

- 6fe8570: Release 3.2.0
- Updated dependencies [6fe8570]
  - @prosopo/common@3.1.8
  - @prosopo/config@3.1.8

## 2.6.15
### Patch Changes

- f304be9: Release 3.1.13
- Updated dependencies [f304be9]
  - @prosopo/common@3.1.7
  - @prosopo/config@3.1.7

## 2.6.14
### Patch Changes

- Updated dependencies [9eed772]
  - @prosopo/config@3.1.6
  - @prosopo/common@3.1.6

## 2.6.13
### Patch Changes

- 6960643: lint detect missing and unneccessary imports
- Updated dependencies [6960643]
  - @prosopo/common@3.1.5

## 2.6.12
### Patch Changes

- Updated dependencies [30e7d4d]
  - @prosopo/config@3.1.5
  - @prosopo/common@3.1.4

## 2.6.11
### Patch Changes

- Updated dependencies [44ffda2]
- Updated dependencies [a49b538]
  - @prosopo/config@3.1.4
  - @prosopo/common@3.1.3

## 2.6.10
### Patch Changes

- 828066d: remove empty test npm scripts, add missing npm test scripts
- 91bbe87: configure typecheck before bundle for vue packages
- 91bbe87: make typecheck script always recompile
- 346e092: NODE_ENV default to "development"
- 5d36e05: remove tsc --force
- Updated dependencies [828066d]
- Updated dependencies [91bbe87]
- Updated dependencies [3ef4fd2]
- Updated dependencies [91bbe87]
- Updated dependencies [346e092]
- Updated dependencies [5d36e05]
  - @prosopo/common@3.1.2
  - @prosopo/config@3.1.3

## 2.6.9
### Patch Changes

- eb71691: configure typecheck before bundle for vue packages
- eb71691: make typecheck script always recompile
- Updated dependencies [eb71691]
- Updated dependencies [eb71691]
  - @prosopo/common@3.1.1
  - @prosopo/config@3.1.2

## 2.6.8
### Patch Changes

- 3573f0b: fix npm scripts bundle command
- 3573f0b: build using vite, typecheck using tsc
- efd8102: Add tests for unwrap error helper
- 3573f0b: standardise all vite based npm scripts for bundling
- Updated dependencies [3573f0b]
- Updated dependencies [3573f0b]
- Updated dependencies [efd8102]
- Updated dependencies [f29fc7e]
- Updated dependencies [3573f0b]
- Updated dependencies [2d0dd8a]
  - @prosopo/common@3.1.0
  - @prosopo/config@3.1.1

## 2.6.7
### Patch Changes

  - @prosopo/common@3.0.2

## 2.6.6
### Patch Changes

  - @prosopo/common@3.0.1

## 2.6.5
### Patch Changes

- Updated dependencies [64b5bcd]
  - @prosopo/common@3.0.0

## 2.6.4
### Patch Changes

- 86c22b8: structured logging
- Updated dependencies [86c22b8]
  - @prosopo/common@2.7.2

## 2.6.3
### Patch Changes

  - @prosopo/common@2.7.1

## 2.6.2
### Patch Changes

- Updated dependencies [8f0644a]
  - @prosopo/common@2.7.0

## 2.6.1

### Patch Changes

- Updated dependencies [04cc7ee]
  - @prosopo/common@2.6.1

## 2.6.0

### Minor Changes

- a0bfc8a: bump all pkg versions since independent versioning applied<|MERGE_RESOLUTION|>--- conflicted
+++ resolved
@@ -1,7 +1,5 @@
 # @prosopo/api-route
 
-<<<<<<< HEAD
-=======
 ## 2.6.23
 ### Patch Changes
 
@@ -28,7 +26,6 @@
   - @prosopo/common@3.1.13
   - @prosopo/config@3.1.13
 
->>>>>>> 11303d9f
 ## 2.6.20
 ### Patch Changes
 
