--- conflicted
+++ resolved
@@ -1,7 +1,6 @@
 {
 	"name": "@prosopo/dotenv",
-<<<<<<< HEAD
-	"version": "3.0.2",
+	"version": "3.0.3",
 	"main": "dist/index.js",
 	"types": "dist/index.d.ts",
 	"exports": {
@@ -10,9 +9,6 @@
 			"require": "./dist/cjs/index.cjs"
 		}
 	},
-=======
-	"version": "3.0.3",
->>>>>>> 31217fa5
 	"author": "PROSOPO LIMITED <info@prosopo.io>",
 	"license": "Apache-2.0",
 	"private": false,
