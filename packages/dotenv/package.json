{
	"name": "@prosopo/dotenv",
<<<<<<< HEAD
	"version": "3.0.0",
	"main": "dist/index.js",
	"types": "dist/index.d.ts",
	"exports": {
		".": {
			"import": "./dist/index.js",
			"require": "./dist/cjs/index.cjs"
		}
	},
=======
	"version": "3.0.1",
>>>>>>> e12cde6e
	"author": "PROSOPO LIMITED <info@prosopo.io>",
	"license": "Apache-2.0",
	"private": false,
	"engines": {
		"node": "20",
		"npm": "10.8.2"
	},
	"scripts": {
		"clean": "tsc --build --clean",
		"build": "NODE_ENV=${NODE_ENV:-production}; vite build --config vite.esm.config.ts --mode $NODE_ENV",
		"build:cjs": "NODE_ENV=${NODE_ENV:-production}; vite build --config vite.cjs.config.ts --mode $NODE_ENV",
		"typecheck": "tsc --build --declaration --emitDeclarationOnly",
		"test": "echo no tests",
		"cli": "node ./dist/js/cli.js"
	},
	"type": "module",
	"dependencies": {
<<<<<<< HEAD
		"@prosopo/common": "3.0.0",
		"dotenv": "16.4.5",
		"express": "4.21.2",
		"@prosopo/config": "3.0.0"
=======
		"@prosopo/common": "3.0.1",
		"@prosopo/config": "3.0.0",
		"@typegoose/auto-increment": "4.13.0",
		"axios": "1.10.0",
		"dotenv": "16.4.5",
		"esbuild": "0.25.6",
		"express": "4.21.2",
		"openpgp": "5.11.3",
		"webpack-dev-server": "5.2.2"
>>>>>>> e12cde6e
	},
	"devDependencies": {
		"@vitest/coverage-v8": "3.0.9",
		"concurrently": "9.0.1",
		"del-cli": "6.0.0",
		"npm-run-all": "4.1.5",
		"tslib": "2.7.0",
		"tsx": "4.20.3",
		"typescript": "5.6.2",
		"vite": "6.3.5",
		"vitest": "3.0.9"
	},
	"repository": {
		"type": "git",
		"url": "git+https://github.com/prosopo/captcha.git"
	},
	"bugs": {
		"url": "https://github.com/prosopo/captcha/issues"
	},
	"homepage": "https://github.com/prosopo/captcha#readme",
	"publishConfig": {
		"registry": "https://registry.npmjs.org"
	},
	"description": "Package to handle environment discovery and loading",
	"sideEffects": false
}<|MERGE_RESOLUTION|>--- conflicted
+++ resolved
@@ -1,7 +1,5 @@
 {
 	"name": "@prosopo/dotenv",
-<<<<<<< HEAD
-	"version": "3.0.0",
 	"main": "dist/index.js",
 	"types": "dist/index.d.ts",
 	"exports": {
@@ -10,9 +8,7 @@
 			"require": "./dist/cjs/index.cjs"
 		}
 	},
-=======
 	"version": "3.0.1",
->>>>>>> e12cde6e
 	"author": "PROSOPO LIMITED <info@prosopo.io>",
 	"license": "Apache-2.0",
 	"private": false,
@@ -30,14 +26,8 @@
 	},
 	"type": "module",
 	"dependencies": {
-<<<<<<< HEAD
-		"@prosopo/common": "3.0.0",
-		"dotenv": "16.4.5",
-		"express": "4.21.2",
-		"@prosopo/config": "3.0.0"
-=======
+		"@prosopo/config": "3.0.0",
 		"@prosopo/common": "3.0.1",
-		"@prosopo/config": "3.0.0",
 		"@typegoose/auto-increment": "4.13.0",
 		"axios": "1.10.0",
 		"dotenv": "16.4.5",
@@ -45,7 +35,6 @@
 		"express": "4.21.2",
 		"openpgp": "5.11.3",
 		"webpack-dev-server": "5.2.2"
->>>>>>> e12cde6e
 	},
 	"devDependencies": {
 		"@vitest/coverage-v8": "3.0.9",
