--- conflicted
+++ resolved
@@ -1,10 +1,6 @@
 {
 	"name": "@prosopo/dotenv",
-<<<<<<< HEAD
-	"version": "3.0.17",
-=======
 	"version": "3.0.20",
->>>>>>> 11303d9f
 	"main": "dist/index.js",
 	"types": "dist/index.d.ts",
 	"exports": {
@@ -31,13 +27,8 @@
 	},
 	"type": "module",
 	"dependencies": {
-<<<<<<< HEAD
-		"@prosopo/common": "3.1.12",
-		"@prosopo/config": "3.1.12",
-=======
 		"@prosopo/common": "3.1.15",
 		"@prosopo/config": "3.1.15",
->>>>>>> 11303d9f
 		"dotenv": "16.4.5"
 	},
 	"devDependencies": {
