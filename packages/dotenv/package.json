{
	"name": "@prosopo/dotenv",
<<<<<<< HEAD
	"main": "dist/index.js",
	"types": "dist/index.d.ts",
	"exports": {
		".": {
			"import": "./dist/index.js",
			"require": "./dist/cjs/index.cjs"
		}
	},
	"version": "3.0.1",
=======
	"version": "3.0.2",
>>>>>>> 3e8982b5
	"author": "PROSOPO LIMITED <info@prosopo.io>",
	"license": "Apache-2.0",
	"private": false,
	"engines": {
		"node": "20",
		"npm": "10.8.2"
	},
	"scripts": {
		"clean": "tsc --build --clean",
		"build": "NODE_ENV=${NODE_ENV:-production}; vite build --config vite.esm.config.ts --mode $NODE_ENV",
		"build:cjs": "NODE_ENV=${NODE_ENV:-production}; vite build --config vite.cjs.config.ts --mode $NODE_ENV",
		"typecheck": "tsc --build --declaration --emitDeclarationOnly",
		"test": "echo no tests",
		"cli": "node ./dist/js/cli.js"
	},
	"type": "module",
	"dependencies": {
<<<<<<< HEAD
=======
		"@prosopo/common": "3.0.2",
>>>>>>> 3e8982b5
		"@prosopo/config": "3.0.0",
		"@prosopo/common": "3.0.1",
		"@typegoose/auto-increment": "4.13.0",
		"axios": "1.10.0",
		"dotenv": "16.4.5",
		"esbuild": "0.25.6",
		"express": "4.21.2",
		"openpgp": "5.11.3",
		"webpack-dev-server": "5.2.2"
	},
	"devDependencies": {
		"@vitest/coverage-v8": "3.0.9",
		"concurrently": "9.0.1",
		"del-cli": "6.0.0",
		"npm-run-all": "4.1.5",
		"tslib": "2.7.0",
		"tsx": "4.20.3",
		"typescript": "5.6.2",
		"vite": "6.3.5",
		"vitest": "3.0.9"
	},
	"repository": {
		"type": "git",
		"url": "git+https://github.com/prosopo/captcha.git"
	},
	"bugs": {
		"url": "https://github.com/prosopo/captcha/issues"
	},
	"homepage": "https://github.com/prosopo/captcha#readme",
	"publishConfig": {
		"registry": "https://registry.npmjs.org"
	},
	"description": "Package to handle environment discovery and loading",
	"sideEffects": false
}<|MERGE_RESOLUTION|>--- conflicted
+++ resolved
@@ -1,6 +1,6 @@
 {
 	"name": "@prosopo/dotenv",
-<<<<<<< HEAD
+	"version": "3.0.2",
 	"main": "dist/index.js",
 	"types": "dist/index.d.ts",
 	"exports": {
@@ -9,10 +9,6 @@
 			"require": "./dist/cjs/index.cjs"
 		}
 	},
-	"version": "3.0.1",
-=======
-	"version": "3.0.2",
->>>>>>> 3e8982b5
 	"author": "PROSOPO LIMITED <info@prosopo.io>",
 	"license": "Apache-2.0",
 	"private": false,
@@ -30,12 +26,8 @@
 	},
 	"type": "module",
 	"dependencies": {
-<<<<<<< HEAD
-=======
 		"@prosopo/common": "3.0.2",
->>>>>>> 3e8982b5
 		"@prosopo/config": "3.0.0",
-		"@prosopo/common": "3.0.1",
 		"@typegoose/auto-increment": "4.13.0",
 		"axios": "1.10.0",
 		"dotenv": "16.4.5",
