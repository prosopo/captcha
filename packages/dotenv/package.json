{
	"name": "@prosopo/dotenv",
	"version": "3.0.9",
	"main": "dist/index.js",
	"types": "dist/index.d.ts",
	"exports": {
		".": {
			"types": "./dist/index.d.ts",
			"import": "./dist/index.js",
			"require": "./dist/cjs/index.cjs"
		}
	},
	"author": "PROSOPO LIMITED <info@prosopo.io>",
	"license": "Apache-2.0",
	"private": false,
	"engines": {
		"node": "20",
		"npm": "10.8.2"
	},
	"scripts": {
		"clean": "del-cli --verbose dist tsconfig.tsbuildinfo",
		"build": "NODE_ENV=${NODE_ENV:-development}; vite build --config vite.esm.config.ts --mode $NODE_ENV",
		"build:tsc": "tsc --build --verbose",
		"build:cjs": "NODE_ENV=${NODE_ENV:-development}; vite build --config vite.cjs.config.ts --mode $NODE_ENV",
		"typecheck": "tsc --build --declaration --emitDeclarationOnly",
		"cli": "node ./dist/js/cli.js"
	},
	"type": "module",
	"dependencies": {
		"@prosopo/common": "3.1.4",
		"@prosopo/config": "3.1.5",
<<<<<<< HEAD
		"@typegoose/auto-increment": "4.13.0",
		"axios": "1.10.0",
		"dotenv": "16.4.5",
		"esbuild": "0.25.6",
		"express": "4.21.2",
		"openpgp": "5.11.3",
		"webpack-dev-server": "5.2.2"
=======
		"dotenv": "16.4.5"
>>>>>>> 9c685bb2
	},
	"devDependencies": {
		"@types/node": "22.10.2",
		"@vitest/coverage-v8": "3.0.9",
		"concurrently": "9.0.1",
		"del-cli": "6.0.0",
		"npm-run-all": "4.1.5",
		"tslib": "2.7.0",
		"tsx": "4.20.3",
		"typescript": "5.6.2",
		"vite": "6.3.5",
		"vitest": "3.0.9"
	},
	"repository": {
		"type": "git",
		"url": "git+https://github.com/prosopo/captcha.git"
	},
	"bugs": {
		"url": "https://github.com/prosopo/captcha/issues"
	},
	"homepage": "https://github.com/prosopo/captcha#readme",
	"publishConfig": {
		"registry": "https://registry.npmjs.org"
	},
	"description": "Package to handle environment discovery and loading",
	"sideEffects": false
}<|MERGE_RESOLUTION|>--- conflicted
+++ resolved
@@ -29,17 +29,7 @@
 	"dependencies": {
 		"@prosopo/common": "3.1.4",
 		"@prosopo/config": "3.1.5",
-<<<<<<< HEAD
-		"@typegoose/auto-increment": "4.13.0",
-		"axios": "1.10.0",
-		"dotenv": "16.4.5",
-		"esbuild": "0.25.6",
-		"express": "4.21.2",
-		"openpgp": "5.11.3",
-		"webpack-dev-server": "5.2.2"
-=======
 		"dotenv": "16.4.5"
->>>>>>> 9c685bb2
 	},
 	"devDependencies": {
 		"@types/node": "22.10.2",
