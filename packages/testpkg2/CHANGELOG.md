--- conflicted
+++ resolved
@@ -1,7 +1,5 @@
 # @prosopo/testpkg2
 
-<<<<<<< HEAD
-=======
 ## 1.0.19
 ### Patch Changes
 
@@ -25,7 +23,6 @@
 - Updated dependencies [008d112]
   - @prosopo/config@3.1.13
 
->>>>>>> 11303d9f
 ## 1.0.16
 ### Patch Changes
 
