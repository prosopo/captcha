--- conflicted
+++ resolved
@@ -1,10 +1,6 @@
 {
 	"name": "@prosopo/widget-skeleton",
-<<<<<<< HEAD
-	"version": "2.6.13",
-=======
 	"version": "2.7.1",
->>>>>>> 11303d9f
 	"description": "Non business logic utilities for web applications",
 	"type": "module",
 	"engines": {
@@ -38,11 +34,7 @@
 	},
 	"homepage": "https://github.com/prosopo/captcha#readme",
 	"dependencies": {
-<<<<<<< HEAD
-		"@prosopo/config": "3.1.12"
-=======
 		"@prosopo/config": "3.1.15"
->>>>>>> 11303d9f
 	},
 	"devDependencies": {
 		"@types/node": "22.10.2",
