--- conflicted
+++ resolved
@@ -39,14 +39,10 @@
 		"axios": "1.10.0",
 		"esbuild": "0.25.6",
 		"express": "4.21.2",
-<<<<<<< HEAD
-		"react": "18.3.1",
-		"@prosopo/config": "3.0.0"
-=======
+		"@prosopo/config": "3.0.0",
 		"openpgp": "5.11.3",
 		"react": "18.3.1",
 		"webpack-dev-server": "5.2.2"
->>>>>>> e12cde6e
 	},
 	"devDependencies": {
 		"@vitest/coverage-v8": "3.0.9",
