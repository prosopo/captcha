# @prosopo/widget-skeleton

<<<<<<< HEAD
=======
## 2.7.1
### Patch Changes

- f3f7aec: Release 3.4.0
- Updated dependencies [f3f7aec]
  - @prosopo/config@3.1.15

## 2.7.0
### Minor Changes

- 97edf3f: Adding dom manip checks

### Patch Changes

- Release 3.3.1
- 0824221: Release 3.2.4
- Updated dependencies
- Updated dependencies [0824221]
  - @prosopo/config@3.1.14

## 2.6.14
### Patch Changes

- 008d112: Release 3.3.0
- Updated dependencies [008d112]
  - @prosopo/config@3.1.13

>>>>>>> 11303d9f
## 2.6.13
### Patch Changes

- 0824221: Release 3.2.4
- Updated dependencies [0824221]
  - @prosopo/config@3.1.12

## 2.6.12
### Patch Changes

- 1a23649: Release 3.2.3
- Updated dependencies [1a23649]
  - @prosopo/config@3.1.11

## 2.6.11
### Patch Changes

- 657a827: Release 3.2.2
- Updated dependencies [657a827]
  - @prosopo/config@3.1.10

## 2.6.10
### Patch Changes

- 4440947: fix type-only tsc compilation
- 7bdaca6: Release 3.2.1
- Updated dependencies [4440947]
- Updated dependencies [7bdaca6]
- Updated dependencies [809b984]
- Updated dependencies [809b984]
  - @prosopo/config@3.1.9

## 2.6.9
### Patch Changes

- 6fe8570: Release 3.2.0
- Updated dependencies [6fe8570]
  - @prosopo/config@3.1.8

## 2.6.8
### Patch Changes

- f304be9: Release 3.1.13
- Updated dependencies [f304be9]
  - @prosopo/config@3.1.7

## 2.6.7
### Patch Changes

- Updated dependencies [9eed772]
  - @prosopo/config@3.1.6

## 2.6.6
### Patch Changes

- 6960643: lint detect missing and unneccessary imports

## 2.6.5
### Patch Changes

- Updated dependencies [30e7d4d]
  - @prosopo/config@3.1.5

## 2.6.4
### Patch Changes

- Updated dependencies [44ffda2]
- Updated dependencies [a49b538]
  - @prosopo/config@3.1.4

## 2.6.3
### Patch Changes

- 828066d: remove empty test npm scripts, add missing npm test scripts
- 91bbe87: configure typecheck before bundle for vue packages
- 91bbe87: make typecheck script always recompile
- 346e092: NODE_ENV default to "development"
- 5d36e05: remove tsc --force
- Updated dependencies [828066d]
- Updated dependencies [91bbe87]
- Updated dependencies [3ef4fd2]
- Updated dependencies [91bbe87]
- Updated dependencies [346e092]
- Updated dependencies [5d36e05]
  - @prosopo/config@3.1.3

## 2.6.2
### Patch Changes

- eb71691: configure typecheck before bundle for vue packages
- eb71691: make typecheck script always recompile
- Updated dependencies [eb71691]
- Updated dependencies [eb71691]
  - @prosopo/config@3.1.2

## 2.6.1
### Patch Changes

- 93d5e50: ensure packages have @prosopo/config as dep for vite configs
- 3573f0b: fix npm scripts bundle command
- 3573f0b: build using vite, typecheck using tsc
- efd8102: Add tests for unwrap error helper
- 93d5e50: fix missing dep for @prosopo/config
- 3573f0b: standardise all vite based npm scripts for bundling
- Updated dependencies [3573f0b]
- Updated dependencies [3573f0b]
- Updated dependencies [3573f0b]
- Updated dependencies [2d0dd8a]
  - @prosopo/config@3.1.1

## 2.6.0

### Minor Changes

- a0bfc8a: bump all pkg versions since independent versioning applied<|MERGE_RESOLUTION|>--- conflicted
+++ resolved
@@ -1,7 +1,5 @@
 # @prosopo/widget-skeleton
 
-<<<<<<< HEAD
-=======
 ## 2.7.1
 ### Patch Changes
 
@@ -29,7 +27,6 @@
 - Updated dependencies [008d112]
   - @prosopo/config@3.1.13
 
->>>>>>> 11303d9f
 ## 2.6.13
 ### Patch Changes
 
