{
	"name": "@prosopo/api-express-router",
	"version": "3.0.45",
	"main": "dist/index.js",
	"types": "dist/index.d.ts",
	"type": "module",
	"engines": {
		"node": "^24",
		"npm": "^11"
	},
	"exports": {
		".": {
			"types": "./dist/index.d.ts",
			"import": "./dist/index.js",
			"require": "./dist/cjs/index.cjs"
		}
	},
	"scripts": {
		"clean": "del-cli --verbose dist tsconfig.tsbuildinfo",
		"build": "NODE_ENV=${NODE_ENV:-development}; vite build --config vite.esm.config.ts --mode $NODE_ENV",
		"build:tsc": "tsc --build --verbose",
		"build:cjs": "NODE_ENV=${NODE_ENV:-development}; vite build --config vite.cjs.config.ts --mode $NODE_ENV",
		"typecheck": "tsc --project tsconfig.types.json",
		"test": "NODE_ENV=${NODE_ENV:-test}; npx vitest run --config ./vite.test.config.ts"
	},
	"dependencies": {
<<<<<<< HEAD
		"@polkadot/util": "12.6.2",
		"@prosopo/api-route": "2.6.28",
		"@prosopo/common": "3.1.20",
		"@prosopo/env": "3.2.13",
		"@prosopo/locale": "3.1.20",
		"@prosopo/types": "3.5.3",
		"@prosopo/config": "3.1.20",
		"@prosopo/util-crypto": "13.5.22",
=======
		"@polkadot/util": "13.5.7",
		"@prosopo/api-route": "2.6.35",
		"@prosopo/common": "3.1.27",
		"@prosopo/env": "3.2.33",
		"@prosopo/locale": "3.1.27",
		"@prosopo/types": "3.7.2",
>>>>>>> c65f0746
		"dotenv": "16.4.5",
		"express": "4.21.2",
		"i18next": "24.1.0",
		"uuid": "11.1.0",
		"zod": "3.23.8"
	},
	"devDependencies": {
		"@prosopo/config": "3.2.1",
		"@types/node": "22.10.2",
		"vitest": "3.2.4"
	},
	"author": "PROSOPO LIMITED <info@prosopo.io>",
	"license": "Apache-2.0",
	"bugs": {
		"url": "https://github.com/prosopo/captcha/issues"
	},
	"homepage": "https://github.com/prosopo/captcha#readme",
	"sideEffects": false
}<|MERGE_RESOLUTION|>--- conflicted
+++ resolved
@@ -24,23 +24,13 @@
 		"test": "NODE_ENV=${NODE_ENV:-test}; npx vitest run --config ./vite.test.config.ts"
 	},
 	"dependencies": {
-<<<<<<< HEAD
-		"@polkadot/util": "12.6.2",
-		"@prosopo/api-route": "2.6.28",
-		"@prosopo/common": "3.1.20",
-		"@prosopo/env": "3.2.13",
-		"@prosopo/locale": "3.1.20",
-		"@prosopo/types": "3.5.3",
-		"@prosopo/config": "3.1.20",
-		"@prosopo/util-crypto": "13.5.22",
-=======
 		"@polkadot/util": "13.5.7",
 		"@prosopo/api-route": "2.6.35",
 		"@prosopo/common": "3.1.27",
 		"@prosopo/env": "3.2.33",
 		"@prosopo/locale": "3.1.27",
 		"@prosopo/types": "3.7.2",
->>>>>>> c65f0746
+		"@prosopo/util-crypto": "13.5.22",
 		"dotenv": "16.4.5",
 		"express": "4.21.2",
 		"i18next": "24.1.0",
