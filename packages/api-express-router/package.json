{
	"name": "@prosopo/api-express-router",
	"version": "3.0.2",
	"main": "dist/index.js",
	"types": "dist/index.d.ts",
	"type": "module",
	"engines": {
		"node": "20",
		"npm": "10.8.2"
	},
	"exports": {
		".": {
			"import": "./dist/index.js",
			"require": "./dist/cjs/index.cjs"
		}
	},
	"scripts": {
		"clean": "tsc --build --clean",
		"build": "NODE_ENV=${NODE_ENV:-production}; vite build --config vite.esm.config.ts --mode $NODE_ENV",
		"build:cjs": "NODE_ENV=${NODE_ENV:-production}; vite build --config vite.cjs.config.ts --mode $NODE_ENV",
		"typecheck": "tsc --build --declaration --emitDeclarationOnly",
		"test": "echo no tests"
	},
	"dependencies": {
<<<<<<< HEAD
		"@prosopo/api-route": "2.6.6",
		"@prosopo/common": "3.0.1",
		"zod": "3.23.8",
=======
		"@prosopo/api-route": "2.6.7",
		"@prosopo/common": "3.0.2",
		"zod": "3.23.8"
	},
	"devDependencies": {
>>>>>>> 3e8982b5
		"@prosopo/config": "3.0.0"
	},
	"author": "PROSOPO LIMITED <info@prosopo.io>",
	"license": "Apache-2.0",
	"bugs": {
		"url": "https://github.com/prosopo/captcha/issues"
	},
	"homepage": "https://github.com/prosopo/captcha#readme",
	"sideEffects": false
}<|MERGE_RESOLUTION|>--- conflicted
+++ resolved
@@ -22,17 +22,11 @@
 		"test": "echo no tests"
 	},
 	"dependencies": {
-<<<<<<< HEAD
-		"@prosopo/api-route": "2.6.6",
-		"@prosopo/common": "3.0.1",
-		"zod": "3.23.8",
-=======
 		"@prosopo/api-route": "2.6.7",
 		"@prosopo/common": "3.0.2",
 		"zod": "3.23.8"
 	},
 	"devDependencies": {
->>>>>>> 3e8982b5
 		"@prosopo/config": "3.0.0"
 	},
 	"author": "PROSOPO LIMITED <info@prosopo.io>",
