--- conflicted
+++ resolved
@@ -25,22 +25,13 @@
 	},
 	"dependencies": {
 		"@polkadot/util": "12.6.2",
-<<<<<<< HEAD
-		"@prosopo/api-route": "2.6.27",
-		"@prosopo/common": "3.1.19",
-		"@prosopo/env": "3.2.12",
-		"@prosopo/locale": "3.1.19",
-		"@prosopo/types": "3.5.2",
-		"@prosopo/config": "3.1.19",
-		"@prosopo/util-crypto": "13.5.21",
-=======
 		"@prosopo/api-route": "2.6.28",
 		"@prosopo/common": "3.1.20",
 		"@prosopo/env": "3.2.13",
 		"@prosopo/locale": "3.1.20",
 		"@prosopo/types": "3.5.3",
 		"@prosopo/config": "3.1.20",
->>>>>>> d41d2b19
+		"@prosopo/util-crypto": "13.5.21",
 		"dotenv": "16.4.5",
 		"express": "4.21.2",
 		"i18next": "24.1.0",
