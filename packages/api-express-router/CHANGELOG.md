--- conflicted
+++ resolved
@@ -1,7 +1,5 @@
 # @prosopo/api-express-router
 
-<<<<<<< HEAD
-=======
 ## 3.0.20
 ### Patch Changes
 
@@ -43,7 +41,6 @@
   - @prosopo/env@3.2.6
   - @prosopo/config@3.1.13
 
->>>>>>> 11303d9f
 ## 3.0.17
 ### Patch Changes
 
