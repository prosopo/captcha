--- conflicted
+++ resolved
@@ -1,10 +1,6 @@
 {
 	"name": "@prosopo/web-components",
-<<<<<<< HEAD
-	"version": "2.0.3",
-=======
 	"version": "2.1.0",
->>>>>>> c58e540a
 	"description": "Non business logic utilities for web applications",
 	"main": "dist/index.js",
 	"type": "module",
@@ -40,11 +36,7 @@
 		"react": "18.3.1"
 	},
 	"devDependencies": {
-<<<<<<< HEAD
-		"@prosopo/config": "2.0.3",
-=======
 		"@prosopo/config": "2.1.0",
->>>>>>> c58e540a
 		"@vitest/coverage-v8": "2.1.1",
 		"concurrently": "9.0.1",
 		"npm-run-all": "4.1.5",
