--- conflicted
+++ resolved
@@ -1,9 +1,4 @@
-<<<<<<< HEAD
-import { useMemo } from 'react'
-// Copyright 2021-2023 Prosopo (UK) Ltd.
-=======
 // Copyright 2021-2024 Prosopo (UK) Ltd.
->>>>>>> 772cc3ce
 //
 // Licensed under the Apache License, Version 2.0 (the "License");
 // you may not use this file except in compliance with the License.
@@ -19,11 +14,6 @@
 /** @jsxImportSource @emotion/react */
 import { ContainerDiv, WidthBasedStylesDiv } from './Containers.js'
 import { LoadingSpinner } from './LoadingSpinner.js'
-<<<<<<< HEAD
-import Logo from './Logo.js'
-import { WIDGET_DIMENSIONS, WIDGET_INNER_HEIGHT, WIDGET_URL, WIDGET_URL_TEXT } from './WidgetConstants.js'
-import { darkTheme, lightTheme } from './theme.js'
-=======
 import {
     WIDGET_BORDER,
     WIDGET_BORDER_RADIUS,
@@ -35,7 +25,6 @@
 } from './WidgetConstants.js'
 import { darkTheme, lightTheme } from './theme.js'
 import Logo from './Logo.js'
->>>>>>> 772cc3ce
 
 type PlaceholderProps = { darkMode: 'light' | 'dark' | undefined }
 
@@ -44,13 +33,7 @@
     const theme = props.darkMode === 'light' ? lightTheme : darkTheme
     return (
         <div>
-            <div
-                style={{
-                    maxWidth: '100%',
-                    maxHeight: '100%',
-                    overflowX: 'auto',
-                }}
-            >
+            <div style={{ maxWidth: '100%', maxHeight: '100%', overflowX: 'auto' }}>
                 <ContainerDiv>
                     <WidthBasedStylesDiv>
                         <div style={WIDGET_DIMENSIONS} data-cy={'button-human'}>
@@ -70,12 +53,7 @@
                                     overflow: 'hidden',
                                 }}
                             >
-                                <div
-                                    style={{
-                                        display: 'flex',
-                                        flexDirection: 'column',
-                                    }}
-                                >
+                                <div style={{ display: 'flex', flexDirection: 'column' }}>
                                     <div
                                         style={{
                                             alignItems: 'center',
@@ -96,26 +74,17 @@
                                                     display: 'flex',
                                                 }}
                                             >
-                                                <div
-                                                    style={{
-                                                        display: 'inline-flex',
-                                                    }}
-                                                >
+                                                <div style={{ display: 'inline-flex' }}>
                                                     <LoadingSpinner themeColor={themeColor} />
                                                 </div>
                                             </div>
                                         </div>
                                     </div>
                                 </div>
-                                <div
-                                    style={{
-                                        display: 'inline-flex',
-                                        flexDirection: 'column',
-                                    }}
-                                >
-                                    <a href={WIDGET_URL} target='_blank' aria-label={WIDGET_URL_TEXT} rel='noreferrer'>
+                                <div style={{ display: 'inline-flex', flexDirection: 'column' }}>
+                                    <a href={WIDGET_URL} target="_blank" aria-label={WIDGET_URL_TEXT}>
                                         <div style={{ flex: 1 }}>
-                                            <Logo themeColor={themeColor} />
+                                            <Logo themeColor={themeColor}></Logo>
                                         </div>
                                     </a>
                                 </div>
