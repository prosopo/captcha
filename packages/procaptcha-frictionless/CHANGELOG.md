# @prosopo/procaptcha-frictionless

<<<<<<< HEAD
=======
## 2.8.1
### Patch Changes

- f3f7aec: Release 3.4.0
- Updated dependencies [f3f7aec]
- Updated dependencies [6768f14]
  - @prosopo/procaptcha-common@2.9.0
  - @prosopo/procaptcha-react@2.9.0
  - @prosopo/widget-skeleton@2.7.1
  - @prosopo/procaptcha-pow@2.8.8
  - @prosopo/load-balancer@2.7.8
  - @prosopo/detector@3.3.0
  - @prosopo/common@3.1.15
  - @prosopo/locale@3.1.15
  - @prosopo/types@3.4.0
  - @prosopo/api@3.1.19
  - @prosopo/config@3.1.15

## 2.8.0
### Minor Changes

- 97edf3f: Adding dom manip checks

### Patch Changes

- Release 3.3.1
- 0824221: Release 3.2.4
- Updated dependencies [97edf3f]
- Updated dependencies
- Updated dependencies [0824221]
- Updated dependencies [72810f4]
  - @prosopo/widget-skeleton@2.7.0
  - @prosopo/detector@3.2.0
  - @prosopo/types@3.3.0
  - @prosopo/procaptcha-common@2.8.7
  - @prosopo/procaptcha-react@2.8.7
  - @prosopo/procaptcha-pow@2.8.7
  - @prosopo/load-balancer@2.7.7
  - @prosopo/common@3.1.14
  - @prosopo/locale@3.1.14
  - @prosopo/api@3.1.18
  - @prosopo/config@3.1.14

## 2.7.6
### Patch Changes

- 008d112: Release 3.3.0
- Updated dependencies [5137f01]
- Updated dependencies [0555cd8]
- Updated dependencies [509be28]
- Updated dependencies [008d112]
  - @prosopo/detector@3.1.6
  - @prosopo/types@3.2.1
  - @prosopo/procaptcha-common@2.8.6
  - @prosopo/procaptcha-react@2.8.6
  - @prosopo/widget-skeleton@2.6.14
  - @prosopo/procaptcha-pow@2.8.6
  - @prosopo/load-balancer@2.7.6
  - @prosopo/common@3.1.13
  - @prosopo/locale@3.1.13
  - @prosopo/api@3.1.17
  - @prosopo/config@3.1.13

>>>>>>> 11303d9f
## 2.7.5
### Patch Changes

- 0824221: Release 3.2.4
- Updated dependencies [cf48565]
- Updated dependencies [0824221]
- Updated dependencies [72810f4]
  - @prosopo/types@3.2.0
  - @prosopo/procaptcha-common@2.8.5
  - @prosopo/procaptcha-react@2.8.5
  - @prosopo/widget-skeleton@2.6.13
  - @prosopo/procaptcha-pow@2.8.5
  - @prosopo/load-balancer@2.7.5
  - @prosopo/detector@3.1.5
  - @prosopo/common@3.1.12
  - @prosopo/locale@3.1.12
  - @prosopo/api@3.1.16
  - @prosopo/config@3.1.12

## 2.7.4
### Patch Changes

- 1a23649: Release 3.2.3
- Updated dependencies [0d1a33e]
- Updated dependencies [0d1a33e]
- Updated dependencies [1a23649]
  - @prosopo/locale@3.1.11
  - @prosopo/types@3.1.4
  - @prosopo/procaptcha-common@2.8.4
  - @prosopo/procaptcha-react@2.8.4
  - @prosopo/widget-skeleton@2.6.12
  - @prosopo/procaptcha-pow@2.8.4
  - @prosopo/load-balancer@2.7.4
  - @prosopo/detector@3.1.4
  - @prosopo/common@3.1.11
  - @prosopo/api@3.1.15
  - @prosopo/config@3.1.11

## 2.7.3
### Patch Changes

- 657a827: Release 3.2.2
- Updated dependencies [36b23e0]
- Updated dependencies [657a827]
  - @prosopo/api@3.1.14
  - @prosopo/procaptcha-common@2.8.3
  - @prosopo/procaptcha-react@2.8.3
  - @prosopo/widget-skeleton@2.6.11
  - @prosopo/procaptcha-pow@2.8.3
  - @prosopo/load-balancer@2.7.3
  - @prosopo/detector@3.1.3
  - @prosopo/common@3.1.10
  - @prosopo/locale@3.1.10
  - @prosopo/types@3.1.3
  - @prosopo/config@3.1.10

## 2.7.2
### Patch Changes

- 4440947: fix type-only tsc compilation
- 7bdaca6: Release 3.2.1
- Updated dependencies [4440947]
- Updated dependencies [7bdaca6]
- Updated dependencies [809b984]
- Updated dependencies [1249ce0]
- Updated dependencies [809b984]
  - @prosopo/procaptcha-common@2.8.2
  - @prosopo/procaptcha-react@2.8.2
  - @prosopo/widget-skeleton@2.6.10
  - @prosopo/procaptcha-pow@2.8.2
  - @prosopo/load-balancer@2.7.2
  - @prosopo/detector@3.1.2
  - @prosopo/common@3.1.9
  - @prosopo/locale@3.1.9
  - @prosopo/types@3.1.2
  - @prosopo/api@3.1.13
  - @prosopo/config@3.1.9

## 2.7.1
### Patch Changes

- 6fe8570: Release 3.2.0
- Updated dependencies [1f980c4]
- Updated dependencies [6fe8570]
  - @prosopo/load-balancer@2.7.1
  - @prosopo/detector@3.1.1
  - @prosopo/types@3.1.1
  - @prosopo/procaptcha-common@2.8.1
  - @prosopo/procaptcha-react@2.8.1
  - @prosopo/widget-skeleton@2.6.9
  - @prosopo/procaptcha-pow@2.8.1
  - @prosopo/common@3.1.8
  - @prosopo/locale@3.1.8
  - @prosopo/api@3.1.12
  - @prosopo/config@3.1.8

## 2.7.0
### Minor Changes

- 8bdc7f0: Using detector to select provider

### Patch Changes

- f304be9: Release 3.1.13
- Updated dependencies [f304be9]
- Updated dependencies [8bdc7f0]
  - @prosopo/procaptcha-common@2.8.0
  - @prosopo/procaptcha-react@2.8.0
  - @prosopo/widget-skeleton@2.6.8
  - @prosopo/procaptcha-pow@2.8.0
  - @prosopo/load-balancer@2.7.0
  - @prosopo/detector@3.1.0
  - @prosopo/common@3.1.7
  - @prosopo/locale@3.1.7
  - @prosopo/types@3.1.0
  - @prosopo/api@3.1.11
  - @prosopo/config@3.1.7

## 2.6.39
### Patch Changes

- 9eed772: Release 3.1.12
- a07db04: Release 3.1.12
- Updated dependencies [b4442f0]
- Updated dependencies [9eed772]
- Updated dependencies [a07db04]
  - @prosopo/procaptcha-react@2.7.0
  - @prosopo/procaptcha-pow@2.7.25
  - @prosopo/config@3.1.6
  - @prosopo/api@3.1.10
  - @prosopo/common@3.1.6
  - @prosopo/detector@3.0.7
  - @prosopo/locale@3.1.6
  - @prosopo/procaptcha-common@2.7.18
  - @prosopo/types@3.0.10
  - @prosopo/widget-skeleton@2.6.7

## 2.6.38
### Patch Changes

  - @prosopo/api@3.1.9
  - @prosopo/procaptcha-pow@2.7.24
  - @prosopo/procaptcha-react@2.6.38

## 2.6.37
### Patch Changes

- 6960643: lint detect missing and unneccessary imports
- Updated dependencies [d8e855c]
- Updated dependencies [6960643]
  - @prosopo/locale@3.1.5
  - @prosopo/procaptcha-common@2.7.17
  - @prosopo/procaptcha-react@2.6.37
  - @prosopo/widget-skeleton@2.6.6
  - @prosopo/procaptcha-pow@2.7.23
  - @prosopo/detector@3.0.6
  - @prosopo/common@3.1.5
  - @prosopo/types@3.0.9
  - @prosopo/api@3.1.8

## 2.6.36
### Patch Changes

- 30e7d4d: Fixing coverage report and more damn linting
- 857c614: Adding timeouts to frictionless requests to providers to stop hangs
- Updated dependencies [30e7d4d]
  - @prosopo/procaptcha-react@2.6.36
  - @prosopo/procaptcha-pow@2.7.22
  - @prosopo/config@3.1.5
  - @prosopo/detector@3.0.5
  - @prosopo/locale@3.1.4
  - @prosopo/types@3.0.8
  - @prosopo/widget-skeleton@2.6.5

## 2.6.35
### Patch Changes

- 1f3a02f: Release 3.1.8
- Updated dependencies [1f3a02f]
  - @prosopo/procaptcha-react@2.6.35
  - @prosopo/procaptcha-pow@2.7.21

## 2.6.34
### Patch Changes

- 926df8a: lint
- Updated dependencies [926df8a]
  - @prosopo/procaptcha-react@2.6.34
  - @prosopo/procaptcha-pow@2.7.20

## 2.6.33
### Patch Changes

- Updated dependencies [44ffda2]
- Updated dependencies [a49b538]
  - @prosopo/config@3.1.4
  - @prosopo/detector@3.0.4
  - @prosopo/locale@3.1.3
  - @prosopo/procaptcha-pow@2.7.19
  - @prosopo/procaptcha-react@2.6.33
  - @prosopo/types@3.0.7
  - @prosopo/widget-skeleton@2.6.4

## 2.6.32
### Patch Changes

- 828066d: remove empty test npm scripts, add missing npm test scripts
- 91bbe87: configure typecheck before bundle for vue packages
- 91bbe87: make typecheck script always recompile
- 346e092: NODE_ENV default to "development"
- 5d36e05: remove tsc --force
- Updated dependencies [828066d]
- Updated dependencies [df4e030]
- Updated dependencies [91bbe87]
- Updated dependencies [3ef4fd2]
- Updated dependencies [91bbe87]
- Updated dependencies [346e092]
- Updated dependencies [5d36e05]
  - @prosopo/procaptcha-react@2.6.32
  - @prosopo/widget-skeleton@2.6.3
  - @prosopo/procaptcha-pow@2.7.18
  - @prosopo/detector@3.0.3
  - @prosopo/types@3.0.6
  - @prosopo/config@3.1.3
  - @prosopo/locale@3.1.2

## 2.6.31
### Patch Changes

- eb71691: configure typecheck before bundle for vue packages
- eb71691: make typecheck script always recompile
- Updated dependencies [eb71691]
- Updated dependencies [eb71691]
  - @prosopo/procaptcha-react@2.6.31
  - @prosopo/widget-skeleton@2.6.2
  - @prosopo/procaptcha-pow@2.7.17
  - @prosopo/detector@3.0.2
  - @prosopo/locale@3.1.1
  - @prosopo/types@3.0.5
  - @prosopo/config@3.1.2

## 2.6.30
### Patch Changes

  - @prosopo/procaptcha-pow@2.7.16
  - @prosopo/procaptcha-react@2.6.30

## 2.6.29
### Patch Changes

- 3573f0b: fix npm scripts bundle command
- 3573f0b: build using vite, typecheck using tsc
- efd8102: Add tests for unwrap error helper
- 3573f0b: standardise all vite based npm scripts for bundling
- Updated dependencies [2f0c830]
- Updated dependencies [93d5e50]
- Updated dependencies [3573f0b]
- Updated dependencies [3573f0b]
- Updated dependencies [efd8102]
- Updated dependencies [93d5e50]
- Updated dependencies [63519d7]
- Updated dependencies [f29fc7e]
- Updated dependencies [3573f0b]
- Updated dependencies [2d0dd8a]
  - @prosopo/detector@3.0.1
  - @prosopo/widget-skeleton@2.6.1
  - @prosopo/locale@3.1.0
  - @prosopo/types@3.0.4
  - @prosopo/procaptcha-react@2.6.29
  - @prosopo/procaptcha-pow@2.7.15
  - @prosopo/config@3.1.1

## 2.6.28
### Patch Changes

  - @prosopo/procaptcha-pow@2.7.14
  - @prosopo/procaptcha-react@2.6.28

## 2.6.27
### Patch Changes

  - @prosopo/procaptcha-pow@2.7.13
  - @prosopo/procaptcha-react@2.6.27

## 2.6.26
### Patch Changes

  - @prosopo/procaptcha-pow@2.7.12
  - @prosopo/procaptcha-react@2.6.26

## 2.6.25
### Patch Changes

- Updated dependencies [b0d7207]
  - @prosopo/types@3.0.3
  - @prosopo/procaptcha-pow@2.7.11
  - @prosopo/procaptcha-react@2.6.25

## 2.6.24
### Patch Changes

  - @prosopo/procaptcha-pow@2.7.10
  - @prosopo/procaptcha-react@2.6.24

## 2.6.23
### Patch Changes

  - @prosopo/procaptcha-pow@2.7.9
  - @prosopo/procaptcha-react@2.6.23

## 2.6.22
### Patch Changes

- Updated dependencies [f682f0c]
  - @prosopo/locale@3.0.2
  - @prosopo/types@3.0.2
  - @prosopo/procaptcha-pow@2.7.8
  - @prosopo/procaptcha-react@2.6.22

## 2.6.21
### Patch Changes

- Updated dependencies [87bd9bc]
  - @prosopo/locale@3.0.1
  - @prosopo/procaptcha-pow@2.7.7
  - @prosopo/procaptcha-react@2.6.21
  - @prosopo/types@3.0.1

## 2.6.20
### Patch Changes

  - @prosopo/procaptcha-pow@2.7.6
  - @prosopo/procaptcha-react@2.6.20

## 2.6.19
### Patch Changes

- Updated dependencies [64b5bcd]
  - @prosopo/detector@3.0.0
  - @prosopo/locale@3.0.0
  - @prosopo/types@3.0.0
  - @prosopo/procaptcha-pow@2.7.5
  - @prosopo/procaptcha-react@2.6.19

## 2.6.18
### Patch Changes

- Updated dependencies [aee3efe]
  - @prosopo/types@2.10.0
  - @prosopo/procaptcha-pow@2.7.4
  - @prosopo/procaptcha-react@2.6.18

## 2.6.17
### Patch Changes

- 86c22b8: structured logging
- Updated dependencies [86c22b8]
  - @prosopo/procaptcha-react@2.6.17
  - @prosopo/procaptcha-pow@2.7.3
  - @prosopo/types@2.9.1

## 2.6.16
### Patch Changes

  - @prosopo/procaptcha-pow@2.7.2
  - @prosopo/procaptcha-react@2.6.16

## 2.6.15
### Patch Changes

- Updated dependencies [30bb383]
  - @prosopo/types@2.9.0
  - @prosopo/procaptcha-pow@2.7.1
  - @prosopo/procaptcha-react@2.6.15

## 2.6.14
### Patch Changes

- Updated dependencies [8f0644a]
  - @prosopo/procaptcha-pow@2.7.0
  - @prosopo/types@2.8.0
  - @prosopo/procaptcha-react@2.6.14

## 2.6.13
### Patch Changes

- cf26d7e: Prevents the translation key (WIDGET.I_AM_HUMAN) to be shown until the translation is loaded
- Updated dependencies [cf26d7e]
  - @prosopo/procaptcha-pow@2.6.13
  - @prosopo/procaptcha-react@2.6.13

## 2.6.12

### Patch Changes

- ea38a1c: lint
- Updated dependencies [ea38a1c]
  - @prosopo/procaptcha-react@2.6.12
  - @prosopo/procaptcha-pow@2.6.12

## 2.6.11

### Patch Changes

- b2ae723: lint
- Updated dependencies [b2ae723]
  - @prosopo/procaptcha-react@2.6.11
  - @prosopo/procaptcha-pow@2.6.11

## 2.6.10

### Patch Changes

- d17c67f: lint
- Updated dependencies [d17c67f]
  - @prosopo/procaptcha-react@2.6.10
  - @prosopo/procaptcha-pow@2.6.10

## 2.6.9

### Patch Changes

- 0d194f2: lint
- Updated dependencies [0d194f2]
  - @prosopo/procaptcha-react@2.6.9
  - @prosopo/procaptcha-pow@2.6.9

## 2.6.8

### Patch Changes

- @prosopo/procaptcha-pow@2.6.8
- @prosopo/procaptcha-react@2.6.8
- @prosopo/types@2.7.1

## 2.6.7

### Patch Changes

- bc892fa: lint
- Updated dependencies [bc892fa]
  - @prosopo/procaptcha-react@2.6.7
  - @prosopo/procaptcha-pow@2.6.7

## 2.6.6

### Patch Changes

- 84fc39f: lint
- Updated dependencies [84fc39f]
  - @prosopo/procaptcha-react@2.6.6
  - @prosopo/procaptcha-pow@2.6.6

## 2.6.5

### Patch Changes

- 5656b0c: Adding cypress tests for invisible
- 5656b0c: Adding all client examples to bundle example
- Updated dependencies [5656b0c]
- Updated dependencies [5656b0c]
  - @prosopo/procaptcha-react@2.6.5
  - @prosopo/procaptcha-pow@2.6.5
  - @prosopo/detector@2.6.1

## 2.6.4

### Patch Changes

- Updated dependencies [6e1aef6]
  - @prosopo/types@2.7.0
  - @prosopo/procaptcha-pow@2.6.4
  - @prosopo/procaptcha-react@2.6.4

## 2.6.3

### Patch Changes

- @prosopo/procaptcha-pow@2.6.3
- @prosopo/procaptcha-react@2.6.3

## 2.6.2

### Patch Changes

- 6ff193a: Change settings type
- Updated dependencies [6ff193a]
  - @prosopo/procaptcha-react@2.6.2
  - @prosopo/procaptcha-pow@2.6.2
  - @prosopo/types@2.6.2

## 2.6.1

### Patch Changes

- Updated dependencies [52feffc]
  - @prosopo/types@2.6.1
  - @prosopo/procaptcha-pow@2.6.1
  - @prosopo/procaptcha-react@2.6.1

## 2.6.0

### Minor Changes

- a0bfc8a: bump all pkg versions since independent versioning applied

### Patch Changes

- Updated dependencies [a0bfc8a]
  - @prosopo/detector@2.6.0
  - @prosopo/locale@2.6.0
  - @prosopo/procaptcha-pow@2.6.0
  - @prosopo/procaptcha-react@2.6.0
  - @prosopo/types@2.6.0
  - @prosopo/widget-skeleton@2.6.0<|MERGE_RESOLUTION|>--- conflicted
+++ resolved
@@ -1,7 +1,5 @@
 # @prosopo/procaptcha-frictionless
 
-<<<<<<< HEAD
-=======
 ## 2.8.1
 ### Patch Changes
 
@@ -65,7 +63,6 @@
   - @prosopo/api@3.1.17
   - @prosopo/config@3.1.13
 
->>>>>>> 11303d9f
 ## 2.7.5
 ### Patch Changes
 
