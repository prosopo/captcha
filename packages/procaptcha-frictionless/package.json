{
	"name": "@prosopo/procaptcha-frictionless",
	"version": "2.4.1",
	"author": "PROSOPO LIMITED <info@prosopo.io>",
	"license": "Apache-2.0",
	"main": "./dist/index.js",
	"type": "module",
	"sideEffects": false,
	"engines": {
		"node": "20",
		"npm": ">=9"
	},
	"exports": {
		".": {
			"import": "./dist/index.js",
			"require": "./dist/cjs/index.cjs"
		}
	},
	"types": "./dist/index.d.ts",
	"source": "./src/index.ts",
	"scripts": {
		"test": "echo \"No test specified\"",
		"clean": "tsc --build --clean",
		"build": "tsc --build --verbose",
		"build:cjs": "npx vite --config vite.cjs.config.ts build"
	},
	"browserslist": ["> 0.5%, last 2 versions, not dead"],
	"dependencies": {
		"@prosopo/detector": "2.4.1",
<<<<<<< HEAD
		"@prosopo/locale": "2.4.1",
=======
		"@prosopo/locale-browser": "2.4.1",
>>>>>>> 3922a1e5
		"@prosopo/procaptcha-pow": "2.4.1",
		"@prosopo/procaptcha-react": "2.4.1",
		"@prosopo/types": "2.4.1",
		"@prosopo/web-components": "2.4.1",
<<<<<<< HEAD
		"express": "4.21.2",
=======
		"express": "4.21.1",
>>>>>>> 3922a1e5
		"react": "18.3.1"
	},
	"devDependencies": {
		"@prosopo/config": "2.4.1",
		"@vitest/coverage-v8": "2.1.1",
		"concurrently": "9.0.1",
		"del-cli": "6.0.0",
		"npm-run-all": "2.1.0",
		"tslib": "2.7.0",
		"tsx": "4.19.1",
		"typescript": "5.6.2",
		"vite": "5.4.6",
		"vitest": "2.1.1"
	},
	"repository": {
		"type": "git",
		"url": "git+https://github.com/prosopo/captcha.git"
	},
	"bugs": {
		"url": "https://github.com/prosopo/captcha/issues"
	},
	"homepage": "https://github.com/prosopo/captcha#readme",
	"description": "",
	"publishConfig": {
		"registry": "https://registry.npmjs.org"
	}
}<|MERGE_RESOLUTION|>--- conflicted
+++ resolved
@@ -24,23 +24,17 @@
 		"build": "tsc --build --verbose",
 		"build:cjs": "npx vite --config vite.cjs.config.ts build"
 	},
-	"browserslist": ["> 0.5%, last 2 versions, not dead"],
+	"browserslist": [
+		"> 0.5%, last 2 versions, not dead"
+	],
 	"dependencies": {
 		"@prosopo/detector": "2.4.1",
-<<<<<<< HEAD
 		"@prosopo/locale": "2.4.1",
-=======
-		"@prosopo/locale-browser": "2.4.1",
->>>>>>> 3922a1e5
 		"@prosopo/procaptcha-pow": "2.4.1",
 		"@prosopo/procaptcha-react": "2.4.1",
 		"@prosopo/types": "2.4.1",
 		"@prosopo/web-components": "2.4.1",
-<<<<<<< HEAD
 		"express": "4.21.2",
-=======
-		"express": "4.21.1",
->>>>>>> 3922a1e5
 		"react": "18.3.1"
 	},
 	"devDependencies": {
