{
	"name": "@prosopo/procaptcha-frictionless",
	"version": "2.4.2",
	"author": "PROSOPO LIMITED <info@prosopo.io>",
	"license": "Apache-2.0",
	"main": "./dist/index.js",
	"type": "module",
	"sideEffects": false,
	"engines": {
		"node": "20",
		"npm": ">=9"
	},
	"exports": {
		".": {
			"import": "./dist/index.js",
			"require": "./dist/cjs/index.cjs"
		}
	},
	"types": "./dist/index.d.ts",
	"source": "./src/index.ts",
	"scripts": {
		"test": "echo \"No test specified\"",
		"clean": "tsc --build --clean",
		"build": "tsc --build --verbose",
		"build:cjs": "npx vite --config vite.cjs.config.ts build"
	},
	"browserslist": ["> 0.5%, last 2 versions, not dead"],
	"dependencies": {
<<<<<<< HEAD
		"@prosopo/detector": "2.4.1",
		"@prosopo/locale": "2.4.1",
		"@prosopo/procaptcha-pow": "2.4.1",
		"@prosopo/procaptcha-react": "2.4.1",
		"@prosopo/types": "2.4.1",
		"@prosopo/widget-skeleton": "2.4.1",
=======
		"@prosopo/detector": "2.4.2",
		"@prosopo/locale": "2.4.2",
		"@prosopo/procaptcha-pow": "2.4.2",
		"@prosopo/procaptcha-react": "2.4.2",
		"@prosopo/types": "2.4.2",
		"@prosopo/web-components": "2.4.2",
>>>>>>> 0b5a0ec5
		"express": "4.21.2",
		"react": "18.3.1"
	},
	"devDependencies": {
		"@prosopo/config": "2.4.2",
		"@vitest/coverage-v8": "2.1.1",
		"concurrently": "9.0.1",
		"del-cli": "6.0.0",
		"npm-run-all": "2.1.0",
		"tslib": "2.7.0",
		"tsx": "4.19.1",
		"typescript": "5.6.2",
		"vite": "5.4.6",
		"vitest": "2.1.1"
	},
	"repository": {
		"type": "git",
		"url": "git+https://github.com/prosopo/captcha.git"
	},
	"bugs": {
		"url": "https://github.com/prosopo/captcha/issues"
	},
	"homepage": "https://github.com/prosopo/captcha#readme",
	"description": "",
	"publishConfig": {
		"registry": "https://registry.npmjs.org"
	}
}<|MERGE_RESOLUTION|>--- conflicted
+++ resolved
@@ -26,21 +26,12 @@
 	},
 	"browserslist": ["> 0.5%, last 2 versions, not dead"],
 	"dependencies": {
-<<<<<<< HEAD
-		"@prosopo/detector": "2.4.1",
-		"@prosopo/locale": "2.4.1",
-		"@prosopo/procaptcha-pow": "2.4.1",
-		"@prosopo/procaptcha-react": "2.4.1",
-		"@prosopo/types": "2.4.1",
-		"@prosopo/widget-skeleton": "2.4.1",
-=======
 		"@prosopo/detector": "2.4.2",
 		"@prosopo/locale": "2.4.2",
 		"@prosopo/procaptcha-pow": "2.4.2",
 		"@prosopo/procaptcha-react": "2.4.2",
 		"@prosopo/types": "2.4.2",
-		"@prosopo/web-components": "2.4.2",
->>>>>>> 0b5a0ec5
+        "@prosopo/widget-skeleton": "2.4.1",
 		"express": "4.21.2",
 		"react": "18.3.1"
 	},
