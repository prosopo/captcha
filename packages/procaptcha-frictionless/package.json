{
	"name": "@prosopo/procaptcha-frictionless",
	"version": "2.5.4",
	"author": "PROSOPO LIMITED <info@prosopo.io>",
	"license": "Apache-2.0",
	"main": "./dist/index.js",
	"type": "module",
	"sideEffects": false,
	"engines": {
		"node": "20",
		"npm": "10.8.2"
	},
	"exports": {
		".": {
			"import": "./dist/index.js",
			"require": "./dist/cjs/index.cjs"
		}
	},
	"types": "./dist/index.d.ts",
	"source": "./src/index.ts",
	"scripts": {
		"test": "echo \"No test specified\"",
		"clean": "tsc --build --clean",
		"build": "tsc --build --verbose",
		"build:cjs": "npx vite --config vite.cjs.config.ts build"
	},
	"browserslist": ["> 0.5%, last 2 versions, not dead"],
	"dependencies": {
		"@prosopo/detector": "2.5.4",
		"@prosopo/locale": "2.5.4",
		"@prosopo/procaptcha-pow": "2.5.4",
		"@prosopo/procaptcha-react": "2.5.4",
		"@prosopo/types": "2.5.4",
		"@prosopo/widget-skeleton": "2.5.4",
		"express": "4.21.2",
		"react": "18.3.1"
	},
	"devDependencies": {
<<<<<<< HEAD
		"@prosopo/config": "2.5.3",
=======
		"@prosopo/config": "2.5.4",
>>>>>>> 17a7c825
		"@vitest/coverage-v8": "3.0.9",
		"concurrently": "9.0.1",
		"del-cli": "6.0.0",
		"npm-run-all": "2.1.0",
		"tslib": "2.7.0",
		"tsx": "4.19.1",
		"typescript": "5.6.2",
		"vite": "6.2.3",
		"vitest": "3.0.9"
	},
	"repository": {
		"type": "git",
		"url": "git+https://github.com/prosopo/captcha.git"
	},
	"bugs": {
		"url": "https://github.com/prosopo/captcha/issues"
	},
	"homepage": "https://github.com/prosopo/captcha#readme",
	"description": "",
	"publishConfig": {
		"registry": "https://registry.npmjs.org"
	}
}<|MERGE_RESOLUTION|>--- conflicted
+++ resolved
@@ -36,11 +36,7 @@
 		"react": "18.3.1"
 	},
 	"devDependencies": {
-<<<<<<< HEAD
-		"@prosopo/config": "2.5.3",
-=======
 		"@prosopo/config": "2.5.4",
->>>>>>> 17a7c825
 		"@vitest/coverage-v8": "3.0.9",
 		"concurrently": "9.0.1",
 		"del-cli": "6.0.0",
