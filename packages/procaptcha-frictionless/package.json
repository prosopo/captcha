{
	"name": "@prosopo/procaptcha-frictionless",
<<<<<<< HEAD
	"version": "2.7.5",
=======
	"version": "2.8.1",
>>>>>>> 11303d9f
	"author": "PROSOPO LIMITED <info@prosopo.io>",
	"license": "Apache-2.0",
	"main": "dist/index.js",
	"type": "module",
	"sideEffects": false,
	"engines": {
		"node": "20",
		"npm": "10.8.2"
	},
	"exports": {
		".": {
			"types": "./dist/index.d.ts",
			"import": "./dist/index.js",
			"require": "./dist/cjs/index.cjs"
		}
	},
	"types": "dist/index.d.ts",
	"source": "./src/index.ts",
	"scripts": {
		"clean": "del-cli --verbose dist tsconfig.tsbuildinfo",
		"test": "NODE_ENV=${NODE_ENV:-test}; npx vitest run --config ./vite.test.config.ts",
		"build": "NODE_ENV=${NODE_ENV:-development}; vite build --config vite.esm.config.ts --mode $NODE_ENV",
		"build:tsc": "tsc --build --verbose",
		"build:cjs": "NODE_ENV=${NODE_ENV:-development}; vite build --config vite.cjs.config.ts --mode $NODE_ENV",
		"typecheck": "tsc --project tsconfig.types.json"
	},
	"browserslist": ["> 0.5%, last 2 versions, not dead"],
	"dependencies": {
<<<<<<< HEAD
		"@prosopo/api": "3.1.16",
		"@prosopo/common": "3.1.12",
		"@prosopo/config": "3.1.12",
		"@prosopo/detector": "3.1.5",
		"@prosopo/load-balancer": "2.7.5",
		"@prosopo/locale": "3.1.12",
		"@prosopo/procaptcha-common": "2.8.5",
		"@prosopo/procaptcha-pow": "2.8.5",
		"@prosopo/procaptcha-react": "2.8.5",
		"@prosopo/types": "3.2.0",
		"@prosopo/widget-skeleton": "2.6.13",
=======
		"@prosopo/api": "3.1.19",
		"@prosopo/common": "3.1.15",
		"@prosopo/config": "3.1.15",
		"@prosopo/detector": "3.3.0",
		"@prosopo/load-balancer": "2.7.8",
		"@prosopo/locale": "3.1.15",
		"@prosopo/procaptcha-common": "2.9.0",
		"@prosopo/procaptcha-pow": "2.8.8",
		"@prosopo/procaptcha-react": "2.9.0",
		"@prosopo/types": "3.4.0",
		"@prosopo/widget-skeleton": "2.7.1",
>>>>>>> 11303d9f
		"dotenv": "16.4.5",
		"react": "18.3.1"
	},
	"devDependencies": {
		"@types/node": "22.10.2",
		"@vitest/coverage-v8": "3.0.9",
		"concurrently": "9.0.1",
		"del-cli": "6.0.0",
		"npm-run-all": "4.1.5",
		"tslib": "2.7.0",
		"tsx": "4.20.3",
		"typescript": "5.6.2",
		"vite": "6.3.5",
		"vitest": "3.0.9"
	},
	"repository": {
		"type": "git",
		"url": "git+https://github.com/prosopo/captcha.git"
	},
	"bugs": {
		"url": "https://github.com/prosopo/captcha/issues"
	},
	"homepage": "https://github.com/prosopo/captcha#readme",
	"description": "",
	"publishConfig": {
		"registry": "https://registry.npmjs.org"
	}
}<|MERGE_RESOLUTION|>--- conflicted
+++ resolved
@@ -1,10 +1,6 @@
 {
 	"name": "@prosopo/procaptcha-frictionless",
-<<<<<<< HEAD
-	"version": "2.7.5",
-=======
 	"version": "2.8.1",
->>>>>>> 11303d9f
 	"author": "PROSOPO LIMITED <info@prosopo.io>",
 	"license": "Apache-2.0",
 	"main": "dist/index.js",
@@ -33,19 +29,6 @@
 	},
 	"browserslist": ["> 0.5%, last 2 versions, not dead"],
 	"dependencies": {
-<<<<<<< HEAD
-		"@prosopo/api": "3.1.16",
-		"@prosopo/common": "3.1.12",
-		"@prosopo/config": "3.1.12",
-		"@prosopo/detector": "3.1.5",
-		"@prosopo/load-balancer": "2.7.5",
-		"@prosopo/locale": "3.1.12",
-		"@prosopo/procaptcha-common": "2.8.5",
-		"@prosopo/procaptcha-pow": "2.8.5",
-		"@prosopo/procaptcha-react": "2.8.5",
-		"@prosopo/types": "3.2.0",
-		"@prosopo/widget-skeleton": "2.6.13",
-=======
 		"@prosopo/api": "3.1.19",
 		"@prosopo/common": "3.1.15",
 		"@prosopo/config": "3.1.15",
@@ -57,7 +40,6 @@
 		"@prosopo/procaptcha-react": "2.9.0",
 		"@prosopo/types": "3.4.0",
 		"@prosopo/widget-skeleton": "2.7.1",
->>>>>>> 11303d9f
 		"dotenv": "16.4.5",
 		"react": "18.3.1"
 	},
