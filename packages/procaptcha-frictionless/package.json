--- conflicted
+++ resolved
@@ -35,18 +35,11 @@
     ],
     "dependencies": {
         "@fingerprintjs/botd": "^1.9.0",
-<<<<<<< HEAD
-        "@prosopo/procaptcha-pow": "0.3.42",
-        "@prosopo/procaptcha-react": "0.3.42",
-        "@prosopo/types": "0.3.42",
-        "@prosopo/web-components": "0.3.42",
-        "@prosopo/honeypot": "0.3.42",
-=======
         "@prosopo/procaptcha-pow": "1.0.1",
         "@prosopo/procaptcha-react": "1.0.1",
         "@prosopo/types": "1.0.1",
         "@prosopo/web-components": "1.0.1",
->>>>>>> 17bdf30c
+        "@prosopo/honeypot": "1.0.1",
         "react": "^18.3.1"
     },
     "devDependencies": {
