--- conflicted
+++ resolved
@@ -31,11 +31,7 @@
 		"@prosopo/procaptcha-pow": "2.5.1",
 		"@prosopo/procaptcha-react": "2.5.1",
 		"@prosopo/types": "2.5.1",
-<<<<<<< HEAD
-		"@prosopo/widget-skeleton": "2.5.1",
-=======
 		"@prosopo/web-components": "2.5.1",
->>>>>>> 3a622cd0
 		"express": "4.21.2",
 		"react": "18.3.1"
 	},
