--- conflicted
+++ resolved
@@ -1,10 +1,6 @@
 {
     "name": "@prosopo/procaptcha-frictionless",
-<<<<<<< HEAD
-    "version": "0.3.41",
-=======
     "version": "1.0.1",
->>>>>>> 89e3c9f8
     "author": "PROSOPO LIMITED <info@prosopo.io>",
     "license": "Apache-2.0",
     "main": "./dist/index.js",
@@ -39,17 +35,10 @@
     ],
     "dependencies": {
         "@fingerprintjs/botd": "^1.9.0",
-<<<<<<< HEAD
-        "@prosopo/procaptcha-pow": "0.3.41",
-        "@prosopo/procaptcha-react": "0.3.41",
-        "@prosopo/types": "0.3.41",
-        "@prosopo/web-components": "0.3.41",
-=======
         "@prosopo/procaptcha-pow": "1.0.1",
         "@prosopo/procaptcha-react": "1.0.1",
         "@prosopo/types": "1.0.1",
         "@prosopo/web-components": "1.0.1",
->>>>>>> 89e3c9f8
         "react": "^18.3.1"
     },
     "devDependencies": {
