--- conflicted
+++ resolved
@@ -1,10 +1,6 @@
 {
 	"name": "@prosopo/procaptcha-frictionless",
-<<<<<<< HEAD
-	"version": "2.0.3",
-=======
 	"version": "2.1.0",
->>>>>>> c58e540a
 	"author": "PROSOPO LIMITED <info@prosopo.io>",
 	"license": "Apache-2.0",
 	"main": "./dist/index.js",
@@ -28,19 +24,10 @@
 		"build": "tsc --build --verbose",
 		"build:cjs": "npx vite --config vite.cjs.config.ts build"
 	},
-	"browserslist": ["> 0.5%, last 2 versions, not dead"],
+	"browserslist": [
+		"> 0.5%, last 2 versions, not dead"
+	],
 	"dependencies": {
-<<<<<<< HEAD
-		"@prosopo/detector": "2.0.3",
-		"@prosopo/procaptcha-pow": "2.0.3",
-		"@prosopo/procaptcha-react": "2.0.3",
-		"@prosopo/types": "2.0.3",
-		"@prosopo/web-components": "2.0.3",
-		"react": "18.3.1"
-	},
-	"devDependencies": {
-		"@prosopo/config": "2.0.3",
-=======
 		"@prosopo/detector": "2.1.0",
 		"@prosopo/procaptcha-pow": "2.1.0",
 		"@prosopo/procaptcha-react": "2.1.0",
@@ -50,7 +37,6 @@
 	},
 	"devDependencies": {
 		"@prosopo/config": "2.1.0",
->>>>>>> c58e540a
 		"@vitest/coverage-v8": "2.1.1",
 		"concurrently": "9.0.1",
 		"npm-run-all": "4.1.5",
