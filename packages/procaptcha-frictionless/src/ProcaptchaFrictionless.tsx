--- conflicted
+++ resolved
@@ -114,11 +114,7 @@
 		// We could always re-render here after a period but this will result in never-ending requests to Providers when
 		// settings are incorrect, or the user is not human. We need to selectively re-render for events like
 		// `no session found` but not for other errors.
-<<<<<<< HEAD
-		if (errorKey === "NO_SESSION_FOUND") {
-=======
 		if (errorKey === "CAPTCHA.NO_SESSION_FOUND") {
->>>>>>> cb03940b
 			setTimeout(() => {
 				restartComponentTimeout();
 			}, 0);
