{
	"extends": "../../tsconfig.esm.json",
	"compilerOptions": {
		"rootDir": "./src",
		"outDir": "./dist",
		"lib": ["es6", "dom"],
		"allowJs": true
	},
	"include": ["src", "src/**/*.json", "src/index.html"],
	"references": [
		{
			"path": "../../dev/config"
		},
		{
			"path": "../detector"
		},
		{
<<<<<<< HEAD
=======
			"path": "../locale-browser"
		},
		{
			"path": "../procaptcha"
		},
		{
>>>>>>> eaf46ffe
			"path": "../procaptcha-pow"
		},
		{
			"path": "../procaptcha-react"
		},
		{
			"path": "../types"
		},
		{
			"path": "../web-components"
		}
	]
}<|MERGE_RESOLUTION|>--- conflicted
+++ resolved
@@ -15,15 +15,12 @@
 			"path": "../detector"
 		},
 		{
-<<<<<<< HEAD
-=======
 			"path": "../locale-browser"
 		},
 		{
 			"path": "../procaptcha"
 		},
 		{
->>>>>>> eaf46ffe
 			"path": "../procaptcha-pow"
 		},
 		{
