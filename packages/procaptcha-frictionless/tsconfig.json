--- conflicted
+++ resolved
@@ -15,15 +15,12 @@
 			"path": "../detector"
 		},
 		{
-<<<<<<< HEAD
-=======
 			"path": "../locale-browser"
 		},
 		{
 			"path": "../procaptcha"
 		},
 		{
->>>>>>> 2287e0b0
 			"path": "../procaptcha-pow"
 		},
 		{
