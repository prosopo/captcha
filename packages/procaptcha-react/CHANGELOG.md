--- conflicted
+++ resolved
@@ -1,7 +1,5 @@
 # @prosopo/procaptcha-react
 
-<<<<<<< HEAD
-=======
 ## 2.9.0
 ### Minor Changes
 
@@ -54,7 +52,6 @@
   - @prosopo/util@3.0.16
   - @prosopo/config@3.1.13
 
->>>>>>> 11303d9f
 ## 2.8.5
 ### Patch Changes
 
