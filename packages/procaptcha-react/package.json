{
	"name": "@prosopo/procaptcha-react",
<<<<<<< HEAD
	"version": "2.0.3",
=======
	"version": "2.1.0",
>>>>>>> c58e540a
	"author": "PROSOPO LIMITED <info@prosopo.io>",
	"license": "Apache-2.0",
	"main": "./dist/index.js",
	"type": "module",
	"sideEffects": false,
	"engines": {
		"node": ">=20",
		"npm": ">=9"
	},
	"exports": {
		".": {
			"import": "./dist/index.js",
			"require": "./dist/cjs/index.cjs"
		}
	},
	"types": "./dist/index.d.ts",
	"source": "./src/index.ts",
	"scripts": {
		"test": "echo \"No test specified\"",
		"clean": "tsc --build --clean",
		"build": "tsc --build --verbose",
		"build:cjs": "npx vite --config vite.cjs.config.ts build"
	},
	"browserslist": ["> 0.5%, last 2 versions, not dead"],
	"dependencies": {
<<<<<<< HEAD
		"@prosopo/common": "2.0.3",
		"@prosopo/procaptcha": "2.0.3",
		"@prosopo/procaptcha-common": "2.0.3",
		"@prosopo/types": "2.0.3",
		"@prosopo/util": "2.0.3",
		"@prosopo/web-components": "2.0.3",
=======
		"@prosopo/common": "2.1.0",
		"@prosopo/procaptcha": "2.1.0",
		"@prosopo/procaptcha-common": "2.1.0",
		"@prosopo/types": "2.1.0",
		"@prosopo/util": "2.1.0",
		"@prosopo/web-components": "2.1.0",
>>>>>>> c58e540a
		"csstype": "3.1.3",
		"react": "18.3.1"
	},
	"overrides": {
		"@polkadot/extension-inject": {
			"@polkadot/api": {
				"version": "10.13.1"
			}
		},
		"@polkadot/extension-dapp": {
			"@polkadot/api": {
				"version": "10.13.1"
			}
		}
	},
	"devDependencies": {
<<<<<<< HEAD
		"@prosopo/config": "2.0.3",
=======
		"@prosopo/config": "2.1.0",
>>>>>>> c58e540a
		"@vitest/coverage-v8": "2.1.1",
		"concurrently": "9.0.1",
		"npm-run-all": "4.1.5",
		"rimraf": "6.0.1",
		"tslib": "2.7.0",
		"tsx": "4.19.1",
		"typescript": "5.6.2",
		"vite": "5.4.6",
		"vitest": "2.1.1"
	},
	"repository": {
		"type": "git",
		"url": "git+https://github.com/prosopo/captcha.git"
	},
	"bugs": {
		"url": "https://github.com/prosopo/captcha/issues"
	},
	"homepage": "https://github.com/prosopo/captcha#readme",
	"description": "",
	"publishConfig": {
		"registry": "https://registry.npmjs.org"
	}
}<|MERGE_RESOLUTION|>--- conflicted
+++ resolved
@@ -1,10 +1,6 @@
 {
 	"name": "@prosopo/procaptcha-react",
-<<<<<<< HEAD
-	"version": "2.0.3",
-=======
 	"version": "2.1.0",
->>>>>>> c58e540a
 	"author": "PROSOPO LIMITED <info@prosopo.io>",
 	"license": "Apache-2.0",
 	"main": "./dist/index.js",
@@ -28,23 +24,16 @@
 		"build": "tsc --build --verbose",
 		"build:cjs": "npx vite --config vite.cjs.config.ts build"
 	},
-	"browserslist": ["> 0.5%, last 2 versions, not dead"],
+	"browserslist": [
+		"> 0.5%, last 2 versions, not dead"
+	],
 	"dependencies": {
-<<<<<<< HEAD
-		"@prosopo/common": "2.0.3",
-		"@prosopo/procaptcha": "2.0.3",
-		"@prosopo/procaptcha-common": "2.0.3",
-		"@prosopo/types": "2.0.3",
-		"@prosopo/util": "2.0.3",
-		"@prosopo/web-components": "2.0.3",
-=======
 		"@prosopo/common": "2.1.0",
 		"@prosopo/procaptcha": "2.1.0",
 		"@prosopo/procaptcha-common": "2.1.0",
 		"@prosopo/types": "2.1.0",
 		"@prosopo/util": "2.1.0",
 		"@prosopo/web-components": "2.1.0",
->>>>>>> c58e540a
 		"csstype": "3.1.3",
 		"react": "18.3.1"
 	},
@@ -61,11 +50,7 @@
 		}
 	},
 	"devDependencies": {
-<<<<<<< HEAD
-		"@prosopo/config": "2.0.3",
-=======
 		"@prosopo/config": "2.1.0",
->>>>>>> c58e540a
 		"@vitest/coverage-v8": "2.1.1",
 		"concurrently": "9.0.1",
 		"npm-run-all": "4.1.5",
