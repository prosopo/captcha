{
	"name": "@prosopo/procaptcha-react",
	"version": "2.5.1",
	"author": "PROSOPO LIMITED <info@prosopo.io>",
	"license": "Apache-2.0",
	"main": "./dist/index.js",
	"type": "module",
	"sideEffects": false,
	"engines": {
		"node": "20",
		"npm": "10.8.2"
	},
	"exports": {
		".": {
			"import": "./dist/index.js",
			"require": "./dist/cjs/index.cjs"
		}
	},
	"types": "./dist/index.d.ts",
	"source": "./src/index.ts",
	"scripts": {
		"test": "echo \"No test specified\"",
		"clean": "tsc --build --clean",
		"build": "tsc --build --verbose",
		"build:cjs": "npx vite --config vite.cjs.config.ts build"
	},
	"browserslist": ["> 0.5%, last 2 versions, not dead"],
	"dependencies": {
<<<<<<< HEAD
		"@prosopo/common": "2.5.0",
		"@prosopo/locale": "2.5.0",
		"@prosopo/procaptcha": "2.5.0",
		"@prosopo/procaptcha-common": "2.5.0",
		"@prosopo/types": "2.5.0",
		"@prosopo/util": "2.5.0",
		"@prosopo/widget-skeleton": "2.5.0",
=======
		"@prosopo/common": "2.5.1",
		"@prosopo/locale": "2.5.1",
		"@prosopo/procaptcha": "2.5.1",
		"@prosopo/procaptcha-common": "2.5.1",
		"@prosopo/types": "2.5.1",
		"@prosopo/util": "2.5.1",
		"@prosopo/web-components": "2.5.1",
>>>>>>> c38f57bc
		"csstype": "3.1.3",
		"express": "4.21.2",
		"react": "18.3.1"
	},
	"overrides": {
		"@polkadot/extension-inject": {
			"@polkadot/api": {
				"version": "10.13.1"
			}
		},
		"@polkadot/extension-dapp": {
			"@polkadot/api": {
				"version": "10.13.1"
			}
		}
	},
	"devDependencies": {
		"@prosopo/config": "2.5.1",
		"@vitest/coverage-v8": "2.1.1",
		"concurrently": "9.0.1",
		"del-cli": "6.0.0",
		"npm-run-all": "2.1.0",
		"tslib": "2.7.0",
		"tsx": "4.19.1",
		"typescript": "5.6.2",
		"vite": "5.4.6",
		"vitest": "2.1.1"
	},
	"repository": {
		"type": "git",
		"url": "git+https://github.com/prosopo/captcha.git"
	},
	"bugs": {
		"url": "https://github.com/prosopo/captcha/issues"
	},
	"homepage": "https://github.com/prosopo/captcha#readme",
	"description": "",
	"publishConfig": {
		"registry": "https://registry.npmjs.org"
	}
}<|MERGE_RESOLUTION|>--- conflicted
+++ resolved
@@ -26,15 +26,6 @@
 	},
 	"browserslist": ["> 0.5%, last 2 versions, not dead"],
 	"dependencies": {
-<<<<<<< HEAD
-		"@prosopo/common": "2.5.0",
-		"@prosopo/locale": "2.5.0",
-		"@prosopo/procaptcha": "2.5.0",
-		"@prosopo/procaptcha-common": "2.5.0",
-		"@prosopo/types": "2.5.0",
-		"@prosopo/util": "2.5.0",
-		"@prosopo/widget-skeleton": "2.5.0",
-=======
 		"@prosopo/common": "2.5.1",
 		"@prosopo/locale": "2.5.1",
 		"@prosopo/procaptcha": "2.5.1",
@@ -42,7 +33,6 @@
 		"@prosopo/types": "2.5.1",
 		"@prosopo/util": "2.5.1",
 		"@prosopo/web-components": "2.5.1",
->>>>>>> c38f57bc
 		"csstype": "3.1.3",
 		"express": "4.21.2",
 		"react": "18.3.1"
