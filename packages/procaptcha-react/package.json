--- conflicted
+++ resolved
@@ -18,13 +18,8 @@
     "@mui/icons-material": "^5.10.9",
     "@mui/material": "^5.10.11",
     "@mui/styles": "^5.8.3",
-<<<<<<< HEAD
     "@prosopo/i18n": "^0.0.2",
-    "@prosopo/procaptcha": "^0.1.8",
-=======
-    "@prosopo/i18n": "^0.0.1",
     "@prosopo/procaptcha": "^0.1.9",
->>>>>>> 4f662b4d
     "react": "^17.0.0",
     "react-dom": "^17.0.0"
   },
