{
<<<<<<< HEAD
  "name": "@prosopo/procaptcha-react",
  "version": "0.1.11",
  "author": "PROSOPO LIMITED <info@prosopo.io>",
  "license": "Apache-2.0",
  "main": "./dist/index.js",
  "types": "./dist/index.d.ts",
  "source": "./src/index.ts",
  "scripts": {
    "test": "echo \"Error: no test specified\" && exit 1",
    "clean": "tsc --build --clean",
    "build": "tsc --build --verbose",
    "lint": "npx eslint .",
    "lint:fix": "npx eslint . --fix"
  },
  "browserslist": [
    "> 0.5%, last 2 versions, not dead"
  ],

  "dependencies": {
    "@emotion/react": "^11.10.4",
    "@emotion/styled": "^11.10.4",
    "@mui/icons-material": "^5.10.9",
    "@mui/material": "^5.10.11",
    "@mui/styles": "^5.8.3",
    "@polkadot/extension-dapp": "0.46.4",
    "@polkadot/extension-inject": "0.46.4",
    "@polkadot/types": "10.8.1",
    "@prosopo/api": "^0.1.11",
    "@prosopo/common": "^0.1.11",
    "@prosopo/procaptcha": "^0.1.11",
    "react": "^17.0.0",
    "react-dom": "^17.0.0"
  },
  "devDependencies": {
    "typescript": "^4.7.4"
  },
  "repository": {
    "type": "git",
    "url": "git+https://github.com/prosopo/procaptcha-react.git"
  },
  "bugs": {
    "url": "https://github.com/prosopo/procaptcha-react/issues"
  },
  "homepage": "https://github.com/prosopo/procaptcha-react#readme",
  "description": "",
  "publishConfig": {
    "registry": "https://registry.npmjs.org"
  }
=======
    "name": "@prosopo/procaptcha-react",
    "version": "0.1.11",
    "author": "PROSOPO LIMITED <info@prosopo.io>",
    "license": "Apache-2.0",
    "main": "./dist/index.js",
    "types": "./dist/index.d.ts",
    "source": "./src/index.ts",
    "scripts": {
        "test": "echo \"Error: no test specified\" && exit 1",
        "clean": "tsc --build --clean",
        "build": "tsc --build --verbose",
        "lint": "npx eslint .",
        "lint:fix": "npx eslint . --fix"
    },
    "browserslist": [
        "> 0.5%, last 2 versions, not dead"
    ],
    "dependencies": {
        "@emotion/react": "^11.10.4",
        "@emotion/styled": "^11.10.4",
        "@mui/icons-material": "^5.11.16",
        "@mui/material": "^5.13.3",
        "@polkadot/extension-dapp": "0.44.8",
        "@polkadot/extension-inject": "0.44.8",
        "@polkadot/types": "9.13.6",
        "@prosopo/common": "^0.1.11",
        "@prosopo/procaptcha": "^0.1.11",
        "i18next": "^22.5.0",
        "react": "^18.2.0",
        "react-dom": "^18.2.0"
    },
    "devDependencies": {
        "typescript": "^4.7.4"
    },
    "repository": {
        "type": "git",
        "url": "git+https://github.com/prosopo/procaptcha-react.git"
    },
    "bugs": {
        "url": "https://github.com/prosopo/procaptcha-react/issues"
    },
    "homepage": "https://github.com/prosopo/procaptcha-react#readme",
    "description": "",
    "publishConfig": {
        "registry": "https://registry.npmjs.org"
    }
>>>>>>> 7d594c38
}<|MERGE_RESOLUTION|>--- conflicted
+++ resolved
@@ -1,54 +1,4 @@
 {
-<<<<<<< HEAD
-  "name": "@prosopo/procaptcha-react",
-  "version": "0.1.11",
-  "author": "PROSOPO LIMITED <info@prosopo.io>",
-  "license": "Apache-2.0",
-  "main": "./dist/index.js",
-  "types": "./dist/index.d.ts",
-  "source": "./src/index.ts",
-  "scripts": {
-    "test": "echo \"Error: no test specified\" && exit 1",
-    "clean": "tsc --build --clean",
-    "build": "tsc --build --verbose",
-    "lint": "npx eslint .",
-    "lint:fix": "npx eslint . --fix"
-  },
-  "browserslist": [
-    "> 0.5%, last 2 versions, not dead"
-  ],
-
-  "dependencies": {
-    "@emotion/react": "^11.10.4",
-    "@emotion/styled": "^11.10.4",
-    "@mui/icons-material": "^5.10.9",
-    "@mui/material": "^5.10.11",
-    "@mui/styles": "^5.8.3",
-    "@polkadot/extension-dapp": "0.46.4",
-    "@polkadot/extension-inject": "0.46.4",
-    "@polkadot/types": "10.8.1",
-    "@prosopo/api": "^0.1.11",
-    "@prosopo/common": "^0.1.11",
-    "@prosopo/procaptcha": "^0.1.11",
-    "react": "^17.0.0",
-    "react-dom": "^17.0.0"
-  },
-  "devDependencies": {
-    "typescript": "^4.7.4"
-  },
-  "repository": {
-    "type": "git",
-    "url": "git+https://github.com/prosopo/procaptcha-react.git"
-  },
-  "bugs": {
-    "url": "https://github.com/prosopo/procaptcha-react/issues"
-  },
-  "homepage": "https://github.com/prosopo/procaptcha-react#readme",
-  "description": "",
-  "publishConfig": {
-    "registry": "https://registry.npmjs.org"
-  }
-=======
     "name": "@prosopo/procaptcha-react",
     "version": "0.1.11",
     "author": "PROSOPO LIMITED <info@prosopo.io>",
@@ -95,5 +45,4 @@
     "publishConfig": {
         "registry": "https://registry.npmjs.org"
     }
->>>>>>> 7d594c38
 }