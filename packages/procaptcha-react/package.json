--- conflicted
+++ resolved
@@ -51,10 +51,6 @@
 	},
 	"devDependencies": {
 		"@prosopo/config": "2.5.4",
-<<<<<<< HEAD
-		"@types/react-dom": "18.3.1",
-=======
->>>>>>> 6934915b
 		"@vitest/coverage-v8": "3.0.9",
 		"concurrently": "9.0.1",
 		"del-cli": "6.0.0",
