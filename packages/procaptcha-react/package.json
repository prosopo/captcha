--- conflicted
+++ resolved
@@ -1,72 +1,4 @@
 {
-<<<<<<< HEAD
-	"name": "@prosopo/procaptcha-react",
-	"version": "1.0.2",
-	"author": "PROSOPO LIMITED <info@prosopo.io>",
-	"license": "Apache-2.0",
-	"main": "./dist/index.js",
-	"type": "module",
-	"sideEffects": false,
-	"engines": {
-		"node": ">=20",
-		"npm": ">=9"
-	},
-	"exports": {
-		".": {
-			"import": "./dist/index.js",
-			"require": "./dist/cjs/index.cjs"
-		}
-	},
-	"types": "./dist/index.d.ts",
-	"source": "./src/index.ts",
-	"scripts": {
-		"test": "echo \"No test specified\"",
-		"clean": "tsc --build --clean",
-		"build": "tsc --build --verbose",
-		"build:cjs": "npx vite --config vite.cjs.config.ts build"
-	},
-	"browserslist": ["> 0.5%, last 2 versions, not dead"],
-	"dependencies": {
-		"@emotion/react": "^11.11.4",
-		"@prosopo/common": "1.0.2",
-		"@prosopo/procaptcha": "1.0.2",
-		"@prosopo/procaptcha-common": "1.0.2",
-		"@prosopo/types": "1.0.2",
-		"@prosopo/util": "1.0.2",
-		"@prosopo/web-components": "1.0.2",
-		"csstype": "^3.0.2",
-		"react": "^18.3.1"
-	},
-	"overrides": {
-		"@polkadot/extension-inject": {
-			"@polkadot/api": {
-				"version": "10.13.1"
-			}
-		},
-		"@polkadot/extension-dapp": {
-			"@polkadot/api": {
-				"version": "10.13.1"
-			}
-		}
-	},
-	"devDependencies": {
-		"@prosopo/config": "1.0.2",
-		"tslib": "2.6.2",
-		"typescript": "5.1.6"
-	},
-	"repository": {
-		"type": "git",
-		"url": "git+https://github.com/prosopo/captcha.git"
-	},
-	"bugs": {
-		"url": "https://github.com/prosopo/captcha/issues"
-	},
-	"homepage": "https://github.com/prosopo/captcha#readme",
-	"description": "",
-	"publishConfig": {
-		"registry": "https://registry.npmjs.org"
-	}
-=======
     "name": "@prosopo/procaptcha-react",
     "version": "2.0.0",
     "author": "PROSOPO LIMITED <info@prosopo.io>",
@@ -135,5 +67,4 @@
     "publishConfig": {
         "registry": "https://registry.npmjs.org"
     }
->>>>>>> b96fe50d
 }