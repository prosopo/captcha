{
	"name": "@prosopo/procaptcha-react",
	"version": "2.5.1",
	"author": "PROSOPO LIMITED <info@prosopo.io>",
	"license": "Apache-2.0",
	"main": "./dist/index.js",
	"type": "module",
	"sideEffects": false,
	"engines": {
		"node": "20",
		"npm": "10.8.2"
	},
	"exports": {
		".": {
			"import": "./dist/index.js",
			"require": "./dist/cjs/index.cjs"
		}
	},
	"types": "./dist/index.d.ts",
	"source": "./src/index.ts",
	"scripts": {
		"test": "echo \"No test specified\"",
		"clean": "tsc --build --clean",
		"build": "tsc --build --verbose",
		"build:cjs": "npx vite --config vite.cjs.config.ts build"
	},
	"browserslist": ["> 0.5%, last 2 versions, not dead"],
	"dependencies": {
		"@prosopo/common": "2.5.1",
		"@prosopo/locale": "2.5.1",
		"@prosopo/procaptcha": "2.5.1",
		"@prosopo/procaptcha-common": "2.5.1",
		"@prosopo/types": "2.5.1",
		"@prosopo/util": "2.5.1",
<<<<<<< HEAD
		"@prosopo/widget-skeleton": "2.5.1",
=======
		"@prosopo/web-components": "2.5.1",
>>>>>>> 93d1f808
		"csstype": "3.1.3",
		"express": "4.21.2",
		"react": "18.3.1"
	},
	"overrides": {
		"@polkadot/extension-inject": {
			"@polkadot/api": {
				"version": "10.13.1"
			}
		},
		"@polkadot/extension-dapp": {
			"@polkadot/api": {
				"version": "10.13.1"
			}
		}
	},
	"devDependencies": {
		"@prosopo/config": "2.5.1",
		"@vitest/coverage-v8": "2.1.1",
		"concurrently": "9.0.1",
		"del-cli": "6.0.0",
		"npm-run-all": "2.1.0",
		"tslib": "2.7.0",
		"tsx": "4.19.1",
		"typescript": "5.6.2",
		"vite": "5.4.6",
		"vitest": "2.1.1"
	},
	"repository": {
		"type": "git",
		"url": "git+https://github.com/prosopo/captcha.git"
	},
	"bugs": {
		"url": "https://github.com/prosopo/captcha/issues"
	},
	"homepage": "https://github.com/prosopo/captcha#readme",
	"description": "",
	"publishConfig": {
		"registry": "https://registry.npmjs.org"
	}
}<|MERGE_RESOLUTION|>--- conflicted
+++ resolved
@@ -32,11 +32,7 @@
 		"@prosopo/procaptcha-common": "2.5.1",
 		"@prosopo/types": "2.5.1",
 		"@prosopo/util": "2.5.1",
-<<<<<<< HEAD
-		"@prosopo/widget-skeleton": "2.5.1",
-=======
 		"@prosopo/web-components": "2.5.1",
->>>>>>> 93d1f808
 		"csstype": "3.1.3",
 		"express": "4.21.2",
 		"react": "18.3.1"
