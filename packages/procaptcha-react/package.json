{
	"name": "@prosopo/procaptcha-react",
	"version": "2.5.4",
	"author": "PROSOPO LIMITED <info@prosopo.io>",
	"license": "Apache-2.0",
	"main": "./dist/index.js",
	"type": "module",
	"sideEffects": false,
	"engines": {
		"node": "20",
		"npm": "10.8.2"
	},
	"exports": {
		".": {
			"import": "./dist/index.js",
			"require": "./dist/cjs/index.cjs"
		}
	},
	"types": "./dist/index.d.ts",
	"source": "./src/index.ts",
	"scripts": {
		"test": "echo \"No test specified\"",
		"clean": "tsc --build --clean",
		"build": "tsc --build --verbose",
		"build:cjs": "npx vite --config vite.cjs.config.ts build"
	},
	"browserslist": ["> 0.5%, last 2 versions, not dead"],
	"dependencies": {
		"@prosopo/common": "2.5.4",
		"@prosopo/locale": "2.5.4",
		"@prosopo/procaptcha": "2.5.4",
		"@prosopo/procaptcha-common": "2.5.4",
		"@prosopo/types": "2.5.4",
		"@prosopo/util": "2.5.4",
		"@prosopo/widget-skeleton": "2.5.4",
		"csstype": "3.1.3",
		"express": "4.21.2",
		"react": "18.3.1"
	},
	"overrides": {
		"@polkadot/extension-inject": {
			"@polkadot/api": {
				"version": "10.13.1"
			}
		},
		"@polkadot/extension-dapp": {
			"@polkadot/api": {
				"version": "10.13.1"
			}
		}
	},
	"devDependencies": {
<<<<<<< HEAD
		"@prosopo/config": "2.5.3",
=======
		"@prosopo/config": "2.5.4",
>>>>>>> ffa45a78
		"@vitest/coverage-v8": "3.0.9",
		"concurrently": "9.0.1",
		"del-cli": "6.0.0",
		"npm-run-all": "2.1.0",
		"tslib": "2.7.0",
		"tsx": "4.19.1",
		"typescript": "5.6.2",
		"vite": "6.2.3",
		"vitest": "3.0.9"
	},
	"repository": {
		"type": "git",
		"url": "git+https://github.com/prosopo/captcha.git"
	},
	"bugs": {
		"url": "https://github.com/prosopo/captcha/issues"
	},
	"homepage": "https://github.com/prosopo/captcha#readme",
	"description": "",
	"publishConfig": {
		"registry": "https://registry.npmjs.org"
	}
}<|MERGE_RESOLUTION|>--- conflicted
+++ resolved
@@ -50,11 +50,7 @@
 		}
 	},
 	"devDependencies": {
-<<<<<<< HEAD
-		"@prosopo/config": "2.5.3",
-=======
 		"@prosopo/config": "2.5.4",
->>>>>>> ffa45a78
 		"@vitest/coverage-v8": "3.0.9",
 		"concurrently": "9.0.1",
 		"del-cli": "6.0.0",
