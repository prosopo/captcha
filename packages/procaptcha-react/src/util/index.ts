--- conflicted
+++ resolved
@@ -13,10 +13,7 @@
 // limitations under the License.
 function renameKeysForDataAttr(data: { [key: string]: string } = {}) {
 	return Object.keys(data).reduce(
-<<<<<<< HEAD
 		// biome-ignore lint/performance/noAccumulatingSpread: TODO fix
-=======
->>>>>>> b4152cc9
 		(prev, curr) => ({ ...prev, [`data-${curr}`]: data[curr] }),
 		{},
 	);
@@ -36,11 +33,7 @@
 }) {
 	return {
 		...renameKeysForDataAttr(general),
-<<<<<<< HEAD
-		...(process.env.NODE_ENV === "development"
-=======
 		...(process.env.NODE_ENV !== "production"
->>>>>>> b4152cc9
 			? renameKeysForDataAttr(dev)
 			: {}),
 	};
