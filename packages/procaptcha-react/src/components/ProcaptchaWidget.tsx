--- conflicted
+++ resolved
@@ -16,148 +16,6 @@
 // limitations under the License.
 /** @jsxImportSource @emotion/react */
 import {
-<<<<<<< HEAD
-	Checkbox,
-	ContainerDiv,
-	LoadingSpinner,
-	WIDGET_BORDER,
-	WIDGET_BORDER_RADIUS,
-	WIDGET_DIMENSIONS,
-	WIDGET_INNER_HEIGHT,
-	WIDGET_PADDING,
-	WIDGET_URL,
-	WIDGET_URL_TEXT,
-	WidthBasedStylesDiv,
-	darkTheme,
-	lightTheme,
-} from "@prosopo/web-components";
-import { Logo } from "@prosopo/web-components";
-import { useRef, useState } from "react";
-import CaptchaComponent from "./CaptchaComponent.js";
-import Modal from "./Modal.js";
-import Collector from "./collector.js";
-
-const ProcaptchaWidget = (props: ProcaptchaProps) => {
-	const config = ProcaptchaConfigSchema.parse(props.config);
-	const callbacks = props.callbacks || {};
-	const [state, updateState] = useProcaptcha(useState, useRef);
-	const manager = Manager(config, state, updateState, callbacks);
-	const themeColor = props.config.theme === "light" ? "light" : "dark";
-	const theme = props.config.theme === "light" ? lightTheme : darkTheme;
-
-	return (
-		<div>
-			<div style={{ maxWidth: "100%", maxHeight: "100%", overflowX: "auto" }}>
-				<Modal show={state.showModal}>
-					{state.challenge ? (
-						<CaptchaComponent
-							challenge={state.challenge}
-							index={state.index}
-							solutions={state.solutions}
-							onSubmit={manager.submit}
-							onCancel={manager.cancel}
-							onClick={manager.select}
-							onNext={manager.nextRound}
-							themeColor={config.theme ?? "light"}
-						/>
-					) : (
-						<div>No challenge set.</div>
-					)}
-				</Modal>
-				<ContainerDiv>
-					<WidthBasedStylesDiv>
-						<div style={WIDGET_DIMENSIONS} data-cy={"button-human"}>
-							{" "}
-							<div
-								style={{
-									padding: WIDGET_PADDING,
-									border: WIDGET_BORDER,
-									backgroundColor: theme.palette.background.default,
-									borderColor: theme.palette.grey[300],
-									borderRadius: WIDGET_BORDER_RADIUS,
-									display: "flex",
-									alignItems: "center",
-									flexWrap: "wrap",
-									justifyContent: "space-between",
-									minHeight: `${WIDGET_INNER_HEIGHT}px`,
-									overflow: "hidden",
-								}}
-							>
-								<div
-									style={{ display: "inline-flex", flexDirection: "column" }}
-								>
-									<div
-										style={{
-											alignItems: "center",
-											flex: 1,
-										}}
-									>
-										<div
-											style={{
-												display: "flex",
-												alignItems: "center",
-												justifyContent: "center",
-												flexDirection: "column",
-												verticalAlign: "middle",
-											}}
-										>
-											<div
-												style={{
-													display: !state.loading ? "flex" : "none",
-												}}
-											>
-												<Checkbox
-													themeColor={themeColor}
-													onChange={manager.start}
-													checked={state.isHuman}
-													labelText="I am human"
-													aria-label="human checkbox"
-												/>
-											</div>
-											<div
-												style={{
-													display: state.loading ? "flex" : "none",
-												}}
-											>
-												<div style={{ display: "inline-flex" }}>
-													<LoadingSpinner
-														themeColor={themeColor}
-														aria-label="Loading spinner"
-													/>
-												</div>
-											</div>
-										</div>
-									</div>
-								</div>
-								<div
-									style={{ display: "inline-flex", flexDirection: "column" }}
-								>
-									<a
-										href={WIDGET_URL}
-										target="_blank"
-										aria-label={WIDGET_URL_TEXT}
-										rel="noreferrer"
-									>
-										<div style={{ flex: 1 }}>
-											<Logo themeColor={themeColor} aria-label="Prosopo logo" />
-										</div>
-									</a>
-								</div>
-							</div>
-						</div>
-					</WidthBasedStylesDiv>
-					{config.devOnlyWatchEvents && (
-						<Collector
-							onProcessData={manager.exportData}
-							sendData={state.sendData}
-							account={state.account}
-						/>
-					)}
-				</ContainerDiv>
-			</div>
-		</div>
-	);
-=======
   Checkbox,
   ContainerDiv,
   LoadingSpinner,
@@ -303,7 +161,6 @@
       </div>
     </div>
   );
->>>>>>> b4152cc9
 };
 
 export default ProcaptchaWidget;