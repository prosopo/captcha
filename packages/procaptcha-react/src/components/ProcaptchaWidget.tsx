// Copyright 2021-2024 Prosopo (UK) Ltd.
//
// Licensed under the Apache License, Version 2.0 (the "License");
// you may not use this file except in compliance with the License.
// You may obtain a copy of the License at
//
//     http://www.apache.org/licenses/LICENSE-2.0
//
// Unless required by applicable law or agreed to in writing, software
// distributed under the License is distributed on an "AS IS" BASIS,
// WITHOUT WARRANTIES OR CONDITIONS OF ANY KIND, either express or implied.
// See the License for the specific language governing permissions and
// limitations under the License.

/** @jsxImportSource @emotion/react */

import { i18n, useTranslation } from "@prosopo/common";
import { Manager } from "@prosopo/procaptcha";
import { useProcaptcha } from "@prosopo/procaptcha-common";
import { ProcaptchaConfigSchema, type ProcaptchaProps } from "@prosopo/types";
import {
	Checkbox,
	ContainerDiv,
	LoadingSpinner,
	WIDGET_BORDER,
	WIDGET_BORDER_RADIUS,
	WIDGET_DIMENSIONS,
	WIDGET_INNER_HEIGHT,
	WIDGET_MAX_WIDTH,
	WIDGET_PADDING,
	WIDGET_URL,
	WIDGET_URL_TEXT,
	WidthBasedStylesDiv,
	darkTheme,
	lightTheme,
} from "@prosopo/web-components";
import { Logo } from "@prosopo/web-components";
import { useEffect, useRef, useState } from "react";
import CaptchaComponent from "./CaptchaComponent.js";
import Modal from "./Modal.js";

const ProcaptchaWidget = (props: ProcaptchaProps) => {
	const { t } = useTranslation();
	const config = ProcaptchaConfigSchema.parse(props.config);
	const callbacks = props.callbacks || {};
	const [state, updateState] = useProcaptcha(useState, useRef);
	const manager = Manager(config, state, updateState, callbacks);
	const themeColor = props.config.theme === "light" ? "light" : "dark";
	const theme = props.config.theme === "light" ? lightTheme : darkTheme;

	useEffect(() => {
		if (config.language) {
			i18n.changeLanguage(config.language);
		}
	}, [config.language]);

	return (
		<div>
			<div
				style={{
					maxWidth: WIDGET_MAX_WIDTH,
					maxHeight: "100%",
					overflowX: "auto",
				}}
			>
				<Modal show={state.showModal}>
					{state.challenge ? (
						<CaptchaComponent
							challenge={state.challenge}
							index={state.index}
							solutions={state.solutions}
							onSubmit={manager.submit}
							onCancel={manager.cancel}
							onClick={manager.select}
							onNext={manager.nextRound}
							themeColor={config.theme ?? "light"}
						/>
					) : (
						<div>No challenge set.</div>
					)}
				</Modal>
				<ContainerDiv>
					<WidthBasedStylesDiv>
						<div style={WIDGET_DIMENSIONS} data-cy={"button-human"}>
							{" "}
							<div
								style={{
									padding: WIDGET_PADDING,
									border: WIDGET_BORDER,
									backgroundColor: theme.palette.background.default,
									borderColor: theme.palette.grey[300],
									borderRadius: WIDGET_BORDER_RADIUS,
									display: "flex",
									alignItems: "center",
									flexWrap: "wrap",
									justifyContent: "space-between",
									minHeight: `${WIDGET_INNER_HEIGHT}px`,
									overflow: "hidden",
								}}
							>
								<div
									style={{ display: "inline-flex", flexDirection: "column" }}
								>
									<div
										style={{
											alignItems: "center",
											flex: 1,
										}}
									>
										<div
											style={{
												display: "flex",
												alignItems: "center",
												justifyContent: "center",
												flexDirection: "column",
												verticalAlign: "middle",
											}}
										>
											<div
												style={{
													display:
														!state.loading && !state.error ? "flex" : "none",
												}}
											>
												<Checkbox
													themeColor={themeColor}
													onChange={manager.start}
													checked={state.isHuman}
<<<<<<< HEAD
													labelText={"I am human"}
													error={state.error}
=======
													labelText={t("WIDGET.I_AM_HUMAN")}
>>>>>>> bd97bd32
													aria-label="human checkbox"
												/>
											</div>
											<div
												style={{
													display: state.loading ? "flex" : "none",
												}}
											>
												<div style={{ display: "inline-flex" }}>
													<LoadingSpinner
														themeColor={themeColor}
														aria-label="Loading spinner"
													/>
												</div>
											</div>
										</div>
									</div>
								</div>
								<div
									style={{ display: "inline-flex", flexDirection: "column" }}
								>
									<a
										href={WIDGET_URL}
										target="_blank"
										aria-label={WIDGET_URL_TEXT}
										rel="noreferrer"
									>
										<div style={{ flex: 1 }}>
											<Logo themeColor={themeColor} aria-label="Prosopo logo" />
										</div>
									</a>
								</div>
							</div>
						</div>
					</WidthBasedStylesDiv>
				</ContainerDiv>
			</div>
		</div>
	);
};

export default ProcaptchaWidget;<|MERGE_RESOLUTION|>--- conflicted
+++ resolved
@@ -126,13 +126,9 @@
 													themeColor={themeColor}
 													onChange={manager.start}
 													checked={state.isHuman}
-<<<<<<< HEAD
-													labelText={"I am human"}
-													error={state.error}
-=======
 													labelText={t("WIDGET.I_AM_HUMAN")}
->>>>>>> bd97bd32
-													aria-label="human checkbox"
+                                                    error={state.error}
+                                                    aria-label="human checkbox"
 												/>
 											</div>
 											<div
