// Copyright 2021-2023 Prosopo (UK) Ltd.
//
// Licensed under the Apache License, Version 2.0 (the "License");
// you may not use this file except in compliance with the License.
// You may obtain a copy of the License at
//
//     http://www.apache.org/licenses/LICENSE-2.0
//
// Unless required by applicable law or agreed to in writing, software
// distributed under the License is distributed on an "AS IS" BASIS,
// WITHOUT WARRANTIES OR CONDITIONS OF ANY KIND, either express or implied.
// See the License for the specific language governing permissions and
// limitations under the License.
/** @jsxImportSource @emotion/react */
<<<<<<< HEAD
import { Account, GetCaptchaResponse } from '@prosopo/types'
import {
    Checkbox,
    ContainerDiv,
    LoadingSpinner,
    WidgetConstants,
    WidgetDimensions,
    WidgetInnerHeight,
    WidgetText,
    WidthBasedStylesDiv,
    darkTheme,
    lightTheme,
} from '@prosopo/web-components'
import { Logo } from '@prosopo/web-components'
=======
import { Account, GetCaptchaResponse, ProcaptchaCallbacks, ProcaptchaClientConfigInput } from '@prosopo/types'
import { Checkbox, LoadingSpinner, darkTheme, lightTheme } from '@prosopo/web-components'
>>>>>>> 806a2316
import {
    Manager,
    ProcaptchaState,
    ProcaptchaStateUpdateFn,
    ProsopoCaptchaApi,
    TCaptchaSubmitResult,
} from '@prosopo/procaptcha'
import { useMemo, useRef, useState } from 'react'
import CaptchaComponent from './CaptchaComponent.js'
import Collector from './collector.js'
import Modal from './Modal.js'

/**
 * The props for the Procaptcha component.
 */
export interface ProcaptchaProps {
    // the configuration for procaptcha
    config: ProcaptchaClientConfigInput
    // optional set of callbacks for various captcha events
    callbacks?: Partial<ProcaptchaCallbacks>
}

/**
 * Wrap a ref to be the same format as useState.
 * @param defaultValue the default value if the state is not already initialised
 * @returns a ref in the same format as a state, e.g. [value, setValue]
 */
const useRefAsState = <T,>(defaultValue: T): [T, (value: T) => void] => {
    const ref = useRef<T>(defaultValue)
    const setter = (value: T) => {
        ref.current = value
    }
    const value: T = ref.current
    return [value, setter]
}

const useProcaptcha = (): [ProcaptchaState, ProcaptchaStateUpdateFn] => {
    const [isHuman, setIsHuman] = useState(false)
    const [index, setIndex] = useState(0)
    const [solutions, setSolutions] = useState([] as string[][])
    const [captchaApi, setCaptchaApi] = useRefAsState<ProsopoCaptchaApi | undefined>(undefined)
    const [showModal, setShowModal] = useState(false)
    const [challenge, setChallenge] = useState<GetCaptchaResponse | undefined>(undefined)
    const [loading, setLoading] = useState(false)
    const [account, setAccount] = useState<Account | undefined>(undefined)
    const [dappAccount, setDappAccount] = useState<string | undefined>(undefined)
    const [submission, setSubmission] = useRefAsState<TCaptchaSubmitResult | undefined>(undefined)
    const [timeout, setTimeout] = useRefAsState<NodeJS.Timeout | undefined>(undefined)
    const [blockNumber, setBlockNumber] = useRefAsState<number | undefined>(undefined)
    const [successfullChallengeTimeout, setSuccessfullChallengeTimeout] = useRefAsState<NodeJS.Timeout | undefined>(
        undefined
    )
    const [sendData, setSendData] = useState(false)
    return [
        // the state
        {
            isHuman,
            index,
            solutions,
            captchaApi,
            showModal,
            challenge,
            loading,
            account,
            dappAccount,
            submission,
            timeout,
            blockNumber,
            successfullChallengeTimeout,
            sendData,
        },
        // and method to update the state
        (nextState: Partial<ProcaptchaState>) => {
            if (nextState.account !== undefined) setAccount(nextState.account)
            if (nextState.isHuman !== undefined) setIsHuman(nextState.isHuman)
            if (nextState.index !== undefined) setIndex(nextState.index)
            // force a copy of the array to ensure a re-render
            // nutshell: react doesn't look inside an array for changes, hence changes to the array need to result in a fresh array
            if (nextState.solutions !== undefined) setSolutions(nextState.solutions.slice())
            if (nextState.captchaApi !== undefined) setCaptchaApi(nextState.captchaApi)
            if (nextState.showModal !== undefined) setShowModal(nextState.showModal)
            if (nextState.challenge !== undefined) setChallenge(nextState.challenge)
            if (nextState.loading !== undefined) setLoading(nextState.loading)
            if (nextState.showModal !== undefined) setShowModal(nextState.showModal)
            if (nextState.dappAccount !== undefined) setDappAccount(nextState.dappAccount)
            if (nextState.submission !== undefined) setSubmission(nextState.submission)
            if (nextState.timeout !== undefined) setTimeout(nextState.timeout)
            if (nextState.successfullChallengeTimeout !== undefined) setSuccessfullChallengeTimeout(nextState.timeout)
            if (nextState.blockNumber !== undefined) setBlockNumber(nextState.blockNumber)
            if (nextState.sendData !== undefined) setSendData(nextState.sendData)
        },
    ]
}

const ProcaptchaWidget = (props: ProcaptchaProps) => {
    const config = props.config
    const callbacks = props.callbacks || {}
    const [state, updateState] = useProcaptcha()
    const manager = Manager(config, state, updateState, callbacks)
    const themeColor = props.config.theme === 'light' ? 'light' : 'dark'
    const theme = useMemo(() => (props.config.theme === 'light' ? lightTheme : darkTheme), [props.config.theme])
    console.log('config', config)
    return (
        <div>
            <div style={{ maxWidth: '100%', maxHeight: '100%', overflowX: 'auto' }}>
                <Modal show={state.showModal}>
                    {state.challenge ? (
                        <CaptchaComponent
                            challenge={state.challenge}
                            index={state.index}
                            solutions={state.solutions}
                            onSubmit={manager.submit}
                            onCancel={manager.cancel}
                            onClick={manager.select}
                            onNext={manager.nextRound}
                            themeColor={config.theme ?? 'light'}
                        />
                    ) : (
                        <div>No challenge set.</div>
                    )}
                </Modal>
                <ContainerDiv>
                    <WidthBasedStylesDiv>
                        <div style={WidgetDimensions} data-cy={'button-human'}>
                            {' '}
                            <div
                                style={{
                                    padding: '2px',
                                    border: '1px solid',
                                    backgroundColor: theme.palette.background.default,
                                    borderColor: theme.palette.grey[300],
                                    borderRadius: '8px',
                                    display: 'flex',
                                    alignItems: 'center',
                                    flexWrap: 'wrap',
                                    justifyContent: 'space-between',
                                    minHeight: `${WidgetInnerHeight}px`,
                                    overflow: 'hidden',
                                }}
                            >
                                <div style={{ display: 'inline-flex', flexDirection: 'column' }}>
                                    <div
                                        style={{
                                            alignItems: 'center',
                                            flex: 1,
                                        }}
                                    >
                                        <div
                                            style={{
                                                display: 'flex',
                                                alignItems: 'center',
                                                justifyContent: 'center',
                                                flexDirection: 'column',
                                                verticalAlign: 'middle',
                                            }}
                                        >
                                            <div
                                                style={{
                                                    display: !state.loading ? 'flex' : 'none',
                                                }}
                                            >
                                                <Checkbox
                                                    themeColor={themeColor}
                                                    onChange={manager.start}
                                                    checked={state.isHuman}
                                                    labelText="I am human"
                                                />
                                            </div>
                                            <div
                                                style={{
                                                    display: state.loading ? 'flex' : 'none',
                                                }}
                                            >
                                                <div style={{ display: 'inline-flex' }}>
                                                    <LoadingSpinner themeColor={themeColor} />
                                                </div>
                                            </div>
                                        </div>
                                    </div>
                                </div>
                                <div style={{ display: 'inline-flex', flexDirection: 'column' }}>
                                    <a href={WidgetConstants} target="_blank" aria-label={WidgetText}>
                                        <div style={{ flex: 1 }}>
                                            <Logo themeColor={themeColor}></Logo>
                                        </div>
                                    </a>
                                </div>
                            </div>
                        </div>
                    </WidthBasedStylesDiv>
                    {config.devOnlyWatchEvents && (
                        <Collector onProcessData={manager.exportData} sendData={state.sendData}></Collector>
                    )}
                </ContainerDiv>
            </div>
        </div>
    )
}

export default ProcaptchaWidget<|MERGE_RESOLUTION|>--- conflicted
+++ resolved
@@ -12,8 +12,7 @@
 // See the License for the specific language governing permissions and
 // limitations under the License.
 /** @jsxImportSource @emotion/react */
-<<<<<<< HEAD
-import { Account, GetCaptchaResponse } from '@prosopo/types'
+import { Account, GetCaptchaResponse, ProcaptchaCallbacks, ProcaptchaClientConfigInput } from '@prosopo/types'
 import {
     Checkbox,
     ContainerDiv,
@@ -27,10 +26,6 @@
     lightTheme,
 } from '@prosopo/web-components'
 import { Logo } from '@prosopo/web-components'
-=======
-import { Account, GetCaptchaResponse, ProcaptchaCallbacks, ProcaptchaClientConfigInput } from '@prosopo/types'
-import { Checkbox, LoadingSpinner, darkTheme, lightTheme } from '@prosopo/web-components'
->>>>>>> 806a2316
 import {
     Manager,
     ProcaptchaState,
