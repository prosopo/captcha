<<<<<<< HEAD
import {
    Manager,
    type ProcaptchaState,
    type ProcaptchaStateUpdateFn,
    type ProsopoCaptchaApi,
    type TCaptchaSubmitResult,
} from '@prosopo/procaptcha'
// Copyright 2021-2023 Prosopo (UK) Ltd.
=======
// Copyright 2021-2024 Prosopo (UK) Ltd.
>>>>>>> 772cc3ce
//
// Licensed under the Apache License, Version 2.0 (the "License");
// you may not use this file except in compliance with the License.
// You may obtain a copy of the License at
//
//     http://www.apache.org/licenses/LICENSE-2.0
//
// Unless required by applicable law or agreed to in writing, software
// distributed under the License is distributed on an "AS IS" BASIS,
// WITHOUT WARRANTIES OR CONDITIONS OF ANY KIND, either express or implied.
// See the License for the specific language governing permissions and
// limitations under the License.
/** @jsxImportSource @emotion/react */
<<<<<<< HEAD
import type { Account, GetCaptchaResponse, ProcaptchaCallbacks, ProcaptchaClientConfigInput } from '@prosopo/types'
=======
>>>>>>> 772cc3ce
import {
    Checkbox,
    ContainerDiv,
    LoadingSpinner,
    WIDGET_BORDER,
    WIDGET_BORDER_RADIUS,
    WIDGET_DIMENSIONS,
    WIDGET_INNER_HEIGHT,
    WIDGET_PADDING,
    WIDGET_URL,
    WIDGET_URL_TEXT,
    WidthBasedStylesDiv,
    darkTheme,
    lightTheme,
} from '@prosopo/web-components'
import { Logo } from '@prosopo/web-components'
<<<<<<< HEAD
import { useMemo, useRef, useState } from 'react'
=======
import { Manager } from '@prosopo/procaptcha'
import { ProcaptchaProps } from '@prosopo/types'
import { useProcaptcha } from '@prosopo/procaptcha-common'
import { useRef, useState } from 'react'
>>>>>>> 772cc3ce
import CaptchaComponent from './CaptchaComponent.js'
import Modal from './Modal.js'
import Collector from './collector.js'

const ProcaptchaWidget = (props: ProcaptchaProps) => {
    const config = props.config
    const callbacks = props.callbacks || {}
    const [state, updateState] = useProcaptcha(useState, useRef)
    const manager = Manager(config, state, updateState, callbacks)
    const themeColor = props.config.theme === 'light' ? 'light' : 'dark'
    const theme = props.config.theme === 'light' ? lightTheme : darkTheme

    return (
        <div>
            <div
                style={{
                    maxWidth: '100%',
                    maxHeight: '100%',
                    overflowX: 'auto',
                }}
            >
                <Modal show={state.showModal}>
                    {state.challenge ? (
                        <CaptchaComponent
                            challenge={state.challenge}
                            index={state.index}
                            solutions={state.solutions}
                            onSubmit={manager.submit}
                            onCancel={manager.cancel}
                            onClick={manager.select}
                            onNext={manager.nextRound}
                            themeColor={config.theme ?? 'light'}
                        />
                    ) : (
                        <div>No challenge set.</div>
                    )}
                </Modal>
                <ContainerDiv>
                    <WidthBasedStylesDiv>
                        <div style={WIDGET_DIMENSIONS} data-cy={'button-human'}>
                            {' '}
                            <div
                                style={{
                                    padding: WIDGET_PADDING,
                                    border: WIDGET_BORDER,
                                    backgroundColor: theme.palette.background.default,
                                    borderColor: theme.palette.grey[300],
                                    borderRadius: WIDGET_BORDER_RADIUS,
                                    display: 'flex',
                                    alignItems: 'center',
                                    flexWrap: 'wrap',
                                    justifyContent: 'space-between',
                                    minHeight: `${WIDGET_INNER_HEIGHT}px`,
                                    overflow: 'hidden',
                                }}
                            >
                                <div
                                    style={{
                                        display: 'inline-flex',
                                        flexDirection: 'column',
                                    }}
                                >
                                    <div
                                        style={{
                                            alignItems: 'center',
                                            flex: 1,
                                        }}
                                    >
                                        <div
                                            style={{
                                                display: 'flex',
                                                alignItems: 'center',
                                                justifyContent: 'center',
                                                flexDirection: 'column',
                                                verticalAlign: 'middle',
                                            }}
                                        >
                                            <div
                                                style={{
                                                    display: !state.loading ? 'flex' : 'none',
                                                }}
                                            >
                                                <Checkbox
                                                    themeColor={themeColor}
                                                    onChange={manager.start}
                                                    checked={state.isHuman}
                                                    labelText='I am human'
                                                />
                                            </div>
                                            <div
                                                style={{
                                                    display: state.loading ? 'flex' : 'none',
                                                }}
                                            >
                                                <div
                                                    style={{
                                                        display: 'inline-flex',
                                                    }}
                                                >
                                                    <LoadingSpinner themeColor={themeColor} />
                                                </div>
                                            </div>
                                        </div>
                                    </div>
                                </div>
                                <div
                                    style={{
                                        display: 'inline-flex',
                                        flexDirection: 'column',
                                    }}
                                >
                                    <a href={WIDGET_URL} target='_blank' aria-label={WIDGET_URL_TEXT} rel='noreferrer'>
                                        <div style={{ flex: 1 }}>
                                            <Logo themeColor={themeColor} />
                                        </div>
                                    </a>
                                </div>
                            </div>
                        </div>
                    </WidthBasedStylesDiv>
                    {config.devOnlyWatchEvents && (
<<<<<<< HEAD
                        <Collector onProcessData={manager.exportData} sendData={state.sendData} />
=======
                        <Collector
                            onProcessData={manager.exportData}
                            sendData={state.sendData}
                            account={state.account}
                        ></Collector>
>>>>>>> 772cc3ce
                    )}
                </ContainerDiv>
            </div>
        </div>
    )
}

export default ProcaptchaWidget<|MERGE_RESOLUTION|>--- conflicted
+++ resolved
@@ -1,15 +1,4 @@
-<<<<<<< HEAD
-import {
-    Manager,
-    type ProcaptchaState,
-    type ProcaptchaStateUpdateFn,
-    type ProsopoCaptchaApi,
-    type TCaptchaSubmitResult,
-} from '@prosopo/procaptcha'
-// Copyright 2021-2023 Prosopo (UK) Ltd.
-=======
 // Copyright 2021-2024 Prosopo (UK) Ltd.
->>>>>>> 772cc3ce
 //
 // Licensed under the Apache License, Version 2.0 (the "License");
 // you may not use this file except in compliance with the License.
@@ -23,10 +12,6 @@
 // See the License for the specific language governing permissions and
 // limitations under the License.
 /** @jsxImportSource @emotion/react */
-<<<<<<< HEAD
-import type { Account, GetCaptchaResponse, ProcaptchaCallbacks, ProcaptchaClientConfigInput } from '@prosopo/types'
-=======
->>>>>>> 772cc3ce
 import {
     Checkbox,
     ContainerDiv,
@@ -43,17 +28,13 @@
     lightTheme,
 } from '@prosopo/web-components'
 import { Logo } from '@prosopo/web-components'
-<<<<<<< HEAD
-import { useMemo, useRef, useState } from 'react'
-=======
 import { Manager } from '@prosopo/procaptcha'
 import { ProcaptchaProps } from '@prosopo/types'
 import { useProcaptcha } from '@prosopo/procaptcha-common'
 import { useRef, useState } from 'react'
->>>>>>> 772cc3ce
 import CaptchaComponent from './CaptchaComponent.js'
+import Collector from './collector.js'
 import Modal from './Modal.js'
-import Collector from './collector.js'
 
 const ProcaptchaWidget = (props: ProcaptchaProps) => {
     const config = props.config
@@ -65,13 +46,7 @@
 
     return (
         <div>
-            <div
-                style={{
-                    maxWidth: '100%',
-                    maxHeight: '100%',
-                    overflowX: 'auto',
-                }}
-            >
+            <div style={{ maxWidth: '100%', maxHeight: '100%', overflowX: 'auto' }}>
                 <Modal show={state.showModal}>
                     {state.challenge ? (
                         <CaptchaComponent
@@ -107,12 +82,7 @@
                                     overflow: 'hidden',
                                 }}
                             >
-                                <div
-                                    style={{
-                                        display: 'inline-flex',
-                                        flexDirection: 'column',
-                                    }}
-                                >
+                                <div style={{ display: 'inline-flex', flexDirection: 'column' }}>
                                     <div
                                         style={{
                                             alignItems: 'center',
@@ -137,7 +107,7 @@
                                                     themeColor={themeColor}
                                                     onChange={manager.start}
                                                     checked={state.isHuman}
-                                                    labelText='I am human'
+                                                    labelText="I am human"
                                                 />
                                             </div>
                                             <div
@@ -145,26 +115,17 @@
                                                     display: state.loading ? 'flex' : 'none',
                                                 }}
                                             >
-                                                <div
-                                                    style={{
-                                                        display: 'inline-flex',
-                                                    }}
-                                                >
+                                                <div style={{ display: 'inline-flex' }}>
                                                     <LoadingSpinner themeColor={themeColor} />
                                                 </div>
                                             </div>
                                         </div>
                                     </div>
                                 </div>
-                                <div
-                                    style={{
-                                        display: 'inline-flex',
-                                        flexDirection: 'column',
-                                    }}
-                                >
-                                    <a href={WIDGET_URL} target='_blank' aria-label={WIDGET_URL_TEXT} rel='noreferrer'>
+                                <div style={{ display: 'inline-flex', flexDirection: 'column' }}>
+                                    <a href={WIDGET_URL} target="_blank" aria-label={WIDGET_URL_TEXT}>
                                         <div style={{ flex: 1 }}>
-                                            <Logo themeColor={themeColor} />
+                                            <Logo themeColor={themeColor}></Logo>
                                         </div>
                                     </a>
                                 </div>
@@ -172,15 +133,11 @@
                         </div>
                     </WidthBasedStylesDiv>
                     {config.devOnlyWatchEvents && (
-<<<<<<< HEAD
-                        <Collector onProcessData={manager.exportData} sendData={state.sendData} />
-=======
                         <Collector
                             onProcessData={manager.exportData}
                             sendData={state.sendData}
                             account={state.account}
                         ></Collector>
->>>>>>> 772cc3ce
                     )}
                 </ContainerDiv>
             </div>
