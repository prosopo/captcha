--- conflicted
+++ resolved
@@ -1,9 +1,4 @@
-<<<<<<< HEAD
-import orange from '@mui/material/colors/orange'
 import createTheme from '@mui/material/styles/createTheme'
-=======
-import createTheme from "@mui/material/styles/createTheme";
->>>>>>> c3d96e2a
 
 export default createTheme({
     palette: {
