<<<<<<< HEAD
=======
// Copyright 2021-2024 Prosopo (UK) Ltd.
//
// Licensed under the Apache License, Version 2.0 (the "License");
// you may not use this file except in compliance with the License.
// You may obtain a copy of the License at
//
//     http://www.apache.org/licenses/LICENSE-2.0
//
// Unless required by applicable law or agreed to in writing, software
// distributed under the License is distributed on an "AS IS" BASIS,
// WITHOUT WARRANTIES OR CONDITIONS OF ANY KIND, either express or implied.
// See the License for the specific language governing permissions and
// limitations under the License.
import { Account, ProsopoKeyboardEvent, ProsopoMouseEvent, ProsopoTouchEvent, StoredEvents } from '@prosopo/types'
import { MutableRefObject, useEffect, useRef, useState } from 'react'
>>>>>>> 5f314a6e
import { startCollector } from '@prosopo/procaptcha'
import type { ProsopoKeyboardEvent, ProsopoMouseEvent, ProsopoTouchEvent, StoredEvents } from '@prosopo/types'
import { type MutableRefObject, useEffect, useRef, useState } from 'react'

type CollectorProps = {
    onProcessData: (data: StoredEvents) => void
    sendData: boolean
    account: Account | undefined
}

const Collector = ({ onProcessData, sendData, account }: CollectorProps) => {
    const [mouseEvents, setStoredMouseEvents] = useState<ProsopoMouseEvent[]>([])
    const [touchEvents, setStoredTouchEvents] = useState<ProsopoTouchEvent[]>([])
    const [keyboardEvents, setStoredKeyboardEvents] = useState<ProsopoKeyboardEvent[]>([])

    const ref: MutableRefObject<HTMLDivElement | null> = useRef<HTMLDivElement>(null)

    useEffect(() => {
        if (ref?.current) {
            startCollector(setStoredMouseEvents, setStoredTouchEvents, setStoredKeyboardEvents, ref.current)
        }
    }, [])

    useEffect(() => {
        const userEvents = {
            mouseEvents,
            touchEvents,
            keyboardEvents,
        }
        if (account) onProcessData(userEvents)
    }, [sendData, account])

    return <div ref={ref} />
}

export default Collector<|MERGE_RESOLUTION|>--- conflicted
+++ resolved
@@ -1,5 +1,3 @@
-<<<<<<< HEAD
-=======
 // Copyright 2021-2024 Prosopo (UK) Ltd.
 //
 // Licensed under the Apache License, Version 2.0 (the "License");
@@ -15,10 +13,7 @@
 // limitations under the License.
 import { Account, ProsopoKeyboardEvent, ProsopoMouseEvent, ProsopoTouchEvent, StoredEvents } from '@prosopo/types'
 import { MutableRefObject, useEffect, useRef, useState } from 'react'
->>>>>>> 5f314a6e
 import { startCollector } from '@prosopo/procaptcha'
-import type { ProsopoKeyboardEvent, ProsopoMouseEvent, ProsopoTouchEvent, StoredEvents } from '@prosopo/types'
-import { type MutableRefObject, useEffect, useRef, useState } from 'react'
 
 type CollectorProps = {
     onProcessData: (data: StoredEvents) => void
@@ -34,7 +29,7 @@
     const ref: MutableRefObject<HTMLDivElement | null> = useRef<HTMLDivElement>(null)
 
     useEffect(() => {
-        if (ref?.current) {
+        if (ref && ref.current) {
             startCollector(setStoredMouseEvents, setStoredTouchEvents, setStoredKeyboardEvents, ref.current)
         }
     }, [])
@@ -48,7 +43,7 @@
         if (account) onProcessData(userEvents)
     }, [sendData, account])
 
-    return <div ref={ref} />
+    return <div ref={ref}></div>
 }
 
 export default Collector