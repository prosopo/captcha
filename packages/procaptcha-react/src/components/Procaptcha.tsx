// Copyright 2021-2023 Prosopo (UK) Ltd.
//
// Licensed under the Apache License, Version 2.0 (the "License");
// you may not use this file except in compliance with the License.
// You may obtain a copy of the License at
//
//     http://www.apache.org/licenses/LICENSE-2.0
//
// Unless required by applicable law or agreed to in writing, software
// distributed under the License is distributed on an "AS IS" BASIS,
// WITHOUT WARRANTIES OR CONDITIONS OF ANY KIND, either express or implied.
// See the License for the specific language governing permissions and
// limitations under the License.
/** @jsxImportSource @emotion/react */
import {
    Account,
    GetCaptchaResponse,
    Manager,
    ProcaptchaCallbacks,
    ProcaptchaConfigOptional,
    ProcaptchaState,
    ProcaptchaStateUpdateFn,
    ProsopoCaptchaApi,
    TCaptchaSubmitResult,
} from '@prosopo/procaptcha'
<<<<<<< HEAD
import { Alert, Backdrop, CircularProgress, ThemeProvider } from '@mui/material'
import { Box, Checkbox, Link, Typography } from '@mui/material'
=======
import { Alert, Backdrop, Box, Checkbox, CircularProgress, Link, ThemeProvider, Typography } from '@mui/material'
>>>>>>> 0899154f
import { css } from '@emotion/react'
import { darkTheme, lightTheme } from './theme.js'
import { useMemo, useRef, useState } from 'react'
import CaptchaComponent from './CaptchaComponent.js'

const logoStyle = css`
    align-items: center;
    justify-content: flex-end;
    display: flex;
    padding: 8px;

    @media (max-width: 245px) {
        &:nth-of-type(1),
        &:nth-of-type(2) {
            display: none;
        } /* Both logos hidden */
    }

    @media (min-width: 245px) and (max-width: 400px) {
        &:nth-of-type(1) {
            display: flex;
        } /* logoWithText */
        &:nth-of-type(2) {
            display: none;
        } /* logoWithoutText */
    }

    @media (min-width: 401px) {
        &:nth-of-type(1) {
            display: none;
        } /* logoWithText */
        &:nth-of-type(2) {
            display: flex;
        } /* logoWithoutText */
    }
`

/**
 * The props for the Procaptcha component.
 */
export interface ProcaptchaProps {
    // the configuration for procaptcha
    config: ProcaptchaConfigOptional
    // optional set of callbacks for various captcha events
    callbacks?: Partial<ProcaptchaCallbacks>
}

/**
 * Wrap a ref to be the same format as useState.
 * @param defaultValue the default value if the state is not already initialised
 * @returns a ref in the same format as a state, e.g. [value, setValue]
 */
const useRefAsState = <T,>(defaultValue: T): [T, (value: T) => void] => {
    const ref = useRef<T>(defaultValue)
    const setter = (value: T) => {
        ref.current = value
    }
    const value: T = ref.current
    return [value, setter]
}

const useProcaptcha = (): [ProcaptchaState, ProcaptchaStateUpdateFn] => {
    const [isHuman, setIsHuman] = useState(false)
    const [index, setIndex] = useState(-1)
    const [solutions, setSolutions] = useState([] as string[][])
    const [captchaApi, setCaptchaApi] = useRefAsState<ProsopoCaptchaApi | undefined>(undefined)
    const [showModal, setShowModal] = useState(false)
    const [challenge, setChallenge] = useState<GetCaptchaResponse | undefined>(undefined)
    const [loading, setLoading] = useState(false)
    const [account, setAccount] = useState<Account | undefined>(undefined)
    const [dappAccount, setDappAccount] = useState<string | undefined>(undefined)
    const [submission, setSubmission] = useRefAsState<TCaptchaSubmitResult | undefined>(undefined)
    const [timeout, setTimeout] = useRefAsState<NodeJS.Timeout | undefined>(undefined)
    const [blockNumber, setBlockNumber] = useRefAsState<number | undefined>(undefined)

    return [
        // the state
        {
            isHuman,
            index,
            solutions,
            captchaApi,
            showModal,
            challenge,
            loading,
            account,
            dappAccount,
            submission,
            timeout,
            blockNumber,
        },
        // and method to update the state
        (nextState: Partial<ProcaptchaState>) => {
            if (nextState.account !== undefined) setAccount(nextState.account)
            if (nextState.isHuman !== undefined) setIsHuman(nextState.isHuman)
            if (nextState.index !== undefined) setIndex(nextState.index)
            // force a copy of the array to ensure a re-render
            // nutshell: react doesn't look inside an array for changes, hence changes to the array need to result in a fresh array
            if (nextState.solutions !== undefined) setSolutions(nextState.solutions.slice())
            if (nextState.captchaApi !== undefined) setCaptchaApi(nextState.captchaApi)
            if (nextState.showModal !== undefined) setShowModal(nextState.showModal)
            if (nextState.challenge !== undefined) setChallenge(nextState.challenge)
            if (nextState.loading !== undefined) setLoading(nextState.loading)
            if (nextState.showModal !== undefined) setShowModal(nextState.showModal)
            if (nextState.dappAccount !== undefined) setDappAccount(nextState.dappAccount)
            if (nextState.submission !== undefined) setSubmission(nextState.submission)
            if (nextState.timeout !== undefined) setTimeout(nextState.timeout)
            if (nextState.blockNumber !== undefined) setBlockNumber(nextState.blockNumber)
        },
    ]
}

export const Procaptcha = (props: ProcaptchaProps) => {
    console.log('config', props.config)
    const config = props.config
    const callbacks = props.callbacks || {}

    const [state, updateState] = useProcaptcha()
    console.log('state', state)
    const manager = Manager(config, state, updateState, callbacks)
    const configSx = { maxWidth: '400px', minWidth: '200px' }
    const theme = useMemo(() => (props.config.theme === 'light' ? lightTheme : darkTheme), [props.config.theme])

    return (
        <ThemeProvider theme={theme}>
            <Box sx={{ maxWidth: '100%', maxHeight: '100%', overflowX: 'auto' }}>
                <Backdrop open={state.showModal} sx={{ zIndex: (theme) => theme.zIndex.drawer + 1 }}>
                    {state.challenge ? (
                        <CaptchaComponent
                            challenge={state.challenge}
                            index={state.index}
                            solutions={state.solutions}
                            onSubmit={manager.submit}
                            onCancel={manager.cancel}
                            onClick={manager.select}
                            onNext={manager.nextRound}
                            themeColor={config.theme ?? 'light'}
                        />
                    ) : (
                        <Alert>No challenge set.</Alert>
                    )}
                </Backdrop>
                <Box p={0} sx={[...(Array.isArray(configSx) ? configSx : [configSx])]} data-cy={'button-human'}>
                    {' '}
                    <Box
                        p={1}
                        border={1}
                        bgcolor={theme.palette.background.default}
<<<<<<< HEAD
                        borderColor="grey.300"
=======
                        borderColor={theme.palette.grey[300]}
>>>>>>> 0899154f
                        borderRadius={2}
                        sx={{
                            display: 'flex',
                            justifyContent: 'space-between',
                            alignItems: 'center',
                            flexWrap: 'wrap',
                        }}
                    >
                        <Box sx={{ display: 'flex', flexDirection: 'column' }}>
                            <Box
                                sx={{
                                    display: 'flex',
                                    justifyContent: 'flex-start',
                                    alignItems: 'center',
                                    flexWrap: 'wrap',
                                }}
                            >
                                <Box
                                    sx={{
                                        height: '50px',
                                        width: '50px',
                                        display: 'flex',
                                        alignItems: 'center',
                                        justifyContent: 'center',
                                        flexDirection: 'column',
                                    }}
                                >
                                    <Box
                                        sx={{
                                            display: !state.loading ? 'block' : 'none',
                                        }}
                                    >
                                        <Checkbox
                                            onChange={manager.start}
                                            checked={state.isHuman}
                                            inputProps={{ 'aria-label': 'controlled' }}
                                            sx={{
                                                '& .MuiSvgIcon-root': { fontSize: 32, position: 'relative' },
                                                '& .PrivateSwitchBase-input': {
                                                    width: '1.4em',
                                                    height: '1.4em',
                                                    top: 'auto',
                                                    left: 'auto',
                                                    opacity: '1',

                                                    '&::before': {
                                                        content: '""',
                                                        position: 'absolute',
                                                        height: '100%',
                                                        width: '100%',
                                                    },
                                                },
                                            }}
                                        />
                                    </Box>
                                    <Box
                                        sx={{
                                            display: state.loading ? 'block' : 'none',
                                        }}
                                    >
                                        <Box pt={'5px'}>
                                            <CircularProgress size={'24px'} disableShrink />
                                        </Box>
                                    </Box>
                                </Box>
                                <Box p={1}>
                                    <Typography color={theme.palette.primary.contrastText}>I am a human</Typography>
                                </Box>
                            </Box>
                        </Box>
                        <Box>
                            <Link href="https://prosopo.io" target="_blank">
                                <Box>
                                    <div>
                                        <div
                                            css={logoStyle}
                                            dangerouslySetInnerHTML={{
                                                __html:
                                                    props.config.theme === 'light'
                                                        ? logoWithoutTextBlack
                                                        : logoWithoutTextWhite,
                                            }}
                                        />
                                        <div
                                            css={logoStyle}
                                            dangerouslySetInnerHTML={{
                                                __html:
                                                    props.config.theme === 'light'
                                                        ? logoWithTextBlack
                                                        : logoWithTextWhite,
                                            }}
                                        />
                                    </div>
                                </Box>
                            </Link>
                        </Box>
                    </Box>
                </Box>
            </Box>
        </ThemeProvider>
    )
}

const logoWithTextBlack =
    '<svg id="Layer_1" data-name="Layer 1" xmlns="http://www.w3.org/2000/svg" viewBox="0 0 2062.63 468.67" height="35px" width="140px"><defs><style>.cls-1{fill:#1d1d1b;}</style></defs><title>Prosopo Logo Black</title><path class="cls-1" d="M335.55,1825.19A147.75,147.75,0,0,1,483.3,1972.94h50.5c0-109.49-88.76-198.25-198.25-198.25v50.5Z" transform="translate(-215.73 -1774.69)"/><path class="cls-1" d="M269.36,1891.39A147.74,147.74,0,0,1,417.1,2039.13h50.5c0-109.49-88.75-198.24-198.24-198.24v50.5Z" transform="translate(-215.73 -1774.69)"/><path class="cls-1" d="M414,2157.17a147.75,147.75,0,0,1-147.74-147.74h-50.5c0,109.49,88.75,198.24,198.24,198.24v-50.5Z" transform="translate(-215.73 -1774.69)"/><path class="cls-1" d="M480.17,2091a147.74,147.74,0,0,1-147.74-147.75H281.92c0,109.49,88.76,198.25,198.25,198.25V2091Z" transform="translate(-215.73 -1774.69)"/><path class="cls-1" d="M862.8,2017.5q-27.39,22.86-78.25,22.86h-65v112.19H654.82v-312h134q46.32,0,73.86,24.13t27.55,74.72Q890.2,1994.64,862.8,2017.5ZM813,1905.1q-12.37-10.36-34.7-10.38H719.59v91.87h58.75q22.32,0,34.7-11.22t12.39-35.56Q825.43,1915.48,813,1905.1Z" transform="translate(-215.73 -1774.69)"/><path class="cls-1" d="M1045.69,1916.42c.78.08,2.51.19,5.19.32v61.81c-3.81-.42-7.2-.71-10.16-.85s-5.36-.21-7.2-.21q-36.4,0-48.89,23.71-7,13.33-7,41.06v110.29H916.89V1921.82h57.58V1962q14-23.07,24.34-31.54,16.94-14.18,44-14.18C1044,1916.32,1044.92,1916.35,1045.69,1916.42Z" transform="translate(-215.73 -1774.69)"/><path class="cls-1" d="M1265.64,2124.32q-29.21,36.06-88.69,36.06t-88.69-36.06Q1059,2088.26,1059,2037.5q0-49.9,29.22-86.5t88.69-36.59q59.47,0,88.69,36.59t29.21,86.5Q1294.85,2088.26,1265.64,2124.32ZM1217.38,2091q14.17-18.81,14.18-53.48t-14.18-53.37q-14.19-18.7-40.64-18.71T1136,1984.13q-14.29,18.72-14.29,53.37T1136,2091q14.28,18.81,40.75,18.81T1217.38,2091Z" transform="translate(-215.73 -1774.69)"/><path class="cls-1" d="M1371.81,2078.88q1.92,16.1,8.29,22.87,11.28,12.06,41.7,12.06,17.85,0,28.39-5.29t10.53-15.88a17.12,17.12,0,0,0-8.48-15.45q-8.49-5.28-63.12-18.2-39.33-9.73-55.41-24.35-16.08-14.39-16.09-41.49,0-32,25.14-54.93t70.75-23q43.26,0,70.53,17.25t31.29,59.59H1455q-1.27-11.64-6.58-18.42-10-12.27-34-12.28-19.74,0-28.13,6.14t-8.38,14.4c0,6.91,3,11.93,8.92,15q8.89,4.89,63,16.73,36,8.46,54.05,25.61,17.77,17.35,17.78,43.39,0,34.3-25.56,56t-79,21.7q-54.51,0-80.49-23t-26-58.53Z" transform="translate(-215.73 -1774.69)"/><path class="cls-1" d="M1745.54,2124.32q-29.22,36.06-88.7,36.06t-88.69-36.06q-29.2-36.06-29.21-86.82,0-49.9,29.21-86.5t88.69-36.59q59.49,0,88.7,36.59t29.21,86.5Q1774.75,2088.26,1745.54,2124.32ZM1697.27,2091q14.19-18.81,14.19-53.48t-14.19-53.37q-14.18-18.7-40.64-18.71t-40.75,18.71q-14.28,18.72-14.28,53.37t14.28,53.48q14.3,18.81,40.75,18.81T1697.27,2091Z" transform="translate(-215.73 -1774.69)"/><path class="cls-1" d="M1992.75,1946.59q28.24,29.84,28.23,87.63,0,61-27.58,92.93t-71.06,32q-27.69,0-46-13.76-10-7.62-19.6-22.23v120.24H1797V1921.82h57.79v34.08q9.79-15,20.88-23.71,20.23-15.43,48.15-15.45Q1964.53,1916.74,1992.75,1946.59Zm-46.3,43.39q-12.3-20.52-39.88-20.53-33.15,0-45.54,31.11-6.43,16.51-6.42,41.92,0,40.21,21.58,56.51,12.82,9.53,30.37,9.53,25.45,0,38.83-19.48t13.36-51.86Q1958.75,2010.51,1946.45,1990Z" transform="translate(-215.73 -1774.69)"/><path class="cls-1" d="M2249.14,2124.32q-29.2,36.06-88.69,36.06t-88.69-36.06q-29.22-36.06-29.21-86.82,0-49.9,29.21-86.5t88.69-36.59q59.49,0,88.69,36.59t29.22,86.5Q2278.36,2088.26,2249.14,2124.32ZM2200.88,2091q14.19-18.81,14.18-53.48t-14.18-53.37q-14.18-18.7-40.64-18.71t-40.75,18.71q-14.28,18.72-14.29,53.37t14.29,53.48q14.3,18.81,40.75,18.81T2200.88,2091Z" transform="translate(-215.73 -1774.69)"/></svg>'

const logoWithTextWhite =
    '<svg id="Layer_1" data-name="Layer 1" xmlns="http://www.w3.org/2000/svg" viewBox="0 0 2062.63 468.67" height="35px" width="140px"><defs><style>.cls-1{fill:#fff;}</style></defs><title>Prosopo Logo Black</title><path class="cls-1" d="M335.55,1825.19A147.75,147.75,0,0,1,483.3,1972.94h50.5c0-109.49-88.76-198.25-198.25-198.25v50.5Z" transform="translate(-215.73 -1774.69)"/><path class="cls-1" d="M269.36,1891.39A147.74,147.74,0,0,1,417.1,2039.13h50.5c0-109.49-88.75-198.24-198.24-198.24v50.5Z" transform="translate(-215.73 -1774.69)"/><path class="cls-1" d="M414,2157.17a147.75,147.75,0,0,1-147.74-147.74h-50.5c0,109.49,88.75,198.24,198.24,198.24v-50.5Z" transform="translate(-215.73 -1774.69)"/><path class="cls-1" d="M480.17,2091a147.74,147.74,0,0,1-147.74-147.75H281.92c0,109.49,88.76,198.25,198.25,198.25V2091Z" transform="translate(-215.73 -1774.69)"/><path class="cls-1" d="M862.8,2017.5q-27.39,22.86-78.25,22.86h-65v112.19H654.82v-312h134q46.32,0,73.86,24.13t27.55,74.72Q890.2,1994.64,862.8,2017.5ZM813,1905.1q-12.37-10.36-34.7-10.38H719.59v91.87h58.75q22.32,0,34.7-11.22t12.39-35.56Q825.43,1915.48,813,1905.1Z" transform="translate(-215.73 -1774.69)"/><path class="cls-1" d="M1045.69,1916.42c.78.08,2.51.19,5.19.32v61.81c-3.81-.42-7.2-.71-10.16-.85s-5.36-.21-7.2-.21q-36.4,0-48.89,23.71-7,13.33-7,41.06v110.29H916.89V1921.82h57.58V1962q14-23.07,24.34-31.54,16.94-14.18,44-14.18C1044,1916.32,1044.92,1916.35,1045.69,1916.42Z" transform="translate(-215.73 -1774.69)"/><path class="cls-1" d="M1265.64,2124.32q-29.21,36.06-88.69,36.06t-88.69-36.06Q1059,2088.26,1059,2037.5q0-49.9,29.22-86.5t88.69-36.59q59.47,0,88.69,36.59t29.21,86.5Q1294.85,2088.26,1265.64,2124.32ZM1217.38,2091q14.17-18.81,14.18-53.48t-14.18-53.37q-14.19-18.7-40.64-18.71T1136,1984.13q-14.29,18.72-14.29,53.37T1136,2091q14.28,18.81,40.75,18.81T1217.38,2091Z" transform="translate(-215.73 -1774.69)"/><path class="cls-1" d="M1371.81,2078.88q1.92,16.1,8.29,22.87,11.28,12.06,41.7,12.06,17.85,0,28.39-5.29t10.53-15.88a17.12,17.12,0,0,0-8.48-15.45q-8.49-5.28-63.12-18.2-39.33-9.73-55.41-24.35-16.08-14.39-16.09-41.49,0-32,25.14-54.93t70.75-23q43.26,0,70.53,17.25t31.29,59.59H1455q-1.27-11.64-6.58-18.42-10-12.27-34-12.28-19.74,0-28.13,6.14t-8.38,14.4c0,6.91,3,11.93,8.92,15q8.89,4.89,63,16.73,36,8.46,54.05,25.61,17.77,17.35,17.78,43.39,0,34.3-25.56,56t-79,21.7q-54.51,0-80.49-23t-26-58.53Z" transform="translate(-215.73 -1774.69)"/><path class="cls-1" d="M1745.54,2124.32q-29.22,36.06-88.7,36.06t-88.69-36.06q-29.2-36.06-29.21-86.82,0-49.9,29.21-86.5t88.69-36.59q59.49,0,88.7,36.59t29.21,86.5Q1774.75,2088.26,1745.54,2124.32ZM1697.27,2091q14.19-18.81,14.19-53.48t-14.19-53.37q-14.18-18.7-40.64-18.71t-40.75,18.71q-14.28,18.72-14.28,53.37t14.28,53.48q14.3,18.81,40.75,18.81T1697.27,2091Z" transform="translate(-215.73 -1774.69)"/><path class="cls-1" d="M1992.75,1946.59q28.24,29.84,28.23,87.63,0,61-27.58,92.93t-71.06,32q-27.69,0-46-13.76-10-7.62-19.6-22.23v120.24H1797V1921.82h57.79v34.08q9.79-15,20.88-23.71,20.23-15.43,48.15-15.45Q1964.53,1916.74,1992.75,1946.59Zm-46.3,43.39q-12.3-20.52-39.88-20.53-33.15,0-45.54,31.11-6.43,16.51-6.42,41.92,0,40.21,21.58,56.51,12.82,9.53,30.37,9.53,25.45,0,38.83-19.48t13.36-51.86Q1958.75,2010.51,1946.45,1990Z" transform="translate(-215.73 -1774.69)"/><path class="cls-1" d="M2249.14,2124.32q-29.2,36.06-88.69,36.06t-88.69-36.06q-29.22-36.06-29.21-86.82,0-49.9,29.21-86.5t88.69-36.59q59.49,0,88.69,36.59t29.22,86.5Q2278.36,2088.26,2249.14,2124.32ZM2200.88,2091q14.19-18.81,14.18-53.48t-14.18-53.37q-14.18-18.7-40.64-18.71t-40.75,18.71q-14.28,18.72-14.29,53.37t14.29,53.48q14.3,18.81,40.75,18.81T2200.88,2091Z" transform="translate(-215.73 -1774.69)"/></svg>'

const logoWithoutTextWhite =
    '<svg id="Layer_1" data-name="Layer 1" xmlns="http://www.w3.org/2000/svg" viewBox="0 0 260 348" height="35px"><path id="Vector" d="M95.7053 40.2707C127.005 40.2707 157.022 52.6841 179.154 74.78C201.286 96.8759 213.719 126.844 213.719 158.093H254.056C254.056 70.7808 183.16 -4.57764e-05 95.7053 -4.57764e-05V40.2707Z" fill="#fff"/><path id="Vector_2" d="M42.8365 93.0614C58.3333 93.0614 73.6784 96.1087 87.9955 102.029C102.313 107.95 115.322 116.628 126.279 127.568C137.237 138.508 145.93 151.496 151.86 165.79C157.79 180.084 160.843 195.404 160.843 210.875H201.179C201.179 123.564 130.291 52.7906 42.8365 52.7906V93.0614Z" fill="#fff"/><path id="Vector_3" d="M158.367 305.005C127.07 305.003 97.056 292.59 74.926 270.496C52.796 248.402 40.3626 218.437 40.3604 187.191H0.0239563C0.0239563 274.503 70.9123 345.276 158.367 345.276V305.005Z" fill="#fff"/><path id="Vector_4" d="M211.219 252.239C195.722 252.239 180.376 249.191 166.059 243.27C151.741 237.349 138.732 228.67 127.774 217.729C116.816 206.788 108.123 193.799 102.194 179.505C96.2637 165.21 93.2121 149.889 93.2132 134.417H52.8687C52.8687 221.729 123.765 292.509 211.219 292.509V252.239Z" fill="#fff"/></g><defs><clipPath id="clip0_1_2"><rect width="254" height="345" fill="white"/></clipPath></defs></svg>'

const logoWithoutTextBlack =
    '<svg id="Layer_1" data-name="Layer 1" xmlns="http://www.w3.org/2000/svg" viewBox="0 0 260 348" height="35px"><path id="Vector" d="M95.7053 40.2707C127.005 40.2707 157.022 52.6841 179.154 74.78C201.286 96.8759 213.719 126.844 213.719 158.093H254.056C254.056 70.7808 183.16 -4.57764e-05 95.7053 -4.57764e-05V40.2707Z" fill="#000000"/><path id="Vector_2" d="M42.8365 93.0614C58.3333 93.0614 73.6784 96.1087 87.9955 102.029C102.313 107.95 115.322 116.628 126.279 127.568C137.237 138.508 145.93 151.496 151.86 165.79C157.79 180.084 160.843 195.404 160.843 210.875H201.179C201.179 123.564 130.291 52.7906 42.8365 52.7906V93.0614Z" fill="#000000"/><path id="Vector_3" d="M158.367 305.005C127.07 305.003 97.056 292.59 74.926 270.496C52.796 248.402 40.3626 218.437 40.3604 187.191H0.0239563C0.0239563 274.503 70.9123 345.276 158.367 345.276V305.005Z" fill="#000000"/><path id="Vector_4" d="M211.219 252.239C195.722 252.239 180.376 249.191 166.059 243.27C151.741 237.349 138.732 228.67 127.774 217.729C116.816 206.788 108.123 193.799 102.194 179.505C96.2637 165.21 93.2121 149.889 93.2132 134.417H52.8687C52.8687 221.729 123.765 292.509 211.219 292.509V252.239Z" fill="#000000"/></g><defs><clipPath id="clip0_1_2"><rect width="254" height="345" fill="white"/></clipPath></defs></svg>'<|MERGE_RESOLUTION|>--- conflicted
+++ resolved
@@ -12,6 +12,8 @@
 // See the License for the specific language governing permissions and
 // limitations under the License.
 /** @jsxImportSource @emotion/react */
+import { css } from '@emotion/react'
+import { Alert, Backdrop, Box, Checkbox, CircularProgress, Link, ThemeProvider, Typography } from '@mui/material'
 import {
     Account,
     GetCaptchaResponse,
@@ -23,16 +25,9 @@
     ProsopoCaptchaApi,
     TCaptchaSubmitResult,
 } from '@prosopo/procaptcha'
-<<<<<<< HEAD
-import { Alert, Backdrop, CircularProgress, ThemeProvider } from '@mui/material'
-import { Box, Checkbox, Link, Typography } from '@mui/material'
-=======
-import { Alert, Backdrop, Box, Checkbox, CircularProgress, Link, ThemeProvider, Typography } from '@mui/material'
->>>>>>> 0899154f
-import { css } from '@emotion/react'
-import { darkTheme, lightTheme } from './theme.js'
 import { useMemo, useRef, useState } from 'react'
 import CaptchaComponent from './CaptchaComponent.js'
+import { darkTheme, lightTheme } from './theme.js'
 
 const logoStyle = css`
     align-items: center;
@@ -177,11 +172,7 @@
                         p={1}
                         border={1}
                         bgcolor={theme.palette.background.default}
-<<<<<<< HEAD
-                        borderColor="grey.300"
-=======
                         borderColor={theme.palette.grey[300]}
->>>>>>> 0899154f
                         borderRadius={2}
                         sx={{
                             display: 'flex',
