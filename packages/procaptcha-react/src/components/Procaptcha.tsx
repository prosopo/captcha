// Copyright 2021-2024 Prosopo (UK) Ltd.
//
// Licensed under the Apache License, Version 2.0 (the "License");
// you may not use this file except in compliance with the License.
// You may obtain a copy of the License at
//
//     http://www.apache.org/licenses/LICENSE-2.0
//
// Unless required by applicable law or agreed to in writing, software
// distributed under the License is distributed on an "AS IS" BASIS,
// WITHOUT WARRANTIES OR CONDITIONS OF ANY KIND, either express or implied.
// See the License for the specific language governing permissions and
// limitations under the License.
<<<<<<< HEAD
/** @jsxImportSource @emotion/react */
import {
    Account,
    GetCaptchaResponse,
    Manager,
    ProcaptchaCallbacks,
    ProcaptchaConfigOptional,
    ProcaptchaState,
    ProcaptchaStateUpdateFn,
    ProsopoCaptchaApi,
    TCaptchaSubmitResult,
} from '@prosopo/procaptcha'
import { LoadingSpinner } from './LoadingSpinner.js'
import { css } from '@emotion/react'
import { darkTheme, lightTheme } from './theme.js'
import { useMemo, useRef, useState } from 'react'
import CaptchaComponent from './CaptchaComponent.js'
import Checkbox from './Checkbox.js'
import Modal from './Modal.js'

const logoStyle = css`
    align-items: center;
    justify-content: flex-end;
    display: flex;
    padding: 8px;

    @media (max-width: 245px) {
        &:nth-of-type(1),
        &:nth-of-type(2) {
            display: none;
        } /* Both logos hidden */
    }

    @media (min-width: 245px) and (max-width: 400px) {
        &:nth-of-type(1) {
            display: flex;
        } /* logoWithText */
        &:nth-of-type(2) {
            display: none;
        } /* logoWithoutText */
    }

    @media (min-width: 401px) {
        &:nth-of-type(1) {
            display: none;
        } /* logoWithText */
        &:nth-of-type(2) {
            display: flex;
        } /* logoWithoutText */
    }
`

/**
 * The props for the Procaptcha component.
 */
export interface ProcaptchaProps {
    // the configuration for procaptcha
    config: ProcaptchaConfigOptional
    // optional set of callbacks for various captcha events
    callbacks?: Partial<ProcaptchaCallbacks>
}

/**
 * Wrap a ref to be the same format as useState.
 * @param defaultValue the default value if the state is not already initialised
 * @returns a ref in the same format as a state, e.g. [value, setValue]
 */
const useRefAsState = <T,>(defaultValue: T): [T, (value: T) => void] => {
    const ref = useRef<T>(defaultValue)
    const setter = (value: T) => {
        ref.current = value
    }
    const value: T = ref.current
    return [value, setter]
}

const useProcaptcha = (): [ProcaptchaState, ProcaptchaStateUpdateFn] => {
    const [isHuman, setIsHuman] = useState(false)
    const [index, setIndex] = useState(0)
    const [solutions, setSolutions] = useState([] as string[][])
    const [captchaApi, setCaptchaApi] = useRefAsState<ProsopoCaptchaApi | undefined>(undefined)
    const [showModal, setShowModal] = useState(false)
    const [challenge, setChallenge] = useState<GetCaptchaResponse | undefined>(undefined)
    const [loading, setLoading] = useState(false)
    const [account, setAccount] = useState<Account | undefined>(undefined)
    const [dappAccount, setDappAccount] = useState<string | undefined>(undefined)
    const [submission, setSubmission] = useRefAsState<TCaptchaSubmitResult | undefined>(undefined)
    const [timeout, setTimeout] = useRefAsState<NodeJS.Timeout | undefined>(undefined)
    const [blockNumber, setBlockNumber] = useRefAsState<number | undefined>(undefined)
    const [successfullChallengeTimeout, setSuccessfullChallengeTimeout] = useRefAsState<NodeJS.Timeout | undefined>(
        undefined
    )

    return [
        // the state
        {
            isHuman,
            index,
            solutions,
            captchaApi,
            showModal,
            challenge,
            loading,
            account,
            dappAccount,
            submission,
            timeout,
            blockNumber,
            successfullChallengeTimeout,
        },
        // and method to update the state
        (nextState: Partial<ProcaptchaState>) => {
            if (nextState.account !== undefined) setAccount(nextState.account)
            if (nextState.isHuman !== undefined) setIsHuman(nextState.isHuman)
            if (nextState.index !== undefined) setIndex(nextState.index)
            // force a copy of the array to ensure a re-render
            // nutshell: react doesn't look inside an array for changes, hence changes to the array need to result in a fresh array
            if (nextState.solutions !== undefined) setSolutions(nextState.solutions.slice())
            if (nextState.captchaApi !== undefined) setCaptchaApi(nextState.captchaApi)
            if (nextState.showModal !== undefined) setShowModal(nextState.showModal)
            if (nextState.challenge !== undefined) setChallenge(nextState.challenge)
            if (nextState.loading !== undefined) setLoading(nextState.loading)
            if (nextState.showModal !== undefined) setShowModal(nextState.showModal)
            if (nextState.dappAccount !== undefined) setDappAccount(nextState.dappAccount)
            if (nextState.submission !== undefined) setSubmission(nextState.submission)
            if (nextState.timeout !== undefined) setTimeout(nextState.timeout)
            if (nextState.successfullChallengeTimeout !== undefined) setSuccessfullChallengeTimeout(nextState.timeout)
            if (nextState.blockNumber !== undefined) setBlockNumber(nextState.blockNumber)
        },
    ]
}

export const Procaptcha = (props: ProcaptchaProps) => {
    console.log('config', props.config)
    const config = props.config
    const callbacks = props.callbacks || {}

    const [state, updateState] = useProcaptcha()
    console.log('state', state)
    const manager = Manager(config, state, updateState, callbacks)
    const styleWidth = { maxWidth: '400px', minWidth: '200px', margin: '8px' }
    const themeColor = props.config.theme === 'light' ? 'light' : 'dark'
    const theme = useMemo(() => (props.config.theme === 'light' ? lightTheme : darkTheme), [props.config.theme])
    console.log('theme', theme)
    console.log('showModal', state.showModal)
    return (
        <div>
            <div style={{ maxWidth: '100%', maxHeight: '100%', overflowX: 'auto' }}>
                <Modal show={state.showModal}>
                    {state.challenge ? (
                        <CaptchaComponent
                            challenge={state.challenge}
                            index={state.index}
                            solutions={state.solutions}
                            onSubmit={manager.submit}
                            onCancel={manager.cancel}
                            onClick={manager.select}
                            onNext={manager.nextRound}
                            themeColor={config.theme ?? 'light'}
                        />
                    ) : (
                        <div>No challenge set.</div>
                    )}
                </Modal>
                <div style={styleWidth} data-cy={'button-human'}>
                    {' '}
                    <div
                        style={{
                            padding: '8px',
                            border: '1px solid',
                            backgroundColor: theme.palette.background.default,
                            borderColor: theme.palette.grey[300],
                            borderRadius: '8px',
                            display: 'flex',
                            justifyContent: 'space-between',
                            alignItems: 'center',
                            flexWrap: 'wrap',
                        }}
                    >
                        <div style={{ display: 'flex', flexDirection: 'column' }}>
                            <div
                                style={{
                                    display: 'flex',
                                    justifyContent: 'flex-start',
                                    alignItems: 'center',
                                    flexWrap: 'wrap',
                                }}
                            >
                                <div
                                    style={{
                                        height: '50px',
                                        width: '50px',
                                        display: 'flex',
                                        alignItems: 'center',
                                        justifyContent: 'center',
                                        flexDirection: 'column',
                                        verticalAlign: 'middle',
                                    }}
                                >
                                    <div
                                        style={{
                                            display: !state.loading ? 'flex' : 'none',
                                        }}
                                    >
                                        <Checkbox
                                            themeColor={themeColor}
                                            onChange={manager.start}
                                            checked={state.isHuman}
                                        />
                                    </div>
                                    <div
                                        style={{
                                            display: state.loading ? 'flex' : 'none',
                                        }}
                                    >
                                        <div style={{ flex: 1 }}>
                                            <LoadingSpinner themeColor={themeColor} />
                                        </div>
                                    </div>
                                </div>
                                <div style={{ padding: 1 }}>
                                    <span style={{ color: theme.palette.primary.contrastText, paddingLeft: '4px' }}>
                                        I am a human
                                    </span>
                                </div>
                            </div>
                        </div>
                        <div>
                            <a
                                href="https://www.prosopo.io/#features?ref=accounts.prosopo.io&amp;utm_campaign=widget&amp;utm_medium=checkbox"
                                target="_blank"
                                aria-label="Visit prosopo.io to learn more about the service and its accessibility options."
                            >
                                <div>
                                    <div>
                                        <div
                                            css={logoStyle}
                                            dangerouslySetInnerHTML={{
                                                __html:
                                                    props.config.theme === 'light'
                                                        ? logoWithoutTextBlack
                                                        : logoWithoutTextWhite,
                                            }}
                                        />
                                        <div
                                            css={logoStyle}
                                            dangerouslySetInnerHTML={{
                                                __html:
                                                    props.config.theme === 'light'
                                                        ? logoWithTextBlack
                                                        : logoWithTextWhite,
                                            }}
                                        />
                                    </div>
                                </div>
                            </a>
                        </div>
                    </div>
                </div>
            </div>
        </div>
    )
}

const logoWithTextBlack =
    '<svg id="Layer_1" data-name="Layer 1" xmlns="http://www.w3.org/2000/svg" viewBox="0 0 2062.63 468.67" height="35px" width="140px"><defs><style>.cls-1{fill:#1d1d1b;}</style></defs><title>Prosopo Logo Black</title><path class="cls-1" d="M335.55,1825.19A147.75,147.75,0,0,1,483.3,1972.94h50.5c0-109.49-88.76-198.25-198.25-198.25v50.5Z" transform="translate(-215.73 -1774.69)"/><path class="cls-1" d="M269.36,1891.39A147.74,147.74,0,0,1,417.1,2039.13h50.5c0-109.49-88.75-198.24-198.24-198.24v50.5Z" transform="translate(-215.73 -1774.69)"/><path class="cls-1" d="M414,2157.17a147.75,147.75,0,0,1-147.74-147.74h-50.5c0,109.49,88.75,198.24,198.24,198.24v-50.5Z" transform="translate(-215.73 -1774.69)"/><path class="cls-1" d="M480.17,2091a147.74,147.74,0,0,1-147.74-147.75H281.92c0,109.49,88.76,198.25,198.25,198.25V2091Z" transform="translate(-215.73 -1774.69)"/><path class="cls-1" d="M862.8,2017.5q-27.39,22.86-78.25,22.86h-65v112.19H654.82v-312h134q46.32,0,73.86,24.13t27.55,74.72Q890.2,1994.64,862.8,2017.5ZM813,1905.1q-12.37-10.36-34.7-10.38H719.59v91.87h58.75q22.32,0,34.7-11.22t12.39-35.56Q825.43,1915.48,813,1905.1Z" transform="translate(-215.73 -1774.69)"/><path class="cls-1" d="M1045.69,1916.42c.78.08,2.51.19,5.19.32v61.81c-3.81-.42-7.2-.71-10.16-.85s-5.36-.21-7.2-.21q-36.4,0-48.89,23.71-7,13.33-7,41.06v110.29H916.89V1921.82h57.58V1962q14-23.07,24.34-31.54,16.94-14.18,44-14.18C1044,1916.32,1044.92,1916.35,1045.69,1916.42Z" transform="translate(-215.73 -1774.69)"/><path class="cls-1" d="M1265.64,2124.32q-29.21,36.06-88.69,36.06t-88.69-36.06Q1059,2088.26,1059,2037.5q0-49.9,29.22-86.5t88.69-36.59q59.47,0,88.69,36.59t29.21,86.5Q1294.85,2088.26,1265.64,2124.32ZM1217.38,2091q14.17-18.81,14.18-53.48t-14.18-53.37q-14.19-18.7-40.64-18.71T1136,1984.13q-14.29,18.72-14.29,53.37T1136,2091q14.28,18.81,40.75,18.81T1217.38,2091Z" transform="translate(-215.73 -1774.69)"/><path class="cls-1" d="M1371.81,2078.88q1.92,16.1,8.29,22.87,11.28,12.06,41.7,12.06,17.85,0,28.39-5.29t10.53-15.88a17.12,17.12,0,0,0-8.48-15.45q-8.49-5.28-63.12-18.2-39.33-9.73-55.41-24.35-16.08-14.39-16.09-41.49,0-32,25.14-54.93t70.75-23q43.26,0,70.53,17.25t31.29,59.59H1455q-1.27-11.64-6.58-18.42-10-12.27-34-12.28-19.74,0-28.13,6.14t-8.38,14.4c0,6.91,3,11.93,8.92,15q8.89,4.89,63,16.73,36,8.46,54.05,25.61,17.77,17.35,17.78,43.39,0,34.3-25.56,56t-79,21.7q-54.51,0-80.49-23t-26-58.53Z" transform="translate(-215.73 -1774.69)"/><path class="cls-1" d="M1745.54,2124.32q-29.22,36.06-88.7,36.06t-88.69-36.06q-29.2-36.06-29.21-86.82,0-49.9,29.21-86.5t88.69-36.59q59.49,0,88.7,36.59t29.21,86.5Q1774.75,2088.26,1745.54,2124.32ZM1697.27,2091q14.19-18.81,14.19-53.48t-14.19-53.37q-14.18-18.7-40.64-18.71t-40.75,18.71q-14.28,18.72-14.28,53.37t14.28,53.48q14.3,18.81,40.75,18.81T1697.27,2091Z" transform="translate(-215.73 -1774.69)"/><path class="cls-1" d="M1992.75,1946.59q28.24,29.84,28.23,87.63,0,61-27.58,92.93t-71.06,32q-27.69,0-46-13.76-10-7.62-19.6-22.23v120.24H1797V1921.82h57.79v34.08q9.79-15,20.88-23.71,20.23-15.43,48.15-15.45Q1964.53,1916.74,1992.75,1946.59Zm-46.3,43.39q-12.3-20.52-39.88-20.53-33.15,0-45.54,31.11-6.43,16.51-6.42,41.92,0,40.21,21.58,56.51,12.82,9.53,30.37,9.53,25.45,0,38.83-19.48t13.36-51.86Q1958.75,2010.51,1946.45,1990Z" transform="translate(-215.73 -1774.69)"/><path class="cls-1" d="M2249.14,2124.32q-29.2,36.06-88.69,36.06t-88.69-36.06q-29.22-36.06-29.21-86.82,0-49.9,29.21-86.5t88.69-36.59q59.49,0,88.69,36.59t29.22,86.5Q2278.36,2088.26,2249.14,2124.32ZM2200.88,2091q14.19-18.81,14.18-53.48t-14.18-53.37q-14.18-18.7-40.64-18.71t-40.75,18.71q-14.28,18.72-14.29,53.37t14.29,53.48q14.3,18.81,40.75,18.81T2200.88,2091Z" transform="translate(-215.73 -1774.69)"/></svg>'

const logoWithTextWhite =
    '<svg id="Layer_1" data-name="Layer 1" xmlns="http://www.w3.org/2000/svg" viewBox="0 0 2062.63 468.67" height="35px" width="140px"><defs><style>.cls-1{fill:#fff;}</style></defs><title>Prosopo Logo Black</title><path class="cls-1" d="M335.55,1825.19A147.75,147.75,0,0,1,483.3,1972.94h50.5c0-109.49-88.76-198.25-198.25-198.25v50.5Z" transform="translate(-215.73 -1774.69)"/><path class="cls-1" d="M269.36,1891.39A147.74,147.74,0,0,1,417.1,2039.13h50.5c0-109.49-88.75-198.24-198.24-198.24v50.5Z" transform="translate(-215.73 -1774.69)"/><path class="cls-1" d="M414,2157.17a147.75,147.75,0,0,1-147.74-147.74h-50.5c0,109.49,88.75,198.24,198.24,198.24v-50.5Z" transform="translate(-215.73 -1774.69)"/><path class="cls-1" d="M480.17,2091a147.74,147.74,0,0,1-147.74-147.75H281.92c0,109.49,88.76,198.25,198.25,198.25V2091Z" transform="translate(-215.73 -1774.69)"/><path class="cls-1" d="M862.8,2017.5q-27.39,22.86-78.25,22.86h-65v112.19H654.82v-312h134q46.32,0,73.86,24.13t27.55,74.72Q890.2,1994.64,862.8,2017.5ZM813,1905.1q-12.37-10.36-34.7-10.38H719.59v91.87h58.75q22.32,0,34.7-11.22t12.39-35.56Q825.43,1915.48,813,1905.1Z" transform="translate(-215.73 -1774.69)"/><path class="cls-1" d="M1045.69,1916.42c.78.08,2.51.19,5.19.32v61.81c-3.81-.42-7.2-.71-10.16-.85s-5.36-.21-7.2-.21q-36.4,0-48.89,23.71-7,13.33-7,41.06v110.29H916.89V1921.82h57.58V1962q14-23.07,24.34-31.54,16.94-14.18,44-14.18C1044,1916.32,1044.92,1916.35,1045.69,1916.42Z" transform="translate(-215.73 -1774.69)"/><path class="cls-1" d="M1265.64,2124.32q-29.21,36.06-88.69,36.06t-88.69-36.06Q1059,2088.26,1059,2037.5q0-49.9,29.22-86.5t88.69-36.59q59.47,0,88.69,36.59t29.21,86.5Q1294.85,2088.26,1265.64,2124.32ZM1217.38,2091q14.17-18.81,14.18-53.48t-14.18-53.37q-14.19-18.7-40.64-18.71T1136,1984.13q-14.29,18.72-14.29,53.37T1136,2091q14.28,18.81,40.75,18.81T1217.38,2091Z" transform="translate(-215.73 -1774.69)"/><path class="cls-1" d="M1371.81,2078.88q1.92,16.1,8.29,22.87,11.28,12.06,41.7,12.06,17.85,0,28.39-5.29t10.53-15.88a17.12,17.12,0,0,0-8.48-15.45q-8.49-5.28-63.12-18.2-39.33-9.73-55.41-24.35-16.08-14.39-16.09-41.49,0-32,25.14-54.93t70.75-23q43.26,0,70.53,17.25t31.29,59.59H1455q-1.27-11.64-6.58-18.42-10-12.27-34-12.28-19.74,0-28.13,6.14t-8.38,14.4c0,6.91,3,11.93,8.92,15q8.89,4.89,63,16.73,36,8.46,54.05,25.61,17.77,17.35,17.78,43.39,0,34.3-25.56,56t-79,21.7q-54.51,0-80.49-23t-26-58.53Z" transform="translate(-215.73 -1774.69)"/><path class="cls-1" d="M1745.54,2124.32q-29.22,36.06-88.7,36.06t-88.69-36.06q-29.2-36.06-29.21-86.82,0-49.9,29.21-86.5t88.69-36.59q59.49,0,88.7,36.59t29.21,86.5Q1774.75,2088.26,1745.54,2124.32ZM1697.27,2091q14.19-18.81,14.19-53.48t-14.19-53.37q-14.18-18.7-40.64-18.71t-40.75,18.71q-14.28,18.72-14.28,53.37t14.28,53.48q14.3,18.81,40.75,18.81T1697.27,2091Z" transform="translate(-215.73 -1774.69)"/><path class="cls-1" d="M1992.75,1946.59q28.24,29.84,28.23,87.63,0,61-27.58,92.93t-71.06,32q-27.69,0-46-13.76-10-7.62-19.6-22.23v120.24H1797V1921.82h57.79v34.08q9.79-15,20.88-23.71,20.23-15.43,48.15-15.45Q1964.53,1916.74,1992.75,1946.59Zm-46.3,43.39q-12.3-20.52-39.88-20.53-33.15,0-45.54,31.11-6.43,16.51-6.42,41.92,0,40.21,21.58,56.51,12.82,9.53,30.37,9.53,25.45,0,38.83-19.48t13.36-51.86Q1958.75,2010.51,1946.45,1990Z" transform="translate(-215.73 -1774.69)"/><path class="cls-1" d="M2249.14,2124.32q-29.2,36.06-88.69,36.06t-88.69-36.06q-29.22-36.06-29.21-86.82,0-49.9,29.21-86.5t88.69-36.59q59.49,0,88.69,36.59t29.22,86.5Q2278.36,2088.26,2249.14,2124.32ZM2200.88,2091q14.19-18.81,14.18-53.48t-14.18-53.37q-14.18-18.7-40.64-18.71t-40.75,18.71q-14.28,18.72-14.29,53.37t14.29,53.48q14.3,18.81,40.75,18.81T2200.88,2091Z" transform="translate(-215.73 -1774.69)"/></svg>'

const logoWithoutTextWhite =
    '<svg id="Layer_1" data-name="Layer 1" xmlns="http://www.w3.org/2000/svg" viewBox="0 0 260 348" height="35px"><path id="Vector" d="M95.7053 40.2707C127.005 40.2707 157.022 52.6841 179.154 74.78C201.286 96.8759 213.719 126.844 213.719 158.093H254.056C254.056 70.7808 183.16 -4.57764e-05 95.7053 -4.57764e-05V40.2707Z" fill="#fff"/><path id="Vector_2" d="M42.8365 93.0614C58.3333 93.0614 73.6784 96.1087 87.9955 102.029C102.313 107.95 115.322 116.628 126.279 127.568C137.237 138.508 145.93 151.496 151.86 165.79C157.79 180.084 160.843 195.404 160.843 210.875H201.179C201.179 123.564 130.291 52.7906 42.8365 52.7906V93.0614Z" fill="#fff"/><path id="Vector_3" d="M158.367 305.005C127.07 305.003 97.056 292.59 74.926 270.496C52.796 248.402 40.3626 218.437 40.3604 187.191H0.0239563C0.0239563 274.503 70.9123 345.276 158.367 345.276V305.005Z" fill="#fff"/><path id="Vector_4" d="M211.219 252.239C195.722 252.239 180.376 249.191 166.059 243.27C151.741 237.349 138.732 228.67 127.774 217.729C116.816 206.788 108.123 193.799 102.194 179.505C96.2637 165.21 93.2121 149.889 93.2132 134.417H52.8687C52.8687 221.729 123.765 292.509 211.219 292.509V252.239Z" fill="#fff"/></g><defs><clipPath id="clip0_1_2"><rect width="254" height="345" fill="white"/></clipPath></defs></svg>'

const logoWithoutTextBlack =
    '<svg id="Layer_1" data-name="Layer 1" xmlns="http://www.w3.org/2000/svg" viewBox="0 0 260 348" height="35px"><path id="Vector" d="M95.7053 40.2707C127.005 40.2707 157.022 52.6841 179.154 74.78C201.286 96.8759 213.719 126.844 213.719 158.093H254.056C254.056 70.7808 183.16 -4.57764e-05 95.7053 -4.57764e-05V40.2707Z" fill="#000000"/><path id="Vector_2" d="M42.8365 93.0614C58.3333 93.0614 73.6784 96.1087 87.9955 102.029C102.313 107.95 115.322 116.628 126.279 127.568C137.237 138.508 145.93 151.496 151.86 165.79C157.79 180.084 160.843 195.404 160.843 210.875H201.179C201.179 123.564 130.291 52.7906 42.8365 52.7906V93.0614Z" fill="#000000"/><path id="Vector_3" d="M158.367 305.005C127.07 305.003 97.056 292.59 74.926 270.496C52.796 248.402 40.3626 218.437 40.3604 187.191H0.0239563C0.0239563 274.503 70.9123 345.276 158.367 345.276V305.005Z" fill="#000000"/><path id="Vector_4" d="M211.219 252.239C195.722 252.239 180.376 249.191 166.059 243.27C151.741 237.349 138.732 228.67 127.774 217.729C116.816 206.788 108.123 193.799 102.194 179.505C96.2637 165.21 93.2121 149.889 93.2132 134.417H52.8687C52.8687 221.729 123.765 292.509 211.219 292.509V252.239Z" fill="#000000"/></g><defs><clipPath id="clip0_1_2"><rect width="254" height="345" fill="white"/></clipPath></defs></svg>'
=======
import { LazyExoticComponent, Suspense, lazy } from 'react'
import { ProcaptchaEvents } from '@prosopo/types'
import { ProcaptchaPlaceholder } from '@prosopo/web-components'
import { ReactElement } from 'react'

//https://github.com/microsoft/TypeScript/issues/42873
const ProcaptchaWidget: LazyExoticComponent<(props: any, callbacks: Partial<ProcaptchaEvents>) => ReactElement> = lazy(
    async () => import('./ProcaptchaWidget.js')
)
type ProcaptchaProps = React.ComponentProps<typeof ProcaptchaWidget>

const Procaptcha = (props: ProcaptchaProps) => (
    <Suspense fallback={<ProcaptchaPlaceholder darkMode={props.config.theme} />}>
        <ProcaptchaWidget config={props.config} callbacks={props.callbacks}></ProcaptchaWidget>
    </Suspense>
)

export default Procaptcha
>>>>>>> f859308d
<|MERGE_RESOLUTION|>--- conflicted
+++ resolved
@@ -11,283 +11,6 @@
 // WITHOUT WARRANTIES OR CONDITIONS OF ANY KIND, either express or implied.
 // See the License for the specific language governing permissions and
 // limitations under the License.
-<<<<<<< HEAD
-/** @jsxImportSource @emotion/react */
-import {
-    Account,
-    GetCaptchaResponse,
-    Manager,
-    ProcaptchaCallbacks,
-    ProcaptchaConfigOptional,
-    ProcaptchaState,
-    ProcaptchaStateUpdateFn,
-    ProsopoCaptchaApi,
-    TCaptchaSubmitResult,
-} from '@prosopo/procaptcha'
-import { LoadingSpinner } from './LoadingSpinner.js'
-import { css } from '@emotion/react'
-import { darkTheme, lightTheme } from './theme.js'
-import { useMemo, useRef, useState } from 'react'
-import CaptchaComponent from './CaptchaComponent.js'
-import Checkbox from './Checkbox.js'
-import Modal from './Modal.js'
-
-const logoStyle = css`
-    align-items: center;
-    justify-content: flex-end;
-    display: flex;
-    padding: 8px;
-
-    @media (max-width: 245px) {
-        &:nth-of-type(1),
-        &:nth-of-type(2) {
-            display: none;
-        } /* Both logos hidden */
-    }
-
-    @media (min-width: 245px) and (max-width: 400px) {
-        &:nth-of-type(1) {
-            display: flex;
-        } /* logoWithText */
-        &:nth-of-type(2) {
-            display: none;
-        } /* logoWithoutText */
-    }
-
-    @media (min-width: 401px) {
-        &:nth-of-type(1) {
-            display: none;
-        } /* logoWithText */
-        &:nth-of-type(2) {
-            display: flex;
-        } /* logoWithoutText */
-    }
-`
-
-/**
- * The props for the Procaptcha component.
- */
-export interface ProcaptchaProps {
-    // the configuration for procaptcha
-    config: ProcaptchaConfigOptional
-    // optional set of callbacks for various captcha events
-    callbacks?: Partial<ProcaptchaCallbacks>
-}
-
-/**
- * Wrap a ref to be the same format as useState.
- * @param defaultValue the default value if the state is not already initialised
- * @returns a ref in the same format as a state, e.g. [value, setValue]
- */
-const useRefAsState = <T,>(defaultValue: T): [T, (value: T) => void] => {
-    const ref = useRef<T>(defaultValue)
-    const setter = (value: T) => {
-        ref.current = value
-    }
-    const value: T = ref.current
-    return [value, setter]
-}
-
-const useProcaptcha = (): [ProcaptchaState, ProcaptchaStateUpdateFn] => {
-    const [isHuman, setIsHuman] = useState(false)
-    const [index, setIndex] = useState(0)
-    const [solutions, setSolutions] = useState([] as string[][])
-    const [captchaApi, setCaptchaApi] = useRefAsState<ProsopoCaptchaApi | undefined>(undefined)
-    const [showModal, setShowModal] = useState(false)
-    const [challenge, setChallenge] = useState<GetCaptchaResponse | undefined>(undefined)
-    const [loading, setLoading] = useState(false)
-    const [account, setAccount] = useState<Account | undefined>(undefined)
-    const [dappAccount, setDappAccount] = useState<string | undefined>(undefined)
-    const [submission, setSubmission] = useRefAsState<TCaptchaSubmitResult | undefined>(undefined)
-    const [timeout, setTimeout] = useRefAsState<NodeJS.Timeout | undefined>(undefined)
-    const [blockNumber, setBlockNumber] = useRefAsState<number | undefined>(undefined)
-    const [successfullChallengeTimeout, setSuccessfullChallengeTimeout] = useRefAsState<NodeJS.Timeout | undefined>(
-        undefined
-    )
-
-    return [
-        // the state
-        {
-            isHuman,
-            index,
-            solutions,
-            captchaApi,
-            showModal,
-            challenge,
-            loading,
-            account,
-            dappAccount,
-            submission,
-            timeout,
-            blockNumber,
-            successfullChallengeTimeout,
-        },
-        // and method to update the state
-        (nextState: Partial<ProcaptchaState>) => {
-            if (nextState.account !== undefined) setAccount(nextState.account)
-            if (nextState.isHuman !== undefined) setIsHuman(nextState.isHuman)
-            if (nextState.index !== undefined) setIndex(nextState.index)
-            // force a copy of the array to ensure a re-render
-            // nutshell: react doesn't look inside an array for changes, hence changes to the array need to result in a fresh array
-            if (nextState.solutions !== undefined) setSolutions(nextState.solutions.slice())
-            if (nextState.captchaApi !== undefined) setCaptchaApi(nextState.captchaApi)
-            if (nextState.showModal !== undefined) setShowModal(nextState.showModal)
-            if (nextState.challenge !== undefined) setChallenge(nextState.challenge)
-            if (nextState.loading !== undefined) setLoading(nextState.loading)
-            if (nextState.showModal !== undefined) setShowModal(nextState.showModal)
-            if (nextState.dappAccount !== undefined) setDappAccount(nextState.dappAccount)
-            if (nextState.submission !== undefined) setSubmission(nextState.submission)
-            if (nextState.timeout !== undefined) setTimeout(nextState.timeout)
-            if (nextState.successfullChallengeTimeout !== undefined) setSuccessfullChallengeTimeout(nextState.timeout)
-            if (nextState.blockNumber !== undefined) setBlockNumber(nextState.blockNumber)
-        },
-    ]
-}
-
-export const Procaptcha = (props: ProcaptchaProps) => {
-    console.log('config', props.config)
-    const config = props.config
-    const callbacks = props.callbacks || {}
-
-    const [state, updateState] = useProcaptcha()
-    console.log('state', state)
-    const manager = Manager(config, state, updateState, callbacks)
-    const styleWidth = { maxWidth: '400px', minWidth: '200px', margin: '8px' }
-    const themeColor = props.config.theme === 'light' ? 'light' : 'dark'
-    const theme = useMemo(() => (props.config.theme === 'light' ? lightTheme : darkTheme), [props.config.theme])
-    console.log('theme', theme)
-    console.log('showModal', state.showModal)
-    return (
-        <div>
-            <div style={{ maxWidth: '100%', maxHeight: '100%', overflowX: 'auto' }}>
-                <Modal show={state.showModal}>
-                    {state.challenge ? (
-                        <CaptchaComponent
-                            challenge={state.challenge}
-                            index={state.index}
-                            solutions={state.solutions}
-                            onSubmit={manager.submit}
-                            onCancel={manager.cancel}
-                            onClick={manager.select}
-                            onNext={manager.nextRound}
-                            themeColor={config.theme ?? 'light'}
-                        />
-                    ) : (
-                        <div>No challenge set.</div>
-                    )}
-                </Modal>
-                <div style={styleWidth} data-cy={'button-human'}>
-                    {' '}
-                    <div
-                        style={{
-                            padding: '8px',
-                            border: '1px solid',
-                            backgroundColor: theme.palette.background.default,
-                            borderColor: theme.palette.grey[300],
-                            borderRadius: '8px',
-                            display: 'flex',
-                            justifyContent: 'space-between',
-                            alignItems: 'center',
-                            flexWrap: 'wrap',
-                        }}
-                    >
-                        <div style={{ display: 'flex', flexDirection: 'column' }}>
-                            <div
-                                style={{
-                                    display: 'flex',
-                                    justifyContent: 'flex-start',
-                                    alignItems: 'center',
-                                    flexWrap: 'wrap',
-                                }}
-                            >
-                                <div
-                                    style={{
-                                        height: '50px',
-                                        width: '50px',
-                                        display: 'flex',
-                                        alignItems: 'center',
-                                        justifyContent: 'center',
-                                        flexDirection: 'column',
-                                        verticalAlign: 'middle',
-                                    }}
-                                >
-                                    <div
-                                        style={{
-                                            display: !state.loading ? 'flex' : 'none',
-                                        }}
-                                    >
-                                        <Checkbox
-                                            themeColor={themeColor}
-                                            onChange={manager.start}
-                                            checked={state.isHuman}
-                                        />
-                                    </div>
-                                    <div
-                                        style={{
-                                            display: state.loading ? 'flex' : 'none',
-                                        }}
-                                    >
-                                        <div style={{ flex: 1 }}>
-                                            <LoadingSpinner themeColor={themeColor} />
-                                        </div>
-                                    </div>
-                                </div>
-                                <div style={{ padding: 1 }}>
-                                    <span style={{ color: theme.palette.primary.contrastText, paddingLeft: '4px' }}>
-                                        I am a human
-                                    </span>
-                                </div>
-                            </div>
-                        </div>
-                        <div>
-                            <a
-                                href="https://www.prosopo.io/#features?ref=accounts.prosopo.io&amp;utm_campaign=widget&amp;utm_medium=checkbox"
-                                target="_blank"
-                                aria-label="Visit prosopo.io to learn more about the service and its accessibility options."
-                            >
-                                <div>
-                                    <div>
-                                        <div
-                                            css={logoStyle}
-                                            dangerouslySetInnerHTML={{
-                                                __html:
-                                                    props.config.theme === 'light'
-                                                        ? logoWithoutTextBlack
-                                                        : logoWithoutTextWhite,
-                                            }}
-                                        />
-                                        <div
-                                            css={logoStyle}
-                                            dangerouslySetInnerHTML={{
-                                                __html:
-                                                    props.config.theme === 'light'
-                                                        ? logoWithTextBlack
-                                                        : logoWithTextWhite,
-                                            }}
-                                        />
-                                    </div>
-                                </div>
-                            </a>
-                        </div>
-                    </div>
-                </div>
-            </div>
-        </div>
-    )
-}
-
-const logoWithTextBlack =
-    '<svg id="Layer_1" data-name="Layer 1" xmlns="http://www.w3.org/2000/svg" viewBox="0 0 2062.63 468.67" height="35px" width="140px"><defs><style>.cls-1{fill:#1d1d1b;}</style></defs><title>Prosopo Logo Black</title><path class="cls-1" d="M335.55,1825.19A147.75,147.75,0,0,1,483.3,1972.94h50.5c0-109.49-88.76-198.25-198.25-198.25v50.5Z" transform="translate(-215.73 -1774.69)"/><path class="cls-1" d="M269.36,1891.39A147.74,147.74,0,0,1,417.1,2039.13h50.5c0-109.49-88.75-198.24-198.24-198.24v50.5Z" transform="translate(-215.73 -1774.69)"/><path class="cls-1" d="M414,2157.17a147.75,147.75,0,0,1-147.74-147.74h-50.5c0,109.49,88.75,198.24,198.24,198.24v-50.5Z" transform="translate(-215.73 -1774.69)"/><path class="cls-1" d="M480.17,2091a147.74,147.74,0,0,1-147.74-147.75H281.92c0,109.49,88.76,198.25,198.25,198.25V2091Z" transform="translate(-215.73 -1774.69)"/><path class="cls-1" d="M862.8,2017.5q-27.39,22.86-78.25,22.86h-65v112.19H654.82v-312h134q46.32,0,73.86,24.13t27.55,74.72Q890.2,1994.64,862.8,2017.5ZM813,1905.1q-12.37-10.36-34.7-10.38H719.59v91.87h58.75q22.32,0,34.7-11.22t12.39-35.56Q825.43,1915.48,813,1905.1Z" transform="translate(-215.73 -1774.69)"/><path class="cls-1" d="M1045.69,1916.42c.78.08,2.51.19,5.19.32v61.81c-3.81-.42-7.2-.71-10.16-.85s-5.36-.21-7.2-.21q-36.4,0-48.89,23.71-7,13.33-7,41.06v110.29H916.89V1921.82h57.58V1962q14-23.07,24.34-31.54,16.94-14.18,44-14.18C1044,1916.32,1044.92,1916.35,1045.69,1916.42Z" transform="translate(-215.73 -1774.69)"/><path class="cls-1" d="M1265.64,2124.32q-29.21,36.06-88.69,36.06t-88.69-36.06Q1059,2088.26,1059,2037.5q0-49.9,29.22-86.5t88.69-36.59q59.47,0,88.69,36.59t29.21,86.5Q1294.85,2088.26,1265.64,2124.32ZM1217.38,2091q14.17-18.81,14.18-53.48t-14.18-53.37q-14.19-18.7-40.64-18.71T1136,1984.13q-14.29,18.72-14.29,53.37T1136,2091q14.28,18.81,40.75,18.81T1217.38,2091Z" transform="translate(-215.73 -1774.69)"/><path class="cls-1" d="M1371.81,2078.88q1.92,16.1,8.29,22.87,11.28,12.06,41.7,12.06,17.85,0,28.39-5.29t10.53-15.88a17.12,17.12,0,0,0-8.48-15.45q-8.49-5.28-63.12-18.2-39.33-9.73-55.41-24.35-16.08-14.39-16.09-41.49,0-32,25.14-54.93t70.75-23q43.26,0,70.53,17.25t31.29,59.59H1455q-1.27-11.64-6.58-18.42-10-12.27-34-12.28-19.74,0-28.13,6.14t-8.38,14.4c0,6.91,3,11.93,8.92,15q8.89,4.89,63,16.73,36,8.46,54.05,25.61,17.77,17.35,17.78,43.39,0,34.3-25.56,56t-79,21.7q-54.51,0-80.49-23t-26-58.53Z" transform="translate(-215.73 -1774.69)"/><path class="cls-1" d="M1745.54,2124.32q-29.22,36.06-88.7,36.06t-88.69-36.06q-29.2-36.06-29.21-86.82,0-49.9,29.21-86.5t88.69-36.59q59.49,0,88.7,36.59t29.21,86.5Q1774.75,2088.26,1745.54,2124.32ZM1697.27,2091q14.19-18.81,14.19-53.48t-14.19-53.37q-14.18-18.7-40.64-18.71t-40.75,18.71q-14.28,18.72-14.28,53.37t14.28,53.48q14.3,18.81,40.75,18.81T1697.27,2091Z" transform="translate(-215.73 -1774.69)"/><path class="cls-1" d="M1992.75,1946.59q28.24,29.84,28.23,87.63,0,61-27.58,92.93t-71.06,32q-27.69,0-46-13.76-10-7.62-19.6-22.23v120.24H1797V1921.82h57.79v34.08q9.79-15,20.88-23.71,20.23-15.43,48.15-15.45Q1964.53,1916.74,1992.75,1946.59Zm-46.3,43.39q-12.3-20.52-39.88-20.53-33.15,0-45.54,31.11-6.43,16.51-6.42,41.92,0,40.21,21.58,56.51,12.82,9.53,30.37,9.53,25.45,0,38.83-19.48t13.36-51.86Q1958.75,2010.51,1946.45,1990Z" transform="translate(-215.73 -1774.69)"/><path class="cls-1" d="M2249.14,2124.32q-29.2,36.06-88.69,36.06t-88.69-36.06q-29.22-36.06-29.21-86.82,0-49.9,29.21-86.5t88.69-36.59q59.49,0,88.69,36.59t29.22,86.5Q2278.36,2088.26,2249.14,2124.32ZM2200.88,2091q14.19-18.81,14.18-53.48t-14.18-53.37q-14.18-18.7-40.64-18.71t-40.75,18.71q-14.28,18.72-14.29,53.37t14.29,53.48q14.3,18.81,40.75,18.81T2200.88,2091Z" transform="translate(-215.73 -1774.69)"/></svg>'
-
-const logoWithTextWhite =
-    '<svg id="Layer_1" data-name="Layer 1" xmlns="http://www.w3.org/2000/svg" viewBox="0 0 2062.63 468.67" height="35px" width="140px"><defs><style>.cls-1{fill:#fff;}</style></defs><title>Prosopo Logo Black</title><path class="cls-1" d="M335.55,1825.19A147.75,147.75,0,0,1,483.3,1972.94h50.5c0-109.49-88.76-198.25-198.25-198.25v50.5Z" transform="translate(-215.73 -1774.69)"/><path class="cls-1" d="M269.36,1891.39A147.74,147.74,0,0,1,417.1,2039.13h50.5c0-109.49-88.75-198.24-198.24-198.24v50.5Z" transform="translate(-215.73 -1774.69)"/><path class="cls-1" d="M414,2157.17a147.75,147.75,0,0,1-147.74-147.74h-50.5c0,109.49,88.75,198.24,198.24,198.24v-50.5Z" transform="translate(-215.73 -1774.69)"/><path class="cls-1" d="M480.17,2091a147.74,147.74,0,0,1-147.74-147.75H281.92c0,109.49,88.76,198.25,198.25,198.25V2091Z" transform="translate(-215.73 -1774.69)"/><path class="cls-1" d="M862.8,2017.5q-27.39,22.86-78.25,22.86h-65v112.19H654.82v-312h134q46.32,0,73.86,24.13t27.55,74.72Q890.2,1994.64,862.8,2017.5ZM813,1905.1q-12.37-10.36-34.7-10.38H719.59v91.87h58.75q22.32,0,34.7-11.22t12.39-35.56Q825.43,1915.48,813,1905.1Z" transform="translate(-215.73 -1774.69)"/><path class="cls-1" d="M1045.69,1916.42c.78.08,2.51.19,5.19.32v61.81c-3.81-.42-7.2-.71-10.16-.85s-5.36-.21-7.2-.21q-36.4,0-48.89,23.71-7,13.33-7,41.06v110.29H916.89V1921.82h57.58V1962q14-23.07,24.34-31.54,16.94-14.18,44-14.18C1044,1916.32,1044.92,1916.35,1045.69,1916.42Z" transform="translate(-215.73 -1774.69)"/><path class="cls-1" d="M1265.64,2124.32q-29.21,36.06-88.69,36.06t-88.69-36.06Q1059,2088.26,1059,2037.5q0-49.9,29.22-86.5t88.69-36.59q59.47,0,88.69,36.59t29.21,86.5Q1294.85,2088.26,1265.64,2124.32ZM1217.38,2091q14.17-18.81,14.18-53.48t-14.18-53.37q-14.19-18.7-40.64-18.71T1136,1984.13q-14.29,18.72-14.29,53.37T1136,2091q14.28,18.81,40.75,18.81T1217.38,2091Z" transform="translate(-215.73 -1774.69)"/><path class="cls-1" d="M1371.81,2078.88q1.92,16.1,8.29,22.87,11.28,12.06,41.7,12.06,17.85,0,28.39-5.29t10.53-15.88a17.12,17.12,0,0,0-8.48-15.45q-8.49-5.28-63.12-18.2-39.33-9.73-55.41-24.35-16.08-14.39-16.09-41.49,0-32,25.14-54.93t70.75-23q43.26,0,70.53,17.25t31.29,59.59H1455q-1.27-11.64-6.58-18.42-10-12.27-34-12.28-19.74,0-28.13,6.14t-8.38,14.4c0,6.91,3,11.93,8.92,15q8.89,4.89,63,16.73,36,8.46,54.05,25.61,17.77,17.35,17.78,43.39,0,34.3-25.56,56t-79,21.7q-54.51,0-80.49-23t-26-58.53Z" transform="translate(-215.73 -1774.69)"/><path class="cls-1" d="M1745.54,2124.32q-29.22,36.06-88.7,36.06t-88.69-36.06q-29.2-36.06-29.21-86.82,0-49.9,29.21-86.5t88.69-36.59q59.49,0,88.7,36.59t29.21,86.5Q1774.75,2088.26,1745.54,2124.32ZM1697.27,2091q14.19-18.81,14.19-53.48t-14.19-53.37q-14.18-18.7-40.64-18.71t-40.75,18.71q-14.28,18.72-14.28,53.37t14.28,53.48q14.3,18.81,40.75,18.81T1697.27,2091Z" transform="translate(-215.73 -1774.69)"/><path class="cls-1" d="M1992.75,1946.59q28.24,29.84,28.23,87.63,0,61-27.58,92.93t-71.06,32q-27.69,0-46-13.76-10-7.62-19.6-22.23v120.24H1797V1921.82h57.79v34.08q9.79-15,20.88-23.71,20.23-15.43,48.15-15.45Q1964.53,1916.74,1992.75,1946.59Zm-46.3,43.39q-12.3-20.52-39.88-20.53-33.15,0-45.54,31.11-6.43,16.51-6.42,41.92,0,40.21,21.58,56.51,12.82,9.53,30.37,9.53,25.45,0,38.83-19.48t13.36-51.86Q1958.75,2010.51,1946.45,1990Z" transform="translate(-215.73 -1774.69)"/><path class="cls-1" d="M2249.14,2124.32q-29.2,36.06-88.69,36.06t-88.69-36.06q-29.22-36.06-29.21-86.82,0-49.9,29.21-86.5t88.69-36.59q59.49,0,88.69,36.59t29.22,86.5Q2278.36,2088.26,2249.14,2124.32ZM2200.88,2091q14.19-18.81,14.18-53.48t-14.18-53.37q-14.18-18.7-40.64-18.71t-40.75,18.71q-14.28,18.72-14.29,53.37t14.29,53.48q14.3,18.81,40.75,18.81T2200.88,2091Z" transform="translate(-215.73 -1774.69)"/></svg>'
-
-const logoWithoutTextWhite =
-    '<svg id="Layer_1" data-name="Layer 1" xmlns="http://www.w3.org/2000/svg" viewBox="0 0 260 348" height="35px"><path id="Vector" d="M95.7053 40.2707C127.005 40.2707 157.022 52.6841 179.154 74.78C201.286 96.8759 213.719 126.844 213.719 158.093H254.056C254.056 70.7808 183.16 -4.57764e-05 95.7053 -4.57764e-05V40.2707Z" fill="#fff"/><path id="Vector_2" d="M42.8365 93.0614C58.3333 93.0614 73.6784 96.1087 87.9955 102.029C102.313 107.95 115.322 116.628 126.279 127.568C137.237 138.508 145.93 151.496 151.86 165.79C157.79 180.084 160.843 195.404 160.843 210.875H201.179C201.179 123.564 130.291 52.7906 42.8365 52.7906V93.0614Z" fill="#fff"/><path id="Vector_3" d="M158.367 305.005C127.07 305.003 97.056 292.59 74.926 270.496C52.796 248.402 40.3626 218.437 40.3604 187.191H0.0239563C0.0239563 274.503 70.9123 345.276 158.367 345.276V305.005Z" fill="#fff"/><path id="Vector_4" d="M211.219 252.239C195.722 252.239 180.376 249.191 166.059 243.27C151.741 237.349 138.732 228.67 127.774 217.729C116.816 206.788 108.123 193.799 102.194 179.505C96.2637 165.21 93.2121 149.889 93.2132 134.417H52.8687C52.8687 221.729 123.765 292.509 211.219 292.509V252.239Z" fill="#fff"/></g><defs><clipPath id="clip0_1_2"><rect width="254" height="345" fill="white"/></clipPath></defs></svg>'
-
-const logoWithoutTextBlack =
-    '<svg id="Layer_1" data-name="Layer 1" xmlns="http://www.w3.org/2000/svg" viewBox="0 0 260 348" height="35px"><path id="Vector" d="M95.7053 40.2707C127.005 40.2707 157.022 52.6841 179.154 74.78C201.286 96.8759 213.719 126.844 213.719 158.093H254.056C254.056 70.7808 183.16 -4.57764e-05 95.7053 -4.57764e-05V40.2707Z" fill="#000000"/><path id="Vector_2" d="M42.8365 93.0614C58.3333 93.0614 73.6784 96.1087 87.9955 102.029C102.313 107.95 115.322 116.628 126.279 127.568C137.237 138.508 145.93 151.496 151.86 165.79C157.79 180.084 160.843 195.404 160.843 210.875H201.179C201.179 123.564 130.291 52.7906 42.8365 52.7906V93.0614Z" fill="#000000"/><path id="Vector_3" d="M158.367 305.005C127.07 305.003 97.056 292.59 74.926 270.496C52.796 248.402 40.3626 218.437 40.3604 187.191H0.0239563C0.0239563 274.503 70.9123 345.276 158.367 345.276V305.005Z" fill="#000000"/><path id="Vector_4" d="M211.219 252.239C195.722 252.239 180.376 249.191 166.059 243.27C151.741 237.349 138.732 228.67 127.774 217.729C116.816 206.788 108.123 193.799 102.194 179.505C96.2637 165.21 93.2121 149.889 93.2132 134.417H52.8687C52.8687 221.729 123.765 292.509 211.219 292.509V252.239Z" fill="#000000"/></g><defs><clipPath id="clip0_1_2"><rect width="254" height="345" fill="white"/></clipPath></defs></svg>'
-=======
 import { LazyExoticComponent, Suspense, lazy } from 'react'
 import { ProcaptchaEvents } from '@prosopo/types'
 import { ProcaptchaPlaceholder } from '@prosopo/web-components'
@@ -305,5 +28,4 @@
     </Suspense>
 )
 
-export default Procaptcha
->>>>>>> f859308d
+export default Procaptcha