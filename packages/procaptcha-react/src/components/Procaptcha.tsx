--- conflicted
+++ resolved
@@ -167,7 +167,6 @@
                 )}
             </Backdrop>
 
-<<<<<<< HEAD
             <Box
                 p={1}
                 sx={{
@@ -175,11 +174,7 @@
                     minWidth: getCSSAttribute('200px', config.minWidth),
                 }}
                 data-cy={'button-human'}
-            >
-=======
-            <Box p={1} sx={{ maxWidth: '400px', minWidth: '200px' }} data-cy={'button-human'}>
->>>>>>> f9bd0a51
-                <Box
+            >                <Box
                     p={1}
                     border={1}
                     borderColor="grey.300"
