// Copyright 2021-2023 Prosopo (UK) Ltd.
//
// Licensed under the Apache License, Version 2.0 (the "License");
// you may not use this file except in compliance with the License.
// You may obtain a copy of the License at
//
//     http://www.apache.org/licenses/LICENSE-2.0
//
// Unless required by applicable law or agreed to in writing, software
// distributed under the License is distributed on an "AS IS" BASIS,
// WITHOUT WARRANTIES OR CONDITIONS OF ANY KIND, either express or implied.
// See the License for the specific language governing permissions and
// limitations under the License.
/** @jsxImportSource @emotion/react */
import {
    Account,
    GetCaptchaResponse,
    Manager,
    ProcaptchaCallbacks,
    ProcaptchaConfigOptional,
    ProcaptchaState,
    ProcaptchaStateUpdateFn,
    ProsopoCaptchaApi,
    TCaptchaSubmitResult,
} from '@prosopo/procaptcha'
import { LoadingSpinner } from './LoadingSpinner.js'
import { css } from '@emotion/react'
import { darkTheme, lightTheme } from './theme.js'
import { useMemo, useRef, useState } from 'react'
import CaptchaComponent from './CaptchaComponent.js'
<<<<<<< HEAD
import Collector, { StoredEvents } from './collector.js'
=======
import Checkbox from './Checkbox.js'
import Modal from './Modal.js'
>>>>>>> c8277e8f

const logoStyle = css`
    align-items: center;
    justify-content: flex-end;
    display: flex;
    padding: 8px;

    @media (max-width: 245px) {
        &:nth-of-type(1),
        &:nth-of-type(2) {
            display: none;
        } /* Both logos hidden */
    }

    @media (min-width: 245px) and (max-width: 400px) {
        &:nth-of-type(1) {
            display: flex;
        } /* logoWithText */
        &:nth-of-type(2) {
            display: none;
        } /* logoWithoutText */
    }

    @media (min-width: 401px) {
        &:nth-of-type(1) {
            display: none;
        } /* logoWithText */
        &:nth-of-type(2) {
            display: flex;
        } /* logoWithoutText */
    }
`

/**
 * The props for the Procaptcha component.
 */
export interface ProcaptchaProps {
    // the configuration for procaptcha
    config: ProcaptchaConfigOptional
    // optional set of callbacks for various captcha events
    callbacks?: Partial<ProcaptchaCallbacks>
}

/**
 * Wrap a ref to be the same format as useState.
 * @param defaultValue the default value if the state is not already initialised
 * @returns a ref in the same format as a state, e.g. [value, setValue]
 */
const useRefAsState = <T,>(defaultValue: T): [T, (value: T) => void] => {
    const ref = useRef<T>(defaultValue)
    const setter = (value: T) => {
        ref.current = value
    }
    const value: T = ref.current
    return [value, setter]
}

const useProcaptcha = (): [ProcaptchaState, ProcaptchaStateUpdateFn] => {
    const [isHuman, setIsHuman] = useState(false)
    const [index, setIndex] = useState(0)
    const [solutions, setSolutions] = useState([] as string[][])
    const [captchaApi, setCaptchaApi] = useRefAsState<ProsopoCaptchaApi | undefined>(undefined)
    const [showModal, setShowModal] = useState(false)
    const [challenge, setChallenge] = useState<GetCaptchaResponse | undefined>(undefined)
    const [loading, setLoading] = useState(false)
    const [account, setAccount] = useState<Account | undefined>(undefined)
    const [dappAccount, setDappAccount] = useState<string | undefined>(undefined)
    const [submission, setSubmission] = useRefAsState<TCaptchaSubmitResult | undefined>(undefined)
    const [timeout, setTimeout] = useRefAsState<NodeJS.Timeout | undefined>(undefined)
    const [blockNumber, setBlockNumber] = useRefAsState<number | undefined>(undefined)
    const [successfullChallengeTimeout, setSuccessfullChallengeTimeout] = useRefAsState<NodeJS.Timeout | undefined>(
        undefined
    )
    const [sendData, setSendData] = useState(false)
    return [
        // the state
        {
            isHuman,
            index,
            solutions,
            captchaApi,
            showModal,
            challenge,
            loading,
            account,
            dappAccount,
            submission,
            timeout,
            blockNumber,
            successfullChallengeTimeout,
            sendData,
        },
        // and method to update the state
        (nextState: Partial<ProcaptchaState>) => {
            if (nextState.account !== undefined) setAccount(nextState.account)
            if (nextState.isHuman !== undefined) setIsHuman(nextState.isHuman)
            if (nextState.index !== undefined) setIndex(nextState.index)
            // force a copy of the array to ensure a re-render
            // nutshell: react doesn't look inside an array for changes, hence changes to the array need to result in a fresh array
            if (nextState.solutions !== undefined) setSolutions(nextState.solutions.slice())
            if (nextState.captchaApi !== undefined) setCaptchaApi(nextState.captchaApi)
            if (nextState.showModal !== undefined) setShowModal(nextState.showModal)
            if (nextState.challenge !== undefined) setChallenge(nextState.challenge)
            if (nextState.loading !== undefined) setLoading(nextState.loading)
            if (nextState.showModal !== undefined) setShowModal(nextState.showModal)
            if (nextState.dappAccount !== undefined) setDappAccount(nextState.dappAccount)
            if (nextState.submission !== undefined) setSubmission(nextState.submission)
            if (nextState.timeout !== undefined) setTimeout(nextState.timeout)
            if (nextState.successfullChallengeTimeout !== undefined) setSuccessfullChallengeTimeout(nextState.timeout)
            if (nextState.blockNumber !== undefined) setBlockNumber(nextState.blockNumber)
            if (nextState.sendData !== undefined) setSendData(nextState.sendData)
        },
    ]
}

export const Procaptcha = (props: ProcaptchaProps) => {
    console.log('config', props.config)
    const config = props.config
    const callbacks = props.callbacks || {}

    const [state, updateState] = useProcaptcha()
    console.log('state', state)

    const processCoordData = (data: StoredEvents) => {
        console.log('Processing data:', data)
    }

    const manager = Manager(config, state, updateState, callbacks)
    const styleWidth = { maxWidth: '400px', minWidth: '200px', margin: '8px' }
    const themeColor = props.config.theme === 'light' ? 'light' : 'dark'
    const theme = useMemo(() => (props.config.theme === 'light' ? lightTheme : darkTheme), [props.config.theme])
<<<<<<< HEAD
=======
    console.log('theme', theme)
    console.log('showModal', state.showModal)
>>>>>>> c8277e8f
    return (
        <div>
            <div style={{ maxWidth: '100%', maxHeight: '100%', overflowX: 'auto' }}>
                <Modal show={state.showModal}>
                    {state.challenge ? (
                        <CaptchaComponent
                            challenge={state.challenge}
                            index={state.index}
                            solutions={state.solutions}
                            onSubmit={manager.submit}
                            onCancel={manager.cancel}
                            onClick={manager.select}
                            onNext={manager.nextRound}
                            themeColor={config.theme ?? 'light'}
                        />
                    ) : (
                        <div>No challenge set.</div>
                    )}
                </Modal>
                <div style={styleWidth} data-cy={'button-human'}>
                    {' '}
                    <div
                        style={{
                            padding: '8px',
                            border: '1px solid',
                            backgroundColor: theme.palette.background.default,
                            borderColor: theme.palette.grey[300],
                            borderRadius: '8px',
                            display: 'flex',
                            justifyContent: 'space-between',
                            alignItems: 'center',
                            flexWrap: 'wrap',
                        }}
                    >
                        <div style={{ display: 'flex', flexDirection: 'column' }}>
                            <div
                                style={{
                                    display: 'flex',
                                    justifyContent: 'flex-start',
                                    alignItems: 'center',
                                    flexWrap: 'wrap',
                                }}
                            >
                                <div
                                    style={{
                                        height: '50px',
                                        width: '50px',
                                        display: 'flex',
                                        alignItems: 'center',
                                        justifyContent: 'center',
                                        flexDirection: 'column',
                                        verticalAlign: 'middle',
                                    }}
                                >
                                    <div
                                        style={{
                                            display: !state.loading ? 'flex' : 'none',
                                        }}
                                    >
                                        <Checkbox
                                            themeColor={themeColor}
                                            onChange={manager.start}
                                            checked={state.isHuman}
                                        />
                                    </div>
                                    <div
                                        style={{
                                            display: state.loading ? 'flex' : 'none',
                                        }}
                                    >
                                        <div style={{ flex: 1 }}>
                                            <LoadingSpinner themeColor={themeColor} />
                                        </div>
                                    </div>
                                </div>
                                <div style={{ padding: 1 }}>
                                    <span style={{ color: theme.palette.primary.contrastText, paddingLeft: '4px' }}>
                                        I am a human
                                    </span>
                                </div>
                            </div>
                        </div>
                        <div>
                            <a
                                href="https://www.prosopo.io/#features?ref=accounts.prosopo.io&amp;utm_campaign=widget&amp;utm_medium=checkbox"
                                target="_blank"
                                aria-label="Visit prosopo.io to learn more about the service and its accessibility options."
                            >
                                <div>
                                    <div>
                                        <div
                                            css={logoStyle}
                                            dangerouslySetInnerHTML={{
                                                __html:
                                                    props.config.theme === 'light'
                                                        ? logoWithoutTextBlack
                                                        : logoWithoutTextWhite,
                                            }}
                                        />
                                        <div
                                            css={logoStyle}
                                            dangerouslySetInnerHTML={{
                                                __html:
                                                    props.config.theme === 'light'
                                                        ? logoWithTextBlack
                                                        : logoWithTextWhite,
                                            }}
                                        />
                                    </div>
<<<<<<< HEAD
                                </Box>
                            </Link>
                        </Box>
                    </Box>
                </Box>
            </Box>
            <Collector onProcessData={processCoordData} sendData={state.showModal}></Collector>
        </ThemeProvider>
=======
                                </div>
                            </a>
                        </div>
                    </div>
                </div>
            </div>
        </div>
>>>>>>> c8277e8f
    )
}

const logoWithTextBlack =
    '<svg id="Layer_1" data-name="Layer 1" xmlns="http://www.w3.org/2000/svg" viewBox="0 0 2062.63 468.67" height="35px" width="140px"><defs><style>.cls-1{fill:#1d1d1b;}</style></defs><title>Prosopo Logo Black</title><path class="cls-1" d="M335.55,1825.19A147.75,147.75,0,0,1,483.3,1972.94h50.5c0-109.49-88.76-198.25-198.25-198.25v50.5Z" transform="translate(-215.73 -1774.69)"/><path class="cls-1" d="M269.36,1891.39A147.74,147.74,0,0,1,417.1,2039.13h50.5c0-109.49-88.75-198.24-198.24-198.24v50.5Z" transform="translate(-215.73 -1774.69)"/><path class="cls-1" d="M414,2157.17a147.75,147.75,0,0,1-147.74-147.74h-50.5c0,109.49,88.75,198.24,198.24,198.24v-50.5Z" transform="translate(-215.73 -1774.69)"/><path class="cls-1" d="M480.17,2091a147.74,147.74,0,0,1-147.74-147.75H281.92c0,109.49,88.76,198.25,198.25,198.25V2091Z" transform="translate(-215.73 -1774.69)"/><path class="cls-1" d="M862.8,2017.5q-27.39,22.86-78.25,22.86h-65v112.19H654.82v-312h134q46.32,0,73.86,24.13t27.55,74.72Q890.2,1994.64,862.8,2017.5ZM813,1905.1q-12.37-10.36-34.7-10.38H719.59v91.87h58.75q22.32,0,34.7-11.22t12.39-35.56Q825.43,1915.48,813,1905.1Z" transform="translate(-215.73 -1774.69)"/><path class="cls-1" d="M1045.69,1916.42c.78.08,2.51.19,5.19.32v61.81c-3.81-.42-7.2-.71-10.16-.85s-5.36-.21-7.2-.21q-36.4,0-48.89,23.71-7,13.33-7,41.06v110.29H916.89V1921.82h57.58V1962q14-23.07,24.34-31.54,16.94-14.18,44-14.18C1044,1916.32,1044.92,1916.35,1045.69,1916.42Z" transform="translate(-215.73 -1774.69)"/><path class="cls-1" d="M1265.64,2124.32q-29.21,36.06-88.69,36.06t-88.69-36.06Q1059,2088.26,1059,2037.5q0-49.9,29.22-86.5t88.69-36.59q59.47,0,88.69,36.59t29.21,86.5Q1294.85,2088.26,1265.64,2124.32ZM1217.38,2091q14.17-18.81,14.18-53.48t-14.18-53.37q-14.19-18.7-40.64-18.71T1136,1984.13q-14.29,18.72-14.29,53.37T1136,2091q14.28,18.81,40.75,18.81T1217.38,2091Z" transform="translate(-215.73 -1774.69)"/><path class="cls-1" d="M1371.81,2078.88q1.92,16.1,8.29,22.87,11.28,12.06,41.7,12.06,17.85,0,28.39-5.29t10.53-15.88a17.12,17.12,0,0,0-8.48-15.45q-8.49-5.28-63.12-18.2-39.33-9.73-55.41-24.35-16.08-14.39-16.09-41.49,0-32,25.14-54.93t70.75-23q43.26,0,70.53,17.25t31.29,59.59H1455q-1.27-11.64-6.58-18.42-10-12.27-34-12.28-19.74,0-28.13,6.14t-8.38,14.4c0,6.91,3,11.93,8.92,15q8.89,4.89,63,16.73,36,8.46,54.05,25.61,17.77,17.35,17.78,43.39,0,34.3-25.56,56t-79,21.7q-54.51,0-80.49-23t-26-58.53Z" transform="translate(-215.73 -1774.69)"/><path class="cls-1" d="M1745.54,2124.32q-29.22,36.06-88.7,36.06t-88.69-36.06q-29.2-36.06-29.21-86.82,0-49.9,29.21-86.5t88.69-36.59q59.49,0,88.7,36.59t29.21,86.5Q1774.75,2088.26,1745.54,2124.32ZM1697.27,2091q14.19-18.81,14.19-53.48t-14.19-53.37q-14.18-18.7-40.64-18.71t-40.75,18.71q-14.28,18.72-14.28,53.37t14.28,53.48q14.3,18.81,40.75,18.81T1697.27,2091Z" transform="translate(-215.73 -1774.69)"/><path class="cls-1" d="M1992.75,1946.59q28.24,29.84,28.23,87.63,0,61-27.58,92.93t-71.06,32q-27.69,0-46-13.76-10-7.62-19.6-22.23v120.24H1797V1921.82h57.79v34.08q9.79-15,20.88-23.71,20.23-15.43,48.15-15.45Q1964.53,1916.74,1992.75,1946.59Zm-46.3,43.39q-12.3-20.52-39.88-20.53-33.15,0-45.54,31.11-6.43,16.51-6.42,41.92,0,40.21,21.58,56.51,12.82,9.53,30.37,9.53,25.45,0,38.83-19.48t13.36-51.86Q1958.75,2010.51,1946.45,1990Z" transform="translate(-215.73 -1774.69)"/><path class="cls-1" d="M2249.14,2124.32q-29.2,36.06-88.69,36.06t-88.69-36.06q-29.22-36.06-29.21-86.82,0-49.9,29.21-86.5t88.69-36.59q59.49,0,88.69,36.59t29.22,86.5Q2278.36,2088.26,2249.14,2124.32ZM2200.88,2091q14.19-18.81,14.18-53.48t-14.18-53.37q-14.18-18.7-40.64-18.71t-40.75,18.71q-14.28,18.72-14.29,53.37t14.29,53.48q14.3,18.81,40.75,18.81T2200.88,2091Z" transform="translate(-215.73 -1774.69)"/></svg>'

const logoWithTextWhite =
    '<svg id="Layer_1" data-name="Layer 1" xmlns="http://www.w3.org/2000/svg" viewBox="0 0 2062.63 468.67" height="35px" width="140px"><defs><style>.cls-1{fill:#fff;}</style></defs><title>Prosopo Logo Black</title><path class="cls-1" d="M335.55,1825.19A147.75,147.75,0,0,1,483.3,1972.94h50.5c0-109.49-88.76-198.25-198.25-198.25v50.5Z" transform="translate(-215.73 -1774.69)"/><path class="cls-1" d="M269.36,1891.39A147.74,147.74,0,0,1,417.1,2039.13h50.5c0-109.49-88.75-198.24-198.24-198.24v50.5Z" transform="translate(-215.73 -1774.69)"/><path class="cls-1" d="M414,2157.17a147.75,147.75,0,0,1-147.74-147.74h-50.5c0,109.49,88.75,198.24,198.24,198.24v-50.5Z" transform="translate(-215.73 -1774.69)"/><path class="cls-1" d="M480.17,2091a147.74,147.74,0,0,1-147.74-147.75H281.92c0,109.49,88.76,198.25,198.25,198.25V2091Z" transform="translate(-215.73 -1774.69)"/><path class="cls-1" d="M862.8,2017.5q-27.39,22.86-78.25,22.86h-65v112.19H654.82v-312h134q46.32,0,73.86,24.13t27.55,74.72Q890.2,1994.64,862.8,2017.5ZM813,1905.1q-12.37-10.36-34.7-10.38H719.59v91.87h58.75q22.32,0,34.7-11.22t12.39-35.56Q825.43,1915.48,813,1905.1Z" transform="translate(-215.73 -1774.69)"/><path class="cls-1" d="M1045.69,1916.42c.78.08,2.51.19,5.19.32v61.81c-3.81-.42-7.2-.71-10.16-.85s-5.36-.21-7.2-.21q-36.4,0-48.89,23.71-7,13.33-7,41.06v110.29H916.89V1921.82h57.58V1962q14-23.07,24.34-31.54,16.94-14.18,44-14.18C1044,1916.32,1044.92,1916.35,1045.69,1916.42Z" transform="translate(-215.73 -1774.69)"/><path class="cls-1" d="M1265.64,2124.32q-29.21,36.06-88.69,36.06t-88.69-36.06Q1059,2088.26,1059,2037.5q0-49.9,29.22-86.5t88.69-36.59q59.47,0,88.69,36.59t29.21,86.5Q1294.85,2088.26,1265.64,2124.32ZM1217.38,2091q14.17-18.81,14.18-53.48t-14.18-53.37q-14.19-18.7-40.64-18.71T1136,1984.13q-14.29,18.72-14.29,53.37T1136,2091q14.28,18.81,40.75,18.81T1217.38,2091Z" transform="translate(-215.73 -1774.69)"/><path class="cls-1" d="M1371.81,2078.88q1.92,16.1,8.29,22.87,11.28,12.06,41.7,12.06,17.85,0,28.39-5.29t10.53-15.88a17.12,17.12,0,0,0-8.48-15.45q-8.49-5.28-63.12-18.2-39.33-9.73-55.41-24.35-16.08-14.39-16.09-41.49,0-32,25.14-54.93t70.75-23q43.26,0,70.53,17.25t31.29,59.59H1455q-1.27-11.64-6.58-18.42-10-12.27-34-12.28-19.74,0-28.13,6.14t-8.38,14.4c0,6.91,3,11.93,8.92,15q8.89,4.89,63,16.73,36,8.46,54.05,25.61,17.77,17.35,17.78,43.39,0,34.3-25.56,56t-79,21.7q-54.51,0-80.49-23t-26-58.53Z" transform="translate(-215.73 -1774.69)"/><path class="cls-1" d="M1745.54,2124.32q-29.22,36.06-88.7,36.06t-88.69-36.06q-29.2-36.06-29.21-86.82,0-49.9,29.21-86.5t88.69-36.59q59.49,0,88.7,36.59t29.21,86.5Q1774.75,2088.26,1745.54,2124.32ZM1697.27,2091q14.19-18.81,14.19-53.48t-14.19-53.37q-14.18-18.7-40.64-18.71t-40.75,18.71q-14.28,18.72-14.28,53.37t14.28,53.48q14.3,18.81,40.75,18.81T1697.27,2091Z" transform="translate(-215.73 -1774.69)"/><path class="cls-1" d="M1992.75,1946.59q28.24,29.84,28.23,87.63,0,61-27.58,92.93t-71.06,32q-27.69,0-46-13.76-10-7.62-19.6-22.23v120.24H1797V1921.82h57.79v34.08q9.79-15,20.88-23.71,20.23-15.43,48.15-15.45Q1964.53,1916.74,1992.75,1946.59Zm-46.3,43.39q-12.3-20.52-39.88-20.53-33.15,0-45.54,31.11-6.43,16.51-6.42,41.92,0,40.21,21.58,56.51,12.82,9.53,30.37,9.53,25.45,0,38.83-19.48t13.36-51.86Q1958.75,2010.51,1946.45,1990Z" transform="translate(-215.73 -1774.69)"/><path class="cls-1" d="M2249.14,2124.32q-29.2,36.06-88.69,36.06t-88.69-36.06q-29.22-36.06-29.21-86.82,0-49.9,29.21-86.5t88.69-36.59q59.49,0,88.69,36.59t29.22,86.5Q2278.36,2088.26,2249.14,2124.32ZM2200.88,2091q14.19-18.81,14.18-53.48t-14.18-53.37q-14.18-18.7-40.64-18.71t-40.75,18.71q-14.28,18.72-14.29,53.37t14.29,53.48q14.3,18.81,40.75,18.81T2200.88,2091Z" transform="translate(-215.73 -1774.69)"/></svg>'

const logoWithoutTextWhite =
    '<svg id="Layer_1" data-name="Layer 1" xmlns="http://www.w3.org/2000/svg" viewBox="0 0 260 348" height="35px"><path id="Vector" d="M95.7053 40.2707C127.005 40.2707 157.022 52.6841 179.154 74.78C201.286 96.8759 213.719 126.844 213.719 158.093H254.056C254.056 70.7808 183.16 -4.57764e-05 95.7053 -4.57764e-05V40.2707Z" fill="#fff"/><path id="Vector_2" d="M42.8365 93.0614C58.3333 93.0614 73.6784 96.1087 87.9955 102.029C102.313 107.95 115.322 116.628 126.279 127.568C137.237 138.508 145.93 151.496 151.86 165.79C157.79 180.084 160.843 195.404 160.843 210.875H201.179C201.179 123.564 130.291 52.7906 42.8365 52.7906V93.0614Z" fill="#fff"/><path id="Vector_3" d="M158.367 305.005C127.07 305.003 97.056 292.59 74.926 270.496C52.796 248.402 40.3626 218.437 40.3604 187.191H0.0239563C0.0239563 274.503 70.9123 345.276 158.367 345.276V305.005Z" fill="#fff"/><path id="Vector_4" d="M211.219 252.239C195.722 252.239 180.376 249.191 166.059 243.27C151.741 237.349 138.732 228.67 127.774 217.729C116.816 206.788 108.123 193.799 102.194 179.505C96.2637 165.21 93.2121 149.889 93.2132 134.417H52.8687C52.8687 221.729 123.765 292.509 211.219 292.509V252.239Z" fill="#fff"/></g><defs><clipPath id="clip0_1_2"><rect width="254" height="345" fill="white"/></clipPath></defs></svg>'

const logoWithoutTextBlack =
    '<svg id="Layer_1" data-name="Layer 1" xmlns="http://www.w3.org/2000/svg" viewBox="0 0 260 348" height="35px"><path id="Vector" d="M95.7053 40.2707C127.005 40.2707 157.022 52.6841 179.154 74.78C201.286 96.8759 213.719 126.844 213.719 158.093H254.056C254.056 70.7808 183.16 -4.57764e-05 95.7053 -4.57764e-05V40.2707Z" fill="#000000"/><path id="Vector_2" d="M42.8365 93.0614C58.3333 93.0614 73.6784 96.1087 87.9955 102.029C102.313 107.95 115.322 116.628 126.279 127.568C137.237 138.508 145.93 151.496 151.86 165.79C157.79 180.084 160.843 195.404 160.843 210.875H201.179C201.179 123.564 130.291 52.7906 42.8365 52.7906V93.0614Z" fill="#000000"/><path id="Vector_3" d="M158.367 305.005C127.07 305.003 97.056 292.59 74.926 270.496C52.796 248.402 40.3626 218.437 40.3604 187.191H0.0239563C0.0239563 274.503 70.9123 345.276 158.367 345.276V305.005Z" fill="#000000"/><path id="Vector_4" d="M211.219 252.239C195.722 252.239 180.376 249.191 166.059 243.27C151.741 237.349 138.732 228.67 127.774 217.729C116.816 206.788 108.123 193.799 102.194 179.505C96.2637 165.21 93.2121 149.889 93.2132 134.417H52.8687C52.8687 221.729 123.765 292.509 211.219 292.509V252.239Z" fill="#000000"/></g><defs><clipPath id="clip0_1_2"><rect width="254" height="345" fill="white"/></clipPath></defs></svg>'<|MERGE_RESOLUTION|>--- conflicted
+++ resolved
@@ -28,12 +28,9 @@
 import { darkTheme, lightTheme } from './theme.js'
 import { useMemo, useRef, useState } from 'react'
 import CaptchaComponent from './CaptchaComponent.js'
-<<<<<<< HEAD
+import Checkbox from './Checkbox.js'
 import Collector, { StoredEvents } from './collector.js'
-=======
-import Checkbox from './Checkbox.js'
 import Modal from './Modal.js'
->>>>>>> c8277e8f
 
 const logoStyle = css`
     align-items: center;
@@ -165,11 +162,8 @@
     const styleWidth = { maxWidth: '400px', minWidth: '200px', margin: '8px' }
     const themeColor = props.config.theme === 'light' ? 'light' : 'dark'
     const theme = useMemo(() => (props.config.theme === 'light' ? lightTheme : darkTheme), [props.config.theme])
-<<<<<<< HEAD
-=======
     console.log('theme', theme)
     console.log('showModal', state.showModal)
->>>>>>> c8277e8f
     return (
         <div>
             <div style={{ maxWidth: '100%', maxHeight: '100%', overflowX: 'auto' }}>
@@ -279,24 +273,14 @@
                                             }}
                                         />
                                     </div>
-<<<<<<< HEAD
-                                </Box>
-                            </Link>
-                        </Box>
-                    </Box>
-                </Box>
-            </Box>
-            <Collector onProcessData={processCoordData} sendData={state.showModal}></Collector>
-        </ThemeProvider>
-=======
                                 </div>
                             </a>
                         </div>
                     </div>
                 </div>
             </div>
+            <Collector onProcessData={processCoordData} sendData={state.showModal}></Collector>
         </div>
->>>>>>> c8277e8f
     )
 }
 
