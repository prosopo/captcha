// Copyright (C) 2021-2022 Prosopo (UK) Ltd.
// This file is part of procaptcha-react <https://github.com/prosopo/procaptcha-react>.
//
// procaptcha-react is free software: you can redistribute it and/or modify
// it under the terms of the GNU General Public License as published by
// the Free Software Foundation, either version 3 of the License, or
// (at your option) any later version.
//
// procaptcha-react is distributed in the hope that it will be useful,
// but WITHOUT ANY WARRANTY; without even the implied warranty of
// MERCHANTABILITY or FITNESS FOR A PARTICULAR PURPOSE.  See the
// GNU General Public License for more details.
//
// You should have received a copy of the GNU General Public License
// along with procaptcha-react.  If not, see <http://www.gnu.org/licenses/>.

import { createContext, useReducer } from 'react'
import {
    CaptchaEventCallbacks,
    ICaptchaContextReducer,
    ICaptchaContextState,
    ProsopoCaptchaClient,
    ProsopoClientConfig,
    captchaContextReducer,
    captchaStatusReducer,
} from '@prosopo/procaptcha'

<<<<<<< HEAD
export function useCaptcha(
    defaultContext: ICaptchaContextState,
    callbacks?: CaptchaEventCallbacks
): ProsopoCaptchaClient {
    const [context, updateContext] = useReducer(captchaContextReducer, defaultContext)
    const [status, updateStatus] = useReducer(captchaStatusReducer, {})
    return new ProsopoCaptchaClient(
        { state: context, update: updateContext },
        { state: status, update: updateStatus },
        callbacks
    )
=======

export function useCaptcha(defaultContext: ICaptchaContextState, callbacks?: CaptchaEventCallbacks): ProsopoCaptchaClient {
    const [context, updateContext] = useReducer(captchaContextReducer, defaultContext);
    return new ProsopoCaptchaClient({ state: context, update: updateContext }, callbacks);
>>>>>>> 125d7d40
}

export const CaptchaContextManager = createContext({
    state: {
        config: {
            defaultEnvironment: 'development',
            logLevel: 'info',
            solutionThreshold: 0,
            web2: false,
            networks: {
                development: {
                    endpoint: '',
                    prosopoContract: {
                        address: '',
                        name: '',
                    },
                    dappContract: {
                        address: '',
                        name: '',
                    },
                    accounts: ['//Alice', '//Bob', '//Charlie', '//Dave', '//Eve', '//Ferdie'],
                },
            },
            accountCreator: {
                area: { width: 0, height: 0 },
                offsetParameter: 0,
                multiplier: 0,
                fontSizeFactor: 0,
                maxShadowBlur: 0,
                numberOfRounds: 0,
                seed: 0,
            },
            dappName: '',
            serverUrl: '',
        } as ProsopoClientConfig,
    },
    update: () => {},
} as ICaptchaContextReducer)<|MERGE_RESOLUTION|>--- conflicted
+++ resolved
@@ -25,24 +25,10 @@
     captchaStatusReducer,
 } from '@prosopo/procaptcha'
 
-<<<<<<< HEAD
-export function useCaptcha(
-    defaultContext: ICaptchaContextState,
-    callbacks?: CaptchaEventCallbacks
-): ProsopoCaptchaClient {
-    const [context, updateContext] = useReducer(captchaContextReducer, defaultContext)
-    const [status, updateStatus] = useReducer(captchaStatusReducer, {})
-    return new ProsopoCaptchaClient(
-        { state: context, update: updateContext },
-        { state: status, update: updateStatus },
-        callbacks
-    )
-=======
 
 export function useCaptcha(defaultContext: ICaptchaContextState, callbacks?: CaptchaEventCallbacks): ProsopoCaptchaClient {
     const [context, updateContext] = useReducer(captchaContextReducer, defaultContext);
     return new ProsopoCaptchaClient({ state: context, update: updateContext }, callbacks);
->>>>>>> 125d7d40
 }
 
 export const CaptchaContextManager = createContext({
