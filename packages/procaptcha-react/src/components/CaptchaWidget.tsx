import { Avatar } from "@mui/material";
import { CaptchaResponseCaptcha } from "@prosopo/procaptcha";

import { useStyles } from "../styles";


<<<<<<< HEAD
export function CaptchaWidget({ challenge, solution, solutionClickEvent}:
    {challenge: ProsopoCaptcha, solution: number[], solutionClickEvent: (index: number) => void}) {
=======
export function CaptchaWidget({ challenge, solution, onChange }: 
    {challenge: CaptchaResponseCaptcha, solution: number[], onChange: (index: number) => void}) {
>>>>>>> 743f9d9c
    // TODO challenge.items
    //const items = Array.from(Array(9).keys());
    console.log("CHALLENGE", challenge);
    const items = challenge.captcha.items;
    const classes = useStyles();

    return (
      <>
        {items.map((item, index) => <Avatar
          key={index}
          src={item.path} // TODO challenge.items[].path...
          variant="square"
          className={classes.captchaItem + " " + (solution.includes(index) ? " selected" : "")}
          onClick={() => onChange(index)} />
        )}
      </>
    );
  }

  export default CaptchaWidget;<|MERGE_RESOLUTION|>--- conflicted
+++ resolved
@@ -4,13 +4,8 @@
 import { useStyles } from "../styles";
 
 
-<<<<<<< HEAD
-export function CaptchaWidget({ challenge, solution, solutionClickEvent}:
-    {challenge: ProsopoCaptcha, solution: number[], solutionClickEvent: (index: number) => void}) {
-=======
-export function CaptchaWidget({ challenge, solution, onChange }: 
+export function CaptchaWidget({ challenge, solution, onChange }:
     {challenge: CaptchaResponseCaptcha, solution: number[], onChange: (index: number) => void}) {
->>>>>>> 743f9d9c
     // TODO challenge.items
     //const items = Array.from(Array(9).keys());
     console.log("CHALLENGE", challenge);
