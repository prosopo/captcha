// Copyright 2021-2024 Prosopo (UK) Ltd.
//
// Licensed under the Apache License, Version 2.0 (the "License");
// you may not use this file except in compliance with the License.
// You may obtain a copy of the License at
//
//     http://www.apache.org/licenses/LICENSE-2.0
//
// Unless required by applicable law or agreed to in writing, software
// distributed under the License is distributed on an "AS IS" BASIS,
// WITHOUT WARRANTIES OR CONDITIONS OF ANY KIND, either express or implied.
// See the License for the specific language governing permissions and
// limitations under the License.
<<<<<<< HEAD
import { CaptchaResponseCaptcha } from '@prosopo/procaptcha'
import { darkTheme, lightTheme } from './theme.js'
=======
import { CaptchaWithProof } from '@prosopo/types'
import { ProsopoDatasetError } from '@prosopo/common'
import { darkTheme, lightTheme } from '@prosopo/web-components'
>>>>>>> f859308d
import { useMemo } from 'react'

export interface CaptchaWidgetProps {
    challenge: CaptchaWithProof
    solution: string[]
    onClick: (hash: string) => void
    themeColor: 'light' | 'dark'
}

const getHash = (item: any) => {
    if (!item.hash) {
        throw new ProsopoDatasetError('CAPTCHA.MISSING_ITEM_HASH', { context: { item } })
    }
    return item.hash
}

export const CaptchaWidget = ({ challenge, solution, onClick, themeColor }: CaptchaWidgetProps) => {
    const items = challenge.captcha.items
    const theme = useMemo(() => (themeColor === 'light' ? lightTheme : darkTheme), [themeColor])

    const isTouchDevice = 'ontouchstart' in window

    return (
        <div
            style={{
                paddingRight: 0.5,
                paddingBottom: 0.5,
                // expand to full height / width of parent
                width: '100%',
                height: '100%',
                // display children in flex, spreading them evenly and wrapping when row length exceeded
                display: 'flex',
                flexDirection: 'row',
                flexWrap: 'wrap',
            }}
        >
            {items.map((item, index) => {
                const hash = getHash(item)
                return (
                    <div
                        style={{
                            paddingTop: '4px',
                            paddingLeft: '4px',
                            // enable the items in the grid to grow in width to use up excess space
                            flexGrow: 1,
                            // make the width of each item 1/3rd of the width overall, i.e. 3 columns
                            flexBasis: '33.3333%',
                            // include the padding / margin / border in the width
                            boxSizing: 'border-box',
                        }}
                        key={index}
                    >
                        <div
                            style={{ cursor: 'pointer', height: '100%', width: '100%' }}
                            onClick={isTouchDevice ? undefined : () => onClick(hash)}
                            onTouchStart={isTouchDevice ? () => onClick(hash) : undefined}
                        >
                            <div style={{ border: 1, borderColor: theme.palette.grey[300] }}>
                                <img
                                    style={{
                                        width: '100%', // image should be full width / height of the item
                                        backgroundColor: theme.palette.grey[300], // colour of the bands when letterboxing and image
                                        opacity: solution.includes(hash) && isTouchDevice ? '50%' : '100%', // iphone workaround
                                        display: 'block', // removes whitespace below imgs
                                        objectFit: 'contain', // contain the entire image in the img tag
                                        aspectRatio: '1/1', // force AR to be 1, letterboxing images with different aspect ratios
                                        height: 'auto', // make the img tag responsive to its container
                                    }}
                                    src={item.data}
                                    alt={`Captcha image ${index + 1}`}
                                />
                            </div>

                            <div
                                style={{
                                    // relative to where the element _should_ be positioned
                                    position: 'relative',
                                    // make the overlay the full height/width of an item
                                    width: '100%',
                                    height: '100%',
                                    // shift it up 100% to overlay the item element
                                    top: '-100%',
                                    visibility: solution.includes(hash) ? 'visible' : 'hidden',
                                    // transition on opacity upon (de)selection
                                    transition: 'opacity 225ms cubic-bezier(0.4, 0, 0.2, 1) 0ms',
                                    opacity: 1,
                                }}
                            >
                                <div
                                    style={{
                                        // make the overlay absolute positioned compare to its container
                                        position: 'absolute',
                                        // spread across 100% width/height of the item box
                                        top: 0,
                                        left: 0,
                                        bottom: 0,
                                        right: 0,
                                        height: '100%',
                                        width: '100%',
                                        // display overlays in center
                                        display: 'flex',
                                        alignItems: 'center',
                                        justifyContent: 'center',
                                        // make bg half opacity, i.e. shadowing the item's img
                                        backgroundColor: 'rgba(0,0,0,0.5)',
                                    }}
                                >
                                    <svg
                                        style={{
                                            backgroundColor: 'transparent',
                                            // img must be displayed as block otherwise gets a bottom whitespace border
                                            display: 'block',
                                            // how big the overlay icon is
                                            width: '35%',
                                            height: '35%',
                                            transition: 'fill 200ms cubic-bezier(0.4, 0, 0.2, 1) 0ms',
                                            userSelect: 'none',
                                            fill: 'currentcolor',
                                        }}
                                        focusable="false"
                                        color="#fff"
                                        aria-hidden="true"
                                        viewBox="0 0 24 24"
                                        data-testid="CheckIcon"
                                    >
                                        <path d="M9 16.17 4.83 12l-1.42 1.41L9 19 21 7l-1.41-1.41z"></path>
                                    </svg>
                                </div>
                            </div>
                        </div>
                    </div>
                )
            })}
        </div>
    )
}<|MERGE_RESOLUTION|>--- conflicted
+++ resolved
@@ -11,14 +11,9 @@
 // WITHOUT WARRANTIES OR CONDITIONS OF ANY KIND, either express or implied.
 // See the License for the specific language governing permissions and
 // limitations under the License.
-<<<<<<< HEAD
-import { CaptchaResponseCaptcha } from '@prosopo/procaptcha'
-import { darkTheme, lightTheme } from './theme.js'
-=======
 import { CaptchaWithProof } from '@prosopo/types'
 import { ProsopoDatasetError } from '@prosopo/common'
 import { darkTheme, lightTheme } from '@prosopo/web-components'
->>>>>>> f859308d
 import { useMemo } from 'react'
 
 export interface CaptchaWidgetProps {
