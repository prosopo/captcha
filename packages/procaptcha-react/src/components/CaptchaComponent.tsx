--- conflicted
+++ resolved
@@ -12,13 +12,13 @@
 // See the License for the specific language governing permissions and
 // limitations under the License.
 import { Box, Button, Typography } from '@mui/material'
+import { GetCaptchaResponse } from '@prosopo/api'
+import { useTranslation } from '@prosopo/common'
+import { at } from '@prosopo/util'
+import { useMemo } from 'react'
+import addDataAttr from '../util/index.js'
 import { CaptchaWidget } from './CaptchaWidget.js'
-import { GetCaptchaResponse } from '@prosopo/api'
-import { at } from '@prosopo/util'
 import { darkTheme, lightTheme } from './theme.js'
-import { useMemo } from 'react'
-import { useTranslation } from '@prosopo/common'
-import addDataAttr from '../util/index.js'
 
 export interface CaptchaComponentProps {
     challenge: GetCaptchaResponse
@@ -49,46 +49,17 @@
     return (
         <Box
             sx={{
-<<<<<<< HEAD
-                // center the popup horizontally and vertically
-                display: 'flex',
-                alignItems: 'center',
-                justifyContent: 'center',
-                // fill entire screen
-                width: '100%',
-                height: '100%',
-=======
                 // introduce scroll bars when screen < minWidth of children
                 overflowX: 'auto',
                 overflowY: 'auto',
                 width: '100%',
                 maxWidth: '500px',
                 maxHeight: '100%',
->>>>>>> 0899154f
             }}
         >
             <Box
                 bgcolor={theme.palette.background.default}
                 sx={{
-<<<<<<< HEAD
-                    // introduce scroll bars when screen < minWidth of children
-                    overflowX: 'auto',
-                    overflowY: 'auto',
-                    width: '100%',
-                    // limit the popup width
-                    maxWidth: '450px',
-                    // maxHeight introduces vertical scroll bars if children content longer than window
-                    maxHeight: '100%',
-                }}
-            >
-                <Box
-                    bgcolor={theme.palette.background.default}
-                    sx={{
-                        display: 'flex',
-                        flexDirection: 'column',
-                        // the min width of the popup before scroll bars appear
-                        minWidth: '300px',
-=======
                     display: 'flex',
                     flexDirection: 'column',
                     minWidth: '300px',
@@ -101,102 +72,15 @@
                         display: 'flex',
                         alignItems: 'center',
                         width: '100%',
->>>>>>> 0899154f
                     }}
                     bgcolor={theme.palette.primary.main}
                 >
-<<<<<<< HEAD
-                    <Box
-                        px={2}
-                        py={3}
-                        sx={{
-                            // center the header
-                            display: 'flex',
-                            alignItems: 'center',
-                            width: '100%',
-=======
                     <Typography
                         sx={{
                             color: '#ffffff',
                             fontWeight: 700,
->>>>>>> 0899154f
-                        }}
-                        bgcolor={theme.palette.primary.main}
-                    >
-<<<<<<< HEAD
-                        <Typography
-                            sx={{
-                                color: '#ffffff',
-                                fontWeight: 700,
-                            }}
-                        >
-                            {t('WIDGET.SELECT_ALL')}
-                            {': '}
-                        </Typography>
-                        <Typography
-                            px={1}
-                            sx={{
-                                color: '#ffffff',
-                                fontWeight: 700,
-                                textTransform: 'uppercase',
-                                fontSize: theme.typography.h6.fontSize,
-                            }}
-                        >
-                            {`${at(challenge.captchas, index).captcha.target}`}
-                        </Typography>
-                    </Box>
-
-                    <Box {...addDataAttr({ dev: { cy: 'captcha-' + index } })}>
-                        <CaptchaWidget challenge={captcha} solution={solution} onClick={onClick} />
-                    </Box>
-                    <Box
-                        px={2}
-                        py={1}
-                        sx={{
-                            display: 'flex',
-                            alignItems: 'center',
-                            justifyContent: 'center',
-                            width: '100%',
-                        }}
-                        {...addDataAttr({ dev: { cy: 'dots-captcha' } })}
-                    >
-                        {challenge.captchas.map((_, i) => (
-                            <Box
-                                key={i}
-                                sx={{
-                                    width: 7,
-                                    height: 7,
-                                    borderRadius: '50%',
-                                    border: '1px solid #CFCFCF',
-                                }}
-                                mx={0.5}
-                                bgcolor={index === i ? theme.palette.background.default : '#CFCFCF'}
-                            />
-                        ))}
-                    </Box>
-                    <Box
-                        px={2}
-                        pt={0}
-                        pb={2}
-                        sx={{
-                            display: 'flex',
-                            alignItems: 'center',
-                            justifyContent: 'space-between',
                         }}
                     >
-                        <Button onClick={onCancel} variant="text">
-                            {t('WIDGET.CANCEL')}
-                        </Button>
-                        <Button
-                            color="primary"
-                            onClick={index < challenge.captchas.length - 1 ? onNext : onSubmit}
-                            variant="contained"
-                            {...addDataAttr({ dev: { cy: 'button-next' } })}
-                        >
-                            {index < challenge.captchas.length - 1 ? t('WIDGET.NEXT') : t('WIDGET.SUBMIT')}
-                        </Button>
-                    </Box>
-=======
                         {t('WIDGET.SELECT_ALL')}
                         {': '}
                     </Typography>
@@ -247,7 +131,6 @@
                     >
                         {index < challenge.captchas.length - 1 ? t('WIDGET.NEXT') : t('WIDGET.SUBMIT')}
                     </Button>
->>>>>>> 0899154f
                 </Box>
             </Box>
         </Box>
