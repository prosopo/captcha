// Copyright 2021-2024 Prosopo (UK) Ltd.
//
// Licensed under the Apache License, Version 2.0 (the "License");
// you may not use this file except in compliance with the License.
// You may obtain a copy of the License at
//
//     http://www.apache.org/licenses/LICENSE-2.0
//
// Unless required by applicable law or agreed to in writing, software
// distributed under the License is distributed on an "AS IS" BASIS,
// WITHOUT WARRANTIES OR CONDITIONS OF ANY KIND, either express or implied.
// See the License for the specific language governing permissions and
// limitations under the License.
<<<<<<< HEAD
=======
import { CaptchaResponseBody } from '@prosopo/types'
>>>>>>> f859308d
import { CaptchaWidget } from './CaptchaWidget.js'
import { Suspense, useMemo } from 'react'
import { at } from '@prosopo/util'
import { darkTheme, lightTheme } from '@prosopo/web-components'
import { useTranslation } from '@prosopo/common'
import Button from './Button.js'
import addDataAttr from '../util/index.js'

export interface CaptchaComponentProps {
    challenge: CaptchaResponseBody
    index: number
    solutions: string[][]
    onSubmit: () => void
    onCancel: () => void
    onClick: (hash: string) => void
    onNext: () => void
    themeColor: 'light' | 'dark'
}

const CaptchaComponent = ({
    challenge,
    index,
    solutions,
    onSubmit,
    onCancel,
    onClick,
    onNext,
    themeColor,
}: CaptchaComponentProps) => {
    const { t } = useTranslation()
    const captcha = challenge.captchas ? at(challenge.captchas, index) : null
    const solution = solutions ? at(solutions, index) : []
    const theme = useMemo(() => (themeColor === 'light' ? lightTheme : darkTheme), [themeColor])

    return (
<<<<<<< HEAD
        <div
            style={{
                // introduce scroll bars when screen < minWidth of children
                overflowX: 'auto',
                overflowY: 'auto',
                width: '100%',
                maxWidth: '500px',
                maxHeight: '100%',
                display: 'flex',
                flexDirection: 'column',
            }}
        >
            <div
                style={{
                    backgroundColor: theme.palette.background.default,
=======
        <Suspense fallback={<div>Loading...</div>}>
            <div
                style={{
                    // introduce scroll bars when screen < minWidth of children
                    overflowX: 'auto',
                    overflowY: 'auto',
                    width: '100%',
                    maxWidth: '500px',
                    maxHeight: '100%',
>>>>>>> f859308d
                    display: 'flex',
                    flexDirection: 'column',
                }}
            >
                <div
                    style={{
<<<<<<< HEAD
                        display: 'flex',
                        alignItems: 'center',
                        width: '100%',
                        backgroundColor: theme.palette.primary.main,
                        padding: '24px 16px',
                    }}
                >
                    <p
                        style={{
                            color: '#ffffff',
                            fontWeight: 700,
                            lineHeight: 1.5,
                        }}
                    >
                        {t('WIDGET.SELECT_ALL')}
                        {': '}
                    </p>
                    <p
                        style={{
                            color: '#ffffff',
                            fontWeight: 700,
                            textTransform: 'capitalize',
                            lineHeight: 1.5,
                        }}
                    >
                        {`${at(challenge.captchas, index).captcha.target}`}
                    </p>
                </div>
                <div {...addDataAttr({ dev: { cy: 'captcha-' + index } })}>
                    {captcha && (
                        <CaptchaWidget
                            challenge={captcha}
                            solution={solution}
                            onClick={onClick}
                            themeColor={themeColor}
                        />
                    )}
                </div>
                <div
                    style={{
                        display: 'flex',
                        alignItems: 'center',
                        justifyContent: 'center',
                        width: '100%',
                    }}
                    {...addDataAttr({ dev: { cy: 'dots-captcha' } })}
                />
                <div
                    style={{
                        padding: '8px 16px',
                        display: 'flex',
                        width: '100%',
                    }}
                ></div>
                <div
                    style={{
                        padding: '0 16px 16px',
                        display: 'flex',
                        alignItems: 'center',
                        justifyContent: 'space-between',
                        lineHeight: 1.75,
                    }}
                >
                    <Button
                        themeColor={themeColor}
                        buttonType="cancel"
                        onClick={onCancel}
                        text={t('WIDGET.CANCEL')}
                    ></Button>
                    <Button
                        themeColor={themeColor}
                        buttonType="next"
                        text={index < challenge.captchas.length - 1 ? t('WIDGET.NEXT') : t('WIDGET.SUBMIT')}
                        onClick={index < challenge.captchas.length - 1 ? onNext : onSubmit}
                    ></Button>
                </div>
            </div>
        </div>
=======
                        backgroundColor: theme.palette.background.default,
                        display: 'flex',
                        flexDirection: 'column',
                        minWidth: '300px',
                    }}
                >
                    <div
                        style={{
                            display: 'flex',
                            alignItems: 'center',
                            width: '100%',
                            backgroundColor: theme.palette.primary.main,
                            padding: '24px 16px',
                        }}
                    >
                        <p
                            style={{
                                color: '#ffffff',
                                fontWeight: 700,
                                lineHeight: 1.5,
                            }}
                        >
                            {t('WIDGET.SELECT_ALL')}
                            {': '}
                        </p>
                        <p
                            style={{
                                color: '#ffffff',
                                fontWeight: 700,
                                textTransform: 'capitalize',
                                lineHeight: 1.5,
                            }}
                        >
                            {`${at(challenge.captchas, index).captcha.target}`}
                        </p>
                    </div>
                    <div {...addDataAttr({ dev: { cy: 'captcha-' + index } })}>
                        {captcha && (
                            <CaptchaWidget
                                challenge={captcha}
                                solution={solution}
                                onClick={onClick}
                                themeColor={themeColor}
                            />
                        )}
                    </div>
                    <div
                        style={{
                            display: 'flex',
                            alignItems: 'center',
                            justifyContent: 'center',
                            width: '100%',
                        }}
                        {...addDataAttr({ dev: { cy: 'dots-captcha' } })}
                    />
                    <div
                        style={{
                            padding: '8px 16px',
                            display: 'flex',
                            width: '100%',
                        }}
                    ></div>
                    <div
                        style={{
                            padding: '0 16px 16px',
                            display: 'flex',
                            alignItems: 'center',
                            justifyContent: 'space-between',
                            lineHeight: 1.75,
                        }}
                    >
                        <Button
                            themeColor={themeColor}
                            buttonType="cancel"
                            onClick={onCancel}
                            text={t('WIDGET.CANCEL')}
                        ></Button>
                        <Button
                            themeColor={themeColor}
                            buttonType="next"
                            text={index < challenge.captchas.length - 1 ? t('WIDGET.NEXT') : t('WIDGET.SUBMIT')}
                            onClick={index < challenge.captchas.length - 1 ? onNext : onSubmit}
                        ></Button>
                    </div>
                </div>
            </div>
        </Suspense>
>>>>>>> f859308d
    )
}

export default CaptchaComponent<|MERGE_RESOLUTION|>--- conflicted
+++ resolved
@@ -11,10 +11,7 @@
 // WITHOUT WARRANTIES OR CONDITIONS OF ANY KIND, either express or implied.
 // See the License for the specific language governing permissions and
 // limitations under the License.
-<<<<<<< HEAD
-=======
 import { CaptchaResponseBody } from '@prosopo/types'
->>>>>>> f859308d
 import { CaptchaWidget } from './CaptchaWidget.js'
 import { Suspense, useMemo } from 'react'
 import { at } from '@prosopo/util'
@@ -50,23 +47,6 @@
     const theme = useMemo(() => (themeColor === 'light' ? lightTheme : darkTheme), [themeColor])
 
     return (
-<<<<<<< HEAD
-        <div
-            style={{
-                // introduce scroll bars when screen < minWidth of children
-                overflowX: 'auto',
-                overflowY: 'auto',
-                width: '100%',
-                maxWidth: '500px',
-                maxHeight: '100%',
-                display: 'flex',
-                flexDirection: 'column',
-            }}
-        >
-            <div
-                style={{
-                    backgroundColor: theme.palette.background.default,
-=======
         <Suspense fallback={<div>Loading...</div>}>
             <div
                 style={{
@@ -76,93 +56,12 @@
                     width: '100%',
                     maxWidth: '500px',
                     maxHeight: '100%',
->>>>>>> f859308d
                     display: 'flex',
                     flexDirection: 'column',
                 }}
             >
                 <div
                     style={{
-<<<<<<< HEAD
-                        display: 'flex',
-                        alignItems: 'center',
-                        width: '100%',
-                        backgroundColor: theme.palette.primary.main,
-                        padding: '24px 16px',
-                    }}
-                >
-                    <p
-                        style={{
-                            color: '#ffffff',
-                            fontWeight: 700,
-                            lineHeight: 1.5,
-                        }}
-                    >
-                        {t('WIDGET.SELECT_ALL')}
-                        {': '}
-                    </p>
-                    <p
-                        style={{
-                            color: '#ffffff',
-                            fontWeight: 700,
-                            textTransform: 'capitalize',
-                            lineHeight: 1.5,
-                        }}
-                    >
-                        {`${at(challenge.captchas, index).captcha.target}`}
-                    </p>
-                </div>
-                <div {...addDataAttr({ dev: { cy: 'captcha-' + index } })}>
-                    {captcha && (
-                        <CaptchaWidget
-                            challenge={captcha}
-                            solution={solution}
-                            onClick={onClick}
-                            themeColor={themeColor}
-                        />
-                    )}
-                </div>
-                <div
-                    style={{
-                        display: 'flex',
-                        alignItems: 'center',
-                        justifyContent: 'center',
-                        width: '100%',
-                    }}
-                    {...addDataAttr({ dev: { cy: 'dots-captcha' } })}
-                />
-                <div
-                    style={{
-                        padding: '8px 16px',
-                        display: 'flex',
-                        width: '100%',
-                    }}
-                ></div>
-                <div
-                    style={{
-                        padding: '0 16px 16px',
-                        display: 'flex',
-                        alignItems: 'center',
-                        justifyContent: 'space-between',
-                        lineHeight: 1.75,
-                    }}
-                >
-                    <Button
-                        themeColor={themeColor}
-                        buttonType="cancel"
-                        onClick={onCancel}
-                        text={t('WIDGET.CANCEL')}
-                    ></Button>
-                    <Button
-                        themeColor={themeColor}
-                        buttonType="next"
-                        text={index < challenge.captchas.length - 1 ? t('WIDGET.NEXT') : t('WIDGET.SUBMIT')}
-                        onClick={index < challenge.captchas.length - 1 ? onNext : onSubmit}
-                    ></Button>
-                </div>
-            </div>
-        </div>
-=======
                         backgroundColor: theme.palette.background.default,
                         display: 'flex',
                         flexDirection: 'column',
@@ -250,7 +149,6 @@
                 </div>
             </div>
         </Suspense>
->>>>>>> f859308d
     )
 }
 
