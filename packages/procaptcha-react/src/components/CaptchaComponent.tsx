import { useEffect, useContext, useReducer } from "react";
import { Box, Button, Typography } from "@mui/material";
<<<<<<< HEAD
import {
    ICaptchaManagerReducer,
    ProsopoCaptchaClient,
    ProsopoCaptchaStateClient,
    captchaStateReducer
=======
import { 
    ICaptchaContextReducer, 
    ProsopoCaptchaClient, 
    ProsopoCaptchaStateClient, 
    captchaStateReducer 
>>>>>>> 94e0e084
} from "@prosopo/procaptcha";

import { CaptchaContextManager } from "./CaptchaManager";
import { CaptchaWidget } from "./CaptchaWidget";

import { useStyles } from "../styles";


export function CaptchaComponent({ clientInterface }: { clientInterface: ProsopoCaptchaClient }) {

    const classes = useStyles();

<<<<<<< HEAD
    const manager: ICaptchaManagerReducer = useContext(CaptchaManager);
    const [state, update] = useReducer(captchaStateReducer, { currentCaptchaIndex: 0, currentCaptchaSolution: [], captchaSolutions: [] });
=======
    const manager: ICaptchaContextReducer = useContext(CaptchaContextManager);
    const [state, update] = useReducer(captchaStateReducer, { currentCaptchaIndex: 0, currentCaptchaSolution: [] });
>>>>>>> 94e0e084

    const { account, contractAddress } = manager.state;
    const { captchaChallenge, currentCaptchaIndex, currentCaptchaSolution } = state;
    const totalCaptchas = captchaChallenge?.captchas.length ?? 0;

    const stateClientInterface = new ProsopoCaptchaStateClient(clientInterface, { state, update });

    useEffect(() => {

        clientInterface.onLoad();

    }, []);

    useEffect(() => {
        const extension = clientInterface.getExtension();
        if (contractAddress && extension) {
            extension.setDefaultAccount();
            const defaultAccount = extension.getAccount();
            if (defaultAccount) {
                clientInterface.onAccountChange(defaultAccount);
            }
        }
    }, [contractAddress]);

    useEffect(() => {
        if (account && !captchaChallenge) {
            stateClientInterface.onLoadCaptcha()
                .catch(error => {
                    clientInterface.status.update({ error });
                });
        }
    }, [account]);

    // TODO text strings
    // https://www.npmjs.com/package/i18next

    return (
        <Box className={classes.root}>

            {account && captchaChallenge &&
                <Box className={classes.captchasContainer}>

                    <Box className={classes.captchasHeader}>
                        <Typography className={classes.captchasHeaderLabel}>
                            Select all images with {captchaChallenge.captchas[currentCaptchaIndex].captcha.target}
                        </Typography>
                    </Box>

                    <Box className={classes.captchasBody}>

                        <CaptchaWidget challenge={captchaChallenge.captchas[currentCaptchaIndex]} solution={currentCaptchaSolution}
                            onChange={stateClientInterface.onChange.bind(stateClientInterface)} />

                        <Box className={classes.dotsContainer}>
                            {captchaChallenge?.captchas.map((_, index) =>
                                <Box key={index} className={currentCaptchaIndex === index ? classes.dot : classes.dotActive} />)}
                        </Box>

                    </Box>

                    <Box className={classes.captchasFooter}>
                        <Button onClick={() => stateClientInterface.onCancel()} variant="text">
                            Cancel
                        </Button>
                        <Button onClick={() => stateClientInterface.onSubmit()} variant="contained">
                            {currentCaptchaIndex + 1 < totalCaptchas ? "Next" : "Submit"}
                        </Button>
                    </Box>

                </Box>
            }
        </Box>
    );
}

export default CaptchaComponent;<|MERGE_RESOLUTION|>--- conflicted
+++ resolved
@@ -1,18 +1,10 @@
 import { useEffect, useContext, useReducer } from "react";
 import { Box, Button, Typography } from "@mui/material";
-<<<<<<< HEAD
 import {
-    ICaptchaManagerReducer,
+    ICaptchaContextReducer,
     ProsopoCaptchaClient,
     ProsopoCaptchaStateClient,
     captchaStateReducer
-=======
-import { 
-    ICaptchaContextReducer, 
-    ProsopoCaptchaClient, 
-    ProsopoCaptchaStateClient, 
-    captchaStateReducer 
->>>>>>> 94e0e084
 } from "@prosopo/procaptcha";
 
 import { CaptchaContextManager } from "./CaptchaManager";
@@ -25,13 +17,8 @@
 
     const classes = useStyles();
 
-<<<<<<< HEAD
-    const manager: ICaptchaManagerReducer = useContext(CaptchaManager);
+    const manager: ICaptchaContextReducer = useContext(CaptchaContextManager);
     const [state, update] = useReducer(captchaStateReducer, { currentCaptchaIndex: 0, currentCaptchaSolution: [], captchaSolutions: [] });
-=======
-    const manager: ICaptchaContextReducer = useContext(CaptchaContextManager);
-    const [state, update] = useReducer(captchaStateReducer, { currentCaptchaIndex: 0, currentCaptchaSolution: [] });
->>>>>>> 94e0e084
 
     const { account, contractAddress } = manager.state;
     const { captchaChallenge, currentCaptchaIndex, currentCaptchaSolution } = state;
