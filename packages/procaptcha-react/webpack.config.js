const HtmlWebpackPlugin = require('html-webpack-plugin')
const BundleAnalyzerPlugin = require('webpack-bundle-analyzer').BundleAnalyzerPlugin
const CompressionPlugin = require('compression-webpack-plugin')
<<<<<<< HEAD
const webpack = require('webpack')
const TerserPlugin = require('terser-webpack-plugin')
=======
const MiniCssExtractPlugin = require('mini-css-extract-plugin')
const webpack = require('webpack')
const TerserPlugin = require('terser-webpack-plugin')
const path = require('path')
>>>>>>> 4645c279

module.exports = (env, argv) => {
    const isProduction = argv.mode === 'production'

    return {
        entry: './src/index.tsx',
        output: {
<<<<<<< HEAD
            path: __dirname + '/dist',
            filename: 'bundle.js',
=======
            filename: '[name].bundle.js',
            path: path.resolve(__dirname, 'dist'),
>>>>>>> 4645c279
        },
        module: {
            rules: [
                {
                    test: /\.(ts|tsx)$/,
                    exclude: /node_modules/,
                    use: {
                        loader: 'babel-loader',
                        options: {
                            presets: [
                                [
                                    '@babel/preset-env',
                                    {
                                        targets: '> 0.25%, not dead',
                                        modules: false,
                                    },
                                ],
                                '@babel/preset-react',
                                '@babel/preset-typescript',
                            ],
                        },
                    },
                },
                {
                    test: /\.css$/,
                    use: ['style-loader', 'css-loader'],
                },
            ],
        },
        resolve: {
            extensions: ['.js', '.jsx', '.ts', '.tsx'],
        },
        plugins: [
            new HtmlWebpackPlugin({
                template: './src/index.html',
            }),
            new BundleAnalyzerPlugin(),
            new webpack.DefinePlugin({
                'process.env.NODE_ENV': JSON.stringify(isProduction ? 'production' : 'development'),
            }),
<<<<<<< HEAD
            new CompressionPlugin(),
=======
            new webpack.optimize.SplitChunksPlugin(),
            new CompressionPlugin(),
            new MiniCssExtractPlugin({
                filename: 'extr.[contenthash].css',
            }),
>>>>>>> 4645c279
        ],
        devServer: {
            static: {
                directory: __dirname + '/dist',
            },
            compress: true,
            port: 9000,
        },
        optimization: {
<<<<<<< HEAD
=======
            chunkIds: 'deterministic',
            runtimeChunk: 'single',
            splitChunks: {
                cacheGroups: [
                    // all other modules
                    ['modu', /[\\/]node_modules[\\/]/],
                ].reduce(
                    (result, [name, test], index) => ({
                        ...result,
                        [`cacheGroup${index}`]: {
                            chunks: 'initial',
                            enforce: true,
                            maxSize: 1_500_000,
                            minSize: 0,
                            name,
                            priority: -1 * index,
                            test,
                        },
                    }),
                    {}
                ),
            },
>>>>>>> 4645c279
            minimize: isProduction,
            minimizer: [
                new TerserPlugin({
                    terserOptions: {
                        compress: {
                            drop_console: true,
                        },
                    },
                }),
            ],
        },
    }
}<|MERGE_RESOLUTION|>--- conflicted
+++ resolved
@@ -1,15 +1,10 @@
 const HtmlWebpackPlugin = require('html-webpack-plugin')
 const BundleAnalyzerPlugin = require('webpack-bundle-analyzer').BundleAnalyzerPlugin
 const CompressionPlugin = require('compression-webpack-plugin')
-<<<<<<< HEAD
-const webpack = require('webpack')
-const TerserPlugin = require('terser-webpack-plugin')
-=======
 const MiniCssExtractPlugin = require('mini-css-extract-plugin')
 const webpack = require('webpack')
 const TerserPlugin = require('terser-webpack-plugin')
 const path = require('path')
->>>>>>> 4645c279
 
 module.exports = (env, argv) => {
     const isProduction = argv.mode === 'production'
@@ -17,13 +12,8 @@
     return {
         entry: './src/index.tsx',
         output: {
-<<<<<<< HEAD
-            path: __dirname + '/dist',
-            filename: 'bundle.js',
-=======
             filename: '[name].bundle.js',
             path: path.resolve(__dirname, 'dist'),
->>>>>>> 4645c279
         },
         module: {
             rules: [
@@ -64,15 +54,11 @@
             new webpack.DefinePlugin({
                 'process.env.NODE_ENV': JSON.stringify(isProduction ? 'production' : 'development'),
             }),
-<<<<<<< HEAD
-            new CompressionPlugin(),
-=======
             new webpack.optimize.SplitChunksPlugin(),
             new CompressionPlugin(),
             new MiniCssExtractPlugin({
                 filename: 'extr.[contenthash].css',
             }),
->>>>>>> 4645c279
         ],
         devServer: {
             static: {
@@ -82,8 +68,6 @@
             port: 9000,
         },
         optimization: {
-<<<<<<< HEAD
-=======
             chunkIds: 'deterministic',
             runtimeChunk: 'single',
             splitChunks: {
@@ -106,7 +90,6 @@
                     {}
                 ),
             },
->>>>>>> 4645c279
             minimize: isProduction,
             minimizer: [
                 new TerserPlugin({
