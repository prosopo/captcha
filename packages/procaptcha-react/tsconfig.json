--- conflicted
+++ resolved
@@ -4,10 +4,7 @@
         "rootDir": "./src",
         "outDir": "./dist",
         "lib": ["es6", "dom"],
-<<<<<<< HEAD
-=======
         "jsxImportSource": "@emotion/react"
->>>>>>> c8277e8f
     },
     "include": ["src", "src/**/*.json"],
 
