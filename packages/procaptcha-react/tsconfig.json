{
  "extends": "../../tsconfig.build.json",
  "compilerOptions": {
    "rootDir": "./src",
    "outDir": "./dist",
    "module": "esnext",
    "target": "esnext",
    "lib": [
      "es6",
      "dom"
    ],
    "jsx": "react-jsx"
  },
  "include": [
<<<<<<< HEAD
    "src"
  ],
  "references": [
    {
      "path": "../api"
    },
    {
      "path": "../common"
    },
    {
      "path": "../procaptcha"
    }
=======
    "src/**/*.ts",
    "src/*.ts",
    "src/**/*.tsx",
>>>>>>> 1aba9ff6
  ]
}<|MERGE_RESOLUTION|>--- conflicted
+++ resolved
@@ -12,8 +12,9 @@
     "jsx": "react-jsx"
   },
   "include": [
-<<<<<<< HEAD
-    "src"
+    "src/**/*.ts",
+    "src/*.ts",
+    "src/**/*.tsx"
   ],
   "references": [
     {
@@ -25,10 +26,6 @@
     {
       "path": "../procaptcha"
     }
-=======
-    "src/**/*.ts",
-    "src/*.ts",
-    "src/**/*.tsx",
->>>>>>> 1aba9ff6
+
   ]
 }