{
	"extends": "../../tsconfig.esm.json",
	"compilerOptions": {
		"rootDir": "./src",
		"outDir": "./dist",
		"lib": ["es6", "dom"]
	},
	"include": ["src", "src/**/*.json", "src/index.html"],
	"references": [
		{
			"path": "../../dev/config"
		},
		{
			"path": "../dotenv"
		},
		{
<<<<<<< HEAD
=======
			"path": "../locale"
		},
		{
			"path": "../procaptcha"
		},
		{
>>>>>>> eaf46ffe
			"path": "../procaptcha-frictionless"
		},
		{
			"path": "../procaptcha-pow"
		},
		{
			"path": "../procaptcha-react"
		},
		{
			"path": "../types"
		},
		{
			"path": "../util"
		}
	]
}<|MERGE_RESOLUTION|>--- conflicted
+++ resolved
@@ -14,15 +14,12 @@
 			"path": "../dotenv"
 		},
 		{
-<<<<<<< HEAD
-=======
 			"path": "../locale"
 		},
 		{
 			"path": "../procaptcha"
 		},
 		{
->>>>>>> eaf46ffe
 			"path": "../procaptcha-frictionless"
 		},
 		{
