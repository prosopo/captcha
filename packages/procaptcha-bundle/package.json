--- conflicted
+++ resolved
@@ -21,7 +21,7 @@
 		}
 	},
 	"types": "./dist/index.d.ts",
-	"source": "./src/index.ts",
+	"source": "./src/index.tsx",
 	"scripts": {
 		"test": "echo \"No test specified\"",
 		"clean": "tsc --build --clean",
@@ -33,16 +33,6 @@
 	},
 	"browserslist": ["> 0.5%, last 2 versions, not dead"],
 	"dependencies": {
-<<<<<<< HEAD
-		"@emotion/react": "11.13.3",
-		"@prosopo/dotenv": "2.5.0",
-		"@prosopo/locale": "2.5.0",
-		"@prosopo/procaptcha-frictionless": "2.5.0",
-		"@prosopo/procaptcha-pow": "2.5.0",
-		"@prosopo/procaptcha-react": "2.5.0",
-		"@prosopo/types": "2.5.0",
-		"@prosopo/util": "2.5.0",
-=======
 		"@prosopo/dotenv": "2.5.1",
 		"@prosopo/locale": "2.5.1",
 		"@prosopo/procaptcha-frictionless": "2.5.1",
@@ -50,11 +40,9 @@
 		"@prosopo/procaptcha-react": "2.5.1",
 		"@prosopo/types": "2.5.1",
 		"@prosopo/util": "2.5.1",
->>>>>>> 7cd43b8b
 		"express": "4.21.2",
 		"react": "18.3.1",
-		"react-dom": "18.3.1",
-		"@prosopo/widget-skeleton": "2.5.0"
+		"react-dom": "18.3.1"
 	},
 	"repository": {
 		"type": "git",
