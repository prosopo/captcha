{
    "name": "@prosopo/procaptcha-bundle",
    "version": "2.0.0",
    "author": "PROSOPO LIMITED <info@prosopo.io>",
    "license": "Apache-2.0",
    "main": "./dist/index.js",
    "type": "module",
    "sideEffects": false,
    "engines": {
        "node": ">=20",
        "npm": ">=9"
    },
    "exports": {
        ".": {
            "import": "./dist/index.js",
            "require": "./dist/cjs/index.cjs"
        }
    },
    "types": "./dist/index.d.ts",
    "source": "./src/index.tsx",
    "scripts": {
        "test": "echo \"No test specified\"",
        "clean": "tsc --build --clean",
        "build": "tsc --build --verbose",
        "build:cjs": "npx vite --config vite.cjs.config.ts build",
        "start": "NODE_ENV=${NODE_ENV:-development}; vite serve --mode $NODE_ENV --host",
        "bundle": "NODE_ENV=${NODE_ENV:-production}; vite build --config vite.config.ts --mode $NODE_ENV --debug",
        "bundle:webpack": "NODE_ENV=${NODE_ENV:-production}; webpack build --config webpack.config.cjs --mode $NODE_ENV"
    },
    "browserslist": [
        "> 0.5%, last 2 versions, not dead"
    ],
    "dependencies": {
<<<<<<< HEAD
        "@prosopo/procaptcha-frictionless": "1.0.2",
        "@prosopo/procaptcha-invisible": "1.0.2",
        "@prosopo/procaptcha-pow": "1.0.2",
        "@prosopo/procaptcha-react": "1.0.2",
        "@prosopo/types": "1.0.2",
        "@prosopo/util": "1.0.2",
=======
        "@prosopo/procaptcha-frictionless": "2.0.0",
        "@prosopo/procaptcha-pow": "2.0.0",
        "@prosopo/procaptcha-react": "2.0.0",
        "@prosopo/types": "2.0.0",
        "@prosopo/util": "2.0.0",
>>>>>>> 3d3126fe
        "react": "^18.3.1",
        "react-dom": "^18.3.1"
    },
    "repository": {
        "type": "git",
        "url": "git+https://github.com/prosopo/captcha.git"
    },
    "bugs": {
        "url": "https://github.com/prosopo/captcha/issues"
    },
    "homepage": "https://github.com/prosopo/captcha#readme",
    "description": "",
    "publishConfig": {
        "registry": "https://registry.npmjs.org"
    },
    "devDependencies": {
        "@prosopo/config": "2.0.0",
        "@prosopo/cli": "2.0.0",
        "tslib": "2.6.2",
        "vite": "^5.1.7",
        "typescript": "^5.1.6"
    }
}<|MERGE_RESOLUTION|>--- conflicted
+++ resolved
@@ -31,20 +31,11 @@
         "> 0.5%, last 2 versions, not dead"
     ],
     "dependencies": {
-<<<<<<< HEAD
-        "@prosopo/procaptcha-frictionless": "1.0.2",
-        "@prosopo/procaptcha-invisible": "1.0.2",
-        "@prosopo/procaptcha-pow": "1.0.2",
-        "@prosopo/procaptcha-react": "1.0.2",
-        "@prosopo/types": "1.0.2",
-        "@prosopo/util": "1.0.2",
-=======
         "@prosopo/procaptcha-frictionless": "2.0.0",
         "@prosopo/procaptcha-pow": "2.0.0",
         "@prosopo/procaptcha-react": "2.0.0",
         "@prosopo/types": "2.0.0",
         "@prosopo/util": "2.0.0",
->>>>>>> 3d3126fe
         "react": "^18.3.1",
         "react-dom": "^18.3.1"
     },
