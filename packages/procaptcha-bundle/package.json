--- conflicted
+++ resolved
@@ -52,13 +52,6 @@
 	},
 	"devDependencies": {
 		"@prosopo/config": "2.0.3",
-<<<<<<< HEAD
-		"@types/jsdom": "21.1.7",
-		"jsdom": "25.0.0",
-		"tslib": "2.7.0",
-		"typescript": "5.6.2",
-		"vite": "5.4.5"
-=======
 		"@vitest/coverage-v8": "2.1.1",
 		"concurrently": "9.0.1",
 		"npm-run-all": "4.1.5",
@@ -68,6 +61,5 @@
 		"typescript": "5.6.2",
 		"vite": "5.4.5",
 		"vitest": "2.1.1"
->>>>>>> 6a0e9c5a
 	}
 }