{
	"name": "@prosopo/procaptcha-bundle",
	"version": "3.0.5",
	"author": "PROSOPO LIMITED <info@prosopo.io>",
	"license": "Apache-2.0",
	"main": "dist/index.js",
	"type": "module",
	"sideEffects": false,
	"engines": {
		"node": "20",
		"npm": "10.8.2"
	},
	"exports": {
		".": {
			"import": "./dist/index.js",
			"require": "./dist/cjs/index.cjs"
		},
		"./components": {
			"import": "./dist/components.js",
			"require": "./dist/components.cjs"
		}
	},
	"types": "dist/index.d.ts",
	"source": "./src/index.tsx",
	"scripts": {
		"clean": "tsc --build --clean",
		"build": "NODE_ENV=${NODE_ENV:-production}; vite build --config vite.esm.config.ts --mode $NODE_ENV",
		"build:cjs": "NODE_ENV=${NODE_ENV:-production}; vite build --config vite.cjs.config.ts --mode $NODE_ENV",
		"typecheck": "tsc --build --declaration --emitDeclarationOnly",
		"test": "echo no tests",
		"bundle": "NODE_ENV=${NODE_ENV:-production}; vite build --config vite.config.ts --mode $NODE_ENV",
		"start": "NODE_ENV=${NODE_ENV:-development}; vite serve --mode $NODE_ENV --host",
		"bundle:webpack": "NODE_ENV=${NODE_ENV:-production}; webpack build --config webpack.config.cjs --mode ${MODE:-production}",
		"serve": "NODE_ENV=${NODE_ENV:-development}; vite serve --config vite.serve.config.ts --mode $NODE_ENV --host"
	},
	"browserslist": ["> 0.5%, last 2 versions, not dead"],
	"dependencies": {
		"@prosopo/common": "3.0.2",
		"@prosopo/dotenv": "3.0.4",
		"@prosopo/locale": "3.0.2",
		"@prosopo/procaptcha-frictionless": "2.6.24",
		"@prosopo/procaptcha-pow": "2.7.10",
		"@prosopo/procaptcha-react": "2.6.24",
		"@prosopo/types": "3.0.2",
		"@prosopo/util": "3.0.2",
		"@prosopo/util-crypto": "13.5.1",
		"@prosopo/widget-skeleton": "2.6.0",
		"@typegoose/auto-increment": "4.13.0",
		"axios": "1.10.0",
		"esbuild": "0.25.6",
		"express": "4.21.2",
		"openpgp": "5.11.3",
		"react": "18.3.1",
		"react-dom": "18.3.1",
		"@prosopo/config": "3.0.1",
		"webpack-dev-server": "5.2.2"
	},
	"repository": {
		"type": "git",
		"url": "git+https://github.com/prosopo/captcha.git"
	},
	"bugs": {
		"url": "https://github.com/prosopo/captcha/issues"
	},
	"homepage": "https://github.com/prosopo/captcha#readme",
	"description": "",
	"publishConfig": {
		"registry": "https://registry.npmjs.org"
	},
	"devDependencies": {
<<<<<<< HEAD
=======
		"@prosopo/config": "3.1.0",
>>>>>>> f5e04941
		"@types/jsdom": "21.1.7",
		"@types/react": "18.3.1",
		"@types/react-dom": "18.3.1",
		"@vitest/coverage-v8": "3.0.9",
		"concurrently": "9.0.1",
		"del-cli": "6.0.0",
		"npm-run-all": "4.1.5",
		"tslib": "2.7.0",
		"tsx": "4.20.3",
		"typescript": "5.6.2",
		"vite": "6.3.5",
		"vitest": "3.0.9"
	},
	"overrides": {
		"@types/react": "18.3.1"
	}
}<|MERGE_RESOLUTION|>--- conflicted
+++ resolved
@@ -33,7 +33,9 @@
 		"bundle:webpack": "NODE_ENV=${NODE_ENV:-production}; webpack build --config webpack.config.cjs --mode ${MODE:-production}",
 		"serve": "NODE_ENV=${NODE_ENV:-development}; vite serve --config vite.serve.config.ts --mode $NODE_ENV --host"
 	},
-	"browserslist": ["> 0.5%, last 2 versions, not dead"],
+	"browserslist": [
+		"> 0.5%, last 2 versions, not dead"
+	],
 	"dependencies": {
 		"@prosopo/common": "3.0.2",
 		"@prosopo/dotenv": "3.0.4",
@@ -52,7 +54,7 @@
 		"openpgp": "5.11.3",
 		"react": "18.3.1",
 		"react-dom": "18.3.1",
-		"@prosopo/config": "3.0.1",
+		"@prosopo/config": "3.1.0",
 		"webpack-dev-server": "5.2.2"
 	},
 	"repository": {
@@ -68,10 +70,7 @@
 		"registry": "https://registry.npmjs.org"
 	},
 	"devDependencies": {
-<<<<<<< HEAD
-=======
 		"@prosopo/config": "3.1.0",
->>>>>>> f5e04941
 		"@types/jsdom": "21.1.7",
 		"@types/react": "18.3.1",
 		"@types/react-dom": "18.3.1",
