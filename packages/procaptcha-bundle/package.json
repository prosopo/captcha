{
    "name": "@prosopo/procaptcha-bundle",
    "version": "0.1.18",
    "author": "PROSOPO LIMITED <info@prosopo.io>",
    "license": "Apache-2.0",
    "main": "./dist/index.js",
    "type": "module",
    "types": "./dist/index.d.ts",
    "source": "./src/index.tsx",
    "scripts": {
        "clean": "tsc --build --clean",
        "build": "tsc --build --verbose",
        "start": "vite serve --mode development --host",
        "build:dev": "npm run build && vite build --mode development --debug",
        "build:prod": "npm run build && vite build --mode production",
        "lint": "npx eslint .",
        "lint:fix": "npx eslint . --fix --config ../../.eslintrc.js"
    },
    "browserslist": [
        "> 0.5%, last 2 versions, not dead"
    ],
    "dependencies": {
        "@emotion/react": "^11.11.1",
        "@emotion/styled": "^11.11.0",
        "@mui/icons-material": "^5.14.3",
        "@mui/material": "^5.14.5",
<<<<<<< HEAD
        "@prosopo/common": "^0.1.17",
        "@prosopo/cli": "^0.1.17",
        "@prosopo/procaptcha": "^0.1.17",
        "@prosopo/util": "^0.1.17",
        "@prosopo/types": "^0.1.17",
        "@prosopo/procaptcha-react": "^0.1.17"
=======
        "@prosopo/common": "^0.1.18",
        "@prosopo/procaptcha-react": "^0.1.18"
>>>>>>> f59f8438
    },
    "repository": {
        "type": "git",
        "url": "git+https://github.com/prosopo/captcha.git"
    },
    "bugs": {
        "url": "https://github.com/prosopo/captcha/issues"
    },
    "homepage": "https://github.com/prosopo/captcha#readme",
    "description": "",
    "publishConfig": {
        "registry": "https://registry.npmjs.org"
    },
    "devDependencies": {
        "@originjs/vite-plugin-commonjs": "^1.0.3",
        "@prosopo/config": "^0.1.18",
        "@rollup/plugin-typescript": "^11.1.2",
        "@vitejs/plugin-react": "^4.0.4",
        "tslib": "^2.5.2",
        "typescript": "5.1.6",
        "webpack-merge": "^5.9.0"
    }
}<|MERGE_RESOLUTION|>--- conflicted
+++ resolved
@@ -24,17 +24,8 @@
         "@emotion/styled": "^11.11.0",
         "@mui/icons-material": "^5.14.3",
         "@mui/material": "^5.14.5",
-<<<<<<< HEAD
-        "@prosopo/common": "^0.1.17",
-        "@prosopo/cli": "^0.1.17",
-        "@prosopo/procaptcha": "^0.1.17",
-        "@prosopo/util": "^0.1.17",
-        "@prosopo/types": "^0.1.17",
-        "@prosopo/procaptcha-react": "^0.1.17"
-=======
         "@prosopo/common": "^0.1.18",
         "@prosopo/procaptcha-react": "^0.1.18"
->>>>>>> f59f8438
     },
     "repository": {
         "type": "git",
@@ -53,8 +44,6 @@
         "@prosopo/config": "^0.1.18",
         "@rollup/plugin-typescript": "^11.1.2",
         "@vitejs/plugin-react": "^4.0.4",
-        "tslib": "^2.5.2",
-        "typescript": "5.1.6",
         "webpack-merge": "^5.9.0"
     }
 }