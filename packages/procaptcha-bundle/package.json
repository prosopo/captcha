{
	"name": "@prosopo/procaptcha-bundle",
	"version": "2.5.4",
	"author": "PROSOPO LIMITED <info@prosopo.io>",
	"license": "Apache-2.0",
	"main": "./dist/index.js",
	"type": "module",
	"sideEffects": false,
	"engines": {
		"node": "20",
		"npm": "10.8.2"
	},
	"exports": {
		".": {
			"import": "./dist/index.js",
			"require": "./dist/cjs/index.cjs"
		},
		"./components": {
			"import": "./dist/components.js",
			"require": "./dist/components.cjs"
		}
	},
	"types": "./dist/index.d.ts",
	"source": "./src/index.tsx",
	"scripts": {
		"test": "echo \"No test specified\"",
		"clean": "tsc --build --clean",
		"build": "tsc --build --verbose",
		"build:cjs": "npx vite --config vite.cjs.config.ts build",
		"start": "NODE_ENV=${NODE_ENV:-development}; vite serve --mode $NODE_ENV --host",
		"bundle": "NODE_ENV=${NODE_ENV:-production}; vite build --config vite.config.ts --mode $NODE_ENV --debug",
		"bundle:webpack": "NODE_ENV=${NODE_ENV:-production}; webpack build --config webpack.config.cjs --mode $NODE_ENV",
		"serve": "NODE_ENV=${NODE_ENV:-development}; vite serve --config vite.serve.config.ts --mode $NODE_ENV --host"
	},
	"browserslist": ["> 0.5%, last 2 versions, not dead"],
	"dependencies": {
		"@prosopo/dotenv": "2.5.4",
		"@prosopo/locale": "2.5.4",
		"@prosopo/procaptcha-frictionless": "2.5.4",
		"@prosopo/procaptcha-pow": "2.5.4",
		"@prosopo/procaptcha-react": "2.5.4",
<<<<<<< HEAD
		"@prosopo/types": "2.5.4",
		"@prosopo/util": "2.5.4",
		"@prosopo/widget-skeleton": "2.5.4",
=======
		"@prosopo/widget-skeleton": "2.5.4",
		"@prosopo/types": "2.5.4",
		"@prosopo/util": "2.5.4",
>>>>>>> 6934915b
		"express": "4.21.2",
		"react": "18.3.1",
		"react-dom": "18.3.1"
	},
	"repository": {
		"type": "git",
		"url": "git+https://github.com/prosopo/captcha.git"
	},
	"bugs": {
		"url": "https://github.com/prosopo/captcha/issues"
	},
	"homepage": "https://github.com/prosopo/captcha#readme",
	"description": "",
	"publishConfig": {
		"registry": "https://registry.npmjs.org"
	},
	"devDependencies": {
		"@prosopo/config": "2.5.4",
		"@types/jsdom": "21.1.7",
		"@types/react-dom": "18.3.1",
		"@vitest/coverage-v8": "3.0.9",
		"concurrently": "9.0.1",
		"del-cli": "6.0.0",
		"npm-run-all": "2.1.0",
		"tslib": "2.7.0",
		"tsx": "4.19.1",
		"typescript": "5.6.2",
		"vite": "6.2.3",
		"vitest": "3.0.9"
	}
}<|MERGE_RESOLUTION|>--- conflicted
+++ resolved
@@ -39,15 +39,9 @@
 		"@prosopo/procaptcha-frictionless": "2.5.4",
 		"@prosopo/procaptcha-pow": "2.5.4",
 		"@prosopo/procaptcha-react": "2.5.4",
-<<<<<<< HEAD
-		"@prosopo/types": "2.5.4",
-		"@prosopo/util": "2.5.4",
-		"@prosopo/widget-skeleton": "2.5.4",
-=======
 		"@prosopo/widget-skeleton": "2.5.4",
 		"@prosopo/types": "2.5.4",
 		"@prosopo/util": "2.5.4",
->>>>>>> 6934915b
 		"express": "4.21.2",
 		"react": "18.3.1",
 		"react-dom": "18.3.1"
