--- conflicted
+++ resolved
@@ -38,10 +38,6 @@
 		"@prosopo/procaptcha-frictionless": "2.5.1",
 		"@prosopo/procaptcha-pow": "2.5.1",
 		"@prosopo/procaptcha-react": "2.5.1",
-<<<<<<< HEAD
-		"@prosopo/widget-skeleton": "2.5.1",
-=======
->>>>>>> 3a622cd0
 		"@prosopo/types": "2.5.1",
 		"@prosopo/util": "2.5.1",
 		"express": "4.21.2",
