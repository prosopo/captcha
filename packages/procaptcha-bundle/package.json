--- conflicted
+++ resolved
@@ -32,28 +32,19 @@
 		"bundle:webpack": "NODE_ENV=${NODE_ENV:-production}; webpack build --config webpack.config.cjs --mode $NODE_ENV",
 		"serve": "NODE_ENV=${NODE_ENV:-development}; vite serve --config vite.serve.config.ts --mode $NODE_ENV --host"
 	},
-	"browserslist": ["> 0.5%, last 2 versions, not dead"],
+	"browserslist": [
+		"> 0.5%, last 2 versions, not dead"
+	],
 	"dependencies": {
-<<<<<<< HEAD
-		"@prosopo/dotenv": "2.5.1",
-		"@prosopo/locale": "2.5.1",
-		"@prosopo/procaptcha-frictionless": "2.5.1",
-		"@prosopo/procaptcha-pow": "2.5.1",
-		"@prosopo/procaptcha-react": "2.5.1",
-		"@prosopo/procaptcha-slider": "2.5.1",
-		"@prosopo/widget-skeleton": "2.5.1",
-		"@prosopo/types": "2.5.1",
-		"@prosopo/util": "2.5.1",
-=======
 		"@prosopo/dotenv": "2.5.5",
 		"@prosopo/locale": "2.5.5",
 		"@prosopo/procaptcha-frictionless": "2.5.5",
 		"@prosopo/procaptcha-pow": "2.5.5",
 		"@prosopo/procaptcha-react": "2.5.5",
+		"@prosopo/procaptcha-slider": "2.5.5",
 		"@prosopo/widget-skeleton": "2.5.5",
 		"@prosopo/types": "2.5.5",
 		"@prosopo/util": "2.5.5",
->>>>>>> 41534419
 		"express": "4.21.2",
 		"react": "18.3.1",
 		"react-dom": "18.3.1"
