--- conflicted
+++ resolved
@@ -1,10 +1,6 @@
 {
 	"name": "@prosopo/procaptcha-bundle",
-<<<<<<< HEAD
-	"version": "3.0.26",
-=======
 	"version": "3.1.1",
->>>>>>> 11303d9f
 	"author": "PROSOPO LIMITED <info@prosopo.io>",
 	"license": "Apache-2.0",
 	"main": "dist/index.js",
@@ -41,18 +37,6 @@
 	},
 	"browserslist": ["> 0.5%, last 2 versions, not dead"],
 	"dependencies": {
-<<<<<<< HEAD
-		"@prosopo/dotenv": "3.0.17",
-		"@prosopo/locale": "3.1.12",
-		"@prosopo/procaptcha-common": "2.8.5",
-		"@prosopo/procaptcha-frictionless": "2.7.5",
-		"@prosopo/procaptcha-pow": "2.8.5",
-		"@prosopo/procaptcha-react": "2.8.5",
-		"@prosopo/types": "3.2.0",
-		"@prosopo/util": "3.0.15",
-		"@prosopo/widget-skeleton": "2.6.13",
-		"@prosopo/config": "3.1.12",
-=======
 		"@prosopo/dotenv": "3.0.20",
 		"@prosopo/locale": "3.1.15",
 		"@prosopo/procaptcha-common": "2.9.0",
@@ -63,7 +47,6 @@
 		"@prosopo/util": "3.1.0",
 		"@prosopo/widget-skeleton": "2.7.1",
 		"@prosopo/config": "3.1.15",
->>>>>>> 11303d9f
 		"dotenv": "16.4.5",
 		"fast-glob": "3.3.2",
 		"jsdom": "25.0.0",
