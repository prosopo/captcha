{
	"name": "@prosopo/procaptcha-bundle",
	"version": "3.0.2",
	"author": "PROSOPO LIMITED <info@prosopo.io>",
	"license": "Apache-2.0",
	"main": "dist/index.js",
	"type": "module",
	"sideEffects": false,
	"engines": {
		"node": "20",
		"npm": "10.8.2"
	},
	"exports": {
		".": {
			"import": "./dist/index.js",
			"require": "./dist/cjs/index.cjs"
		},
		"./components": {
			"import": "./dist/components.js",
			"require": "./dist/components.cjs"
		}
	},
	"types": "dist/index.d.ts",
	"source": "./src/index.tsx",
	"scripts": {
		"clean": "tsc --build --clean",
		"build": "NODE_ENV=${NODE_ENV:-production}; vite build --config vite.esm.config.ts --mode $NODE_ENV",
		"build:cjs": "NODE_ENV=${NODE_ENV:-production}; vite build --config vite.cjs.config.ts --mode $NODE_ENV",
		"typecheck": "tsc --build --declaration --emitDeclarationOnly",
		"test": "echo no tests",
		"bundle": "NODE_ENV=${NODE_ENV:-production}; vite build --config vite.config.ts --mode $NODE_ENV",
		"start": "NODE_ENV=${NODE_ENV:-development}; vite serve --mode $NODE_ENV --host",
		"bundle:webpack": "NODE_ENV=${NODE_ENV:-production}; webpack build --config webpack.config.cjs --mode ${MODE:-production}",
		"serve": "NODE_ENV=${NODE_ENV:-development}; vite serve --config vite.serve.config.ts --mode $NODE_ENV --host"
	},
	"browserslist": ["> 0.5%, last 2 versions, not dead"],
	"dependencies": {
		"@prosopo/common": "3.0.1",
		"@prosopo/dotenv": "3.0.1",
		"@prosopo/locale": "3.0.1",
		"@prosopo/procaptcha-frictionless": "2.6.21",
		"@prosopo/procaptcha-pow": "2.7.7",
		"@prosopo/procaptcha-react": "2.6.21",
		"@prosopo/types": "3.0.1",
		"@prosopo/util": "3.0.0",
		"@prosopo/util-crypto": "13.5.1",
		"@prosopo/widget-skeleton": "2.6.0",
		"@typegoose/auto-increment": "4.13.0",
		"axios": "1.10.0",
		"esbuild": "0.25.6",
		"express": "4.21.2",
		"openpgp": "5.11.3",
		"react": "18.3.1",
		"react-dom": "18.3.1",
<<<<<<< HEAD
		"@prosopo/config": "3.0.0"
=======
		"webpack-dev-server": "5.2.2"
>>>>>>> e12cde6e
	},
	"repository": {
		"type": "git",
		"url": "git+https://github.com/prosopo/captcha.git"
	},
	"bugs": {
		"url": "https://github.com/prosopo/captcha/issues"
	},
	"homepage": "https://github.com/prosopo/captcha#readme",
	"description": "",
	"publishConfig": {
		"registry": "https://registry.npmjs.org"
	},
	"devDependencies": {
		"@types/jsdom": "21.1.7",
		"@types/react": "18.3.1",
		"@types/react-dom": "18.3.1",
		"@vitest/coverage-v8": "3.0.9",
		"concurrently": "9.0.1",
		"del-cli": "6.0.0",
		"npm-run-all": "4.1.5",
		"tslib": "2.7.0",
		"tsx": "4.20.3",
		"typescript": "5.6.2",
		"vite": "6.3.5",
		"vitest": "3.0.9"
	},
	"overrides": {
		"@types/react": "18.3.1"
	}
}<|MERGE_RESOLUTION|>--- conflicted
+++ resolved
@@ -33,7 +33,9 @@
 		"bundle:webpack": "NODE_ENV=${NODE_ENV:-production}; webpack build --config webpack.config.cjs --mode ${MODE:-production}",
 		"serve": "NODE_ENV=${NODE_ENV:-development}; vite serve --config vite.serve.config.ts --mode $NODE_ENV --host"
 	},
-	"browserslist": ["> 0.5%, last 2 versions, not dead"],
+	"browserslist": [
+		"> 0.5%, last 2 versions, not dead"
+	],
 	"dependencies": {
 		"@prosopo/common": "3.0.1",
 		"@prosopo/dotenv": "3.0.1",
@@ -52,11 +54,8 @@
 		"openpgp": "5.11.3",
 		"react": "18.3.1",
 		"react-dom": "18.3.1",
-<<<<<<< HEAD
-		"@prosopo/config": "3.0.0"
-=======
+		"@prosopo/config": "3.0.0",
 		"webpack-dev-server": "5.2.2"
->>>>>>> e12cde6e
 	},
 	"repository": {
 		"type": "git",
