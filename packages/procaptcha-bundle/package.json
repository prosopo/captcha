--- conflicted
+++ resolved
@@ -1,63 +1,4 @@
 {
-<<<<<<< HEAD
-	"name": "@prosopo/procaptcha-bundle",
-	"version": "1.0.2",
-	"author": "PROSOPO LIMITED <info@prosopo.io>",
-	"license": "Apache-2.0",
-	"main": "./dist/index.js",
-	"type": "module",
-	"sideEffects": false,
-	"engines": {
-		"node": ">=20",
-		"npm": ">=9"
-	},
-	"exports": {
-		".": {
-			"import": "./dist/index.js",
-			"require": "./dist/cjs/index.cjs"
-		}
-	},
-	"types": "./dist/index.d.ts",
-	"source": "./src/index.tsx",
-	"scripts": {
-		"test": "echo \"No test specified\"",
-		"clean": "tsc --build --clean",
-		"build": "tsc --build --verbose",
-		"build:cjs": "npx vite --config vite.cjs.config.ts build",
-		"start": "NODE_ENV=${NODE_ENV:-development}; vite serve --mode $NODE_ENV --host",
-		"bundle": "NODE_ENV=${NODE_ENV:-production}; vite build --config vite.config.ts --mode $NODE_ENV --debug",
-		"bundle:webpack": "NODE_ENV=${NODE_ENV:-production}; vite build --config webpack.config.cjs --mode $NODE_ENV"
-	},
-	"browserslist": ["> 0.5%, last 2 versions, not dead"],
-	"dependencies": {
-		"@prosopo/procaptcha-frictionless": "1.0.2",
-		"@prosopo/procaptcha-pow": "1.0.2",
-		"@prosopo/procaptcha-react": "1.0.2",
-		"@prosopo/types": "1.0.2",
-		"@prosopo/util": "1.0.2",
-		"react": "^18.3.1",
-		"react-dom": "^18.3.1"
-	},
-	"repository": {
-		"type": "git",
-		"url": "git+https://github.com/prosopo/captcha.git"
-	},
-	"bugs": {
-		"url": "https://github.com/prosopo/captcha/issues"
-	},
-	"homepage": "https://github.com/prosopo/captcha#readme",
-	"description": "",
-	"publishConfig": {
-		"registry": "https://registry.npmjs.org"
-	},
-	"devDependencies": {
-		"@prosopo/config": "1.0.2",
-		"@prosopo/cli": "1.0.2",
-		"tslib": "2.6.2",
-		"vite": "^5.1.7",
-		"typescript": "^5.1.6"
-	}
-=======
     "name": "@prosopo/procaptcha-bundle",
     "version": "2.0.0",
     "author": "PROSOPO LIMITED <info@prosopo.io>",
@@ -117,5 +58,4 @@
         "vite": "^5.1.7",
         "typescript": "^5.1.6"
     }
->>>>>>> b96fe50d
 }