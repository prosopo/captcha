{
	"name": "@prosopo/procaptcha-bundle",
	"version": "2.5.3",
	"author": "PROSOPO LIMITED <info@prosopo.io>",
	"license": "Apache-2.0",
	"main": "./dist/index.js",
	"type": "module",
	"sideEffects": false,
	"engines": {
		"node": "20",
		"npm": "10.8.2"
	},
	"exports": {
		".": {
			"import": "./dist/index.js",
			"require": "./dist/cjs/index.cjs"
		},
		"./components": {
			"import": "./dist/components.js",
			"require": "./dist/components.cjs"
		}
	},
	"types": "./dist/index.d.ts",
	"source": "./src/index.tsx",
	"scripts": {
		"test": "echo \"No test specified\"",
		"clean": "tsc --build --clean",
		"build": "tsc --build --verbose",
		"build:cjs": "npx vite --config vite.cjs.config.ts build",
		"start": "NODE_ENV=${NODE_ENV:-development}; vite serve --mode $NODE_ENV --host",
		"bundle": "NODE_ENV=${NODE_ENV:-production}; vite build --config vite.config.ts --mode $NODE_ENV --debug",
		"bundle:webpack": "NODE_ENV=${NODE_ENV:-production}; webpack build --config webpack.config.cjs --mode $NODE_ENV",
		"serve": "NODE_ENV=${NODE_ENV:-development}; vite serve --config vite.serve.config.ts --mode $NODE_ENV --host"
	},
	"browserslist": ["> 0.5%, last 2 versions, not dead"],
	"dependencies": {
		"@prosopo/dotenv": "2.5.3",
		"@prosopo/locale": "2.5.3",
		"@prosopo/procaptcha-frictionless": "2.5.3",
		"@prosopo/procaptcha-pow": "2.5.3",
		"@prosopo/procaptcha-react": "2.5.3",
		"@prosopo/widget-skeleton": "2.5.3",
		"@prosopo/types": "2.5.3",
		"@prosopo/util": "2.5.3",
		"express": "4.21.2",
		"react": "18.3.1",
		"react-dom": "18.3.1"
	},
	"repository": {
		"type": "git",
		"url": "git+https://github.com/prosopo/captcha.git"
	},
	"bugs": {
		"url": "https://github.com/prosopo/captcha/issues"
	},
	"homepage": "https://github.com/prosopo/captcha#readme",
	"description": "",
	"publishConfig": {
		"registry": "https://registry.npmjs.org"
	},
	"devDependencies": {
		"@prosopo/config": "2.5.3",
		"@types/jsdom": "21.1.7",
<<<<<<< HEAD
=======
		"@types/react-dom": "18.3.1",
>>>>>>> f81276be
		"@vitest/coverage-v8": "3.0.9",
		"concurrently": "9.0.1",
		"del-cli": "6.0.0",
		"npm-run-all": "2.1.0",
		"tslib": "2.7.0",
		"tsx": "4.19.1",
		"typescript": "5.6.2",
		"vite": "6.2.3",
		"vitest": "3.0.9"
	}
}<|MERGE_RESOLUTION|>--- conflicted
+++ resolved
@@ -61,10 +61,7 @@
 	"devDependencies": {
 		"@prosopo/config": "2.5.3",
 		"@types/jsdom": "21.1.7",
-<<<<<<< HEAD
-=======
 		"@types/react-dom": "18.3.1",
->>>>>>> f81276be
 		"@vitest/coverage-v8": "3.0.9",
 		"concurrently": "9.0.1",
 		"del-cli": "6.0.0",
