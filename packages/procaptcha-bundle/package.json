--- conflicted
+++ resolved
@@ -1,10 +1,6 @@
 {
 	"name": "@prosopo/procaptcha-bundle",
-<<<<<<< HEAD
-	"version": "2.0.3",
-=======
 	"version": "2.1.0",
->>>>>>> c58e540a
 	"author": "PROSOPO LIMITED <info@prosopo.io>",
 	"license": "Apache-2.0",
 	"main": "./dist/index.js",
@@ -31,23 +27,16 @@
 		"bundle": "NODE_ENV=${NODE_ENV:-production}; vite build --config vite.config.ts --mode $NODE_ENV --debug",
 		"bundle:webpack": "NODE_ENV=${NODE_ENV:-production}; webpack build --config webpack.config.cjs --mode $NODE_ENV"
 	},
-	"browserslist": ["> 0.5%, last 2 versions, not dead"],
+	"browserslist": [
+		"> 0.5%, last 2 versions, not dead"
+	],
 	"dependencies": {
-<<<<<<< HEAD
-		"@prosopo/dotenv": "2.0.3",
-		"@prosopo/procaptcha-frictionless": "2.0.3",
-		"@prosopo/procaptcha-pow": "2.0.3",
-		"@prosopo/procaptcha-react": "2.0.3",
-		"@prosopo/types": "2.0.3",
-		"@prosopo/util": "2.0.3",
-=======
 		"@prosopo/dotenv": "2.1.0",
 		"@prosopo/procaptcha-frictionless": "2.1.0",
 		"@prosopo/procaptcha-pow": "2.1.0",
 		"@prosopo/procaptcha-react": "2.1.0",
 		"@prosopo/types": "2.1.0",
 		"@prosopo/util": "2.1.0",
->>>>>>> c58e540a
 		"react": "18.3.1",
 		"react-dom": "18.3.1"
 	},
@@ -64,11 +53,7 @@
 		"registry": "https://registry.npmjs.org"
 	},
 	"devDependencies": {
-<<<<<<< HEAD
-		"@prosopo/config": "2.0.3",
-=======
 		"@prosopo/config": "2.1.0",
->>>>>>> c58e540a
 		"@types/jsdom": "21.1.7",
 		"@vitest/coverage-v8": "2.1.1",
 		"concurrently": "9.0.1",
