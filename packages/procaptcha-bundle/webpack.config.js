/* eslint-disable @typescript-eslint/no-var-requires */
const HtmlWebpackPlugin = require('html-webpack-plugin')
const BundleAnalyzerPlugin = require('webpack-bundle-analyzer').BundleAnalyzerPlugin
const CompressionPlugin = require('compression-webpack-plugin')
const MiniCssExtractPlugin = require('mini-css-extract-plugin')
const webpack = require('webpack')
const TerserPlugin = require('terser-webpack-plugin')
const path = require('path')
const { JsonAccessOptimizer } = require('webpack-json-access-optimizer')
const { ProvidePlugin } = require('webpack')
const { loadEnv } = require('@prosopo/cli')
const { getLogger } = require('@prosopo/common')
const log = getLogger(`Info`, `webpack.config.js`)
const moduleDirs = [
    path.resolve(__dirname, 'node_modules'),
    path.resolve(__dirname, '../../node_modules'),
    path.resolve(__dirname, '../api/node_modules'),
    path.resolve(__dirname, '../common/node_modules'),
    path.resolve(__dirname, '../procaptcha/node_modules'),
    path.resolve(__dirname, '../procaptcha-react/node_modules'),
]

const allowList = [
    '@emotion/cache',
    '@emotion/react',
    '@emotion/serialize',
    '@emotion/styled',
    '@emotion/styled-engine',
    '@mui/base',
    '@mui/material',
    '@mui/private-theming',
    '@mui/react-transition-group',
    '@mui/styled-engine',
    '@mui/styles',
    '@mui/system',
    '@mui/types',
    '@mui/utils',
    '@polkadot/api',
    '@polkadot/api-augment',
    '@polkadot/api-base',
    '@polkadot/api-contract',
    '@polkadot/api-derive',
    '@polkadot/bn.js',
    '@polkadot/connect',
    '@polkadot/dist',
    '@polkadot/icons-material',
    '@polkadot/keyring',
    '@polkadot/lib',
    '@polkadot/rpc-augment',
    '@polkadot/rpc-core',
    '@polkadot/rpc-provider',
    '@polkadot/ss58-registry',
    '@polkadot/types',
    '@polkadot/types-augment',
    '@polkadot/types-codec',
    '@polkadot/types-create',
    '@polkadot/util',
    '@polkadot/util-crypto',
    '@polkadot/wasm-bridge',
    '@polkadot/wasm-crypto',
    '@polkadot/wasm-crypto-init',
    '@polkadot/x-bigint',
    '@popperjs/base',
    '@popperjs/core',
    '@substrate/connect',
    '@substrate/networks',
    '@substrate/rpc-provider',
    '@types/express-serve-static-core',
    '@types/material',
    '@types/qs',
    '@types/range-parser',
    '@types/react',
    '@types/react-dom',
    '@types/scheduler',
    '@types/send',
    '@types/types',
    '@types/util',
    'axios',
    'clsx',
    'consola/extension-inject',
    'csstype',
    'i18next',
    'i18next-http-middleware',
    'react',
    'react-dom',
    'react-i18next/mime',
    'rxjs/dist',
    'rxjs/types',
    'tslib',
    'zod',
]
// Create a regex that captures packages that are NOT in the allow list
const externalsRegex = `(?!${allowList.map((item) => item.replace('/', '\\/')).join('|')})`
log.info('externalsRegex', externalsRegex)

loadEnv()

const bundledEnvVars = {
    'process.env.PROTOCOL_CONTRACT_ADDRESS': JSON.stringify(process.env.PROTOCOL_CONTRACT_ADDRESS),
    'process.env.SUBSTRATE_NODE_URL': JSON.stringify(process.env.SUBSTRATE_NODE_URL),
    'process.env.DEFAULT_ENVIRONMENT': JSON.stringify(process.env.DEFAULT_ENVIRONMENT),
    'process.env.PROSOPO_SITE_KEY': JSON.stringify(process.env.PROSOPO_SITE_KEY),
}

log.info(`Bundling with env vars: ${JSON.stringify(bundledEnvVars, null, 4)}`)

module.exports = (env, argv) => {
    const isProduction = argv.mode === 'production'
    log.info(`Production: ${isProduction}`)
    const libraryName = 'procaptcha_bundle'
    const defineVars = {
        // TODO decide on what NODE_ENV is for
        'process.env.NODE_ENV': process.env.NODE_ENV || JSON.stringify(isProduction ? 'production' : 'development'),
        'process.env.PROTOCOL_CONTRACT_ADDRESS': JSON.stringify(process.env.PROTOCOL_CONTRACT_ADDRESS),
        'process.env.SUBSTRATE_NODE_URL': JSON.stringify(process.env.SUBSTRATE_NODE_URL),
        'process.env.DEFAULT_ENVIRONMENT': JSON.stringify(process.env.DEFAULT_ENVIRONMENT),
        //only needed if bundling with a site key
        'process.env.PROSOPO_SITE_KEY': JSON.stringify(process.env.PROSOPO_SITE_KEY),
    }
    log.info(`Env vars: ${JSON.stringify(defineVars, null, 4)}`)
    return {
        resolve: {
            extensions: ['.js', '.jsx', '.ts', '.tsx'],
            modules: moduleDirs,
            fullySpecified: false,
        },
        entry: './src/index.tsx',
        output: {
            filename: `${libraryName}.[name].bundle.js`,
            path: path.resolve(__dirname, 'dist'),
            library: libraryName,
            chunkFilename: `${libraryName}.[name].bundle.js`,
        },
        module: {
            rules: [
                {
                    include: /node_modules/,
                    test: /\.css$/,
                    resolve: {
                        fullySpecified: false,
                    },
                    sideEffects: true,
                    use: [
                        MiniCssExtractPlugin.loader,
                        {
                            loader: require.resolve('css-loader'),
                            options: {
                                url: false,
                            },
                        },
                    ],
                },
                {
                    //exclude: /(node_modules)/,
                    test: /\.(ts|tsx)$/,
                    resolve: {
                        fullySpecified: false,
                    },
                    use: [
                        {
                            loader: require.resolve('ts-loader'),
                            options: {
                                configFile: 'tsconfig.webpack.json',
                                transpileOnly: true,
                            },
                        },
                    ],
                },
                {
                    test: /locale\.json$/, // match JSON files to optimize
                    loader: 'webpack-json-access-optimizer',
                },
            ],
        },

        plugins: [
            new HtmlWebpackPlugin({
                template: './src/index.html',
            }),
            //new BundleAnalyzerPlugin(),
<<<<<<< HEAD
            new webpack.DefinePlugin(bundledEnvVars),
=======
            new webpack.DefinePlugin(),
>>>>>>> e055d525
            // new webpack.optimize.SplitChunksPlugin(),
            new CompressionPlugin(),
            new MiniCssExtractPlugin({
                filename: 'extr.[contenthash].css',
            }),
            new ProvidePlugin({
                $t: './$tProvider',
            }),
            new JsonAccessOptimizer({
                accessorFunctionName: '$t', // i18n function name
            }),
            {
                apply: (compiler) => {
                    compiler.hooks.done.tap('DonePlugin', (stats) => {
                        log.info('Compile is done !')
                        setTimeout(() => {
                            process.exit(0)
                        })
                    })
                },
            },
        ],
        optimization: {
            // chunkIds: 'deterministic',
            // runtimeChunk: 'single',
            // splitChunks: {
            //     cacheGroups: [
            //         // all other modules
            //         ['modu', /[\\/]node_modules[\\/]/],
            //     ].reduce(
            //         (result, [name, test], index) => ({
            //             ...result,
            //             [`cacheGroup${index}`]: {
            //                 chunks: 'initial',
            //                 enforce: true,
            //                 maxSize: 1_500_000,
            //                 minSize: 0,
            //                 name,
            //                 priority: -1 * index,
            //                 test,
            //             },
            //         }),
            //         {}
            //     ),
            // },
            noEmitOnErrors: true,
            minimize: isProduction,
            minimizer: isProduction
                ? [
                      new TerserPlugin({
                          terserOptions: {
                              compress: {
                                  drop_console: true,
                              },
                          },
                      }),
                  ]
                : undefined,
            usedExports: true,
        },
        externalsPresets: { node: false }, // do not set this to true, it will break the build
        externals: isProduction ? [externalsRegex] : undefined,
    }
}<|MERGE_RESOLUTION|>--- conflicted
+++ resolved
@@ -95,20 +95,11 @@
 
 loadEnv()
 
-const bundledEnvVars = {
-    'process.env.PROTOCOL_CONTRACT_ADDRESS': JSON.stringify(process.env.PROTOCOL_CONTRACT_ADDRESS),
-    'process.env.SUBSTRATE_NODE_URL': JSON.stringify(process.env.SUBSTRATE_NODE_URL),
-    'process.env.DEFAULT_ENVIRONMENT': JSON.stringify(process.env.DEFAULT_ENVIRONMENT),
-    'process.env.PROSOPO_SITE_KEY': JSON.stringify(process.env.PROSOPO_SITE_KEY),
-}
-
-log.info(`Bundling with env vars: ${JSON.stringify(bundledEnvVars, null, 4)}`)
-
 module.exports = (env, argv) => {
     const isProduction = argv.mode === 'production'
     log.info(`Production: ${isProduction}`)
     const libraryName = 'procaptcha_bundle'
-    const defineVars = {
+    const bundledEnvVars = {
         // TODO decide on what NODE_ENV is for
         'process.env.NODE_ENV': process.env.NODE_ENV || JSON.stringify(isProduction ? 'production' : 'development'),
         'process.env.PROTOCOL_CONTRACT_ADDRESS': JSON.stringify(process.env.PROTOCOL_CONTRACT_ADDRESS),
@@ -117,7 +108,7 @@
         //only needed if bundling with a site key
         'process.env.PROSOPO_SITE_KEY': JSON.stringify(process.env.PROSOPO_SITE_KEY),
     }
-    log.info(`Env vars: ${JSON.stringify(defineVars, null, 4)}`)
+    log.info(`Env vars: ${JSON.stringify(bundledEnvVars, null, 4)}`)
     return {
         resolve: {
             extensions: ['.js', '.jsx', '.ts', '.tsx'],
@@ -178,11 +169,7 @@
                 template: './src/index.html',
             }),
             //new BundleAnalyzerPlugin(),
-<<<<<<< HEAD
             new webpack.DefinePlugin(bundledEnvVars),
-=======
-            new webpack.DefinePlugin(),
->>>>>>> e055d525
             // new webpack.optimize.SplitChunksPlugin(),
             new CompressionPlugin(),
             new MiniCssExtractPlugin({
