--- conflicted
+++ resolved
@@ -59,16 +59,13 @@
 			(renderOptions?.captchaType as CaptchaType) ||
 			settings.defaultCaptchaType;
 
-<<<<<<< HEAD
 		const config = createConfig(
 			renderOptions.siteKey,
 			renderOptions.theme,
 			renderOptions.language,
 			isWeb2,
+            invisible,
 		);
-=======
-		const config = createConfig(renderOptions.siteKey, isWeb2, invisible);
->>>>>>> 82769a3d
 
 		this.readAndValidateSettings(container, callbacks, config, renderOptions);
 
