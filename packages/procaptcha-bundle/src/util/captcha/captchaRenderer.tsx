--- conflicted
+++ resolved
@@ -15,13 +15,6 @@
 import createCache, { type EmotionCache } from "@emotion/cache";
 import { CacheProvider } from "@emotion/react";
 import type { Ti18n } from "@prosopo/locale";
-<<<<<<< HEAD
-import {
-	getDefaultCallbacks,
-	setUserCallbacks,
-} from "@prosopo/procaptcha-common";
-=======
->>>>>>> 57eee588
 import type {
 	Callbacks,
 	ProcaptchaClientConfigOutput,
@@ -85,13 +78,8 @@
 			captchaType,
 			{
 				config: config,
-<<<<<<< HEAD
-				callbacks: callbacks,
-				i18n: i18n,
-=======
 				i18n: i18n,
 				callbacks,
->>>>>>> 57eee588
 			},
 		);
 
