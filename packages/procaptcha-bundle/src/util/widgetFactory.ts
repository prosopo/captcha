// Copyright 2021-2025 Prosopo (UK) Ltd.
//
// Licensed under the Apache License, Version 2.0 (the "License");
// you may not use this file except in compliance with the License.
// You may obtain a copy of the License at
//
//     http://www.apache.org/licenses/LICENSE-2.0
//
// Unless required by applicable law or agreed to in writing, software
// distributed under the License is distributed on an "AS IS" BASIS,
// WITHOUT WARRANTIES OR CONDITIONS OF ANY KIND, either express or implied.
// See the License for the specific language governing permissions and
// limitations under the License.
import { CaptchaType, type ProcaptchaRenderOptions } from "@prosopo/types";
import {
	createWidgetSkeleton,
	darkTheme,
	lightTheme,
} from "@prosopo/widget-skeleton";
import type { Root } from "react-dom/client";
import type { CaptchaRenderer } from "./captcha/captchaRenderer.js";
import type { WidgetThemeResolver } from "./widgetThemeResolver.js";

class WidgetFactory {
	private captchaRenderer: CaptchaRenderer | null = null;

	public constructor(
		private readonly widgetThemeResolver: WidgetThemeResolver,
	) {}

	public async createWidgets(
		containers: Element[],
		renderOptions: ProcaptchaRenderOptions,
		isWeb2 = true,
		invisible = false,
	): Promise<Root[]> {
		return Promise.all(
			containers.map((container) =>
				this.createWidget(container, renderOptions, isWeb2, invisible),
			),
		);
	}

	public async createWidget(
		container: Element,
		renderOptions: ProcaptchaRenderOptions,
		isWeb2 = true,
		invisible = false,
	): Promise<Root> {
		renderOptions.theme = this.widgetThemeResolver.resolveWidgetTheme(
			container,
			renderOptions,
		);

		const widgetTheme =
			"light" === renderOptions.theme ? lightTheme : darkTheme;

<<<<<<< HEAD
		const widgetInteractiveArea = createWidgetSkeleton(
			container,
			widgetTheme,
			"prosopo-procaptcha",
		);
=======
		let widgetInteractiveArea: HTMLElement;

		// Don't create the widget skeleton if the mode is invisible
		if (invisible) {
			//Create new div inside the container
			const newDiv = document.createElement("div");
			container.appendChild(newDiv);
			widgetInteractiveArea = newDiv as HTMLElement;
		} else {
			widgetInteractiveArea = this.widgetSkeletonFactory.createWidgetSkeleton(
				container,
				widgetTheme,
			);
		}
>>>>>>> 82769a3d

		// all the captcha-rendering logic is lazy-loaded, to avoid react & zod delay the initial widget creation.

		const captchaRenderer = await this.getCaptchaRenderer();

		const captchaRoot = captchaRenderer.renderCaptcha(
			{
				identifierPrefix: "procaptcha-",
				emotionCacheKey: "procaptcha",
				webComponentTag: "prosopo-procaptcha",
				defaultCaptchaType: CaptchaType.frictionless,
			},
			widgetInteractiveArea,
			renderOptions,
			isWeb2,
			invisible,
		);

		return captchaRoot;
	}

	protected async getCaptchaRenderer(): Promise<CaptchaRenderer> {
		if (null === this.captchaRenderer) {
			this.captchaRenderer = await this.createCaptchaRenderer();
		}

		return this.captchaRenderer;
	}

	protected async createCaptchaRenderer(): Promise<CaptchaRenderer> {
		const CaptchaRenderer = (await import("./captcha/captchaRenderer.js"))
			.CaptchaRenderer;

		const CaptchaComponentProvider = (
			await import("./captcha/captchaComponentProvider.js")
		).CaptchaComponentProvider;

		return new CaptchaRenderer(new CaptchaComponentProvider());
	}
}

export { WidgetFactory };<|MERGE_RESOLUTION|>--- conflicted
+++ resolved
@@ -12,9 +12,7 @@
 // See the License for the specific language governing permissions and
 // limitations under the License.
 import { CaptchaType, type ProcaptchaRenderOptions } from "@prosopo/types";
-import {
-	createWidgetSkeleton,
-	darkTheme,
+import {darkTheme,
 	lightTheme,
 } from "@prosopo/widget-skeleton";
 import type { Root } from "react-dom/client";
@@ -55,13 +53,6 @@
 		const widgetTheme =
 			"light" === renderOptions.theme ? lightTheme : darkTheme;
 
-<<<<<<< HEAD
-		const widgetInteractiveArea = createWidgetSkeleton(
-			container,
-			widgetTheme,
-			"prosopo-procaptcha",
-		);
-=======
 		let widgetInteractiveArea: HTMLElement;
 
 		// Don't create the widget skeleton if the mode is invisible
@@ -76,7 +67,6 @@
 				widgetTheme,
 			);
 		}
->>>>>>> 82769a3d
 
 		// all the captcha-rendering logic is lazy-loaded, to avoid react & zod delay the initial widget creation.
 
