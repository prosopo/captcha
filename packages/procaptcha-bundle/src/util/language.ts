--- conflicted
+++ resolved
@@ -1,4 +1,3 @@
-import { LanguageSchema } from "@prosopo/locale";
 // Copyright 2021-2024 Prosopo (UK) Ltd.
 //
 // Licensed under the Apache License, Version 2.0 (the "License");
@@ -12,15 +11,10 @@
 // WITHOUT WARRANTIES OR CONDITIONS OF ANY KIND, either express or implied.
 // See the License for the specific language governing permissions and
 // limitations under the License.
-<<<<<<< HEAD
-import {
-	type ProcaptchaClientConfigInput,
-	type ProcaptchaRenderOptions,
-=======
+
 import type {
 	ProcaptchaClientConfigInput,
 	ProcaptchaRenderOptions,
->>>>>>> bacc2349
 } from "@prosopo/types";
 import { LanguageSchema } from "@prosopo/locale";
 
