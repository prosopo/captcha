import { ProcaptchaFrictionless } from "@prosopo/procaptcha-frictionless";
import { ProcaptchaPow } from "@prosopo/procaptcha-pow";
import { Procaptcha } from "@prosopo/procaptcha-react";
// Copyright 2021-2024 Prosopo (UK) Ltd.
//
// Licensed under the Apache License, Version 2.0 (the "License");
// you may not use this file except in compliance with the License.
// You may obtain a copy of the License at
//
//     http://www.apache.org/licenses/LICENSE-2.0
//
// Unless required by applicable law or agreed to in writing, software
// distributed under the License is distributed on an "AS IS" BASIS,
// WITHOUT WARRANTIES OR CONDITIONS OF ANY KIND, either express or implied.
// See the License for the specific language governing permissions and
// limitations under the License.
import {
  ApiParams,
  EnvironmentTypesSchema,
  type Features,
  FeaturesEnum,
  NetworkNamesSchema,
  type ProcaptchaClientConfigInput,
  type ProcaptchaClientConfigOutput,
  ProcaptchaConfigSchema,
  type ProcaptchaToken,
} from "@prosopo/types";
import { at } from "@prosopo/util";
import { createRoot } from "react-dom/client";

interface ProcaptchaRenderOptions {
  siteKey: string;
  theme?: "light" | "dark";
  captchaType?: Features;
  callback?: string | ((token: ProcaptchaToken) => void);
  "challenge-valid-length"?: string; // seconds for successful challenge to be valid
  "chalexpired-callback"?: string | (() => void);
  "expired-callback"?: string | (() => void);
  "open-callback"?: string | (() => void);
  "close-callback"?: string | (() => void);
  "error-callback"?: string | (() => void);
}

const BUNDLE_NAME = "procaptcha.bundle.js";

const getProcaptchaScript = () =>
  document.querySelector<HTMLScriptElement>(`script[src*="${BUNDLE_NAME}"]`);

const extractParams = (name: string) => {
  const script = getProcaptchaScript();
  if (script && script.src.indexOf(`${name}`) !== -1) {
    const params = new URLSearchParams(script.src.split("?")[1]);
    return {
      onloadUrlCallback: params.get("onload") || undefined,
      renderExplicit: params.get("render") || undefined,
    };
  }
  return { onloadUrlCallback: undefined, renderExplicit: undefined };
};

const getConfig = (siteKey?: string): ProcaptchaClientConfigOutput => {
  if (!siteKey) {
    siteKey = process.env.PROSOPO_SITE_KEY || "";
  }
  return ProcaptchaConfigSchema.parse({
    defaultEnvironment: process.env.PROSOPO_DEFAULT_ENVIRONMENT
      ? EnvironmentTypesSchema.parse(process.env.PROSOPO_DEFAULT_ENVIRONMENT)
      : EnvironmentTypesSchema.enum.development,
    defaultNetwork: process.env.PROSOPO_DEFAULT_NETWORK
      ? NetworkNamesSchema.parse(process.env.PROSOPO_DEFAULT_NETWORK)
      : NetworkNamesSchema.enum.development,
    userAccountAddress: "",
    account: {
      address: siteKey,
    },
    serverUrl: process.env.PROSOPO_SERVER_URL || "",
    mongoAtlasUri: process.env.PROSOPO_MONGO_EVENTS_URI || "",
    devOnlyWatchEvents: process.env._DEV_ONLY_WATCH_EVENTS === "true" || false,
  });
};

const getParentForm = (element: Element): HTMLFormElement | null =>
  element.closest("form") as HTMLFormElement;

const getWindowCallback = (callbackName: string) => {
<<<<<<< HEAD
	// biome-ignore lint/suspicious/noExplicitAny: TODO fix
	const fn = (window as any)[callbackName.replace("window.", "")];
	if (typeof fn !== "function") {
		throw new Error(
			`Callback ${callbackName} is not defined on the window object`,
		);
	}
	return fn;
=======
  const fn = (window as any)[callbackName.replace("window.", "")];
  if (typeof fn !== "function") {
    throw new Error(
      `Callback ${callbackName} is not defined on the window object`,
    );
  }
  return fn;
>>>>>>> 3a83cdf4
};

const handleOnHuman = (element: Element, token: ProcaptchaToken) => {
  const form = getParentForm(element);

  if (!form) {
    console.error("Parent form not found for the element:", element);
    return;
  }

  const input = document.createElement("input");
  input.type = "hidden";
  input.name = ApiParams.procaptchaResponse;
  input.value = token;
  form.appendChild(input);
};

const customThemeSet = new Set(["light", "dark"]);
const validateTheme = (themeAttribute: string): "light" | "dark" =>
  customThemeSet.has(themeAttribute)
    ? (themeAttribute as "light" | "dark")
    : "light";

/**
 * Set the timeout for a solved captcha, after which point the captcha will be considered invalid and the captcha widget
 * will re-render. The same value is used for PoW and image captcha.
 * @param renderOptions
 * @param element
 * @param config
 */
const setValidChallengeLength = (
  renderOptions: ProcaptchaRenderOptions | undefined,
  element: Element,
  config: ProcaptchaClientConfigOutput,
) => {
  const challengeValidLengthAttribute =
    renderOptions?.["challenge-valid-length"] ||
    element.getAttribute("data-challenge-valid-length");
  if (challengeValidLengthAttribute) {
    config.captchas.image.solutionTimeout = Number.parseInt(
      challengeValidLengthAttribute,
    );
    config.captchas.pow.solutionTimeout = Number.parseInt(
      challengeValidLengthAttribute,
    );
  }
};

const removeProcaptchaResponse = () => {
  const element = Array.from(
    document.getElementsByName(ApiParams.procaptchaResponse),
  );
  element.map((el) => el.remove());
};

const getDefaultCallbacks = (element: Element) => ({
  onHuman: (token: ProcaptchaToken) => handleOnHuman(element, token),
  onChallengeExpired: () => {
    removeProcaptchaResponse();
    console.log("Challenge expired");
  },
  onExpired: () => {
    removeProcaptchaResponse();
    alert("Completed challenge has expired, please try again");
  },
  onError: (error: Error) => {
    removeProcaptchaResponse();
    console.error(error);
  },
  onClose: () => {
    console.log("Challenge closed");
  },
  onOpen: () => {
    console.log("Challenge opened");
  },
});

const setTheme = (
  renderOptions: ProcaptchaRenderOptions | undefined,
  element: Element,
  config: ProcaptchaClientConfigInput,
) => {
  const themeAttribute =
    renderOptions?.theme || element.getAttribute("data-theme") || "light";
  config.theme = validateTheme(themeAttribute);
};

function setUserCallbacks(
  renderOptions: ProcaptchaRenderOptions | undefined,
  callbacks: {
    onHuman: (token: ProcaptchaToken) => void;
    onChallengeExpired: () => void;
    onExpired: () => void;
    onError: (error: Error) => void;
    onClose: () => void;
    onOpen: () => void;
  },
  element: Element,
) {
  if (typeof renderOptions?.callback === "function") {
    callbacks.onHuman = renderOptions.callback;
  } else {
    const callbackName =
      typeof renderOptions?.callback === "string"
        ? renderOptions?.callback
        : element.getAttribute("data-callback");
    if (callbackName)
      // wrap the user's callback in a function that also calls handleOnHuman
      callbacks.onHuman = (token: ProcaptchaToken) => {
        handleOnHuman(element, token);
        const fn = getWindowCallback(callbackName);
        fn(token);
      };
  }

  if (typeof renderOptions?.["chalexpired-callback"] === "function") {
    callbacks.onChallengeExpired = renderOptions["chalexpired-callback"];
  } else {
    const chalExpiredCallbackName =
      typeof renderOptions?.["chalexpired-callback"] === "string"
        ? renderOptions?.["chalexpired-callback"]
        : element.getAttribute("data-chalexpired-callback");
    if (chalExpiredCallbackName)
      callbacks.onChallengeExpired = () => {
        const fn = getWindowCallback(chalExpiredCallbackName);
        removeProcaptchaResponse();
        fn();
      };
  }

  if (typeof renderOptions?.["expired-callback"] === "function") {
    callbacks.onExpired = renderOptions["expired-callback"];
  } else {
    const onExpiredCallbackName =
      typeof renderOptions?.["expired-callback"] === "string"
        ? renderOptions?.["expired-callback"]
        : element.getAttribute("data-expired-callback");
    if (onExpiredCallbackName)
      callbacks.onExpired = () => {
        const fn = getWindowCallback(onExpiredCallbackName);
        fn();
        removeProcaptchaResponse();
      };
  }

  if (typeof renderOptions?.["error-callback"] === "function") {
    callbacks.onError = renderOptions["error-callback"];
  } else {
    const errorCallbackName =
      typeof renderOptions?.["error-callback"] === "string"
        ? renderOptions?.["error-callback"]
        : element.getAttribute("data-error-callback");
    if (errorCallbackName)
      callbacks.onError = () => {
        const fn = getWindowCallback(errorCallbackName);
        fn();
        removeProcaptchaResponse();
      };
  }

  if (typeof renderOptions?.["close-callback"] === "function") {
    callbacks.onClose = renderOptions["close-callback"];
  } else {
    const onCloseCallbackName =
      typeof renderOptions?.["close-callback"] === "string"
        ? renderOptions?.["close-callback"]
        : element.getAttribute("data-close-callback");
    if (onCloseCallbackName)
      callbacks.onClose = getWindowCallback(onCloseCallbackName);
  }

  if (renderOptions?.["open-callback"]) {
    if (typeof renderOptions["open-callback"] === "function") {
      callbacks.onOpen = renderOptions["open-callback"];
    } else {
      const onOpenCallbackName =
        typeof renderOptions?.["open-callback"] === "string"
          ? renderOptions?.["open-callback"]
          : element.getAttribute("data-open-callback");
      if (onOpenCallbackName)
        callbacks.onOpen = getWindowCallback(onOpenCallbackName);
    }
  }
}

const renderLogic = (
  elements: Element[],
  config: ProcaptchaClientConfigOutput,
  renderOptions?: ProcaptchaRenderOptions,
) => {
  for (const element of elements) {
    const callbacks = getDefaultCallbacks(element);

    setUserCallbacks(renderOptions, callbacks, element);
    setTheme(renderOptions, element, config);
    setValidChallengeLength(renderOptions, element, config);

    switch (renderOptions?.captchaType) {
      case "pow":
        createRoot(element).render(
          <ProcaptchaPow config={config} callbacks={callbacks} />,
        );
        break;
      case "frictionless":
        createRoot(element).render(
          <ProcaptchaFrictionless config={config} callbacks={callbacks} />,
        );
        break;
      default:
        createRoot(element).render(
          <Procaptcha config={config} callbacks={callbacks} />,
        );
        break;
    }
  }
};

// Implicit render for targeting all elements with class 'procaptcha'
const implicitRender = () => {
  // Get elements with class 'procaptcha'
  const elements: Element[] = Array.from(
    document.getElementsByClassName("procaptcha"),
  );

  // Set siteKey from renderOptions or from the first element's data-sitekey attribute
  if (elements.length) {
    const siteKey = at(elements, 0).getAttribute("data-sitekey");
    if (!siteKey) {
      console.error("No siteKey found");
      return;
    }
    const features = Object.values(FeaturesEnum);
    const captchaType =
      features.find(
        (feature) =>
          feature === at(elements, 0).getAttribute("data-captcha-type"),
      ) || ("frictionless" as const);

    renderLogic(elements, getConfig(siteKey), { captchaType, siteKey });
  }
};

// Explicit render for targeting specific elements
export const render = (
  element: Element,
  renderOptions: ProcaptchaRenderOptions,
) => {
  const siteKey = renderOptions.siteKey;

  renderLogic([element], getConfig(siteKey), renderOptions);
};

export default function ready(fn: () => void) {
  if (document && document.readyState !== "loading") {
    console.log("document.readyState ready!");
    fn();
  } else {
    console.log("DOMContentLoaded listener!");
    document.addEventListener("DOMContentLoaded", fn);
  }
}

// extend the global Window interface to include the procaptcha object
declare global {
  interface Window {
    procaptcha: { ready: typeof ready; render: typeof render };
  }
}

// set the procaptcha attribute on the window
window.procaptcha = { ready, render };

// onLoadUrlCallback defines the name of the callback function to be called when the script is loaded
// onRenderExplicit takes values of either explicit or implicit
const { onloadUrlCallback, renderExplicit } = extractParams(BUNDLE_NAME);

// Render the Procaptcha component implicitly if renderExplicit is not set to explicit
if (renderExplicit !== "explicit") {
  ready(implicitRender);
}

if (onloadUrlCallback) {
  const onloadCallback = getWindowCallback(onloadUrlCallback);
  // Add event listener to the script tag to call the callback function when the script is loaded
  getProcaptchaScript()?.addEventListener("load", () => {
    ready(onloadCallback);
  });
}<|MERGE_RESOLUTION|>--- conflicted
+++ resolved
@@ -83,7 +83,6 @@
   element.closest("form") as HTMLFormElement;
 
 const getWindowCallback = (callbackName: string) => {
-<<<<<<< HEAD
 	// biome-ignore lint/suspicious/noExplicitAny: TODO fix
 	const fn = (window as any)[callbackName.replace("window.", "")];
 	if (typeof fn !== "function") {
@@ -92,15 +91,6 @@
 		);
 	}
 	return fn;
-=======
-  const fn = (window as any)[callbackName.replace("window.", "")];
-  if (typeof fn !== "function") {
-    throw new Error(
-      `Callback ${callbackName} is not defined on the window object`,
-    );
-  }
-  return fn;
->>>>>>> 3a83cdf4
 };
 
 const handleOnHuman = (element: Element, token: ProcaptchaToken) => {
