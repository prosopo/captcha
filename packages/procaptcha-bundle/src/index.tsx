<<<<<<< HEAD
import { ProcaptchaFrictionless } from '@prosopo/procaptcha-frictionless'
import { ProcaptchaPow } from '@prosopo/procaptcha-pow'
import { Procaptcha } from '@prosopo/procaptcha-react'
// Copyright 2021-2023 Prosopo (UK) Ltd.
=======
// Copyright 2021-2024 Prosopo (UK) Ltd.
>>>>>>> 5f314a6e
//
// Licensed under the Apache License, Version 2.0 (the "License");
// you may not use this file except in compliance with the License.
// You may obtain a copy of the License at
//
//     http://www.apache.org/licenses/LICENSE-2.0
//
// Unless required by applicable law or agreed to in writing, software
// distributed under the License is distributed on an "AS IS" BASIS,
// WITHOUT WARRANTIES OR CONDITIONS OF ANY KIND, either express or implied.
// See the License for the specific language governing permissions and
// limitations under the License.
import {
    ApiParams,
    EnvironmentTypesSchema,
    type Features,
    FeaturesEnum,
    NetworkNamesSchema,
    type ProcaptchaClientConfigInput,
    ProcaptchaConfigSchema,
    type ProcaptchaOutput,
} from '@prosopo/types'
import { at } from '@prosopo/util'
import { createRoot } from 'react-dom/client'

interface ProcaptchaRenderOptions {
    siteKey: string
    theme?: 'light' | 'dark'
    captchaType?: Features
    callback?: string
    'challenge-valid-length'?: string // seconds for successful challenge to be valid
    'chalexpired-callback'?: string
    'expired-callback'?: string
    'open-callback'?: string
    'close-callback'?: string
    'error-callback'?: string
}

const BUNDLE_NAME = 'procaptcha.bundle.js'

const getProcaptchaScript = () => document.querySelector<HTMLScriptElement>(`script[src*="${BUNDLE_NAME}"]`)

const extractParams = (name: string) => {
    const script = getProcaptchaScript()
    if (script && script.src.indexOf(`${name}`) !== -1) {
        const params = new URLSearchParams(script.src.split('?')[1])
        return {
            onloadUrlCallback: params.get('onload') || undefined,
            renderExplicit: params.get('render') || undefined,
        }
    }
    return { onloadUrlCallback: undefined, renderExplicit: undefined }
}

const getConfig = (siteKey?: string) => {
    if (!siteKey) {
        siteKey = process.env.PROSOPO_SITE_KEY || ''
    }
    return ProcaptchaConfigSchema.parse({
        defaultEnvironment: process.env.PROSOPO_DEFAULT_ENVIRONMENT
            ? EnvironmentTypesSchema.parse(process.env.PROSOPO_DEFAULT_ENVIRONMENT)
            : EnvironmentTypesSchema.enum.development,
        defaultNetwork: process.env.PROSOPO_DEFAULT_NETWORK
            ? NetworkNamesSchema.parse(process.env.PROSOPO_DEFAULT_NETWORK)
            : NetworkNamesSchema.enum.development,
        userAccountAddress: '',
        account: {
            address: siteKey,
        },
        serverUrl: process.env.PROSOPO_SERVER_URL || '',
        mongoAtlasUri: process.env.PROSOPO_MONGO_EVENTS_URI || '',
        devOnlyWatchEvents: process.env._DEV_ONLY_WATCH_EVENTS === 'true' || false,
    })
}

const getParentForm = (element: Element): HTMLFormElement | null => element.closest('form') as HTMLFormElement

const getWindowCallback = (callbackName: string) => {
    const fn = (window as any)[callbackName.replace('window.', '')]
    if (typeof fn !== 'function') {
        throw new Error(`Callback ${callbackName} is not defined on the window object`)
    }
    return fn
}

const handleOnHuman = (element: Element, payload: ProcaptchaOutput) => {
    const form = getParentForm(element)

    if (!form) {
        console.error('Parent form not found for the element:', element)
        return
    }

    const input = document.createElement('input')
    input.type = 'hidden'
    input.name = ApiParams.procaptchaResponse
    input.value = JSON.stringify(payload)
    form.appendChild(input)
}

const customThemeSet = new Set(['light', 'dark'])
const validateTheme = (themeAttribute: string): 'light' | 'dark' =>
    customThemeSet.has(themeAttribute) ? (themeAttribute as 'light' | 'dark') : 'light'

const renderLogic = (
    elements: Element[],
    config: ProcaptchaClientConfigInput,
    renderOptions?: ProcaptchaRenderOptions
) => {
    elements.forEach((element) => {
        const callbackName = renderOptions?.callback || element.getAttribute('data-callback')
        const chalExpiredCallbackName =
            renderOptions?.['chalexpired-callback'] || element.getAttribute('data-chalexpired-callback')
        const errorCallback = renderOptions?.['error-callback'] || element.getAttribute('data-error-callback')
        const onCloseCallbackName = renderOptions?.['close-callback'] || element.getAttribute('data-close-callback')
        const onOpenCallbackName = renderOptions?.['open-callback'] || element.getAttribute('data-open-callback')
        const onExpiredCallbackName =
            renderOptions?.['expired-callback'] || element.getAttribute('data-expired-callback')

        // Setting up default callbacks object
        const callbacks = {
            onHuman: (payload: ProcaptchaOutput) => handleOnHuman(element, payload),
            onChallengeExpired: () => {
                console.log('Challenge expired')
            },
            onExpired: () => {
                alert('Completed challenge has expired, please try again')
            },
            onError: (error: Error) => {
                console.error(error)
            },
            onClose: () => {
                console.log('Challenge closed')
            },
            onOpen: () => {
                console.log('Challenge opened')
            },
        }

        if (callbackName) callbacks.onHuman = getWindowCallback(callbackName)
        if (chalExpiredCallbackName) callbacks.onChallengeExpired = getWindowCallback(chalExpiredCallbackName)
        if (onExpiredCallbackName) callbacks.onExpired = getWindowCallback(onExpiredCallbackName)
        if (errorCallback) callbacks.onError = getWindowCallback(errorCallback)
        if (onCloseCallbackName) callbacks.onClose = getWindowCallback(onCloseCallbackName)
        if (onOpenCallbackName) callbacks.onOpen = getWindowCallback(onOpenCallbackName)

        // Getting and setting the theme
        const themeAttribute = renderOptions?.theme || element.getAttribute('data-theme') || 'light'
        config.theme = validateTheme(themeAttribute)

        // Getting and setting the challenge valid length
        const challengeValidLengthAttribute =
            renderOptions?.['challenge-valid-length'] || element.getAttribute('data-challenge-valid-length')
        if (challengeValidLengthAttribute) {
            config.challengeValidLength = Number.parseInt(challengeValidLengthAttribute)
        }

        switch (renderOptions?.captchaType) {
            case 'pow':
                createRoot(element).render(<ProcaptchaPow config={config} callbacks={callbacks} />)
                break
            case 'frictionless':
                createRoot(element).render(<ProcaptchaFrictionless config={config} callbacks={callbacks} />)
                break
            default:
                createRoot(element).render(<Procaptcha config={config} callbacks={callbacks} />)
                break
        }
    })
}

// Implicit render for targeting all elements with class 'procaptcha'
const implicitRender = () => {
    // Get elements with class 'procaptcha'
    const elements: Element[] = Array.from(document.getElementsByClassName('procaptcha'))

    // Set siteKey from renderOptions or from the first element's data-sitekey attribute
    if (elements.length) {
        const siteKey = at(elements, 0).getAttribute('data-sitekey')
        if (!siteKey) {
            console.error('No siteKey found')
            return
        }
        const features = Object.values(FeaturesEnum)
        const captchaType =
            features.find((feature) => feature === at(elements, 0).getAttribute('data-captcha-type')) ||
            ('frictionless' as const)

        renderLogic(elements, getConfig(siteKey), { captchaType, siteKey })
    }
}

// Explicit render for targeting specific elements
export const render = (elementId: string, renderOptions: ProcaptchaRenderOptions) => {
    const siteKey = renderOptions.siteKey
    const element = document.getElementById(elementId)

    if (!element) {
        console.error('Element not found:', elementId)
        return
    }

    renderLogic([element], getConfig(siteKey), renderOptions)
}

export default function ready(fn: () => void) {
    if (document && document.readyState !== 'loading') {
        console.log('document.readyState ready!')
        fn()
    } else {
        console.log('DOMContentLoaded listener!')
        document.addEventListener('DOMContentLoaded', fn)
    }
}

// extend the global Window interface to include the procaptcha object
declare global {
    interface Window {
        procaptcha: { ready: typeof ready; render: typeof render }
    }
}

// set the procaptcha attribute on the window
window.procaptcha = { ready, render }

// onLoadUrlCallback defines the name of the callback function to be called when the script is loaded
// onRenderExplicit takes values of either explicit or implicit
const { onloadUrlCallback, renderExplicit } = extractParams(BUNDLE_NAME)

// Render the Procaptcha component implicitly if renderExplicit is not set to explicit
if (renderExplicit !== 'explicit') {
    ready(implicitRender)
}

if (onloadUrlCallback) {
    const onloadCallback = getWindowCallback(onloadUrlCallback)
    // Add event listener to the script tag to call the callback function when the script is loaded
    getProcaptchaScript()?.addEventListener('load', () => {
        ready(onloadCallback)
    })
}<|MERGE_RESOLUTION|>--- conflicted
+++ resolved
@@ -1,11 +1,4 @@
-<<<<<<< HEAD
-import { ProcaptchaFrictionless } from '@prosopo/procaptcha-frictionless'
-import { ProcaptchaPow } from '@prosopo/procaptcha-pow'
-import { Procaptcha } from '@prosopo/procaptcha-react'
-// Copyright 2021-2023 Prosopo (UK) Ltd.
-=======
 // Copyright 2021-2024 Prosopo (UK) Ltd.
->>>>>>> 5f314a6e
 //
 // Licensed under the Apache License, Version 2.0 (the "License");
 // you may not use this file except in compliance with the License.
@@ -21,13 +14,16 @@
 import {
     ApiParams,
     EnvironmentTypesSchema,
-    type Features,
+    Features,
     FeaturesEnum,
     NetworkNamesSchema,
-    type ProcaptchaClientConfigInput,
+    ProcaptchaClientConfigInput,
     ProcaptchaConfigSchema,
-    type ProcaptchaOutput,
+    ProcaptchaOutput,
 } from '@prosopo/types'
+import { Procaptcha } from '@prosopo/procaptcha-react'
+import { ProcaptchaFrictionless } from '@prosopo/procaptcha-frictionless'
+import { ProcaptchaPow } from '@prosopo/procaptcha-pow'
 import { at } from '@prosopo/util'
 import { createRoot } from 'react-dom/client'
 
@@ -160,7 +156,7 @@
         const challengeValidLengthAttribute =
             renderOptions?.['challenge-valid-length'] || element.getAttribute('data-challenge-valid-length')
         if (challengeValidLengthAttribute) {
-            config.challengeValidLength = Number.parseInt(challengeValidLengthAttribute)
+            config.challengeValidLength = parseInt(challengeValidLengthAttribute)
         }
 
         switch (renderOptions?.captchaType) {
