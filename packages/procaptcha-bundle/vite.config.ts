<<<<<<< HEAD
import * as fs from 'node:fs'
import * as path from 'node:path'
import { loadEnv } from '@prosopo/cli'
=======
// Copyright 2021-2024 Prosopo (UK) Ltd.
//
// Licensed under the Apache License, Version 2.0 (the "License");
// you may not use this file except in compliance with the License.
// You may obtain a copy of the License at
//
//     http://www.apache.org/licenses/LICENSE-2.0
//
// Unless required by applicable law or agreed to in writing, software
// distributed under the License is distributed on an "AS IS" BASIS,
// WITHOUT WARRANTIES OR CONDITIONS OF ANY KIND, either express or implied.
// See the License for the specific language governing permissions and
// limitations under the License.
import * as fs from 'fs'
import * as path from 'path'
>>>>>>> 772cc3ce
import { ViteFrontendConfig } from '@prosopo/config'
import { defineConfig } from 'vite'
// load env using our util because vite loadEnv is not working for .env.development
loadEnv()

// Vite doesn't find the tsconfig for some reason
process.env.TS_NODE_PROJECT = path.resolve('./tsconfig.json')

// Package specific config
const copyTo = ['../../demos/client-bundle-example/src/assets']
const bundleName = 'procaptcha'
const packageName = '@prosopo/procaptcha-bundle'
const entry = './src/index.tsx'
const copyOptions = copyTo
    ? {
          srcDir: './dist/bundle',
          destDir: copyTo,
      }
    : undefined
const tsConfigPaths = [path.resolve('./tsconfig.json')]
const packagesDir = path.resolve('..')
// Get all folders in packagesDir
const packages = fs.readdirSync(packagesDir).filter((f) => fs.statSync(path.join(packagesDir, f)).isDirectory())
for (const packageName of packages) {
    // Add the tsconfig for each package to tsConfigPaths
    tsConfigPaths.push(path.resolve(`../${packageName}/tsconfig.json`))
}
// Merge with generic frontend config
export default defineConfig(async ({ command, mode }) => {
    const frontendConfig = await ViteFrontendConfig(
        packageName,
        bundleName,
        path.resolve(),
        entry,
        command,
        mode,
        copyOptions,
        tsConfigPaths
    )
    return {
        ...frontendConfig,
    }
})<|MERGE_RESOLUTION|>--- conflicted
+++ resolved
@@ -1,8 +1,3 @@
-<<<<<<< HEAD
-import * as fs from 'node:fs'
-import * as path from 'node:path'
-import { loadEnv } from '@prosopo/cli'
-=======
 // Copyright 2021-2024 Prosopo (UK) Ltd.
 //
 // Licensed under the Apache License, Version 2.0 (the "License");
@@ -18,9 +13,9 @@
 // limitations under the License.
 import * as fs from 'fs'
 import * as path from 'path'
->>>>>>> 772cc3ce
 import { ViteFrontendConfig } from '@prosopo/config'
 import { defineConfig } from 'vite'
+import { loadEnv } from '@prosopo/cli'
 // load env using our util because vite loadEnv is not working for .env.development
 loadEnv()
 
