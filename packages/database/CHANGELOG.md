# @prosopo/database

<<<<<<< HEAD
=======
## 3.4.0
### Minor Changes

- 6768f14: Update salt

### Patch Changes

- f3f7aec: Release 3.4.0
- Updated dependencies [f3f7aec]
- Updated dependencies [6768f14]
  - @prosopo/user-access-policy@3.5.14
  - @prosopo/types-database@3.3.0
  - @prosopo/common@3.1.15
  - @prosopo/locale@3.1.15
  - @prosopo/types@3.4.0
  - @prosopo/config@3.1.15

## 3.3.2
### Patch Changes

- Release 3.3.1
- 0824221: Release 3.2.4
- Updated dependencies [97edf3f]
- Updated dependencies
- Updated dependencies [0824221]
  - @prosopo/types@3.3.0
  - @prosopo/user-access-policy@3.5.13
  - @prosopo/types-database@3.2.2
  - @prosopo/common@3.1.14
  - @prosopo/locale@3.1.14
  - @prosopo/config@3.1.14

## 3.3.1
### Patch Changes

- 5137f01: Update pow record at verify
- 008d112: Release 3.3.0
- Updated dependencies [5137f01]
- Updated dependencies [0555cd8]
- Updated dependencies [509be28]
- Updated dependencies [008d112]
  - @prosopo/types-database@3.2.1
  - @prosopo/types@3.2.1
  - @prosopo/user-access-policy@3.5.12
  - @prosopo/common@3.1.13
  - @prosopo/locale@3.1.13
  - @prosopo/config@3.1.13

>>>>>>> 11303d9f
## 3.3.0
### Minor Changes

- cf48565: Store additional details. Remove duplicate indexes.
- 260de39: Fix indexes so that stuff properly expires

### Patch Changes

- 0824221: Release 3.2.4
- Updated dependencies [cf48565]
- Updated dependencies [d644c04]
- Updated dependencies [0824221]
- Updated dependencies [260de39]
  - @prosopo/types-database@3.2.0
  - @prosopo/types@3.2.0
  - @prosopo/user-access-policy@3.5.11
  - @prosopo/common@3.1.12
  - @prosopo/locale@3.1.12
  - @prosopo/config@3.1.12

## 3.2.4
### Patch Changes

- 1a23649: Release 3.2.3
- Updated dependencies [0d1a33e]
- Updated dependencies [0d1a33e]
- Updated dependencies [1a23649]
  - @prosopo/types-database@3.1.5
  - @prosopo/locale@3.1.11
  - @prosopo/types@3.1.4
  - @prosopo/user-access-policy@3.5.10
  - @prosopo/common@3.1.11
  - @prosopo/config@3.1.11

## 3.2.3
### Patch Changes

- 657a827: Release 3.2.2
- Updated dependencies [a8a9251]
- Updated dependencies [657a827]
  - @prosopo/types-database@3.1.4
  - @prosopo/user-access-policy@3.5.9
  - @prosopo/common@3.1.10
  - @prosopo/locale@3.1.10
  - @prosopo/types@3.1.3
  - @prosopo/config@3.1.10

## 3.2.2
### Patch Changes

- 4440947: fix type-only tsc compilation
- 7bdaca6: Release 3.2.1
- 1249ce0: Be more lenient with random provider selection
- Updated dependencies [4440947]
- Updated dependencies [7bdaca6]
- Updated dependencies [809b984]
- Updated dependencies [1249ce0]
- Updated dependencies [809b984]
  - @prosopo/user-access-policy@3.5.8
  - @prosopo/types-database@3.1.3
  - @prosopo/common@3.1.9
  - @prosopo/locale@3.1.9
  - @prosopo/types@3.1.2
  - @prosopo/config@3.1.9

## 3.2.1
### Patch Changes

- 6fe8570: Release 3.2.0
- Updated dependencies [1f980c4]
- Updated dependencies [6fe8570]
  - @prosopo/types@3.1.1
  - @prosopo/user-access-policy@3.5.7
  - @prosopo/types-database@3.1.2
  - @prosopo/common@3.1.8
  - @prosopo/locale@3.1.8
  - @prosopo/config@3.1.8

## 3.2.0
### Minor Changes

- 8bdc7f0: Using detector to select provider

### Patch Changes

- f304be9: Release 3.1.13
- Updated dependencies [f304be9]
- Updated dependencies [8bdc7f0]
  - @prosopo/user-access-policy@3.5.6
  - @prosopo/types-database@3.1.1
  - @prosopo/common@3.1.7
  - @prosopo/locale@3.1.7
  - @prosopo/types@3.1.0
  - @prosopo/config@3.1.7

## 3.1.0
### Minor Changes

- 9b92339: fix/ipv6-in-captcha-flow

### Patch Changes

- a07db04: Release 3.1.12
- Updated dependencies [9b92339]
- Updated dependencies [9eed772]
- Updated dependencies [a07db04]
  - @prosopo/types-database@3.1.0
  - @prosopo/config@3.1.6
  - @prosopo/user-access-policy@3.5.5
  - @prosopo/common@3.1.6
  - @prosopo/locale@3.1.6
  - @prosopo/types@3.0.10

## 3.0.19
### Patch Changes

- e64160c: The way mongo memory server works has changed
- Updated dependencies [553025d]
  - @prosopo/user-access-policy@3.5.4
  - @prosopo/types-database@3.0.19

## 3.0.18
### Patch Changes

- 6960643: lint detect missing and unneccessary imports
- Updated dependencies [d8e855c]
- Updated dependencies [6960643]
  - @prosopo/types-database@3.0.18
  - @prosopo/locale@3.1.5
  - @prosopo/user-access-policy@3.5.3
  - @prosopo/common@3.1.5
  - @prosopo/types@3.0.9

## 3.0.17
### Patch Changes

- Updated dependencies [30e7d4d]
  - @prosopo/config@3.1.5
  - @prosopo/common@3.1.4
  - @prosopo/types@3.0.8
  - @prosopo/types-database@3.0.17
  - @prosopo/user-access-policy@3.5.2

## 3.0.16
### Patch Changes

- 1f3a02f: Release 3.1.8
- Updated dependencies [1f3a02f]
  - @prosopo/user-access-policy@3.5.1
  - @prosopo/types-database@3.0.16

## 3.0.15
### Patch Changes

- Updated dependencies [e0628d9]
  - @prosopo/user-access-policy@3.5.0
  - @prosopo/types-database@3.0.15

## 3.0.14
### Patch Changes

- Updated dependencies [44ffda2]
- Updated dependencies [a49b538]
- Updated dependencies [e090e2f]
  - @prosopo/config@3.1.4
  - @prosopo/user-access-policy@3.4.1
  - @prosopo/common@3.1.3
  - @prosopo/types@3.0.7
  - @prosopo/types-database@3.0.14

## 3.0.13
### Patch Changes

- 828066d: remove empty test npm scripts, add missing npm test scripts
- df4e030: Revising UAP rule getters
- 91bbe87: configure typecheck before bundle for vue packages
- 91bbe87: make typecheck script always recompile
- 346e092: NODE_ENV default to "development"
- 5d36e05: remove tsc --force
- Updated dependencies [828066d]
- Updated dependencies [df4e030]
- Updated dependencies [91bbe87]
- Updated dependencies [3ef4fd2]
- Updated dependencies [91bbe87]
- Updated dependencies [346e092]
- Updated dependencies [5d36e05]
  - @prosopo/types-database@3.0.13
  - @prosopo/common@3.1.2
  - @prosopo/types@3.0.6
  - @prosopo/config@3.1.3
  - @prosopo/user-access-policy@3.4.0

## 3.0.12
### Patch Changes

- eb71691: configure typecheck before bundle for vue packages
- eb71691: make typecheck script always recompile
- Updated dependencies [eb71691]
- Updated dependencies [eb71691]
  - @prosopo/user-access-policy@3.3.2
  - @prosopo/types-database@3.0.12
  - @prosopo/common@3.1.1
  - @prosopo/types@3.0.5
  - @prosopo/config@3.1.2

## 3.0.11
### Patch Changes

- 625fef8: ua parsing
- Updated dependencies [625fef8]
  - @prosopo/types-database@3.0.11

## 3.0.10
### Patch Changes

- 3573f0b: fix npm scripts bundle command
- 3573f0b: build using vite, typecheck using tsc
- efd8102: Add tests for unwrap error helper
- 3573f0b: standardise all vite based npm scripts for bundling
- Updated dependencies [93d5e50]
- Updated dependencies [3573f0b]
- Updated dependencies [3573f0b]
- Updated dependencies [efd8102]
- Updated dependencies [93d5e50]
- Updated dependencies [63519d7]
- Updated dependencies [f29fc7e]
- Updated dependencies [3573f0b]
- Updated dependencies [2d0dd8a]
  - @prosopo/types@3.0.4
  - @prosopo/user-access-policy@3.3.1
  - @prosopo/types-database@3.0.10
  - @prosopo/common@3.1.0
  - @prosopo/config@3.1.1

## 3.0.9
### Patch Changes

- Updated dependencies [b7c3258]
  - @prosopo/user-access-policy@3.3.0
  - @prosopo/types-database@3.0.9

## 3.0.8
### Patch Changes

- Updated dependencies [cdf7c29]
  - @prosopo/user-access-policy@3.2.1
  - @prosopo/types-database@3.0.8

## 3.0.7
### Patch Changes

- Updated dependencies [a7164ce]
  - @prosopo/user-access-policy@3.2.0
  - @prosopo/types-database@3.0.7

## 3.0.6
### Patch Changes

- b0d7207: Types for proper rotation
- Updated dependencies [b0d7207]
  - @prosopo/types-database@3.0.6
  - @prosopo/types@3.0.3
  - @prosopo/user-access-policy@3.1.5

## 3.0.5
### Patch Changes

- Updated dependencies [745cc89]
  - @prosopo/config@3.1.0
  - @prosopo/types-database@3.0.5
  - @prosopo/user-access-policy@3.1.4

## 3.0.4
### Patch Changes

- Updated dependencies [5619b4b]
  - @prosopo/config@3.0.1
  - @prosopo/types-database@3.0.4
  - @prosopo/user-access-policy@3.1.3

## 3.0.3
### Patch Changes

- f682f0c: Moving type and fixing i18n config
- Updated dependencies [f682f0c]
  - @prosopo/types-database@3.0.3
  - @prosopo/types@3.0.2
  - @prosopo/common@3.0.2
  - @prosopo/user-access-policy@3.1.2

## 3.0.2
### Patch Changes

  - @prosopo/common@3.0.1
  - @prosopo/types@3.0.1
  - @prosopo/types-database@3.0.2
  - @prosopo/user-access-policy@3.1.1

## 3.0.1
### Patch Changes

- Updated dependencies [913f2a6]
  - @prosopo/user-access-policy@3.1.0
  - @prosopo/types-database@3.0.1

## 3.0.0
### Major Changes

- 64b5bcd: Access Controls

### Patch Changes

- Updated dependencies [64b5bcd]
  - @prosopo/user-access-policy@3.0.0
  - @prosopo/types-database@3.0.0
  - @prosopo/common@3.0.0
  - @prosopo/types@3.0.0
  - @prosopo/config@3.0.0

## 2.6.9
### Patch Changes

- Updated dependencies [aee3efe]
  - @prosopo/types@2.10.0
  - @prosopo/types-database@2.7.6
  - @prosopo/user-access-policy@2.6.8

## 2.6.8
### Patch Changes

- 86c22b8: structured logging
- Updated dependencies [86c22b8]
  - @prosopo/user-access-policy@2.6.7
  - @prosopo/types-database@2.7.5
  - @prosopo/common@2.7.2
  - @prosopo/types@2.9.1
  - @prosopo/config@2.6.1

## 2.6.7
### Patch Changes

- Updated dependencies [30bb383]
  - @prosopo/types@2.9.0
  - @prosopo/common@2.7.1
  - @prosopo/types-database@2.7.4
  - @prosopo/user-access-policy@2.6.6

## 2.6.6
### Patch Changes

- Updated dependencies [8f0644a]
  - @prosopo/common@2.7.0
  - @prosopo/types@2.8.0
  - @prosopo/types-database@2.7.3
  - @prosopo/user-access-policy@2.6.5

## 2.6.5

### Patch Changes

- Updated dependencies [04cc7ee]
  - @prosopo/common@2.6.1
  - @prosopo/types@2.7.1
  - @prosopo/types-database@2.7.2
  - @prosopo/user-access-policy@2.6.4

## 2.6.4

### Patch Changes

- Updated dependencies [6e1aef6]
  - @prosopo/types@2.7.0
  - @prosopo/types-database@2.7.1
  - @prosopo/user-access-policy@2.6.3

## 2.6.3

### Patch Changes

- Updated dependencies [cf59998]
  - @prosopo/types-database@2.7.0

## 2.6.2

### Patch Changes

- Updated dependencies [6ff193a]
  - @prosopo/types@2.6.2
  - @prosopo/types-database@2.6.2
  - @prosopo/user-access-policy@2.6.2

## 2.6.1

### Patch Changes

- 52feffc: Adjustable difficulty img captcha
- Updated dependencies [52feffc]
  - @prosopo/types-database@2.6.1
  - @prosopo/types@2.6.1
  - @prosopo/user-access-policy@2.6.1

## 2.6.0

### Minor Changes

- a0bfc8a: bump all pkg versions since independent versioning applied

### Patch Changes

- Updated dependencies [a0bfc8a]
  - @prosopo/config@2.6.0
  - @prosopo/common@2.6.0
  - @prosopo/types@2.6.0
  - @prosopo/types-database@2.6.0
  - @prosopo/user-access-policy@2.6.0<|MERGE_RESOLUTION|>--- conflicted
+++ resolved
@@ -1,7 +1,5 @@
 # @prosopo/database
 
-<<<<<<< HEAD
-=======
 ## 3.4.0
 ### Minor Changes
 
@@ -50,7 +48,6 @@
   - @prosopo/locale@3.1.13
   - @prosopo/config@3.1.13
 
->>>>>>> 11303d9f
 ## 3.3.0
 ### Minor Changes
 
