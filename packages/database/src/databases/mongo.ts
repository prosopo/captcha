--- conflicted
+++ resolved
@@ -32,7 +32,6 @@
     Database,
     DatasetRecordSchema,
     PendingRecordSchema,
-    PowCaptchaRecordSchema,
     ScheduledTaskRecord,
     ScheduledTaskRecordSchema,
     ScheduledTaskSchema,
@@ -113,48 +112,7 @@
      * @description Connect to the database and set the various tables
      */
     async connect(): Promise<void> {
-<<<<<<< HEAD
-        const MAX_RETRIES = 3
-        const RETRY_INTERVAL_MS = 1000
-
-        for (let attempt = 1; attempt <= MAX_RETRIES; attempt++) {
-            try {
-                // Return if already connected
-                if (this.connection) {
-                    return
-                }
-                await new Promise((resolve, reject) => {
-                    this.logger.info(`Mongo url: ${this.url.replace(/\w+:\w+/, '<Credentials>')}`)
-                    this.connection = mongoose.createConnection(this.url, {
-                        dbName: this.dbname,
-                        serverApi: ServerApiVersion.v1,
-                    })
-
-                    this.tables = {
-                        captcha:
-                            this.connection.models.Captcha || this.connection.model('Captcha', CaptchaRecordSchema),
-                        powCaptcha:
-                            this.connection.models.PowCaptcha ||
-                            this.connection.model('PowCaptcha', PowCaptchaRecordSchema),
-                        dataset:
-                            this.connection.models.Dataset || this.connection.model('Dataset', DatasetRecordSchema),
-                        solution:
-                            this.connection.models.Solution || this.connection.model('Solution', SolutionRecordSchema),
-                        commitment:
-                            this.connection.models.UserCommitment ||
-                            this.connection.model('UserCommitment', UserCommitmentRecordSchema),
-                        usersolution:
-                            this.connection.models.UserSolution ||
-                            this.connection.model('UserSolution', UserSolutionRecordSchema),
-                        pending:
-                            this.connection.models.Pending || this.connection.model('Pending', PendingRecordSchema),
-                        scheduler:
-                            this.connection.models.Scheduler ||
-                            this.connection.model('Scheduler', ScheduledTaskRecordSchema),
-                    }
-=======
         this.logger.info(`Mongo url: ${this.url.replace(/\w+:\w+/, '<Credentials>')}`)
->>>>>>> 7d4e744a
 
         this.connection = await new Promise((resolve, reject) => {
             const connection = mongoose.createConnection(this.url, {
