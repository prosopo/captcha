import { isHex } from "@polkadot/util/is";
// Copyright 2021-2024 Prosopo (UK) Ltd.
//
// Licensed under the Apache License, Version 2.0 (the "License");
// you may not use this file except in compliance with the License.
// You may obtain a copy of the License at
//
//     http://www.apache.org/licenses/LICENSE-2.0
//
// Unless required by applicable law or agreed to in writing, software
// distributed under the License is distributed on an "AS IS" BASIS,
// WITHOUT WARRANTIES OR CONDITIONS OF ANY KIND, either express or implied.
// See the License for the specific language governing permissions and
// limitations under the License.
<<<<<<< HEAD
import {
	AsyncFactory,
	type Logger,
	ProsopoDBError,
	ProsopoEnvError,
	getLoggerDefault,
} from "@prosopo/common";
import {
	type Captcha,
	type CaptchaSolution,
	CaptchaStates,
	CaptchaStatus,
	type DatasetBase,
	type DatasetWithIds,
	type DatasetWithIdsAndTree,
	DatasetWithIdsAndTreeSchema,
	type Hash,
	type PendingCaptchaRequest,
	type PowCaptcha,
	ScheduledTaskNames,
	type ScheduledTaskResult,
	ScheduledTaskStatus,
} from "@prosopo/types";
import {
	CaptchaRecordSchema,
	type Database,
	DatasetRecordSchema,
	PendingRecordSchema,
	PowCaptchaRecordSchema,
	type ScheduledTaskRecord,
	ScheduledTaskRecordSchema,
	ScheduledTaskSchema,
	type SolutionRecord,
	SolutionRecordSchema,
	type Tables,
	type UserCommitmentRecord,
	UserCommitmentRecordSchema,
	UserCommitmentSchema,
	type UserSolutionRecord,
	UserSolutionRecordSchema,
	UserSolutionSchema,
} from "@prosopo/types-database";
import { type DeleteResult, ServerApiVersion } from "mongodb";
=======
/* eslint-disable @typescript-eslint/no-non-null-assertion */
import {
  AsyncFactory,
  type Logger,
  ProsopoDBError,
  ProsopoEnvError,
  getLoggerDefault,
} from "@prosopo/common";
import {
  type Captcha,
  type CaptchaSolution,
  CaptchaStates,
  CaptchaStatus,
  type DatasetBase,
  type DatasetWithIds,
  type DatasetWithIdsAndTree,
  DatasetWithIdsAndTreeSchema,
  type Hash,
  type PendingCaptchaRequest,
  type PowCaptcha,
  ScheduledTaskNames,
  type ScheduledTaskResult,
  ScheduledTaskStatus,
} from "@prosopo/types";
import {
  CaptchaRecordSchema,
  type Database,
  DatasetRecordSchema,
  PendingRecordSchema,
  PowCaptchaRecordSchema,
  type ScheduledTaskRecord,
  ScheduledTaskRecordSchema,
  ScheduledTaskSchema,
  type SolutionRecord,
  SolutionRecordSchema,
  type Tables,
  type UserCommitmentRecord,
  UserCommitmentRecordSchema,
  UserCommitmentSchema,
  type UserSolutionRecord,
  UserSolutionRecordSchema,
  UserSolutionSchema,
} from "@prosopo/types-database";
import { type DeleteResult, ServerApiVersion } from "mongodb";
import { isHex } from "@polkadot/util/is";
>>>>>>> b4152cc9
import mongoose, { type Connection } from "mongoose";

mongoose.set("strictQuery", false);

// mongodb://username:password@127.0.0.1:27017
const DEFAULT_ENDPOINT = "mongodb://127.0.0.1:27017";

/**
 * Returns the Database object through which Providers can put and get captchas
 * @param {string} url          The database endpoint
 * @param {string} dbname       The database name
 * @return {ProsopoDatabase}    Database layer
 */
export class ProsopoDatabase extends AsyncFactory implements Database {
<<<<<<< HEAD
	url: string;
	tables?: Tables;
	dbname: string;
	connection?: Connection;
	logger: Logger;

	constructor() {
		super();
		this.url = "";
		this.dbname = "";
		this.logger = getLoggerDefault();
	}

	public async init(
		url: string,
		dbname: string,
		logger: Logger,
		authSource?: string,
	) {
		const baseEndpoint = url || DEFAULT_ENDPOINT;
		const parsedUrl = new URL(baseEndpoint);
		parsedUrl.pathname = dbname;
		if (authSource) {
			parsedUrl.searchParams.set("authSource", authSource);
		}
		this.url = parsedUrl.toString();
		this.dbname = dbname;
		this.logger = logger;
		return this;
	}

	getTables(): Tables {
		if (!this.tables) {
			throw new ProsopoDBError("DATABASE.TABLES_UNDEFINED", {
				context: { failedFuncName: this.getTables.name },
				logger: this.logger,
			});
		}
		return this.tables;
	}

	getConnection(): mongoose.Connection {
		if (!this.connection) {
			throw new ProsopoDBError("DATABASE.CONNECTION_UNDEFINED", {
				context: { failedFuncName: this.getConnection.name },
				logger: this.logger,
			});
		}
		return this.connection;
	}

	/**
	 * @description Connect to the database and set the various tables
	 */
	async connect(): Promise<void> {
		this.logger.info(
			`Mongo url: ${this.url.replace(/\w+:\w+/, "<Credentials>")}`,
		);

		this.connection = await new Promise((resolve, reject) => {
			const connection = mongoose.createConnection(this.url, {
				dbName: this.dbname,
				serverApi: ServerApiVersion.v1,
			});

			connection.on("open", () => {
				this.logger.info(`Database connection to ${this.url} opened`);
				resolve(connection);
			});

			connection.on("error", (err) => {
				this.logger.error(`Database error: ${err}`);
				reject(err);
			});

			connection.on("connected", () => {
				this.logger.info(`Database connected to ${this.url}`);
				resolve(connection);
			});

			connection.on("disconnected", () => {
				this.logger.info(`Database disconnected from ${this.url}`);
			});

			connection.on("reconnected", () => {
				this.logger.info(`Database reconnected to ${this.url}`);
				resolve(connection);
			});

			connection.on("reconnectFailed", () => {
				this.logger.error(`Database reconnect failed to ${this.url}`);
			});

			connection.on("close", () => {
				this.logger.info(`Database connection to ${this.url} closed`);
			});

			connection.on("fullsetup", () => {
				this.logger.info(`Database connection to ${this.url} is fully setup`);
				resolve(connection);
			});
		});

		this.tables = {
			captcha: this.connection.model("Captcha", CaptchaRecordSchema),
			powCaptcha: this.connection.model("PowCaptcha", PowCaptchaRecordSchema),
			dataset: this.connection.model("Dataset", DatasetRecordSchema),
			solution: this.connection.model("Solution", SolutionRecordSchema),
			commitment: this.connection.model(
				"UserCommitment",
				UserCommitmentRecordSchema,
			),
			usersolution: this.connection.model(
				"UserSolution",
				UserSolutionRecordSchema,
			),
			pending: this.connection.model("Pending", PendingRecordSchema),
			scheduler: this.connection.model("Scheduler", ScheduledTaskRecordSchema),
		};
	}

	/** Close connection to the database */
	async close(): Promise<void> {
		this.logger.debug(`Closing connection to ${this.url}`);
		await this.connection?.close();
	}

	/**
	 * @description Load a dataset to the database
	 * @param {Dataset}  dataset
	 */
	async storeDataset(dataset: DatasetWithIdsAndTree): Promise<void> {
		try {
			this.logger.debug("Storing dataset in database");
			const parsedDataset = DatasetWithIdsAndTreeSchema.parse(dataset);
			const datasetDoc = {
				datasetId: parsedDataset.datasetId,
				datasetContentId: parsedDataset.datasetContentId,
				format: parsedDataset.format,
				contentTree: parsedDataset.contentTree,
				solutionTree: parsedDataset.solutionTree,
			};

			await this.tables?.dataset.updateOne(
				{ datasetId: parsedDataset.datasetId },
				{ $set: datasetDoc },
				{ upsert: true },
			);

			// put the dataset id on each of the captcha docs and remove the solution
			const captchaDocs = parsedDataset.captchas.map(
				({ solution, ...captcha }, index) => ({
					...captcha,
					datasetId: parsedDataset.datasetId,
					datasetContentId: parsedDataset.datasetContentId,
					index,
					solved: !!solution?.length,
				}),
			);

			this.logger.debug("Inserting captcha records");
			// create a bulk upsert operation and execute
			if (captchaDocs.length) {
				await this.tables?.captcha.bulkWrite(
					captchaDocs.map((captchaDoc) => ({
						updateOne: {
							filter: { captchaId: captchaDoc.captchaId },
							update: { $set: captchaDoc },
							upsert: true,
						},
					})),
				);
			}

			// insert any captcha solutions into the solutions collection
			const captchaSolutionDocs = parsedDataset.captchas
				.filter(({ solution }) => solution?.length)
				.map((captcha) => ({
					captchaId: captcha.captchaId,
					captchaContentId: captcha.captchaContentId,
					solution: captcha.solution,
					salt: captcha.salt,
					datasetId: parsedDataset.datasetId,
					datasetContentId: parsedDataset.datasetContentId,
				}));

			this.logger.debug("Inserting solution records");
			// create a bulk upsert operation and execute
			if (captchaSolutionDocs.length) {
				await this.tables?.solution.bulkWrite(
					captchaSolutionDocs.map((captchaSolutionDoc) => ({
						updateOne: {
							filter: { captchaId: captchaSolutionDoc.captchaId },
							update: { $set: captchaSolutionDoc },
							upsert: true,
						},
					})),
				);
			}
			this.logger.debug("Dataset stored in database");
		} catch (err) {
			throw new ProsopoDBError("DATABASE.DATASET_LOAD_FAILED", {
				context: { failedFuncName: this.storeDataset.name, error: err },
				logger: this.logger,
			});
		}
	}

	/** @description Get solutions for a dataset
	 * @param {string} datasetId
	 */
	async getSolutions(datasetId: string): Promise<SolutionRecord[]> {
		const docs = await this.tables?.solution
			.find({ datasetId })
			.lean<SolutionRecord[]>();
		return docs ? docs : [];
	}

	/** @description Get a dataset from the database
	 * @param {string} datasetId
	 */
	async getDataset(datasetId: string): Promise<DatasetWithIds> {
		const datasetDoc: DatasetWithIds | null | undefined =
			await this.tables?.dataset.findOne({ datasetId: datasetId }).lean();

		if (datasetDoc) {
			const { datasetContentId, format, contentTree, solutionTree } =
				datasetDoc;

			const captchas: Captcha[] =
				(await this.tables?.captcha.find({ datasetId }).lean()) || [];

			const solutions: SolutionRecord[] =
				(await this.tables?.solution.find({ datasetId }).lean()) || [];

			const solutionsKeyed: {
				[key: string]: SolutionRecord;
			} = {};
			for (const solution of solutions) {
				solutionsKeyed[solution.captchaId] = solution;
			}
			return {
				datasetId,
				datasetContentId,
				format,
				contentTree: contentTree || [],
				solutionTree: solutionTree || [],
				captchas: captchas.map((captchaDoc) => {
					const { captchaId, captchaContentId, items, target, salt, solved } =
						captchaDoc;
					const solution = solutionsKeyed[captchaId];
					return {
						captchaId,
						captchaContentId,
						solved: !!solved,
						salt,
						items,
						target,
						solution: solved && solution ? solution.solution : ([] as string[]),
					};
				}),
			};
		}
		throw new ProsopoDBError("DATABASE.DATASET_GET_FAILED", {
			context: { failedFuncName: this.getDataset.name, datasetId },
		});
	}

	/**
	 * @description Get random captchas that are solved or not solved
	 * @param {boolean}  solved    `true` when captcha is solved
	 * @param {string}   datasetId  the id of the data set
	 * @param {number}   size       the number of records to be returned
	 */
	async getRandomCaptcha(
		solved: boolean,
		datasetId: Hash,
		size?: number,
	): Promise<Captcha[] | undefined> {
		if (!isHex(datasetId)) {
			throw new ProsopoDBError("DATABASE.INVALID_HASH", {
				context: { failedFuncName: this.getRandomCaptcha.name, datasetId },
			});
		}
		const sampleSize = size ? Math.abs(Math.trunc(size)) : 1;
		const cursor = this.tables?.captcha.aggregate([
			{ $match: { datasetId, solved } },
			{ $sample: { size: sampleSize } },
			{
				$project: {
					datasetId: 1,
					datasetContentId: 1,
					captchaId: 1,
					captchaContentId: 1,
					items: 1,
					target: 1,
				},
			},
		]);
		const docs = await cursor;

		if (docs?.length) {
			// drop the _id field
			return docs.map(({ _id, ...keepAttrs }) => keepAttrs) as Captcha[];
		}

		throw new ProsopoDBError("DATABASE.CAPTCHA_GET_FAILED", {
			context: {
				failedFuncName: this.getRandomCaptcha.name,
				solved,
				datasetId,
				size,
			},
		});
	}

	/**
	 * @description Get captchas by id
	 * @param {string[]} captchaId
	 */
	async getCaptchaById(captchaId: string[]): Promise<Captcha[] | undefined> {
		const cursor = this.tables?.captcha
			.find({ captchaId: { $in: captchaId } })
			.lean();
		const docs = await cursor;

		if (docs?.length) {
			// drop the _id field
			return docs.map(({ _id, ...keepAttrs }) => keepAttrs) as Captcha[];
		}

		throw new ProsopoDBError("DATABASE.CAPTCHA_GET_FAILED", {
			context: { failedFuncName: this.getCaptchaById.name, captchaId },
		});
	}

	/**
	 * @description Update a captcha
	 * @param {Captcha}  captcha
	 * @param {string}   datasetId  the id of the data set
	 */
	async updateCaptcha(captcha: Captcha, datasetId: Hash): Promise<void> {
		if (!isHex(datasetId)) {
			throw new ProsopoDBError("DATABASE.INVALID_HASH", {
				context: { failedFuncName: this.updateCaptcha.name, datasetId },
			});
		}
		try {
			await this.tables?.captcha.updateOne(
				{ datasetId },
				{ $set: captcha },
				{ upsert: false },
			);
		} catch (err) {
			throw new ProsopoDBError("DATABASE.CAPTCHA_UPDATE_FAILED", {
				context: { failedFuncName: this.getDatasetDetails.name, error: err },
			});
		}
	}

	/**
	 * @description Remove captchas
	 */
	async removeCaptchas(captchaIds: string[]): Promise<void> {
		await this.tables?.captcha.deleteMany({ captchaId: { $in: captchaIds } });
	}

	/**
	 * @description Get a dataset by Id
	 */
	async getDatasetDetails(datasetId: Hash): Promise<DatasetBase> {
		if (!isHex(datasetId)) {
			throw new ProsopoDBError("DATABASE.INVALID_HASH", {
				context: { failedFuncName: this.getDatasetDetails.name, datasetId },
			});
		}

		const doc: DatasetBase | undefined | null = await this.tables?.dataset
			.findOne({ datasetId })
			.lean();

		if (doc) {
			return doc;
		}

		const allDatasetsInDb = await this.tables?.dataset.find();

		if (!allDatasetsInDb) {
			throw new Error("no datasets in db");
		}

		const allDatasetIds = allDatasetsInDb.map((dataset) => dataset.datasetId);

		throw new ProsopoDBError("DATABASE.DATASET_GET_FAILED", {
			context: {
				failedFuncName: this.getDatasetDetails.name,
				datasetId,
				allDatasetIds,
			},
		});
	}

	/**
	 * @description Store a Dapp User's captcha solution commitment
	 */
	async storeDappUserSolution(
		captchas: CaptchaSolution[],
		commit: UserCommitmentRecord,
	): Promise<void> {
		const commitmentRecord = UserCommitmentSchema.parse(commit);
		if (captchas.length) {
			await this.tables?.commitment.updateOne(
				{
					id: commit.id,
				},
				commitmentRecord,
				{ upsert: true },
			);

			const ops = captchas.map((captcha: CaptchaSolution) => ({
				updateOne: {
					filter: { commitmentId: commit.id, captchaId: captcha.captchaId },
					update: {
						$set: <UserSolutionRecord>{
							captchaId: captcha.captchaId,
							captchaContentId: captcha.captchaContentId,
							salt: captcha.salt,
							solution: captcha.solution,
							commitmentId: commit.id,
							processed: false,
						},
					},
					upsert: true,
				},
			}));
			await this.tables?.usersolution.bulkWrite(ops);
		}
	}

	/**
	 * @description Adds a new PoW Captcha record to the database.
	 * @param {string} challenge The challenge string for the captcha.
	 * @param {boolean} checked Indicates if the captcha has been checked.
	 * @returns {Promise<void>} A promise that resolves when the record is added.
	 */
	async storePowCaptchaRecord(
		challenge: string,
		checked: boolean,
	): Promise<void> {
		const tables = this.getTables();

		const powCaptchaRecord = {
			challenge,
			checked,
		};

		try {
			await tables.powCaptcha.create(powCaptchaRecord);
			this.logger.info("PowCaptcha record added successfully", {
				challenge,
				checked,
			});
		} catch (error) {
			this.logger.error("Failed to add PowCaptcha record", {
				error,
				challenge,
				checked,
			});
			throw new ProsopoDBError("DATABASE.CAPTCHA_UPDATE_FAILED", {
				context: { error, challenge, checked },
				logger: this.logger,
			});
		}
	}

	/**
	 * @description Retrieves a PoW Captcha record by its challenge string.
	 * @param {string} challenge The challenge string to search for.
	 * @returns {Promise<PowCaptcha | null>} A promise that resolves with the found record or null if not found.
	 */
	async getPowCaptchaRecordByChallenge(
		challenge: string,
	): Promise<PowCaptcha | null> {
		if (!this.tables) {
			throw new ProsopoEnvError("DATABASE.DATABASE_UNDEFINED", {
				context: { failedFuncName: this.getPowCaptchaRecordByChallenge.name },
				logger: this.logger,
			});
		}

		try {
			const record: PowCaptcha | null | undefined = await this.tables.powCaptcha
				.findOne({ challenge })
				.lean();
			if (record) {
				this.logger.info("PowCaptcha record retrieved successfully", {
					challenge,
				});
				return record;
			}
			this.logger.info("No PowCaptcha record found", { challenge });
			return null;
		} catch (error) {
			this.logger.error("Failed to retrieve PowCaptcha record", {
				error,
				challenge,
			});
			throw new ProsopoDBError("DATABASE.CAPTCHA_GET_FAILED", {
				context: { error, challenge },
				logger: this.logger,
			});
		}
	}

	/**
	 * @description Updates a PoW Captcha record in the database.
	 * @param {string} challenge The challenge string of the captcha to be updated.
	 * @param {boolean} checked New value indicating whether the captcha has been checked.
	 * @returns {Promise<void>} A promise that resolves when the record is updated.
	 */
	async updatePowCaptchaRecord(
		challenge: string,
		checked: boolean,
	): Promise<void> {
		const tables = this.getTables();

		try {
			const updateResult = await tables.powCaptcha.updateOne(
				{ challenge },
				{ $set: { checked } },
			);
			if (updateResult.matchedCount === 0) {
				this.logger.info("No PowCaptcha record found to update", {
					challenge,
					checked,
				});
				throw new ProsopoDBError("DATABASE.CAPTCHA_GET_FAILED", {
					context: { challenge, checked },
					logger: this.logger,
				});
			}
			this.logger.info("PowCaptcha record updated successfully", {
				challenge,
				checked,
			});
		} catch (error) {
			this.logger.error("Failed to update PowCaptcha record", {
				error,
				challenge,
				checked,
			});
			throw new ProsopoDBError("DATABASE.CAPTCHA_UPDATE_FAILED", {
				context: { error, challenge, checked },
				logger: this.logger,
			});
		}
	}

	/** @description Get processed Dapp User captcha solutions from the user solution table
	 */
	async getProcessedDappUserSolutions(): Promise<UserSolutionRecord[]> {
		const docs = await this.tables?.usersolution
			.find({ processed: true })
			.lean();
		return docs ? docs.map((doc) => UserSolutionSchema.parse(doc)) : [];
	}

	/** @description Get processed Dapp User captcha commitments from the commitments table
	 */
	async getProcessedDappUserCommitments(): Promise<UserCommitmentRecord[]> {
		const docs = await this.tables?.commitment.find({ processed: true }).lean();
		return docs ? docs.map((doc) => UserCommitmentSchema.parse(doc)) : [];
	}

	/** @description Get Dapp User captcha commitments from the commitments table that have not been batched on-chain
	 */
	async getUnbatchedDappUserCommitments(): Promise<UserCommitmentRecord[]> {
		const docs = await this.tables?.commitment.find({ batched: false }).lean();
		return docs ? docs.map((doc) => UserCommitmentSchema.parse(doc)) : [];
	}

	/** @description Get Dapp User captcha commitments from the commitments table that have not been batched on-chain
	 */
	async getUnstoredDappUserCommitments(): Promise<UserCommitmentRecord[]> {
		const docs = await this.tables?.commitment
			.find({
				$or: [{ stored: false }, { stored: { $exists: false } }],
			})
			.lean();
		return docs ? docs.map((doc) => UserCommitmentSchema.parse(doc)) : [];
	}

	/** @description Mark a list of captcha commits as stored
	 */
	async markDappUserCommitmentsStored(commitmentIds: Hash[]): Promise<void> {
		await this.tables?.commitment.updateMany(
			{ id: { $in: commitmentIds } },
			{ $set: { stored: true } },
			{ upsert: false },
		);
	}

	/** @description Get Dapp User captcha commitments from the commitments table that have been batched on-chain
	 */
	async getBatchedDappUserCommitments(): Promise<UserCommitmentRecord[]> {
		const docs = await this.tables?.commitment.find({ batched: true }).lean();
		return docs ? docs.map((doc) => UserCommitmentSchema.parse(doc)) : [];
	}

	/** @description Remove processed Dapp User captcha solutions from the user solution table
	 */
	async removeProcessedDappUserSolutions(
		commitmentIds: string[],
	): Promise<DeleteResult | undefined> {
		return await this.tables?.usersolution.deleteMany({
			processed: true,
			commitmentId: { $in: commitmentIds },
		});
	}

	/** @description Remove processed Dapp User captcha commitments from the user commitments table
	 */
	async removeProcessedDappUserCommitments(
		commitmentIds: string[],
	): Promise<DeleteResult | undefined> {
		return await this.tables?.commitment.deleteMany({
			processed: true,
			id: { $in: commitmentIds },
		});
	}

	/**
	 * @description Store a Dapp User's pending record
	 */
	async storeDappUserPending(
		userAccount: string,
		requestHash: string,
		salt: string,
		deadlineTimestamp: number,
		requestedAtBlock: number,
	): Promise<void> {
		if (!isHex(requestHash)) {
			throw new ProsopoDBError("DATABASE.INVALID_HASH", {
				context: {
					failedFuncName: this.storeDappUserPending.name,
					requestHash,
				},
			});
		}
		const pendingRecord = {
			accountId: userAccount,
			pending: true,
			salt,
			requestHash,
			deadlineTimestamp,
			requestedAtBlock,
		};
		await this.tables?.pending.updateOne(
			{ requestHash: requestHash },
			{ $set: pendingRecord },
			{ upsert: true },
		);
	}

	/**
	 * @description Get a Dapp user's pending record
	 */
	async getDappUserPending(
		requestHash: string,
	): Promise<PendingCaptchaRequest> {
		if (!isHex(requestHash)) {
			throw new ProsopoEnvError("DATABASE.INVALID_HASH", {
				context: { failedFuncName: this.getDappUserPending.name, requestHash },
			});
		}

		const doc: PendingCaptchaRequest | null | undefined =
			await this.tables?.pending.findOne({ requestHash: requestHash }).lean();

		if (doc) {
			return doc;
		}

		throw new ProsopoEnvError("DATABASE.PENDING_RECORD_NOT_FOUND", {
			context: { failedFuncName: this.getDappUserPending.name, requestHash },
		});
	}

	/**
	 * @description Mark a pending request as used
	 */
	async updateDappUserPendingStatus(requestHash: string): Promise<void> {
		if (!isHex(requestHash)) {
			throw new ProsopoEnvError("DATABASE.INVALID_HASH", {
				context: {
					failedFuncName: this.updateDappUserPendingStatus.name,
					requestHash,
				},
			});
		}

		await this.tables?.pending.updateOne(
			{ requestHash: requestHash },
			{
				$set: {
					pending: false,
				},
			},
			{ upsert: true },
		);
	}

	/**
	 * @description Get all unsolved captchas
	 */
	async getAllCaptchasByDatasetId(
		datasetId: string,
		state?: CaptchaStates,
	): Promise<Captcha[] | undefined> {
		const cursor = this.tables?.captcha
			.find({
				datasetId,
				solved: state === CaptchaStates.Solved,
			})
			.lean();
		const docs = await cursor;

		if (docs) {
			// drop the _id field
			return docs.map(({ _id, ...keepAttrs }) => keepAttrs) as Captcha[];
		}

		throw new ProsopoEnvError("DATABASE.CAPTCHA_GET_FAILED");
	}

	/**
	 * @description Get all dapp user solutions by captchaIds
	 */
	async getAllDappUserSolutions(
		captchaId: string[],
	): Promise<UserSolutionRecord[] | undefined> {
		const cursor = this.tables?.usersolution
			?.find({ captchaId: { $in: captchaId } })
			.lean();
		const docs = await cursor;

		if (docs) {
			// drop the _id field
			return docs.map(
				({ _id, ...keepAttrs }) => keepAttrs,
			) as UserSolutionRecord[];
		}

		throw new ProsopoEnvError("DATABASE.SOLUTION_GET_FAILED");
	}

	async getDatasetIdWithSolvedCaptchasOfSizeN(
		solvedCaptchaCount: number,
	): Promise<string> {
		const cursor = this.tables?.solution.aggregate([
			{
				$match: {},
			},
			{
				$group: {
					_id: "$datasetId",
					count: { $sum: 1 },
				},
			},
			{
				$match: {
					count: { $gte: solvedCaptchaCount },
				},
			},
			{
				$sample: { size: 1 },
			},
		]);

		const docs = await cursor;
		if (docs?.length) {
			// return the _id field
			return docs[0]._id;
		}

		throw new ProsopoDBError("DATABASE.DATASET_WITH_SOLUTIONS_GET_FAILED");
	}

	async getRandomSolvedCaptchasFromSingleDataset(
		datasetId: string,
		size: number,
	): Promise<CaptchaSolution[]> {
		if (!isHex(datasetId)) {
			throw new ProsopoDBError("DATABASE.INVALID_HASH", {
				context: {
					failedFuncName: this.getRandomSolvedCaptchasFromSingleDataset.name,
					datasetId,
				},
			});
		}

		const sampleSize = size ? Math.abs(Math.trunc(size)) : 1;
		const cursor = this.tables?.solution.aggregate([
			{ $match: { datasetId } },
			{ $sample: { size: sampleSize } },
			{
				$project: {
					captchaId: 1,
					captchaContentId: 1,
					solution: 1,
				},
			},
		]);
		const docs = await cursor;

		if (docs?.length) {
			return docs as CaptchaSolution[];
		}

		throw new ProsopoDBError("DATABASE.SOLUTION_GET_FAILED", {
			context: {
				failedFuncName: this.getRandomSolvedCaptchasFromSingleDataset.name,
				datasetId,
				size,
			},
		});
	}

	/**
	 * @description Get dapp user solution by ID
	 * @param {string[]} commitmentId
	 */
	async getDappUserSolutionById(
		commitmentId: string,
	): Promise<UserSolutionRecord | undefined> {
		const cursor = this.tables?.usersolution
			?.findOne(
				{
					commitmentId: commitmentId,
				},
				{ projection: { _id: 0 } },
			)
			.lean();
		const doc = await cursor;

		if (doc) {
			return doc as unknown as UserSolutionRecord;
		}

		throw new ProsopoDBError("DATABASE.SOLUTION_GET_FAILED", {
			context: { failedFuncName: this.getCaptchaById.name, commitmentId },
		});
	}

	/**
	 * @description Get dapp user commitment by user account
	 * @param commitmentId
	 */
	async getDappUserCommitmentById(
		commitmentId: string,
	): Promise<UserCommitmentRecord | undefined> {
		const commitmentCursor = this.tables?.commitment
			?.findOne({ id: commitmentId })
			.lean();

		const doc = await commitmentCursor;

		return doc ? UserCommitmentSchema.parse(doc) : undefined;
	}

	/**
	 * @description Get dapp user commitment by user account
	 * @param {string[]} userAccount
	 */
	async getDappUserCommitmentByAccount(
		userAccount: string,
	): Promise<UserCommitmentRecord[]> {
		const docs: UserCommitmentRecord[] | null | undefined =
			await this.tables?.commitment
				// sort by most recent first to avoid old solutions being used in development
				?.find({ userAccount }, { _id: 0 }, { sort: { _id: -1 } })
				.lean();

		return docs ? (docs as UserCommitmentRecord[]) : [];
	}

	/**
	 * @description Approve a dapp user's solution
	 * @param {string[]} commitmentId
	 */
	async approveDappUserCommitment(commitmentId: string): Promise<void> {
		try {
			await this.tables?.commitment
				?.findOneAndUpdate(
					{ id: commitmentId },
					{ $set: { status: CaptchaStatus.approved } },
					{ upsert: false },
				)
				.lean();
		} catch (err) {
			throw new ProsopoDBError("DATABASE.SOLUTION_APPROVE_FAILED", {
				context: { error: err, commitmentId },
			});
		}
	}

	/**
	 * @description Flag a dapp user's solutions as used by calculated solution
	 * @param {string[]} captchaIds
	 */
	async flagProcessedDappUserSolutions(captchaIds: Hash[]): Promise<void> {
		try {
			await this.tables?.usersolution
				?.updateMany(
					{ captchaId: { $in: captchaIds } },
					{ $set: { processed: true } },
					{ upsert: false },
				)
				.lean();
		} catch (err) {
			throw new ProsopoDBError("DATABASE.SOLUTION_FLAG_FAILED", {
				context: { error: err, captchaIds },
			});
		}
	}

	/**
	 * @description Flag dapp users' commitments as used by calculated solution
	 * @param {string[]} commitmentIds
	 */
	async flagProcessedDappUserCommitments(commitmentIds: Hash[]): Promise<void> {
		try {
			const distinctCommitmentIds = [...new Set(commitmentIds)];
			await this.tables?.commitment
				?.updateMany(
					{ id: { $in: distinctCommitmentIds } },
					{ $set: { processed: true } },
					{ upsert: false },
				)
				.lean();
		} catch (err) {
			throw new ProsopoDBError("DATABASE.COMMITMENT_FLAG_FAILED", {
				context: { error: err, commitmentIds },
			});
		}
	}

	/**
	 * @description Flag dapp users' commitments as used by calculated solution
	 * @param {string[]} commitmentIds
	 */
	async flagBatchedDappUserCommitments(commitmentIds: Hash[]): Promise<void> {
		try {
			const distinctCommitmentIds = [...new Set(commitmentIds)];
			await this.tables?.commitment
				?.updateMany(
					{ id: { $in: distinctCommitmentIds } },
					{ $set: { batched: true } },
					{ upsert: false },
				)
				.lean();
		} catch (err) {
			throw new ProsopoDBError("DATABASE.COMMITMENT_FLAG_FAILED", {
				context: { error: err, commitmentIds },
			});
		}
	}

	/**
	 * @description Get the last batch commit time or return 0 if none
	 */
	async getLastBatchCommitTime(): Promise<Date> {
		const cursor = this.tables?.scheduler
			?.findOne({
				processName: ScheduledTaskNames.BatchCommitment,
				status: ScheduledTaskStatus.Completed,
			})
			.sort({ timestamp: -1 });
		const doc: ScheduledTaskRecord | null | undefined = await cursor?.lean();

		if (doc) {
			return doc.datetime;
		}

		return new Date(0);
	}

	/**
	 * @description Get a scheduled task status record by task ID and status
	 */
	async getScheduledTaskStatus(
		taskId: string,
		status: ScheduledTaskStatus,
	): Promise<ScheduledTaskRecord | undefined> {
		const cursor: ScheduledTaskRecord | undefined | null =
			await this.tables?.scheduler
				?.findOne({ taskId: taskId, status: status })
				.lean();
		return cursor ? cursor : undefined;
	}

	/**
	 * @description Get the most recent scheduled task status record for a given task
	 */
	async getLastScheduledTaskStatus(
		task: ScheduledTaskNames,
		status?: ScheduledTaskStatus,
	): Promise<ScheduledTaskRecord | undefined> {
		const lookup: {
			processName: ScheduledTaskNames;
			status?: ScheduledTaskStatus;
		} = { processName: task };
		if (status) {
			lookup.status = status;
		}
		const cursor: ScheduledTaskRecord | undefined | null =
			await this.tables?.scheduler
				?.findOne(lookup)
				.sort({ datetime: -1 })
				.lean();
		return cursor ? cursor : undefined;
	}

	/**
	 * @description Store the status of a scheduled task and an optional result
	 */
	async storeScheduledTaskStatus(
		taskId: `0x${string}`,
		task: ScheduledTaskNames,
		status: ScheduledTaskStatus,
		result?: ScheduledTaskResult,
	): Promise<void> {
		const now = new Date();
		const doc = ScheduledTaskSchema.parse({
			taskId,
			processName: task,
			datetime: now,
			status,
			...(result && { result }),
		});
		await this.tables?.scheduler.create(doc);
	}
=======
  url: string;
  tables?: Tables;
  dbname: string;
  connection?: Connection;
  logger: Logger;

  constructor() {
    super();
    this.url = "";
    this.dbname = "";
    this.logger = getLoggerDefault();
  }

  public async init(
    url: string,
    dbname: string,
    logger: Logger,
    authSource?: string
  ) {
    const baseEndpoint = url || DEFAULT_ENDPOINT;
    const parsedUrl = new URL(baseEndpoint);
    parsedUrl.pathname = dbname;
    if (authSource) {
      parsedUrl.searchParams.set("authSource", authSource);
    }
    this.url = parsedUrl.toString();
    this.dbname = dbname;
    this.logger = logger;
    return this;
  }

  getTables(): Tables {
    if (!this.tables) {
      throw new ProsopoDBError("DATABASE.TABLES_UNDEFINED", {
        context: { failedFuncName: this.getTables.name },
        logger: this.logger,
      });
    }
    return this.tables;
  }

  getConnection(): mongoose.Connection {
    if (!this.connection) {
      throw new ProsopoDBError("DATABASE.CONNECTION_UNDEFINED", {
        context: { failedFuncName: this.getConnection.name },
        logger: this.logger,
      });
    }
    return this.connection;
  }

  /**
   * @description Connect to the database and set the various tables
   */
  async connect(): Promise<void> {
    this.logger.info(
      `Mongo url: ${this.url.replace(/\w+:\w+/, "<Credentials>")}`
    );

    this.connection = await new Promise((resolve, reject) => {
      const connection = mongoose.createConnection(this.url, {
        dbName: this.dbname,
        serverApi: ServerApiVersion.v1,
      });

      connection.on("open", () => {
        this.logger.info(`Database connection to ${this.url} opened`);
        resolve(connection);
      });

      connection.on("error", (err) => {
        this.logger.error(`Database error: ${err}`);
        reject(err);
      });

      connection.on("connected", () => {
        this.logger.info(`Database connected to ${this.url}`);
        resolve(connection);
      });

      connection.on("disconnected", () => {
        this.logger.info(`Database disconnected from ${this.url}`);
      });

      connection.on("reconnected", () => {
        this.logger.info(`Database reconnected to ${this.url}`);
        resolve(connection);
      });

      connection.on("reconnectFailed", () => {
        this.logger.error(`Database reconnect failed to ${this.url}`);
      });

      connection.on("close", () => {
        this.logger.info(`Database connection to ${this.url} closed`);
      });

      connection.on("fullsetup", () => {
        this.logger.info(`Database connection to ${this.url} is fully setup`);
        resolve(connection);
      });
    });

    this.tables = {
      captcha: this.connection.model("Captcha", CaptchaRecordSchema),
      powCaptcha: this.connection.model("PowCaptcha", PowCaptchaRecordSchema),
      dataset: this.connection.model("Dataset", DatasetRecordSchema),
      solution: this.connection.model("Solution", SolutionRecordSchema),
      commitment: this.connection.model(
        "UserCommitment",
        UserCommitmentRecordSchema
      ),
      usersolution: this.connection.model(
        "UserSolution",
        UserSolutionRecordSchema
      ),
      pending: this.connection.model("Pending", PendingRecordSchema),
      scheduler: this.connection.model("Scheduler", ScheduledTaskRecordSchema),
    };
  }

  /** Close connection to the database */
  async close(): Promise<void> {
    this.logger.debug(`Closing connection to ${this.url}`);
    await this.connection?.close();
  }

  /**
   * @description Load a dataset to the database
   * @param {Dataset}  dataset
   */
  async storeDataset(dataset: DatasetWithIdsAndTree): Promise<void> {
    try {
      this.logger.debug("Storing dataset in database");
      const parsedDataset = DatasetWithIdsAndTreeSchema.parse(dataset);
      const datasetDoc = {
        datasetId: parsedDataset.datasetId,
        datasetContentId: parsedDataset.datasetContentId,
        format: parsedDataset.format,
        contentTree: parsedDataset.contentTree,
        solutionTree: parsedDataset.solutionTree,
      };

      await this.tables?.dataset.updateOne(
        { datasetId: parsedDataset.datasetId },
        { $set: datasetDoc },
        { upsert: true }
      );

      // put the dataset id on each of the captcha docs and remove the solution
      const captchaDocs = parsedDataset.captchas.map(
        ({ solution, ...captcha }, index) => ({
          ...captcha,
          datasetId: parsedDataset.datasetId,
          datasetContentId: parsedDataset.datasetContentId,
          index,
          solved: !!solution?.length,
        })
      );

      this.logger.debug("Inserting captcha records");
      // create a bulk upsert operation and execute
      if (captchaDocs.length) {
        await this.tables?.captcha.bulkWrite(
          captchaDocs.map((captchaDoc) => ({
            updateOne: {
              filter: { captchaId: captchaDoc.captchaId },
              update: { $set: captchaDoc },
              upsert: true,
            },
          }))
        );
      }

      // insert any captcha solutions into the solutions collection
      const captchaSolutionDocs = parsedDataset.captchas
        .filter(({ solution }) => solution?.length)
        .map((captcha) => ({
          captchaId: captcha.captchaId,
          captchaContentId: captcha.captchaContentId,
          solution: captcha.solution,
          salt: captcha.salt,
          datasetId: parsedDataset.datasetId,
          datasetContentId: parsedDataset.datasetContentId,
        }));

      this.logger.debug("Inserting solution records");
      // create a bulk upsert operation and execute
      if (captchaSolutionDocs.length) {
        await this.tables?.solution.bulkWrite(
          captchaSolutionDocs.map((captchaSolutionDoc) => ({
            updateOne: {
              filter: { captchaId: captchaSolutionDoc.captchaId },
              update: { $set: captchaSolutionDoc },
              upsert: true,
            },
          }))
        );
      }
      this.logger.debug("Dataset stored in database");
    } catch (err) {
      throw new ProsopoDBError("DATABASE.DATASET_LOAD_FAILED", {
        context: { failedFuncName: this.storeDataset.name, error: err },
        logger: this.logger,
      });
    }
  }

  /** @description Get solutions for a dataset
   * @param {string} datasetId
   */
  async getSolutions(datasetId: string): Promise<SolutionRecord[]> {
    const docs = await this.tables?.solution
      .find({ datasetId })
      .lean<SolutionRecord[]>();
    return docs ? docs : [];
  }

  /** @description Get a dataset from the database
   * @param {string} datasetId
   */
  async getDataset(datasetId: string): Promise<DatasetWithIds> {
    const datasetDoc: DatasetWithIds | null | undefined =
      await this.tables?.dataset.findOne({ datasetId: datasetId }).lean();

    if (datasetDoc) {
      const { datasetContentId, format, contentTree, solutionTree } =
        datasetDoc;

      const captchas: Captcha[] =
        (await this.tables?.captcha.find({ datasetId }).lean()) || [];

      const solutions: SolutionRecord[] =
        (await this.tables?.solution.find({ datasetId }).lean()) || [];

      const solutionsKeyed: {
        [key: string]: SolutionRecord;
      } = {};
      for (const solution of solutions) {
        solutionsKeyed[solution.captchaId] = solution;
      }
      return {
        datasetId,
        datasetContentId,
        format,
        contentTree: contentTree || [],
        solutionTree: solutionTree || [],
        captchas: captchas.map((captchaDoc) => {
          const { captchaId, captchaContentId, items, target, salt, solved } =
            captchaDoc;
          const solution = solutionsKeyed[captchaId];
          return {
            captchaId,
            captchaContentId,
            solved: !!solved,
            salt,
            items,
            target,
            solution: solved && solution ? solution.solution : ([] as string[]),
          };
        }),
      };
    }
    throw new ProsopoDBError("DATABASE.DATASET_GET_FAILED", {
      context: { failedFuncName: this.getDataset.name, datasetId },
    });
  }

  /**
   * @description Get random captchas that are solved or not solved
   * @param {boolean}  solved    `true` when captcha is solved
   * @param {string}   datasetId  the id of the data set
   * @param {number}   size       the number of records to be returned
   */
  async getRandomCaptcha(
    solved: boolean,
    datasetId: Hash,
    size?: number
  ): Promise<Captcha[] | undefined> {
    if (!isHex(datasetId)) {
      throw new ProsopoDBError("DATABASE.INVALID_HASH", {
        context: { failedFuncName: this.getRandomCaptcha.name, datasetId },
      });
    }
    const sampleSize = size ? Math.abs(Math.trunc(size)) : 1;
    const cursor = this.tables?.captcha.aggregate([
      { $match: { datasetId, solved } },
      { $sample: { size: sampleSize } },
      {
        $project: {
          datasetId: 1,
          datasetContentId: 1,
          captchaId: 1,
          captchaContentId: 1,
          items: 1,
          target: 1,
        },
      },
    ]);
    const docs = await cursor;

    if (docs?.length) {
      // drop the _id field
      return docs.map(({ _id, ...keepAttrs }) => keepAttrs) as Captcha[];
    }

    throw new ProsopoDBError("DATABASE.CAPTCHA_GET_FAILED", {
      context: {
        failedFuncName: this.getRandomCaptcha.name,
        solved,
        datasetId,
        size,
      },
    });
  }

  /**
   * @description Get captchas by id
   * @param {string[]} captchaId
   */
  async getCaptchaById(captchaId: string[]): Promise<Captcha[] | undefined> {
    const cursor = this.tables?.captcha
      .find({ captchaId: { $in: captchaId } })
      .lean();
    const docs = await cursor;

    if (docs?.length) {
      // drop the _id field
      return docs.map(({ _id, ...keepAttrs }) => keepAttrs) as Captcha[];
    }

    throw new ProsopoDBError("DATABASE.CAPTCHA_GET_FAILED", {
      context: { failedFuncName: this.getCaptchaById.name, captchaId },
    });
  }

  /**
   * @description Update a captcha
   * @param {Captcha}  captcha
   * @param {string}   datasetId  the id of the data set
   */
  async updateCaptcha(captcha: Captcha, datasetId: Hash): Promise<void> {
    if (!isHex(datasetId)) {
      throw new ProsopoDBError("DATABASE.INVALID_HASH", {
        context: { failedFuncName: this.updateCaptcha.name, datasetId },
      });
    }
    try {
      await this.tables?.captcha.updateOne(
        { datasetId },
        { $set: captcha },
        { upsert: false }
      );
    } catch (err) {
      throw new ProsopoDBError("DATABASE.CAPTCHA_UPDATE_FAILED", {
        context: { failedFuncName: this.getDatasetDetails.name, error: err },
      });
    }
  }

  /**
   * @description Remove captchas
   */
  async removeCaptchas(captchaIds: string[]): Promise<void> {
    await this.tables?.captcha.deleteMany({ captchaId: { $in: captchaIds } });
  }

  /**
   * @description Get a dataset by Id
   */
  async getDatasetDetails(datasetId: Hash): Promise<DatasetBase> {
    if (!isHex(datasetId)) {
      throw new ProsopoDBError("DATABASE.INVALID_HASH", {
        context: { failedFuncName: this.getDatasetDetails.name, datasetId },
      });
    }

    const doc: DatasetBase | undefined | null = await this.tables?.dataset
      .findOne({ datasetId })
      .lean();

    if (doc) {
      return doc;
    }

    throw new ProsopoDBError("DATABASE.DATASET_GET_FAILED", {
      context: {
        failedFuncName: this.getDatasetDetails.name,
        datasetId,
      },
    });
  }

  /**
   * @description Store a Dapp User's captcha solution commitment
   */
  async storeDappUserSolution(
    captchas: CaptchaSolution[],
    commit: UserCommitmentRecord
  ): Promise<void> {
    const commitmentRecord = UserCommitmentSchema.parse(commit);
    if (captchas.length) {
      await this.tables?.commitment.updateOne(
        {
          id: commit.id,
        },
        commitmentRecord,
        { upsert: true }
      );

      const ops = captchas.map((captcha: CaptchaSolution) => ({
        updateOne: {
          filter: { commitmentId: commit.id, captchaId: captcha.captchaId },
          update: {
            $set: <UserSolutionRecord>{
              captchaId: captcha.captchaId,
              captchaContentId: captcha.captchaContentId,
              salt: captcha.salt,
              solution: captcha.solution,
              commitmentId: commit.id,
              processed: false,
            },
          },
          upsert: true,
        },
      }));
      await this.tables?.usersolution.bulkWrite(ops);
    }
  }

  /**
   * @description Adds a new PoW Captcha record to the database.
   * @param {string} challenge The challenge string for the captcha.
   * @param {boolean} checked Indicates if the captcha has been checked.
   * @returns {Promise<void>} A promise that resolves when the record is added.
   */
  async storePowCaptchaRecord(
    challenge: string,
    checked: boolean
  ): Promise<void> {
    const tables = this.getTables();

    const powCaptchaRecord = {
      challenge,
      checked,
    };

    try {
      await tables.powCaptcha.create(powCaptchaRecord);
      this.logger.info("PowCaptcha record added successfully", {
        challenge,
        checked,
      });
    } catch (error) {
      this.logger.error("Failed to add PowCaptcha record", {
        error,
        challenge,
        checked,
      });
      throw new ProsopoDBError("DATABASE.CAPTCHA_UPDATE_FAILED", {
        context: { error, challenge, checked },
        logger: this.logger,
      });
    }
  }

  /**
   * @description Retrieves a PoW Captcha record by its challenge string.
   * @param {string} challenge The challenge string to search for.
   * @returns {Promise<PowCaptcha | null>} A promise that resolves with the found record or null if not found.
   */
  async getPowCaptchaRecordByChallenge(
    challenge: string
  ): Promise<PowCaptcha | null> {
    if (!this.tables) {
      throw new ProsopoEnvError("DATABASE.DATABASE_UNDEFINED", {
        context: { failedFuncName: this.getPowCaptchaRecordByChallenge.name },
        logger: this.logger,
      });
    }

    try {
      const record: PowCaptcha | null | undefined = await this.tables.powCaptcha
        .findOne({ challenge })
        .lean();
      if (record) {
        this.logger.info("PowCaptcha record retrieved successfully", {
          challenge,
        });
        return record;
      }
      this.logger.info("No PowCaptcha record found", { challenge });
      return null;
    } catch (error) {
      this.logger.error("Failed to retrieve PowCaptcha record", {
        error,
        challenge,
      });
      throw new ProsopoDBError("DATABASE.CAPTCHA_GET_FAILED", {
        context: { error, challenge },
        logger: this.logger,
      });
    }
  }

  /**
   * @description Updates a PoW Captcha record in the database.
   * @param {string} challenge The challenge string of the captcha to be updated.
   * @param {boolean} checked New value indicating whether the captcha has been checked.
   * @returns {Promise<void>} A promise that resolves when the record is updated.
   */
  async updatePowCaptchaRecord(
    challenge: string,
    checked: boolean
  ): Promise<void> {
    const tables = this.getTables();

    try {
      const updateResult = await tables.powCaptcha.updateOne(
        { challenge },
        { $set: { checked } }
      );
      if (updateResult.matchedCount === 0) {
        this.logger.info("No PowCaptcha record found to update", {
          challenge,
          checked,
        });
        throw new ProsopoDBError("DATABASE.CAPTCHA_GET_FAILED", {
          context: { challenge, checked },
          logger: this.logger,
        });
      }
      this.logger.info("PowCaptcha record updated successfully", {
        challenge,
        checked,
      });
    } catch (error) {
      this.logger.error("Failed to update PowCaptcha record", {
        error,
        challenge,
        checked,
      });
      throw new ProsopoDBError("DATABASE.CAPTCHA_UPDATE_FAILED", {
        context: { error, challenge, checked },
        logger: this.logger,
      });
    }
  }

  /** @description Get processed Dapp User captcha solutions from the user solution table
   */
  async getProcessedDappUserSolutions(): Promise<UserSolutionRecord[]> {
    const docs = await this.tables?.usersolution
      .find({ processed: true })
      .lean();
    return docs ? docs.map((doc) => UserSolutionSchema.parse(doc)) : [];
  }

  /** @description Get processed Dapp User captcha commitments from the commitments table
   */
  async getProcessedDappUserCommitments(): Promise<UserCommitmentRecord[]> {
    const docs = await this.tables?.commitment.find({ processed: true }).lean();
    return docs ? docs.map((doc) => UserCommitmentSchema.parse(doc)) : [];
  }

  /** @description Get Dapp User captcha commitments from the commitments table that have not been batched on-chain
   */
  async getUnbatchedDappUserCommitments(): Promise<UserCommitmentRecord[]> {
    const docs = await this.tables?.commitment.find({ batched: false }).lean();
    return docs ? docs.map((doc) => UserCommitmentSchema.parse(doc)) : [];
  }

  /** @description Get Dapp User captcha commitments from the commitments table that have not been batched on-chain
   */
  async getUnstoredDappUserCommitments(): Promise<UserCommitmentRecord[]> {
    const docs = await this.tables?.commitment
      .find({
        $or: [{ stored: false }, { stored: { $exists: false } }],
      })
      .lean();
    return docs ? docs.map((doc) => UserCommitmentSchema.parse(doc)) : [];
  }

  /** @description Mark a list of captcha commits as stored
   */
  async markDappUserCommitmentsStored(commitmentIds: Hash[]): Promise<void> {
    await this.tables?.commitment.updateMany(
      { id: { $in: commitmentIds } },
      { $set: { stored: true } },
      { upsert: false }
    );
  }

  /** @description Get Dapp User captcha commitments from the commitments table that have been batched on-chain
   */
  async getBatchedDappUserCommitments(): Promise<UserCommitmentRecord[]> {
    const docs = await this.tables?.commitment.find({ batched: true }).lean();
    return docs ? docs.map((doc) => UserCommitmentSchema.parse(doc)) : [];
  }

  /** @description Remove processed Dapp User captcha solutions from the user solution table
   */
  async removeProcessedDappUserSolutions(
    commitmentIds: string[]
  ): Promise<DeleteResult | undefined> {
    return await this.tables?.usersolution.deleteMany({
      processed: true,
      commitmentId: { $in: commitmentIds },
    });
  }

  /** @description Remove processed Dapp User captcha commitments from the user commitments table
   */
  async removeProcessedDappUserCommitments(
    commitmentIds: string[]
  ): Promise<DeleteResult | undefined> {
    return await this.tables?.commitment.deleteMany({
      processed: true,
      id: { $in: commitmentIds },
    });
  }

  /**
   * @description Store a Dapp User's pending record
   */
  async storeDappUserPending(
    userAccount: string,
    requestHash: string,
    salt: string,
    deadlineTimestamp: number,
    requestedAtBlock: number
  ): Promise<void> {
    if (!isHex(requestHash)) {
      throw new ProsopoDBError("DATABASE.INVALID_HASH", {
        context: {
          failedFuncName: this.storeDappUserPending.name,
          requestHash,
        },
      });
    }
    const pendingRecord = {
      accountId: userAccount,
      pending: true,
      salt,
      requestHash,
      deadlineTimestamp,
      requestedAtBlock,
    };
    await this.tables?.pending.updateOne(
      { requestHash: requestHash },
      { $set: pendingRecord },
      { upsert: true }
    );
  }

  /**
   * @description Get a Dapp user's pending record
   */
  async getDappUserPending(
    requestHash: string
  ): Promise<PendingCaptchaRequest> {
    if (!isHex(requestHash)) {
      throw new ProsopoEnvError("DATABASE.INVALID_HASH", {
        context: { failedFuncName: this.getDappUserPending.name, requestHash },
      });
    }

    const doc: PendingCaptchaRequest | null | undefined =
      await this.tables?.pending.findOne({ requestHash: requestHash }).lean();

    if (doc) {
      return doc;
    }

    throw new ProsopoEnvError("DATABASE.PENDING_RECORD_NOT_FOUND", {
      context: { failedFuncName: this.getDappUserPending.name, requestHash },
    });
  }

  /**
   * @description Mark a pending request as used
   */
  async updateDappUserPendingStatus(requestHash: string): Promise<void> {
    if (!isHex(requestHash)) {
      throw new ProsopoEnvError("DATABASE.INVALID_HASH", {
        context: {
          failedFuncName: this.updateDappUserPendingStatus.name,
          requestHash,
        },
      });
    }

    await this.tables?.pending.updateOne(
      { requestHash: requestHash },
      {
        $set: {
          pending: false,
        },
      },
      { upsert: true }
    );
  }

  /**
   * @description Get all unsolved captchas
   */
  async getAllCaptchasByDatasetId(
    datasetId: string,
    state?: CaptchaStates
  ): Promise<Captcha[] | undefined> {
    const cursor = this.tables?.captcha
      .find({
        datasetId,
        solved: state === CaptchaStates.Solved,
      })
      .lean();
    const docs = await cursor;

    if (docs) {
      // drop the _id field
      return docs.map(({ _id, ...keepAttrs }) => keepAttrs) as Captcha[];
    }

    throw new ProsopoEnvError("DATABASE.CAPTCHA_GET_FAILED");
  }

  /**
   * @description Get all dapp user solutions by captchaIds
   */
  async getAllDappUserSolutions(
    captchaId: string[]
  ): Promise<UserSolutionRecord[] | undefined> {
    const cursor = this.tables?.usersolution
      ?.find({ captchaId: { $in: captchaId } })
      .lean();
    const docs = await cursor;

    if (docs) {
      // drop the _id field
      return docs.map(
        ({ _id, ...keepAttrs }) => keepAttrs
      ) as UserSolutionRecord[];
    }

    throw new ProsopoEnvError("DATABASE.SOLUTION_GET_FAILED");
  }

  async getDatasetIdWithSolvedCaptchasOfSizeN(
    solvedCaptchaCount: number
  ): Promise<string> {
    const cursor = this.tables?.solution.aggregate([
      {
        $match: {},
      },
      {
        $group: {
          _id: "$datasetId",
          count: { $sum: 1 },
        },
      },
      {
        $match: {
          count: { $gte: solvedCaptchaCount },
        },
      },
      {
        $sample: { size: 1 },
      },
    ]);

    const docs = await cursor;
    if (docs?.length) {
      // return the _id field
      return docs[0]._id;
    }

    throw new ProsopoDBError("DATABASE.DATASET_WITH_SOLUTIONS_GET_FAILED");
  }

  async getRandomSolvedCaptchasFromSingleDataset(
    datasetId: string,
    size: number
  ): Promise<CaptchaSolution[]> {
    if (!isHex(datasetId)) {
      throw new ProsopoDBError("DATABASE.INVALID_HASH", {
        context: {
          failedFuncName: this.getRandomSolvedCaptchasFromSingleDataset.name,
          datasetId,
        },
      });
    }

    const sampleSize = size ? Math.abs(Math.trunc(size)) : 1;
    const cursor = this.tables?.solution.aggregate([
      { $match: { datasetId } },
      { $sample: { size: sampleSize } },
      {
        $project: {
          captchaId: 1,
          captchaContentId: 1,
          solution: 1,
        },
      },
    ]);
    const docs = await cursor;

    if (docs?.length) {
      return docs as CaptchaSolution[];
    }

    throw new ProsopoDBError("DATABASE.SOLUTION_GET_FAILED", {
      context: {
        failedFuncName: this.getRandomSolvedCaptchasFromSingleDataset.name,
        datasetId,
        size,
      },
    });
  }

  /**
   * @description Get dapp user solution by ID
   * @param {string[]} commitmentId
   */
  async getDappUserSolutionById(
    commitmentId: string
  ): Promise<UserSolutionRecord | undefined> {
    const cursor = this.tables?.usersolution
      ?.findOne(
        {
          commitmentId: commitmentId,
        },
        { projection: { _id: 0 } }
      )
      .lean();
    const doc = await cursor;

    if (doc) {
      return doc as unknown as UserSolutionRecord;
    }

    throw new ProsopoDBError("DATABASE.SOLUTION_GET_FAILED", {
      context: { failedFuncName: this.getCaptchaById.name, commitmentId },
    });
  }

  /**
   * @description Get dapp user commitment by user account
   * @param commitmentId
   */
  async getDappUserCommitmentById(
    commitmentId: string
  ): Promise<UserCommitmentRecord | undefined> {
    const commitmentCursor = this.tables?.commitment
      ?.findOne({ id: commitmentId })
      .lean();

    const doc = await commitmentCursor;

    return doc ? UserCommitmentSchema.parse(doc) : undefined;
  }

  /**
   * @description Get dapp user commitment by user account
   * @param {string[]} userAccount
   */
  async getDappUserCommitmentByAccount(
    userAccount: string
  ): Promise<UserCommitmentRecord[]> {
    const docs: UserCommitmentRecord[] | null | undefined =
      await this.tables?.commitment
        // sort by most recent first to avoid old solutions being used in development
        ?.find({ userAccount }, { _id: 0 }, { sort: { _id: -1 } })
        .lean();

    return docs ? (docs as UserCommitmentRecord[]) : [];
  }

  /**
   * @description Approve a dapp user's solution
   * @param {string[]} commitmentId
   */
  async approveDappUserCommitment(commitmentId: string): Promise<void> {
    try {
      await this.tables?.commitment
        ?.findOneAndUpdate(
          { id: commitmentId },
          { $set: { status: CaptchaStatus.approved } },
          { upsert: false }
        )
        .lean();
    } catch (err) {
      throw new ProsopoDBError("DATABASE.SOLUTION_APPROVE_FAILED", {
        context: { error: err, commitmentId },
      });
    }
  }

  /**
   * @description Flag a dapp user's solutions as used by calculated solution
   * @param {string[]} captchaIds
   */
  async flagProcessedDappUserSolutions(captchaIds: Hash[]): Promise<void> {
    try {
      await this.tables?.usersolution
        ?.updateMany(
          { captchaId: { $in: captchaIds } },
          { $set: { processed: true } },
          { upsert: false }
        )
        .lean();
    } catch (err) {
      throw new ProsopoDBError("DATABASE.SOLUTION_FLAG_FAILED", {
        context: { error: err, captchaIds },
      });
    }
  }

  /**
   * @description Flag dapp users' commitments as used by calculated solution
   * @param {string[]} commitmentIds
   */
  async flagProcessedDappUserCommitments(commitmentIds: Hash[]): Promise<void> {
    try {
      const distinctCommitmentIds = [...new Set(commitmentIds)];
      await this.tables?.commitment
        ?.updateMany(
          { id: { $in: distinctCommitmentIds } },
          { $set: { processed: true } },
          { upsert: false }
        )
        .lean();
    } catch (err) {
      throw new ProsopoDBError("DATABASE.COMMITMENT_FLAG_FAILED", {
        context: { error: err, commitmentIds },
      });
    }
  }

  /**
   * @description Flag dapp users' commitments as used by calculated solution
   * @param {string[]} commitmentIds
   */
  async flagBatchedDappUserCommitments(commitmentIds: Hash[]): Promise<void> {
    try {
      const distinctCommitmentIds = [...new Set(commitmentIds)];
      await this.tables?.commitment
        ?.updateMany(
          { id: { $in: distinctCommitmentIds } },
          { $set: { batched: true } },
          { upsert: false }
        )
        .lean();
    } catch (err) {
      throw new ProsopoDBError("DATABASE.COMMITMENT_FLAG_FAILED", {
        context: { error: err, commitmentIds },
      });
    }
  }

  /**
   * @description Get the last batch commit time or return 0 if none
   */
  async getLastBatchCommitTime(): Promise<Date> {
    const cursor = this.tables?.scheduler
      ?.findOne({
        processName: ScheduledTaskNames.BatchCommitment,
        status: ScheduledTaskStatus.Completed,
      })
      .sort({ timestamp: -1 });
    const doc: ScheduledTaskRecord | null | undefined = await cursor?.lean();

    if (doc) {
      return doc.datetime;
    }

    return new Date(0);
  }

  /**
   * @description Get a scheduled task status record by task ID and status
   */
  async getScheduledTaskStatus(
    taskId: string,
    status: ScheduledTaskStatus
  ): Promise<ScheduledTaskRecord | undefined> {
    const cursor: ScheduledTaskRecord | undefined | null =
      await this.tables?.scheduler
        ?.findOne({ taskId: taskId, status: status })
        .lean();
    return cursor ? cursor : undefined;
  }

  /**
   * @description Get the most recent scheduled task status record for a given task
   */
  async getLastScheduledTaskStatus(
    task: ScheduledTaskNames,
    status?: ScheduledTaskStatus
  ): Promise<ScheduledTaskRecord | undefined> {
    const lookup: {
      processName: ScheduledTaskNames;
      status?: ScheduledTaskStatus;
    } = { processName: task };
    if (status) {
      lookup.status = status;
    }
    const cursor: ScheduledTaskRecord | undefined | null =
      await this.tables?.scheduler
        ?.findOne(lookup)
        .sort({ datetime: -1 })
        .lean();
    return cursor ? cursor : undefined;
  }

  /**
   * @description Store the status of a scheduled task and an optional result
   */
  async storeScheduledTaskStatus(
    taskId: `0x${string}`,
    task: ScheduledTaskNames,
    status: ScheduledTaskStatus,
    result?: ScheduledTaskResult
  ): Promise<void> {
    const now = new Date();
    const doc = ScheduledTaskSchema.parse({
      taskId,
      processName: task,
      datetime: now,
      status,
      ...(result && { result }),
    });
    await this.tables?.scheduler.create(doc);
  }
>>>>>>> b4152cc9
}<|MERGE_RESOLUTION|>--- conflicted
+++ resolved
@@ -12,51 +12,6 @@
 // WITHOUT WARRANTIES OR CONDITIONS OF ANY KIND, either express or implied.
 // See the License for the specific language governing permissions and
 // limitations under the License.
-<<<<<<< HEAD
-import {
-	AsyncFactory,
-	type Logger,
-	ProsopoDBError,
-	ProsopoEnvError,
-	getLoggerDefault,
-} from "@prosopo/common";
-import {
-	type Captcha,
-	type CaptchaSolution,
-	CaptchaStates,
-	CaptchaStatus,
-	type DatasetBase,
-	type DatasetWithIds,
-	type DatasetWithIdsAndTree,
-	DatasetWithIdsAndTreeSchema,
-	type Hash,
-	type PendingCaptchaRequest,
-	type PowCaptcha,
-	ScheduledTaskNames,
-	type ScheduledTaskResult,
-	ScheduledTaskStatus,
-} from "@prosopo/types";
-import {
-	CaptchaRecordSchema,
-	type Database,
-	DatasetRecordSchema,
-	PendingRecordSchema,
-	PowCaptchaRecordSchema,
-	type ScheduledTaskRecord,
-	ScheduledTaskRecordSchema,
-	ScheduledTaskSchema,
-	type SolutionRecord,
-	SolutionRecordSchema,
-	type Tables,
-	type UserCommitmentRecord,
-	UserCommitmentRecordSchema,
-	UserCommitmentSchema,
-	type UserSolutionRecord,
-	UserSolutionRecordSchema,
-	UserSolutionSchema,
-} from "@prosopo/types-database";
-import { type DeleteResult, ServerApiVersion } from "mongodb";
-=======
 /* eslint-disable @typescript-eslint/no-non-null-assertion */
 import {
   AsyncFactory,
@@ -102,7 +57,6 @@
 } from "@prosopo/types-database";
 import { type DeleteResult, ServerApiVersion } from "mongodb";
 import { isHex } from "@polkadot/util/is";
->>>>>>> b4152cc9
 import mongoose, { type Connection } from "mongoose";
 
 mongoose.set("strictQuery", false);
@@ -117,1050 +71,6 @@
  * @return {ProsopoDatabase}    Database layer
  */
 export class ProsopoDatabase extends AsyncFactory implements Database {
-<<<<<<< HEAD
-	url: string;
-	tables?: Tables;
-	dbname: string;
-	connection?: Connection;
-	logger: Logger;
-
-	constructor() {
-		super();
-		this.url = "";
-		this.dbname = "";
-		this.logger = getLoggerDefault();
-	}
-
-	public async init(
-		url: string,
-		dbname: string,
-		logger: Logger,
-		authSource?: string,
-	) {
-		const baseEndpoint = url || DEFAULT_ENDPOINT;
-		const parsedUrl = new URL(baseEndpoint);
-		parsedUrl.pathname = dbname;
-		if (authSource) {
-			parsedUrl.searchParams.set("authSource", authSource);
-		}
-		this.url = parsedUrl.toString();
-		this.dbname = dbname;
-		this.logger = logger;
-		return this;
-	}
-
-	getTables(): Tables {
-		if (!this.tables) {
-			throw new ProsopoDBError("DATABASE.TABLES_UNDEFINED", {
-				context: { failedFuncName: this.getTables.name },
-				logger: this.logger,
-			});
-		}
-		return this.tables;
-	}
-
-	getConnection(): mongoose.Connection {
-		if (!this.connection) {
-			throw new ProsopoDBError("DATABASE.CONNECTION_UNDEFINED", {
-				context: { failedFuncName: this.getConnection.name },
-				logger: this.logger,
-			});
-		}
-		return this.connection;
-	}
-
-	/**
-	 * @description Connect to the database and set the various tables
-	 */
-	async connect(): Promise<void> {
-		this.logger.info(
-			`Mongo url: ${this.url.replace(/\w+:\w+/, "<Credentials>")}`,
-		);
-
-		this.connection = await new Promise((resolve, reject) => {
-			const connection = mongoose.createConnection(this.url, {
-				dbName: this.dbname,
-				serverApi: ServerApiVersion.v1,
-			});
-
-			connection.on("open", () => {
-				this.logger.info(`Database connection to ${this.url} opened`);
-				resolve(connection);
-			});
-
-			connection.on("error", (err) => {
-				this.logger.error(`Database error: ${err}`);
-				reject(err);
-			});
-
-			connection.on("connected", () => {
-				this.logger.info(`Database connected to ${this.url}`);
-				resolve(connection);
-			});
-
-			connection.on("disconnected", () => {
-				this.logger.info(`Database disconnected from ${this.url}`);
-			});
-
-			connection.on("reconnected", () => {
-				this.logger.info(`Database reconnected to ${this.url}`);
-				resolve(connection);
-			});
-
-			connection.on("reconnectFailed", () => {
-				this.logger.error(`Database reconnect failed to ${this.url}`);
-			});
-
-			connection.on("close", () => {
-				this.logger.info(`Database connection to ${this.url} closed`);
-			});
-
-			connection.on("fullsetup", () => {
-				this.logger.info(`Database connection to ${this.url} is fully setup`);
-				resolve(connection);
-			});
-		});
-
-		this.tables = {
-			captcha: this.connection.model("Captcha", CaptchaRecordSchema),
-			powCaptcha: this.connection.model("PowCaptcha", PowCaptchaRecordSchema),
-			dataset: this.connection.model("Dataset", DatasetRecordSchema),
-			solution: this.connection.model("Solution", SolutionRecordSchema),
-			commitment: this.connection.model(
-				"UserCommitment",
-				UserCommitmentRecordSchema,
-			),
-			usersolution: this.connection.model(
-				"UserSolution",
-				UserSolutionRecordSchema,
-			),
-			pending: this.connection.model("Pending", PendingRecordSchema),
-			scheduler: this.connection.model("Scheduler", ScheduledTaskRecordSchema),
-		};
-	}
-
-	/** Close connection to the database */
-	async close(): Promise<void> {
-		this.logger.debug(`Closing connection to ${this.url}`);
-		await this.connection?.close();
-	}
-
-	/**
-	 * @description Load a dataset to the database
-	 * @param {Dataset}  dataset
-	 */
-	async storeDataset(dataset: DatasetWithIdsAndTree): Promise<void> {
-		try {
-			this.logger.debug("Storing dataset in database");
-			const parsedDataset = DatasetWithIdsAndTreeSchema.parse(dataset);
-			const datasetDoc = {
-				datasetId: parsedDataset.datasetId,
-				datasetContentId: parsedDataset.datasetContentId,
-				format: parsedDataset.format,
-				contentTree: parsedDataset.contentTree,
-				solutionTree: parsedDataset.solutionTree,
-			};
-
-			await this.tables?.dataset.updateOne(
-				{ datasetId: parsedDataset.datasetId },
-				{ $set: datasetDoc },
-				{ upsert: true },
-			);
-
-			// put the dataset id on each of the captcha docs and remove the solution
-			const captchaDocs = parsedDataset.captchas.map(
-				({ solution, ...captcha }, index) => ({
-					...captcha,
-					datasetId: parsedDataset.datasetId,
-					datasetContentId: parsedDataset.datasetContentId,
-					index,
-					solved: !!solution?.length,
-				}),
-			);
-
-			this.logger.debug("Inserting captcha records");
-			// create a bulk upsert operation and execute
-			if (captchaDocs.length) {
-				await this.tables?.captcha.bulkWrite(
-					captchaDocs.map((captchaDoc) => ({
-						updateOne: {
-							filter: { captchaId: captchaDoc.captchaId },
-							update: { $set: captchaDoc },
-							upsert: true,
-						},
-					})),
-				);
-			}
-
-			// insert any captcha solutions into the solutions collection
-			const captchaSolutionDocs = parsedDataset.captchas
-				.filter(({ solution }) => solution?.length)
-				.map((captcha) => ({
-					captchaId: captcha.captchaId,
-					captchaContentId: captcha.captchaContentId,
-					solution: captcha.solution,
-					salt: captcha.salt,
-					datasetId: parsedDataset.datasetId,
-					datasetContentId: parsedDataset.datasetContentId,
-				}));
-
-			this.logger.debug("Inserting solution records");
-			// create a bulk upsert operation and execute
-			if (captchaSolutionDocs.length) {
-				await this.tables?.solution.bulkWrite(
-					captchaSolutionDocs.map((captchaSolutionDoc) => ({
-						updateOne: {
-							filter: { captchaId: captchaSolutionDoc.captchaId },
-							update: { $set: captchaSolutionDoc },
-							upsert: true,
-						},
-					})),
-				);
-			}
-			this.logger.debug("Dataset stored in database");
-		} catch (err) {
-			throw new ProsopoDBError("DATABASE.DATASET_LOAD_FAILED", {
-				context: { failedFuncName: this.storeDataset.name, error: err },
-				logger: this.logger,
-			});
-		}
-	}
-
-	/** @description Get solutions for a dataset
-	 * @param {string} datasetId
-	 */
-	async getSolutions(datasetId: string): Promise<SolutionRecord[]> {
-		const docs = await this.tables?.solution
-			.find({ datasetId })
-			.lean<SolutionRecord[]>();
-		return docs ? docs : [];
-	}
-
-	/** @description Get a dataset from the database
-	 * @param {string} datasetId
-	 */
-	async getDataset(datasetId: string): Promise<DatasetWithIds> {
-		const datasetDoc: DatasetWithIds | null | undefined =
-			await this.tables?.dataset.findOne({ datasetId: datasetId }).lean();
-
-		if (datasetDoc) {
-			const { datasetContentId, format, contentTree, solutionTree } =
-				datasetDoc;
-
-			const captchas: Captcha[] =
-				(await this.tables?.captcha.find({ datasetId }).lean()) || [];
-
-			const solutions: SolutionRecord[] =
-				(await this.tables?.solution.find({ datasetId }).lean()) || [];
-
-			const solutionsKeyed: {
-				[key: string]: SolutionRecord;
-			} = {};
-			for (const solution of solutions) {
-				solutionsKeyed[solution.captchaId] = solution;
-			}
-			return {
-				datasetId,
-				datasetContentId,
-				format,
-				contentTree: contentTree || [],
-				solutionTree: solutionTree || [],
-				captchas: captchas.map((captchaDoc) => {
-					const { captchaId, captchaContentId, items, target, salt, solved } =
-						captchaDoc;
-					const solution = solutionsKeyed[captchaId];
-					return {
-						captchaId,
-						captchaContentId,
-						solved: !!solved,
-						salt,
-						items,
-						target,
-						solution: solved && solution ? solution.solution : ([] as string[]),
-					};
-				}),
-			};
-		}
-		throw new ProsopoDBError("DATABASE.DATASET_GET_FAILED", {
-			context: { failedFuncName: this.getDataset.name, datasetId },
-		});
-	}
-
-	/**
-	 * @description Get random captchas that are solved or not solved
-	 * @param {boolean}  solved    `true` when captcha is solved
-	 * @param {string}   datasetId  the id of the data set
-	 * @param {number}   size       the number of records to be returned
-	 */
-	async getRandomCaptcha(
-		solved: boolean,
-		datasetId: Hash,
-		size?: number,
-	): Promise<Captcha[] | undefined> {
-		if (!isHex(datasetId)) {
-			throw new ProsopoDBError("DATABASE.INVALID_HASH", {
-				context: { failedFuncName: this.getRandomCaptcha.name, datasetId },
-			});
-		}
-		const sampleSize = size ? Math.abs(Math.trunc(size)) : 1;
-		const cursor = this.tables?.captcha.aggregate([
-			{ $match: { datasetId, solved } },
-			{ $sample: { size: sampleSize } },
-			{
-				$project: {
-					datasetId: 1,
-					datasetContentId: 1,
-					captchaId: 1,
-					captchaContentId: 1,
-					items: 1,
-					target: 1,
-				},
-			},
-		]);
-		const docs = await cursor;
-
-		if (docs?.length) {
-			// drop the _id field
-			return docs.map(({ _id, ...keepAttrs }) => keepAttrs) as Captcha[];
-		}
-
-		throw new ProsopoDBError("DATABASE.CAPTCHA_GET_FAILED", {
-			context: {
-				failedFuncName: this.getRandomCaptcha.name,
-				solved,
-				datasetId,
-				size,
-			},
-		});
-	}
-
-	/**
-	 * @description Get captchas by id
-	 * @param {string[]} captchaId
-	 */
-	async getCaptchaById(captchaId: string[]): Promise<Captcha[] | undefined> {
-		const cursor = this.tables?.captcha
-			.find({ captchaId: { $in: captchaId } })
-			.lean();
-		const docs = await cursor;
-
-		if (docs?.length) {
-			// drop the _id field
-			return docs.map(({ _id, ...keepAttrs }) => keepAttrs) as Captcha[];
-		}
-
-		throw new ProsopoDBError("DATABASE.CAPTCHA_GET_FAILED", {
-			context: { failedFuncName: this.getCaptchaById.name, captchaId },
-		});
-	}
-
-	/**
-	 * @description Update a captcha
-	 * @param {Captcha}  captcha
-	 * @param {string}   datasetId  the id of the data set
-	 */
-	async updateCaptcha(captcha: Captcha, datasetId: Hash): Promise<void> {
-		if (!isHex(datasetId)) {
-			throw new ProsopoDBError("DATABASE.INVALID_HASH", {
-				context: { failedFuncName: this.updateCaptcha.name, datasetId },
-			});
-		}
-		try {
-			await this.tables?.captcha.updateOne(
-				{ datasetId },
-				{ $set: captcha },
-				{ upsert: false },
-			);
-		} catch (err) {
-			throw new ProsopoDBError("DATABASE.CAPTCHA_UPDATE_FAILED", {
-				context: { failedFuncName: this.getDatasetDetails.name, error: err },
-			});
-		}
-	}
-
-	/**
-	 * @description Remove captchas
-	 */
-	async removeCaptchas(captchaIds: string[]): Promise<void> {
-		await this.tables?.captcha.deleteMany({ captchaId: { $in: captchaIds } });
-	}
-
-	/**
-	 * @description Get a dataset by Id
-	 */
-	async getDatasetDetails(datasetId: Hash): Promise<DatasetBase> {
-		if (!isHex(datasetId)) {
-			throw new ProsopoDBError("DATABASE.INVALID_HASH", {
-				context: { failedFuncName: this.getDatasetDetails.name, datasetId },
-			});
-		}
-
-		const doc: DatasetBase | undefined | null = await this.tables?.dataset
-			.findOne({ datasetId })
-			.lean();
-
-		if (doc) {
-			return doc;
-		}
-
-		const allDatasetsInDb = await this.tables?.dataset.find();
-
-		if (!allDatasetsInDb) {
-			throw new Error("no datasets in db");
-		}
-
-		const allDatasetIds = allDatasetsInDb.map((dataset) => dataset.datasetId);
-
-		throw new ProsopoDBError("DATABASE.DATASET_GET_FAILED", {
-			context: {
-				failedFuncName: this.getDatasetDetails.name,
-				datasetId,
-				allDatasetIds,
-			},
-		});
-	}
-
-	/**
-	 * @description Store a Dapp User's captcha solution commitment
-	 */
-	async storeDappUserSolution(
-		captchas: CaptchaSolution[],
-		commit: UserCommitmentRecord,
-	): Promise<void> {
-		const commitmentRecord = UserCommitmentSchema.parse(commit);
-		if (captchas.length) {
-			await this.tables?.commitment.updateOne(
-				{
-					id: commit.id,
-				},
-				commitmentRecord,
-				{ upsert: true },
-			);
-
-			const ops = captchas.map((captcha: CaptchaSolution) => ({
-				updateOne: {
-					filter: { commitmentId: commit.id, captchaId: captcha.captchaId },
-					update: {
-						$set: <UserSolutionRecord>{
-							captchaId: captcha.captchaId,
-							captchaContentId: captcha.captchaContentId,
-							salt: captcha.salt,
-							solution: captcha.solution,
-							commitmentId: commit.id,
-							processed: false,
-						},
-					},
-					upsert: true,
-				},
-			}));
-			await this.tables?.usersolution.bulkWrite(ops);
-		}
-	}
-
-	/**
-	 * @description Adds a new PoW Captcha record to the database.
-	 * @param {string} challenge The challenge string for the captcha.
-	 * @param {boolean} checked Indicates if the captcha has been checked.
-	 * @returns {Promise<void>} A promise that resolves when the record is added.
-	 */
-	async storePowCaptchaRecord(
-		challenge: string,
-		checked: boolean,
-	): Promise<void> {
-		const tables = this.getTables();
-
-		const powCaptchaRecord = {
-			challenge,
-			checked,
-		};
-
-		try {
-			await tables.powCaptcha.create(powCaptchaRecord);
-			this.logger.info("PowCaptcha record added successfully", {
-				challenge,
-				checked,
-			});
-		} catch (error) {
-			this.logger.error("Failed to add PowCaptcha record", {
-				error,
-				challenge,
-				checked,
-			});
-			throw new ProsopoDBError("DATABASE.CAPTCHA_UPDATE_FAILED", {
-				context: { error, challenge, checked },
-				logger: this.logger,
-			});
-		}
-	}
-
-	/**
-	 * @description Retrieves a PoW Captcha record by its challenge string.
-	 * @param {string} challenge The challenge string to search for.
-	 * @returns {Promise<PowCaptcha | null>} A promise that resolves with the found record or null if not found.
-	 */
-	async getPowCaptchaRecordByChallenge(
-		challenge: string,
-	): Promise<PowCaptcha | null> {
-		if (!this.tables) {
-			throw new ProsopoEnvError("DATABASE.DATABASE_UNDEFINED", {
-				context: { failedFuncName: this.getPowCaptchaRecordByChallenge.name },
-				logger: this.logger,
-			});
-		}
-
-		try {
-			const record: PowCaptcha | null | undefined = await this.tables.powCaptcha
-				.findOne({ challenge })
-				.lean();
-			if (record) {
-				this.logger.info("PowCaptcha record retrieved successfully", {
-					challenge,
-				});
-				return record;
-			}
-			this.logger.info("No PowCaptcha record found", { challenge });
-			return null;
-		} catch (error) {
-			this.logger.error("Failed to retrieve PowCaptcha record", {
-				error,
-				challenge,
-			});
-			throw new ProsopoDBError("DATABASE.CAPTCHA_GET_FAILED", {
-				context: { error, challenge },
-				logger: this.logger,
-			});
-		}
-	}
-
-	/**
-	 * @description Updates a PoW Captcha record in the database.
-	 * @param {string} challenge The challenge string of the captcha to be updated.
-	 * @param {boolean} checked New value indicating whether the captcha has been checked.
-	 * @returns {Promise<void>} A promise that resolves when the record is updated.
-	 */
-	async updatePowCaptchaRecord(
-		challenge: string,
-		checked: boolean,
-	): Promise<void> {
-		const tables = this.getTables();
-
-		try {
-			const updateResult = await tables.powCaptcha.updateOne(
-				{ challenge },
-				{ $set: { checked } },
-			);
-			if (updateResult.matchedCount === 0) {
-				this.logger.info("No PowCaptcha record found to update", {
-					challenge,
-					checked,
-				});
-				throw new ProsopoDBError("DATABASE.CAPTCHA_GET_FAILED", {
-					context: { challenge, checked },
-					logger: this.logger,
-				});
-			}
-			this.logger.info("PowCaptcha record updated successfully", {
-				challenge,
-				checked,
-			});
-		} catch (error) {
-			this.logger.error("Failed to update PowCaptcha record", {
-				error,
-				challenge,
-				checked,
-			});
-			throw new ProsopoDBError("DATABASE.CAPTCHA_UPDATE_FAILED", {
-				context: { error, challenge, checked },
-				logger: this.logger,
-			});
-		}
-	}
-
-	/** @description Get processed Dapp User captcha solutions from the user solution table
-	 */
-	async getProcessedDappUserSolutions(): Promise<UserSolutionRecord[]> {
-		const docs = await this.tables?.usersolution
-			.find({ processed: true })
-			.lean();
-		return docs ? docs.map((doc) => UserSolutionSchema.parse(doc)) : [];
-	}
-
-	/** @description Get processed Dapp User captcha commitments from the commitments table
-	 */
-	async getProcessedDappUserCommitments(): Promise<UserCommitmentRecord[]> {
-		const docs = await this.tables?.commitment.find({ processed: true }).lean();
-		return docs ? docs.map((doc) => UserCommitmentSchema.parse(doc)) : [];
-	}
-
-	/** @description Get Dapp User captcha commitments from the commitments table that have not been batched on-chain
-	 */
-	async getUnbatchedDappUserCommitments(): Promise<UserCommitmentRecord[]> {
-		const docs = await this.tables?.commitment.find({ batched: false }).lean();
-		return docs ? docs.map((doc) => UserCommitmentSchema.parse(doc)) : [];
-	}
-
-	/** @description Get Dapp User captcha commitments from the commitments table that have not been batched on-chain
-	 */
-	async getUnstoredDappUserCommitments(): Promise<UserCommitmentRecord[]> {
-		const docs = await this.tables?.commitment
-			.find({
-				$or: [{ stored: false }, { stored: { $exists: false } }],
-			})
-			.lean();
-		return docs ? docs.map((doc) => UserCommitmentSchema.parse(doc)) : [];
-	}
-
-	/** @description Mark a list of captcha commits as stored
-	 */
-	async markDappUserCommitmentsStored(commitmentIds: Hash[]): Promise<void> {
-		await this.tables?.commitment.updateMany(
-			{ id: { $in: commitmentIds } },
-			{ $set: { stored: true } },
-			{ upsert: false },
-		);
-	}
-
-	/** @description Get Dapp User captcha commitments from the commitments table that have been batched on-chain
-	 */
-	async getBatchedDappUserCommitments(): Promise<UserCommitmentRecord[]> {
-		const docs = await this.tables?.commitment.find({ batched: true }).lean();
-		return docs ? docs.map((doc) => UserCommitmentSchema.parse(doc)) : [];
-	}
-
-	/** @description Remove processed Dapp User captcha solutions from the user solution table
-	 */
-	async removeProcessedDappUserSolutions(
-		commitmentIds: string[],
-	): Promise<DeleteResult | undefined> {
-		return await this.tables?.usersolution.deleteMany({
-			processed: true,
-			commitmentId: { $in: commitmentIds },
-		});
-	}
-
-	/** @description Remove processed Dapp User captcha commitments from the user commitments table
-	 */
-	async removeProcessedDappUserCommitments(
-		commitmentIds: string[],
-	): Promise<DeleteResult | undefined> {
-		return await this.tables?.commitment.deleteMany({
-			processed: true,
-			id: { $in: commitmentIds },
-		});
-	}
-
-	/**
-	 * @description Store a Dapp User's pending record
-	 */
-	async storeDappUserPending(
-		userAccount: string,
-		requestHash: string,
-		salt: string,
-		deadlineTimestamp: number,
-		requestedAtBlock: number,
-	): Promise<void> {
-		if (!isHex(requestHash)) {
-			throw new ProsopoDBError("DATABASE.INVALID_HASH", {
-				context: {
-					failedFuncName: this.storeDappUserPending.name,
-					requestHash,
-				},
-			});
-		}
-		const pendingRecord = {
-			accountId: userAccount,
-			pending: true,
-			salt,
-			requestHash,
-			deadlineTimestamp,
-			requestedAtBlock,
-		};
-		await this.tables?.pending.updateOne(
-			{ requestHash: requestHash },
-			{ $set: pendingRecord },
-			{ upsert: true },
-		);
-	}
-
-	/**
-	 * @description Get a Dapp user's pending record
-	 */
-	async getDappUserPending(
-		requestHash: string,
-	): Promise<PendingCaptchaRequest> {
-		if (!isHex(requestHash)) {
-			throw new ProsopoEnvError("DATABASE.INVALID_HASH", {
-				context: { failedFuncName: this.getDappUserPending.name, requestHash },
-			});
-		}
-
-		const doc: PendingCaptchaRequest | null | undefined =
-			await this.tables?.pending.findOne({ requestHash: requestHash }).lean();
-
-		if (doc) {
-			return doc;
-		}
-
-		throw new ProsopoEnvError("DATABASE.PENDING_RECORD_NOT_FOUND", {
-			context: { failedFuncName: this.getDappUserPending.name, requestHash },
-		});
-	}
-
-	/**
-	 * @description Mark a pending request as used
-	 */
-	async updateDappUserPendingStatus(requestHash: string): Promise<void> {
-		if (!isHex(requestHash)) {
-			throw new ProsopoEnvError("DATABASE.INVALID_HASH", {
-				context: {
-					failedFuncName: this.updateDappUserPendingStatus.name,
-					requestHash,
-				},
-			});
-		}
-
-		await this.tables?.pending.updateOne(
-			{ requestHash: requestHash },
-			{
-				$set: {
-					pending: false,
-				},
-			},
-			{ upsert: true },
-		);
-	}
-
-	/**
-	 * @description Get all unsolved captchas
-	 */
-	async getAllCaptchasByDatasetId(
-		datasetId: string,
-		state?: CaptchaStates,
-	): Promise<Captcha[] | undefined> {
-		const cursor = this.tables?.captcha
-			.find({
-				datasetId,
-				solved: state === CaptchaStates.Solved,
-			})
-			.lean();
-		const docs = await cursor;
-
-		if (docs) {
-			// drop the _id field
-			return docs.map(({ _id, ...keepAttrs }) => keepAttrs) as Captcha[];
-		}
-
-		throw new ProsopoEnvError("DATABASE.CAPTCHA_GET_FAILED");
-	}
-
-	/**
-	 * @description Get all dapp user solutions by captchaIds
-	 */
-	async getAllDappUserSolutions(
-		captchaId: string[],
-	): Promise<UserSolutionRecord[] | undefined> {
-		const cursor = this.tables?.usersolution
-			?.find({ captchaId: { $in: captchaId } })
-			.lean();
-		const docs = await cursor;
-
-		if (docs) {
-			// drop the _id field
-			return docs.map(
-				({ _id, ...keepAttrs }) => keepAttrs,
-			) as UserSolutionRecord[];
-		}
-
-		throw new ProsopoEnvError("DATABASE.SOLUTION_GET_FAILED");
-	}
-
-	async getDatasetIdWithSolvedCaptchasOfSizeN(
-		solvedCaptchaCount: number,
-	): Promise<string> {
-		const cursor = this.tables?.solution.aggregate([
-			{
-				$match: {},
-			},
-			{
-				$group: {
-					_id: "$datasetId",
-					count: { $sum: 1 },
-				},
-			},
-			{
-				$match: {
-					count: { $gte: solvedCaptchaCount },
-				},
-			},
-			{
-				$sample: { size: 1 },
-			},
-		]);
-
-		const docs = await cursor;
-		if (docs?.length) {
-			// return the _id field
-			return docs[0]._id;
-		}
-
-		throw new ProsopoDBError("DATABASE.DATASET_WITH_SOLUTIONS_GET_FAILED");
-	}
-
-	async getRandomSolvedCaptchasFromSingleDataset(
-		datasetId: string,
-		size: number,
-	): Promise<CaptchaSolution[]> {
-		if (!isHex(datasetId)) {
-			throw new ProsopoDBError("DATABASE.INVALID_HASH", {
-				context: {
-					failedFuncName: this.getRandomSolvedCaptchasFromSingleDataset.name,
-					datasetId,
-				},
-			});
-		}
-
-		const sampleSize = size ? Math.abs(Math.trunc(size)) : 1;
-		const cursor = this.tables?.solution.aggregate([
-			{ $match: { datasetId } },
-			{ $sample: { size: sampleSize } },
-			{
-				$project: {
-					captchaId: 1,
-					captchaContentId: 1,
-					solution: 1,
-				},
-			},
-		]);
-		const docs = await cursor;
-
-		if (docs?.length) {
-			return docs as CaptchaSolution[];
-		}
-
-		throw new ProsopoDBError("DATABASE.SOLUTION_GET_FAILED", {
-			context: {
-				failedFuncName: this.getRandomSolvedCaptchasFromSingleDataset.name,
-				datasetId,
-				size,
-			},
-		});
-	}
-
-	/**
-	 * @description Get dapp user solution by ID
-	 * @param {string[]} commitmentId
-	 */
-	async getDappUserSolutionById(
-		commitmentId: string,
-	): Promise<UserSolutionRecord | undefined> {
-		const cursor = this.tables?.usersolution
-			?.findOne(
-				{
-					commitmentId: commitmentId,
-				},
-				{ projection: { _id: 0 } },
-			)
-			.lean();
-		const doc = await cursor;
-
-		if (doc) {
-			return doc as unknown as UserSolutionRecord;
-		}
-
-		throw new ProsopoDBError("DATABASE.SOLUTION_GET_FAILED", {
-			context: { failedFuncName: this.getCaptchaById.name, commitmentId },
-		});
-	}
-
-	/**
-	 * @description Get dapp user commitment by user account
-	 * @param commitmentId
-	 */
-	async getDappUserCommitmentById(
-		commitmentId: string,
-	): Promise<UserCommitmentRecord | undefined> {
-		const commitmentCursor = this.tables?.commitment
-			?.findOne({ id: commitmentId })
-			.lean();
-
-		const doc = await commitmentCursor;
-
-		return doc ? UserCommitmentSchema.parse(doc) : undefined;
-	}
-
-	/**
-	 * @description Get dapp user commitment by user account
-	 * @param {string[]} userAccount
-	 */
-	async getDappUserCommitmentByAccount(
-		userAccount: string,
-	): Promise<UserCommitmentRecord[]> {
-		const docs: UserCommitmentRecord[] | null | undefined =
-			await this.tables?.commitment
-				// sort by most recent first to avoid old solutions being used in development
-				?.find({ userAccount }, { _id: 0 }, { sort: { _id: -1 } })
-				.lean();
-
-		return docs ? (docs as UserCommitmentRecord[]) : [];
-	}
-
-	/**
-	 * @description Approve a dapp user's solution
-	 * @param {string[]} commitmentId
-	 */
-	async approveDappUserCommitment(commitmentId: string): Promise<void> {
-		try {
-			await this.tables?.commitment
-				?.findOneAndUpdate(
-					{ id: commitmentId },
-					{ $set: { status: CaptchaStatus.approved } },
-					{ upsert: false },
-				)
-				.lean();
-		} catch (err) {
-			throw new ProsopoDBError("DATABASE.SOLUTION_APPROVE_FAILED", {
-				context: { error: err, commitmentId },
-			});
-		}
-	}
-
-	/**
-	 * @description Flag a dapp user's solutions as used by calculated solution
-	 * @param {string[]} captchaIds
-	 */
-	async flagProcessedDappUserSolutions(captchaIds: Hash[]): Promise<void> {
-		try {
-			await this.tables?.usersolution
-				?.updateMany(
-					{ captchaId: { $in: captchaIds } },
-					{ $set: { processed: true } },
-					{ upsert: false },
-				)
-				.lean();
-		} catch (err) {
-			throw new ProsopoDBError("DATABASE.SOLUTION_FLAG_FAILED", {
-				context: { error: err, captchaIds },
-			});
-		}
-	}
-
-	/**
-	 * @description Flag dapp users' commitments as used by calculated solution
-	 * @param {string[]} commitmentIds
-	 */
-	async flagProcessedDappUserCommitments(commitmentIds: Hash[]): Promise<void> {
-		try {
-			const distinctCommitmentIds = [...new Set(commitmentIds)];
-			await this.tables?.commitment
-				?.updateMany(
-					{ id: { $in: distinctCommitmentIds } },
-					{ $set: { processed: true } },
-					{ upsert: false },
-				)
-				.lean();
-		} catch (err) {
-			throw new ProsopoDBError("DATABASE.COMMITMENT_FLAG_FAILED", {
-				context: { error: err, commitmentIds },
-			});
-		}
-	}
-
-	/**
-	 * @description Flag dapp users' commitments as used by calculated solution
-	 * @param {string[]} commitmentIds
-	 */
-	async flagBatchedDappUserCommitments(commitmentIds: Hash[]): Promise<void> {
-		try {
-			const distinctCommitmentIds = [...new Set(commitmentIds)];
-			await this.tables?.commitment
-				?.updateMany(
-					{ id: { $in: distinctCommitmentIds } },
-					{ $set: { batched: true } },
-					{ upsert: false },
-				)
-				.lean();
-		} catch (err) {
-			throw new ProsopoDBError("DATABASE.COMMITMENT_FLAG_FAILED", {
-				context: { error: err, commitmentIds },
-			});
-		}
-	}
-
-	/**
-	 * @description Get the last batch commit time or return 0 if none
-	 */
-	async getLastBatchCommitTime(): Promise<Date> {
-		const cursor = this.tables?.scheduler
-			?.findOne({
-				processName: ScheduledTaskNames.BatchCommitment,
-				status: ScheduledTaskStatus.Completed,
-			})
-			.sort({ timestamp: -1 });
-		const doc: ScheduledTaskRecord | null | undefined = await cursor?.lean();
-
-		if (doc) {
-			return doc.datetime;
-		}
-
-		return new Date(0);
-	}
-
-	/**
-	 * @description Get a scheduled task status record by task ID and status
-	 */
-	async getScheduledTaskStatus(
-		taskId: string,
-		status: ScheduledTaskStatus,
-	): Promise<ScheduledTaskRecord | undefined> {
-		const cursor: ScheduledTaskRecord | undefined | null =
-			await this.tables?.scheduler
-				?.findOne({ taskId: taskId, status: status })
-				.lean();
-		return cursor ? cursor : undefined;
-	}
-
-	/**
-	 * @description Get the most recent scheduled task status record for a given task
-	 */
-	async getLastScheduledTaskStatus(
-		task: ScheduledTaskNames,
-		status?: ScheduledTaskStatus,
-	): Promise<ScheduledTaskRecord | undefined> {
-		const lookup: {
-			processName: ScheduledTaskNames;
-			status?: ScheduledTaskStatus;
-		} = { processName: task };
-		if (status) {
-			lookup.status = status;
-		}
-		const cursor: ScheduledTaskRecord | undefined | null =
-			await this.tables?.scheduler
-				?.findOne(lookup)
-				.sort({ datetime: -1 })
-				.lean();
-		return cursor ? cursor : undefined;
-	}
-
-	/**
-	 * @description Store the status of a scheduled task and an optional result
-	 */
-	async storeScheduledTaskStatus(
-		taskId: `0x${string}`,
-		task: ScheduledTaskNames,
-		status: ScheduledTaskStatus,
-		result?: ScheduledTaskResult,
-	): Promise<void> {
-		const now = new Date();
-		const doc = ScheduledTaskSchema.parse({
-			taskId,
-			processName: task,
-			datetime: now,
-			status,
-			...(result && { result }),
-		});
-		await this.tables?.scheduler.create(doc);
-	}
-=======
   url: string;
   tables?: Tables;
   dbname: string;
@@ -2194,5 +1104,4 @@
     });
     await this.tables?.scheduler.create(doc);
   }
->>>>>>> b4152cc9
 }