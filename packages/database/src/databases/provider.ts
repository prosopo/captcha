// Copyright 2021-2025 Prosopo (UK) Ltd.
//
// Licensed under the Apache License, Version 2.0 (the "License");
// you may not use this file except in compliance with the License.
// You may obtain a copy of the License at
//
//     http://www.apache.org/licenses/LICENSE-2.0
//
// Unless required by applicable law or agreed to in writing, software
// distributed under the License is distributed on an "AS IS" BASIS,
// WITHOUT WARRANTIES OR CONDITIONS OF ANY KIND, either express or implied.
// See the License for the specific language governing permissions and
// limitations under the License.

import { isHex } from "@polkadot/util/is";
import { type Logger, ProsopoDBError } from "@prosopo/common";
import { getRandomCaptchaSeed } from "@prosopo/datasets";
import type { TranslationKey } from "@prosopo/locale";
import {
	ApiParams,
	type Captcha,
	type CaptchaResult,
	type CaptchaSolution,
	CaptchaStates,
	CaptchaStatus,
	type Dataset,
	type DatasetBase,
	type DatasetWithIds,
	type DatasetWithIdsAndTree,
	DatasetWithIdsAndTreeSchema,
	type Hash,
	type PoWChallengeComponents,
	type PoWChallengeId,
	type RequestHeaders,
	type ScheduledTaskNames,
	type ScheduledTaskResult,
	type ScheduledTaskStatus,
	type StoredStatus,
	StoredStatusNames,
} from "@prosopo/types";
import type {
	FrictionlessTokenRecord,
	SessionRecord,
} from "@prosopo/types-database";
import {
	CaptchaRecordSchema,
	type ClientRecord,
	ClientRecordSchema,
	DatasetRecordSchema,
	DetectorRecordSchema,
	type DetectorSchema,
	type FrictionlessToken,
	type FrictionlessTokenId,
	FrictionlessTokenRecordSchema,
	type IProviderDatabase,
	type IUserDataSlim,
	type PendingCaptchaRequest,
	type PendingCaptchaRequestMongoose,
	PendingRecordSchema,
	type PoWCaptchaRecord,
	PoWCaptchaRecordSchema,
	type PoWCaptchaStored,
	type ScheduledTask,
	type ScheduledTaskRecord,
	ScheduledTaskRecordSchema,
	ScheduledTaskSchema,
	SessionRecordSchema,
	type SolutionRecord,
	SolutionRecordSchema,
	type StoredCaptcha,
	type Tables,
	type UserCommitment,
	type UserCommitmentRecord,
	UserCommitmentRecordSchema,
	UserCommitmentSchema,
	type UserSolutionRecord,
	UserSolutionRecordSchema,
} from "@prosopo/types-database";
import {
	type AccessRulesStorage,
	createRedisAccessRulesIndex,
	createRedisAccessRulesStorage,
} from "@prosopo/user-access-policy";
<<<<<<< HEAD
import { lodash } from "@prosopo/util/lodash";
import type { Model, ObjectId } from "mongoose";
=======
import type { ObjectId } from "mongoose";
import { type RedisClientType, createClient } from "redis";
>>>>>>> 7bc537bd
import { MongoDatabase } from "../base/mongo.js";

enum TableNames {
	captcha = "captcha",
	dataset = "dataset",
	solution = "solution",
	commitment = "commitment",
	usersolution = "usersolution",
	pending = "pending",
	scheduler = "scheduler",
	powcaptcha = "powcaptcha",
	client = "client",
	frictionlessToken = "frictionlessToken",
	session = "session",
	detector = "detector",
}

const PROVIDER_TABLES = [
	{
		collectionName: TableNames.captcha,
		modelName: "Captcha",
		schema: CaptchaRecordSchema,
	},
	{
		collectionName: TableNames.powcaptcha,
		modelName: "PowCaptcha",
		schema: PoWCaptchaRecordSchema,
	},
	{
		collectionName: TableNames.dataset,
		modelName: "Dataset",
		schema: DatasetRecordSchema,
	},
	{
		collectionName: TableNames.solution,
		modelName: "Solution",
		schema: SolutionRecordSchema,
	},
	{
		collectionName: TableNames.commitment,
		modelName: "UserCommitment",
		schema: UserCommitmentRecordSchema,
	},
	{
		collectionName: TableNames.usersolution,
		modelName: "UserSolution",
		schema: UserSolutionRecordSchema,
	},
	{
		collectionName: TableNames.pending,
		modelName: "Pending",
		schema: PendingRecordSchema,
	},
	{
		collectionName: TableNames.scheduler,
		modelName: "Scheduler",
		schema: ScheduledTaskRecordSchema,
	},
	{
		collectionName: TableNames.client,
		modelName: "Client",
		schema: ClientRecordSchema,
	},
	{
		collectionName: TableNames.frictionlessToken,
		modelName: "FrictionlessToken",
		schema: FrictionlessTokenRecordSchema,
	},
	{
		collectionName: TableNames.session,
		modelName: "Session",
		schema: SessionRecordSchema,
	},
	{
		collectionName: TableNames.detector,
		modelName: "Detector",
		schema: DetectorRecordSchema,
	},
];

type ProviderDatabaseOptions = {
	mongo: {
		url: string;
		dbname?: string;
		authSource?: string;
	};
	redis?: {
		url: string;
		password: string;
		indexName?: string;
	};
	logger?: Logger;
};

export class ProviderDatabase
	extends MongoDatabase
	implements IProviderDatabase
{
	tables = {} as Tables<TableNames>;
	private userAccessRulesStorage: AccessRulesStorage | null;

	constructor(private readonly options: ProviderDatabaseOptions) {
		super(
			options.mongo.url,
			options.mongo.dbname,
			options.mongo.authSource,
			options.logger,
		);
		this.tables = {} as Tables<TableNames>;

		this.userAccessRulesStorage = null;
	}

	override async connect(): Promise<void> {
		await super.connect();

		this.loadTables();

		await this.setupRedis();
	}

	protected async setupRedis(): Promise<void> {
		const redisClient = await this.createRedisClient();

		await createRedisAccessRulesIndex(
			redisClient,
			this.options.redis?.indexName,
		);

		this.userAccessRulesStorage = createRedisAccessRulesStorage(
			redisClient,
			this.logger,
		);
	}

	protected async createRedisClient(): Promise<RedisClientType> {
		return (await createClient({
			url: this.options.redis?.url,
			password: this.options.redis?.password,
		})
			.on("error", (error) => {
				this.logger.error(() => ({
					err: error,
					msg: "Redis client error",
				}));
			})
			.connect()) as RedisClientType;
	}

	loadTables() {
		const tables = {} as Tables<TableNames>;
		PROVIDER_TABLES.map(({ collectionName, modelName, schema }) => {
			if (this.connection) {
				tables[collectionName] = this.connection.model(modelName, schema);
			}
		});
		this.tables = tables;
	}

	getTables(): Tables<TableNames> {
		if (!this.tables) {
			throw new ProsopoDBError("DATABASE.TABLES_UNDEFINED", {
				context: { failedFuncName: this.getTables.name },
				logger: this.logger,
			});
		}
		return this.tables;
	}

	public getUserAccessRulesStorage(): AccessRulesStorage {
		if (null === this.userAccessRulesStorage) {
			throw new ProsopoDBError("DATABASE.USER_ACCESS_RULES_STORAGE_UNDEFINED");
		}

		return this.userAccessRulesStorage;
	}

	/**
	 * @description Load a dataset to the database
	 * @param {Dataset}  dataset
	 */
	async storeDataset(dataset: Dataset | DatasetWithIdsAndTree): Promise<void> {
		try {
			this.logger.debug(() => ({
				data: { datasetId: dataset.datasetId },
				msg: "Storing dataset in database",
			}));
			const parsedDataset = DatasetWithIdsAndTreeSchema.parse(dataset);
			const datasetDoc = {
				datasetId: parsedDataset.datasetId,
				datasetContentId: parsedDataset.datasetContentId,
				format: parsedDataset.format,
				contentTree: parsedDataset.contentTree,
				solutionTree: parsedDataset.solutionTree,
			};

			const filter: Pick<DatasetBase, "datasetId"> = {
				datasetId: parsedDataset.datasetId,
			};
			await this.tables.dataset?.updateOne(
				filter,
				{ $set: datasetDoc },
				{ upsert: true },
			);

			// put the dataset id on each of the captcha docs and remove the solution
			const captchaDocs = parsedDataset.captchas.map(
				({ solution, ...captcha }, index) => ({
					...captcha,
					datasetId: parsedDataset.datasetId,
					datasetContentId: parsedDataset.datasetContentId,
					index,
					solved: !!solution?.length,
				}),
			);

			this.logger.debug(() => ({
				msg: "Inserting captcha records",
			}));
			// create a bulk upsert operation and execute
			if (captchaDocs.length) {
				await this.tables?.captcha.bulkWrite(
					captchaDocs.map((captchaDoc) => ({
						updateOne: {
							filter: { captchaId: captchaDoc.captchaId } as Pick<
								Captcha,
								"captchaId"
							>,
							update: { $set: captchaDoc },
							upsert: true,
						},
					})),
				);
			}

			// insert any captcha solutions into the solutions collection
			const captchaSolutionDocs = parsedDataset.captchas
				.filter(({ solution }) => solution?.length)
				.map((captcha) => ({
					captchaId: captcha.captchaId,
					captchaContentId: captcha.captchaContentId,
					solution: captcha.solution,
					salt: captcha.salt,
					datasetId: parsedDataset.datasetId,
					datasetContentId: parsedDataset.datasetContentId,
				}));

			this.logger.debug(() => ({
				msg: "Inserting solution records",
			}));
			// create a bulk upsert operation and execute
			if (captchaSolutionDocs.length) {
				await this.tables?.solution.bulkWrite(
					captchaSolutionDocs.map((captchaSolutionDoc) => ({
						updateOne: {
							filter: { captchaId: captchaSolutionDoc.captchaId } as Pick<
								Captcha,
								"captchaId"
							>,
							update: { $set: captchaSolutionDoc },
							upsert: true,
						},
					})),
				);
			}
			this.logger.debug(() => ({
				msg: "Dataset stored in database",
			}));
		} catch (err) {
			throw new ProsopoDBError("DATABASE.DATASET_LOAD_FAILED", {
				context: { failedFuncName: this.storeDataset.name, error: err },
				logger: this.logger,
			});
		}
	}

	/** @description Get solutions for a dataset
	 * @param {string} datasetId
	 */
	async getSolutions(datasetId: string): Promise<SolutionRecord[]> {
		const filter: Pick<SolutionRecord, "datasetId"> = { datasetId };
		const docs = await this.tables?.solution
			.find(filter)
			.lean<SolutionRecord[]>();
		return docs ? docs : [];
	}

	/** @description Get a solution by captcha id
	 * @param {string} captchaId
	 */
	async getSolutionByCaptchaId(
		captchaId: string,
	): Promise<SolutionRecord | null> {
		const filter: Pick<SolutionRecord, "captchaId"> = { captchaId };
		const doc = await this.tables?.solution
			.findOne(filter)
			.lean<SolutionRecord>();
		return doc || null;
	}

	/** @description Get a dataset from the database
	 * @param {string} datasetId
	 */
	async getDataset(datasetId: string): Promise<DatasetWithIds> {
		const filter: Pick<DatasetBase, "datasetId"> = { datasetId };
		const datasetDoc: DatasetWithIds | null | undefined =
			await this.tables?.dataset.findOne(filter).lean<DatasetWithIds>();

		if (datasetDoc) {
			const { datasetContentId, format, contentTree, solutionTree } =
				datasetDoc;

			const captchas: Captcha[] =
				(await this.tables?.captcha.find(filter).lean<Captcha[]>()) || [];

			const solutions: SolutionRecord[] =
				(await this.tables?.solution.find(filter).lean<SolutionRecord[]>()) ||
				[];

			const solutionsKeyed: {
				[key: string]: SolutionRecord;
			} = {};
			for (const solution of solutions) {
				solutionsKeyed[solution.captchaId] = solution;
			}
			return {
				datasetId,
				datasetContentId,
				format,
				contentTree: contentTree || [],
				solutionTree: solutionTree || [],
				randomMax: datasetDoc.randomMax,
				captchas: captchas.map((captchaDoc) => {
					const { captchaId, captchaContentId, items, target, salt, solved } =
						captchaDoc;
					const solution = solutionsKeyed[captchaId];
					return {
						captchaId,
						captchaContentId,
						solved: !!solved,
						salt,
						items,
						target,
						solution: solved && solution ? solution.solution : ([] as string[]),
					};
				}),
			};
		}
		throw new ProsopoDBError("DATABASE.DATASET_GET_FAILED", {
			context: { failedFuncName: this.getDataset.name, datasetId },
		});
	}

	/**
	 * @description Get random captchas that are solved or not solved
	 * @param {boolean}  solved    `true` when captcha is solved
	 * @param {string}   datasetId  the id of the data set
	 * @param {number}   size       the number of records to be returned
	 * @param {number}   randomMax
	 */
	async getRandomCaptcha(
		solved: boolean,
		datasetId: Hash,
		randomMax: number,
		size?: number,
	): Promise<Captcha[] | undefined> {
		if (!isHex(datasetId)) {
			throw new ProsopoDBError("DATABASE.INVALID_HASH", {
				context: { failedFuncName: this.getRandomCaptcha.name, datasetId },
			});
		}
		const sampleSize = size ? Math.abs(Math.trunc(size)) : 1;
		const randomRange = {
			$gte: getRandomCaptchaSeed(randomMax),
		};
		const filter: Pick<Captcha, "datasetId" | "solved"> & {
			randomSeed: { $gte: number };
		} = {
			datasetId,
			solved,
			randomSeed: randomRange,
		};
		const cursor = this.tables?.captcha.aggregate([
			{ $match: filter },
			{ $sample: { size: sampleSize } },
			{
				$project: {
					datasetId: 1,
					datasetContentId: 1,
					captchaId: 1,
					captchaContentId: 1,
					items: 1,
					target: 1,
				},
			},
		]);
		const docs = await cursor;

		if (docs?.length) {
			// drop the _id field
			return docs.map(({ _id, ...keepAttrs }) => keepAttrs) as Captcha[];
		}

		throw new ProsopoDBError("DATABASE.CAPTCHA_GET_FAILED", {
			context: {
				failedFuncName: this.getRandomCaptcha.name,
				solved,
				datasetId,
				size,
				randomRange,
				randomMax,
			},
		});
	}

	/**
	 * @description Get captchas by id
	 * @param {string[]} captchaId
	 */
	async getCaptchaById(captchaId: string[]): Promise<Captcha[] | undefined> {
		const filter: {
			[key in keyof Pick<Captcha, "captchaId">]: { $in: string[] };
		} = { captchaId: { $in: captchaId } };
		const cursor = this.tables?.captcha
			.find<Captcha>(filter)
			.lean<(Captcha & { _id: unknown })[]>();
		const docs = await cursor;

		if (docs?.length) {
			// drop the _id field
			return docs.map(({ _id, ...keepAttrs }) => keepAttrs);
		}

		throw new ProsopoDBError("DATABASE.CAPTCHA_GET_FAILED", {
			context: { failedFuncName: this.getCaptchaById.name, captchaId },
		});
	}

	/**
	 * @description Update a captcha
	 * @param {Captcha}  captcha
	 * @param {string}   datasetId  the id of the data set
	 */
	async updateCaptcha(captcha: Captcha, datasetId: Hash): Promise<void> {
		if (!isHex(datasetId)) {
			throw new ProsopoDBError("DATABASE.INVALID_HASH", {
				context: { failedFuncName: this.updateCaptcha.name, datasetId },
			});
		}
		try {
			const filter: Pick<DatasetBase, "datasetId"> = { datasetId };
			await this.tables?.captcha.updateOne(
				filter,
				{ $set: captcha },
				{ upsert: false },
			);
		} catch (err) {
			throw new ProsopoDBError("DATABASE.CAPTCHA_UPDATE_FAILED", {
				context: { failedFuncName: this.getDatasetDetails.name, error: err },
			});
		}
	}

	/**
	 * @description Remove captchas
	 */
	async removeCaptchas(captchaIds: string[]): Promise<void> {
		const filter: {
			[key in keyof Pick<Captcha, "captchaId">]: { $in: string[] };
		} = { captchaId: { $in: captchaIds } };
		await this.tables?.captcha.deleteMany(filter);
	}

	/**
	 * @description Get a dataset by Id
	 */
	async getDatasetDetails(datasetId: Hash): Promise<DatasetBase> {
		if (!isHex(datasetId)) {
			throw new ProsopoDBError("DATABASE.INVALID_HASH", {
				context: { failedFuncName: this.getDatasetDetails.name, datasetId },
			});
		}

		const filter: Pick<DatasetBase, "datasetId"> = { datasetId };
		const doc: DatasetBase | undefined | null = await this.tables?.dataset
			.findOne(filter)
			.lean<DatasetBase>();

		if (doc) {
			return doc;
		}

		throw new ProsopoDBError("DATABASE.DATASET_GET_FAILED", {
			context: {
				failedFuncName: this.getDatasetDetails.name,
				datasetId,
			},
		});
	}

	/**
	 * @description Store a Dapp User's captcha solution commitment
	 */
	async storeUserImageCaptchaSolution(
		captchas: CaptchaSolution[],
		commit: UserCommitment,
	): Promise<void> {
		const commitmentRecord = UserCommitmentSchema.parse({
			...commit,
			lastUpdatedTimestamp: Date.now(),
		});
		if (captchas.length) {
			const filter: Pick<UserCommitmentRecord, "id"> = {
				id: commit.id,
			};
			await this.tables?.commitment.updateOne(filter, commitmentRecord, {
				upsert: true,
			});

			const ops = captchas.map((captcha: CaptchaSolution) => ({
				updateOne: {
					filter: {
						commitmentId: commit.id,
						captchaId: captcha.captchaId,
					} as Pick<UserSolutionRecord, "commitmentId" | "captchaId">,
					update: {
						$set: <UserSolutionRecord>{
							captchaId: captcha.captchaId,
							captchaContentId: captcha.captchaContentId,
							salt: captcha.salt,
							solution: captcha.solution,
							commitmentId: commit.id,
							processed: false,
						},
					},
					upsert: true,
				},
			}));
			await this.tables?.usersolution.bulkWrite(ops);
		}
	}

	/**
	 * @description Adds a new PoW Captcha record to the database.
	 * @param {string} challenge The challenge string for the captcha.
	 * @param components The components of the PoW challenge.
	 * @param difficulty
	 * @param providerSignature
	 * @param ipAddress
	 * @param headers
	 * @param ja4
	 * @param frictionlessTokenId
	 * @param serverChecked
	 * @param userSubmitted
	 * @param storedStatus
	 * @param userSignature
	 * @returns {Promise<void>} A promise that resolves when the record is added.
	 */
	async storePowCaptchaRecord(
		challenge: PoWChallengeId,
		components: PoWChallengeComponents,
		difficulty: number,
		providerSignature: string,
		ipAddress: bigint,
		headers: RequestHeaders,
		ja4: string,
		frictionlessTokenId?: FrictionlessTokenId,
		serverChecked = false,
		userSubmitted = false,
		storedStatus: StoredStatus = StoredStatusNames.notStored,
		userSignature?: string,
	): Promise<void> {
		const tables = this.getTables();

		const powCaptchaRecord: PoWCaptchaStored = {
			challenge,
			...components,
			ipAddress,
			headers,
			ja4,
			result: { status: CaptchaStatus.pending },
			userSubmitted,
			serverChecked,
			difficulty,
			providerSignature,
			userSignature,
			lastUpdatedTimestamp: Date.now(),
			frictionlessTokenId,
		};

		try {
			await tables.powcaptcha.create(powCaptchaRecord);
			this.logger.info(() => ({
				data: {
					challenge,
					userSubmitted,
					serverChecked,
					storedStatus,
				},
				msg: "PowCaptcha record added successfully",
			}));
		} catch (error) {
			const err = new ProsopoDBError("DATABASE.CAPTCHA_UPDATE_FAILED", {
				context: {
					error,
					challenge,
					userSubmitted,
					serverChecked,
					storedStatus,
				},
				logger: this.logger,
			});
			this.logger.error(() => ({
				err: error,
				msg: "Failed to add PowCaptcha record",
			}));
			throw err;
		}
	}

	/**
	 * @description Retrieves a PoW Captcha record by its challenge string.
	 * @param {string} challenge The challenge string to search for.
	 * @returns {Promise<PoWCaptchaRecord | null>} A promise that resolves with the found record or null if not found.
	 */
	async getPowCaptchaRecordByChallenge(
		challenge: string,
	): Promise<PoWCaptchaRecord | null> {
		if (!this.tables) {
			throw new ProsopoDBError("DATABASE.DATABASE_UNDEFINED", {
				context: { failedFuncName: this.getPowCaptchaRecordByChallenge.name },
				logger: this.logger,
			});
		}

		try {
			const filter: {
				[key in keyof Pick<PoWCaptchaRecord, "challenge">]: string;
			} = { challenge };
			const record: PoWCaptchaRecord | null | undefined =
				await this.tables.powcaptcha.findOne(filter).lean<PoWCaptchaRecord>();
			if (record) {
				this.logger.info(() => ({
					data: { challenge },
					msg: "PowCaptcha record retrieved successfully",
				}));
				return record;
			}
			this.logger.info(() => ({
				data: { challenge },
				msg: "No PowCaptcha record found",
			}));
			return null;
		} catch (error) {
			const err = new ProsopoDBError("DATABASE.CAPTCHA_GET_FAILED", {
				context: { error, challenge },
				logger: this.logger,
			});
			this.logger.error(() => ({
				err: err,
				msg: "Failed to retrieve PowCaptcha record",
			}));
			throw err;
		}
	}

	/**
	 * @description Updates a PoW Captcha record in the database.
	 * @param {string} challenge The challenge string of the captcha to be updated.
	 * @param result
	 * @param serverChecked
	 * @param userSubmitted
	 * @param userSignature
	 * @returns {Promise<void>} A promise that resolves when the record is updated.
	 */
	async updatePowCaptchaRecord(
		challenge: PoWChallengeId,
		result: CaptchaResult,
		serverChecked = false,
		userSubmitted = false,
		userSignature?: string,
	): Promise<void> {
		const tables = this.getTables();
		const timestamp = Date.now();
		const update: Pick<
			PoWCaptchaRecord,
			| "result"
			| "serverChecked"
			| "userSubmitted"
			| "storedAtTimestamp"
			| "userSignature"
			| "lastUpdatedTimestamp"
		> = {
			result,
			serverChecked,
			userSubmitted,
			userSignature,
			lastUpdatedTimestamp: timestamp,
		};
		try {
			const updateResult = await tables.powcaptcha.updateOne(
				{ challenge },
				{
					$set: update,
				},
			);
			if (updateResult.matchedCount === 0) {
				const err = new ProsopoDBError("DATABASE.CAPTCHA_GET_FAILED", {
					context: {
						challenge,
						...update,
					},
					logger: this.logger,
				});
				this.logger.info(() => ({
					err: err,
					msg: "No PowCaptcha record found to update",
				}));
				throw err;
			}
			this.logger.info(() => ({
				data: {
					challenge,
					...update,
				},
				msg: "PowCaptcha record updated successfully",
			}));
		} catch (error) {
			const err = new ProsopoDBError("DATABASE.CAPTCHA_UPDATE_FAILED", {
				context: {
					error,
					challenge,
					...update,
				},
				logger: this.logger,
			});
			this.logger.error(() => ({
				err: err,
				msg: "Failed to update PowCaptcha record",
			}));
			throw err;
		}
	}

	/** @description Get serverChecked Dapp User image captcha commitments from the commitments table
	 */
	async getCheckedDappUserCommitments(): Promise<UserCommitmentRecord[]> {
		const filter: {
			[key in keyof Pick<UserCommitmentRecord, "serverChecked">]: boolean;
		} = { [StoredStatusNames.serverChecked]: true };
		const docs = await this.tables?.commitment
			.find(filter)
			.lean<UserCommitmentRecord[]>();
		return docs || [];
	}

	/** @description Get Dapp User captcha commitments from the commitments table that have not been counted towards the
	 * client's total
	 */
	async getUnstoredDappUserCommitments(
		limit = 1000,
		skip = 0,
	): Promise<UserCommitmentRecord[]> {
		const filterNoStoredTimestamp: {
			[key in keyof Pick<PoWCaptchaRecord, "storedAtTimestamp">]: {
				$exists: boolean;
			};
		} = { storedAtTimestamp: { $exists: false } };
		const docs = await this.tables?.commitment.aggregate<UserCommitmentRecord>([
			{
				$match: {
					$or: [
						filterNoStoredTimestamp,
						{
							$expr: {
								$lt: ["$storedAtTimestamp", "$lastUpdatedTimestamp"],
							},
						},
					],
				},
			},
			{
				$sort: { _id: 1 },
			},
			{
				$skip: skip,
			},
			{
				$limit: limit,
			},
		]);
		return docs || [];
	}

	/** @description Mark a list of captcha commits as stored
	 */
	async markDappUserCommitmentsStored(commitmentIds: Hash[]): Promise<void> {
		const updateDoc: Pick<StoredCaptcha, "storedAtTimestamp"> = {
			storedAtTimestamp: Date.now(),
		};
		await this.tables?.commitment.updateMany(
			{ id: { $in: commitmentIds } },
			{ $set: updateDoc },
			{ upsert: false },
		);
	}

	/** @description Mark a list of captcha commits as checked
	 */
	async markDappUserCommitmentsChecked(commitmentIds: Hash[]): Promise<void> {
		const updateDoc: Pick<
			StoredCaptcha,
			"serverChecked" | "lastUpdatedTimestamp"
		> = {
			[StoredStatusNames.serverChecked]: true,
			lastUpdatedTimestamp: Date.now(),
		};

		await this.tables?.commitment.updateMany(
			{ id: { $in: commitmentIds } },
			{ $set: updateDoc },
			{ upsert: false },
		);
	}

	/**
	 * @description Get Dapp User PoW captcha commitments that have not been counted towards the client's total
	 * @param {number} limit Maximum number of records to return
	 * @param {number} skip Number of records to skip (for pagination)
	 * @returns {Promise<PoWCaptchaRecord[]>} Array of PoW captcha records
	 */
	async getUnstoredDappUserPoWCommitments(
		limit = 1000,
		skip = 0,
	): Promise<PoWCaptchaRecord[]> {
		const filterNoStoredTimestamp: {
			[key in keyof Pick<PoWCaptchaRecord, "storedAtTimestamp">]: {
				$exists: boolean;
			};
		} = { storedAtTimestamp: { $exists: false } };
		const docs = await this.tables?.powcaptcha.aggregate<PoWCaptchaRecord>([
			{
				$match: {
					$or: [
						filterNoStoredTimestamp,
						{
							$expr: {
								$lt: [
									{
										$convert: {
											input: "$storedAtTimestamp",
											to: "date",
										},
									},
									{
										$convert: {
											input: "$lastUpdatedTimestamp",
											to: "date",
										},
									},
								],
							},
						},
					],
				},
			},
			{
				$sort: { _id: 1 },
			},
			{
				$skip: skip,
			},
			{
				$limit: limit,
			},
		]);
		return docs || [];
	}

	/** @description Mark a list of PoW captcha commits as stored
	 */
	async markDappUserPoWCommitmentsStored(challenges: string[]): Promise<void> {
		const updateDoc: Pick<StoredCaptcha, "storedAtTimestamp"> = {
			storedAtTimestamp: Date.now(),
		};

		await this.tables?.powcaptcha.updateMany(
			{ challenge: { $in: challenges } },
			{ $set: updateDoc },
			{ upsert: false },
		);
	}

	/** @description Mark a list of PoW captcha commits as checked by the server
	 */
	async markDappUserPoWCommitmentsChecked(challenges: string[]): Promise<void> {
		const updateDoc: Pick<
			StoredCaptcha,
			"serverChecked" | "lastUpdatedTimestamp"
		> = {
			[StoredStatusNames.serverChecked]: true,
			lastUpdatedTimestamp: Date.now(),
		};
		await this.tables?.powcaptcha.updateMany(
			{ challenge: { $in: challenges } },
			{
				$set: updateDoc,
			},
			{ upsert: false },
		);
	}

	/**
	 * Store a new frictionless token record
	 */
	async storeFrictionlessTokenRecord(
		tokenRecord: FrictionlessToken,
	): Promise<ObjectId> {
		const doc =
			await this.tables.frictionlessToken.create<FrictionlessTokenRecord>(
				tokenRecord,
			);
		return doc._id;
	}

	/** Update a frictionless token record */
	async updateFrictionlessTokenRecord(
		tokenId: FrictionlessTokenId,
		updates: Partial<FrictionlessTokenRecord>,
	): Promise<void> {
		const filter: Pick<FrictionlessTokenRecord, "_id"> = { _id: tokenId };
		await this.tables.frictionlessToken.updateOne(filter, updates);
	}

	/** Get a frictionless token record */
	async getFrictionlessTokenRecordByTokenId(
		tokenId: FrictionlessTokenId,
	): Promise<FrictionlessTokenRecord | undefined> {
		const filter: Pick<FrictionlessTokenRecord, "_id"> = { _id: tokenId };
		const doc =
			await this.tables.frictionlessToken.findOne<FrictionlessTokenRecord>(
				filter,
			);
		return doc ? doc : undefined;
	}
	/** Get many frictionless token records */
	async getFrictionlessTokenRecordsByTokenIds(
		tokenId: FrictionlessTokenId[],
	): Promise<FrictionlessTokenRecord[]> {
		const filter: Pick<FrictionlessTokenRecord, "_id"> = {
			_id: { $in: tokenId },
		};
		return this.tables.frictionlessToken.find<FrictionlessTokenRecord>(filter);
	}

	/**
	 * Check if a frictionless token record exists.
	 * Used to ensure that a token is not used more than once.
	 */
	async getFrictionlessTokenRecordByToken(
		token: string,
	): Promise<FrictionlessTokenRecord | undefined> {
		const filter: Pick<FrictionlessTokenRecord, "token"> = { token };
		const record =
			await this.tables.frictionlessToken.findOne<FrictionlessTokenRecord>(
				filter,
			);
		return record || undefined;
	}

	/**
	 * Store a new session record
	 */
	async storeSessionRecord(sessionRecord: SessionRecord): Promise<void> {
		try {
			this.logger.debug(() => ({
				data: { action: "storing", sessionRecord },
			}));
			await this.tables.session.create(sessionRecord);
		} catch (err) {
			throw new ProsopoDBError("DATABASE.SESSION_STORE_FAILED", {
				context: { error: err, sessionId: sessionRecord.sessionId },
				logger: this.logger,
			});
		}
	}

	/**
	 * Check if a session exists and mark it as removed
	 * @returns The session record if it existed, undefined otherwise
	 */
	async checkAndRemoveSession(
		sessionId: string,
	): Promise<SessionRecord | undefined> {
		this.logger.debug(() => ({
			data: { action: "checking and removing", sessionId },
		}));
		const filter: {
			[key in keyof Pick<SessionRecord, "sessionId" | "deleted">]:
				| string
				| { $exists: boolean };
		} = {
			sessionId,
			deleted: { $exists: false },
		};
		try {
			const session = await this.tables.session
				.findOneAndUpdate<SessionRecord>(filter, {
					deleted: true,
					lastUpdatedTimestamp: Date.now(),
				})
				.lean<SessionRecord>();
			return session || undefined;
		} catch (err) {
			throw new ProsopoDBError("DATABASE.SESSION_CHECK_REMOVE_FAILED", {
				context: { error: err, sessionId },
				logger: this.logger,
			});
		}
	}

	/** Get unstored session records
	 * @description Get session records that have not been stored yet
	 * @param limit
	 * @param skip
	 */
	getUnstoredSessionRecords(limit = 1000, skip = 0): Promise<SessionRecord[]> {
		const filterNoStoredTimestamp: {
			[key in keyof Pick<SessionRecord, "storedAtTimestamp">]: {
				$exists: boolean;
			};
		} = { storedAtTimestamp: { $exists: false } };
		return this.tables?.session
			.aggregate<SessionRecord>([
				{
					$match: {
						$or: [
							filterNoStoredTimestamp,
							{
								$expr: {
									$lt: [
										{
											$convert: {
												input: "$storedAtTimestamp",
												to: "date",
											},
										},
										{
											$convert: {
												input: "$lastUpdatedTimestamp",
												to: "date",
											},
										},
									],
								},
							},
						],
					},
				},
				{
					$sort: { _id: 1 },
				},
				{
					$skip: skip,
				},
				{
					$limit: limit,
				},
			])
			.then((docs) => docs || []);
	}

	/** Mark a list of session records as stored */
	async markSessionRecordsStored(sessionIds: string[]): Promise<void> {
		const updateDoc: Pick<SessionRecord, "storedAtTimestamp"> = {
			storedAtTimestamp: Date.now(),
		};
		await this.tables?.session.updateMany(
			{ sessionId: { $in: sessionIds } },
			{ $set: updateDoc },
			{ upsert: false },
		);
	}

	/**
	 * @description Store a Dapp User's pending record
	 */
	async storePendingImageCommitment(
		userAccount: string,
		requestHash: string,
		salt: string,
		deadlineTimestamp: number,
		requestedAtTimestamp: number,
		ipAddress: bigint,
		threshold: number,
		frictionlessTokenId?: FrictionlessTokenId,
	): Promise<void> {
		if (!isHex(requestHash)) {
			throw new ProsopoDBError("DATABASE.INVALID_HASH", {
				context: {
					failedFuncName: this.storePendingImageCommitment.name,
					requestHash,
				},
			});
		}
		const pendingRecord: PendingCaptchaRequestMongoose = {
			accountId: userAccount,
			pending: true,
			salt,
			requestHash,
			deadlineTimestamp,
			requestedAtTimestamp: new Date(requestedAtTimestamp),
			ipAddress,
			frictionlessTokenId,
			threshold,
		};
		await this.tables?.pending.updateOne(
			{ requestHash: requestHash },
			{ $set: pendingRecord },
			{ upsert: true },
		);
	}

	/**
	 * @description Get a Dapp user's pending record
	 */
	async getPendingImageCommitment(
		requestHash: string,
	): Promise<PendingCaptchaRequest> {
		if (!isHex(requestHash)) {
			throw new ProsopoDBError("DATABASE.INVALID_HASH", {
				context: {
					failedFuncName: this.getPendingImageCommitment.name,
					requestHash,
				},
			});
		}
		// @ts-ignore
		const filter: Pick<PendingCaptchaRequest, "requestHash"> = {
			[ApiParams.requestHash]: requestHash,
		};

		const doc: PendingCaptchaRequest | null | undefined =
			await this.tables?.pending.findOne(filter).lean<PendingCaptchaRequest>();

		if (doc) {
			return doc;
		}

		throw new ProsopoDBError("DATABASE.PENDING_RECORD_NOT_FOUND", {
			context: {
				failedFuncName: this.getPendingImageCommitment.name,
				requestHash,
			},
		});
	}

	/**
	 * @description Mark a pending request as used
	 */
	async updatePendingImageCommitmentStatus(requestHash: string): Promise<void> {
		if (!isHex(requestHash)) {
			throw new ProsopoDBError("DATABASE.INVALID_HASH", {
				context: {
					failedFuncName: this.updatePendingImageCommitmentStatus.name,
					requestHash,
				},
			});
		}

		// @ts-ignore
		const filter: Pick<PendingCaptchaRequest, "requestHash"> = {
			[ApiParams.requestHash]: requestHash,
		};
		await this.tables?.pending.updateOne<PendingCaptchaRequest>(
			filter,
			{
				$set: {
					[CaptchaStatus.pending]: false,
				},
			},
			{ upsert: true },
		);
	}

	/**
	 * @description Get all unsolved captchas
	 */
	async getAllCaptchasByDatasetId(
		datasetId: string,
		state?: CaptchaStates,
	): Promise<Captcha[] | undefined> {
		const filter: Pick<Captcha, "datasetId" | "solved"> = {
			datasetId,
			solved: state === CaptchaStates.Solved,
		};
		const cursor = this.tables?.captcha
			.find(filter)
			.lean<(Captcha & { _id: unknown })[]>();
		const docs = await cursor;

		if (docs) {
			// drop the _id field
			return docs.map(({ _id, ...keepAttrs }) => keepAttrs);
		}

		throw new ProsopoDBError("DATABASE.CAPTCHA_GET_FAILED");
	}

	/**
	 * @description Get all dapp user solutions by captchaIds
	 */
	async getAllDappUserSolutions(
		captchaId: string[],
	): Promise<UserSolutionRecord[] | undefined> {
		const filter: {
			[key in keyof Pick<UserSolutionRecord, "captchaId">]: { $in: string[] };
		} = {
			captchaId: { $in: captchaId },
		};
		const cursor = this.tables?.usersolution
			?.find<UserSolutionRecord>(filter)
			.lean<(UserSolutionRecord & { _id: unknown })[]>();
		const docs = await cursor;

		if (docs) {
			// drop the _id field
			return docs.map(
				({ _id, ...keepAttrs }) => keepAttrs,
			) as UserSolutionRecord[];
		}

		throw new ProsopoDBError("DATABASE.SOLUTION_GET_FAILED");
	}

	async getDatasetIdWithSolvedCaptchasOfSizeN(
		solvedCaptchaCount: number,
	): Promise<string> {
		const cursor = this.tables?.solution.aggregate([
			{
				$match: {},
			},
			{
				$group: {
					_id: "$datasetId",
					count: { $sum: 1 },
				},
			},
			{
				$match: {
					count: { $gte: solvedCaptchaCount },
				},
			},
			{
				$sample: { size: 1 },
			},
		]);

		const docs = await cursor;
		if (docs?.length) {
			// return the _id field
			return docs[0]._id;
		}

		throw new ProsopoDBError("DATABASE.DATASET_WITH_SOLUTIONS_GET_FAILED");
	}

	async getRandomSolvedCaptchasFromSingleDataset(
		datasetId: string,
		size: number,
	): Promise<CaptchaSolution[]> {
		if (!isHex(datasetId)) {
			throw new ProsopoDBError("DATABASE.INVALID_HASH", {
				context: {
					failedFuncName: this.getRandomSolvedCaptchasFromSingleDataset.name,
					datasetId,
				},
			});
		}

		const sampleSize = size ? Math.abs(Math.trunc(size)) : 1;
		const cursor = this.tables?.solution.aggregate([
			{ $match: { datasetId } },
			{ $sample: { size: sampleSize } },
			{
				$project: {
					captchaId: 1,
					captchaContentId: 1,
					solution: 1,
				},
			},
		]);
		const docs = await cursor;

		if (docs?.length) {
			return docs as CaptchaSolution[];
		}

		throw new ProsopoDBError("DATABASE.SOLUTION_GET_FAILED", {
			context: {
				failedFuncName: this.getRandomSolvedCaptchasFromSingleDataset.name,
				datasetId,
				size,
			},
		});
	}

	/**
	 * @description Get dapp user solution by ID
	 * @param {string[]} commitmentId
	 */
	async getDappUserSolutionById(
		commitmentId: string,
	): Promise<UserSolutionRecord | undefined> {
		const filter: Pick<UserSolutionRecord, "commitmentId"> = {
			commitmentId: commitmentId,
		};
		const project = { projection: { _id: 0 } };
		const cursor = this.tables?.usersolution?.findOne(filter, project).lean();
		const doc = await cursor;

		if (doc) {
			return doc as unknown as UserSolutionRecord;
		}

		throw new ProsopoDBError("DATABASE.SOLUTION_GET_FAILED", {
			context: { failedFuncName: this.getCaptchaById.name, commitmentId },
		});
	}

	/**
	 * @description Get dapp user commitment by user account
	 * @param commitmentId
	 */
	async getDappUserCommitmentById(
		commitmentId: string,
	): Promise<UserCommitmentRecord | undefined> {
		const filter: Pick<UserCommitmentRecord, "id"> = { id: commitmentId };
		const commitmentCursor = this.tables?.commitment
			?.findOne(filter)
			.lean<UserCommitmentRecord>();

		const doc = await commitmentCursor;

		return doc ? doc : undefined;
	}

	/**
	 * @description Get dapp user commitment by user account
	 * @param {string} userAccount
	 * @param {string} dappAccount
	 */
	async getDappUserCommitmentByAccount(
		userAccount: string,
		dappAccount: string,
	): Promise<UserCommitmentRecord[]> {
		const filter: Pick<UserCommitmentRecord, "userAccount" | "dappAccount"> = {
			userAccount,
			dappAccount,
		};
		const project = { _id: 0 };
		const sort = { sort: { _id: -1 } };
		const docs: UserCommitmentRecord[] | null | undefined =
			await this.tables?.commitment
				// sort by most recent first to avoid old solutions being used in development
				?.find(filter, project, sort)
				.lean<UserCommitmentRecord[]>();

		return docs ? (docs as UserCommitmentRecord[]) : [];
	}

	/**
	 * @description Approve a dapp user's solution
	 * @param {string[]} commitmentId
	 */
	async approveDappUserCommitment(commitmentId: string): Promise<void> {
		try {
			const result: CaptchaResult = { status: CaptchaStatus.approved };
			const updateDoc: Pick<StoredCaptcha, "result" | "lastUpdatedTimestamp"> =
				{
					result,
					lastUpdatedTimestamp: Date.now(),
				};
			const filter: Pick<UserCommitmentRecord, "id"> = { id: commitmentId };
			await this.tables?.commitment
				?.findOneAndUpdate(filter, { $set: updateDoc }, { upsert: false })
				.lean();
		} catch (err) {
			throw new ProsopoDBError("DATABASE.SOLUTION_APPROVE_FAILED", {
				context: { error: err, commitmentId },
			});
		}
	}

	/**
	 * @description Disapprove a dapp user's solution
	 * @param {string} commitmentId
	 * @param reason
	 */
	async disapproveDappUserCommitment(
		commitmentId: string,
		reason?: TranslationKey,
	): Promise<void> {
		try {
			const updateDoc: Pick<StoredCaptcha, "result" | "lastUpdatedTimestamp"> =
				{
					result: { status: CaptchaStatus.disapproved, reason },
					lastUpdatedTimestamp: Date.now(),
				};

			const filter: Pick<UserCommitmentRecord, "id"> = { id: commitmentId };
			await this.tables?.commitment
				?.findOneAndUpdate(filter, { $set: updateDoc }, { upsert: false })
				.lean();
		} catch (err) {
			throw new ProsopoDBError("DATABASE.SOLUTION_APPROVE_FAILED", {
				context: { error: err, commitmentId },
			});
		}
	}

	/**
	 * @description Flag a dapp user's solutions as used by calculated solution
	 * @param {string[]} captchaIds
	 */
	async flagProcessedDappUserSolutions(captchaIds: Hash[]): Promise<void> {
		try {
			await this.tables?.usersolution
				?.updateMany(
					{ captchaId: { $in: captchaIds } },
					{ $set: { processed: true } },
					{ upsert: false },
				)
				.lean();
		} catch (err) {
			throw new ProsopoDBError("DATABASE.SOLUTION_FLAG_FAILED", {
				context: { error: err, captchaIds },
			});
		}
	}

	/**
	 * @description Flag dapp users' commitments as used by calculated solution
	 * @param {string[]} commitmentIds
	 */
	async flagProcessedDappUserCommitments(commitmentIds: Hash[]): Promise<void> {
		try {
			const distinctCommitmentIds = [...new Set(commitmentIds)];
			await this.tables?.commitment
				?.updateMany(
					{ id: { $in: distinctCommitmentIds } },
					{ $set: { processed: true } },
					{ upsert: false },
				)
				.lean();
		} catch (err) {
			throw new ProsopoDBError("DATABASE.COMMITMENT_FLAG_FAILED", {
				context: { error: err, commitmentIds },
			});
		}
	}

	/**
	 * @description Get a scheduled task status record by task ID and status
	 */
	async getScheduledTaskStatus(
		taskId: ObjectId,
		status: ScheduledTaskStatus,
	): Promise<ScheduledTaskRecord | undefined> {
		const filter: Pick<ScheduledTaskRecord, "_id" | "status"> = {
			_id: taskId,
			status: status,
		};
		const cursor: ScheduledTaskRecord | undefined | null =
			await this.tables?.scheduler
				?.findOne<ScheduledTaskRecord>(filter)
				.lean<ScheduledTaskRecord>();
		return cursor ? cursor : undefined;
	}

	/**
	 * @description Get the most recent scheduled task status record for a given task
	 */
	async getLastScheduledTaskStatus(
		task: ScheduledTaskNames,
		status?: ScheduledTaskStatus,
	): Promise<ScheduledTaskRecord | undefined> {
		const filter: {
			processName: ScheduledTaskNames;
			status?: ScheduledTaskStatus;
		} = { processName: task };
		if (status) {
			filter.status = status;
		}
		const sort: { [key in keyof Pick<ScheduledTaskRecord, "datetime">]: -1 } = {
			datetime: -1,
		};
		const cursor: ScheduledTaskRecord | undefined | null =
			await this.tables?.scheduler
				?.findOne(filter)
				.sort(sort)
				.limit(1)
				.lean<ScheduledTaskRecord>();
		return cursor ? cursor : undefined;
	}

	/**
	 * @description Create the status of a scheduled task
	 */
	async createScheduledTaskStatus(
		taskName: ScheduledTaskNames,
		status: ScheduledTaskStatus,
	): Promise<ObjectId> {
		const now = new Date().getTime();
		const doc = ScheduledTaskSchema.parse({
			processName: taskName,
			datetime: now,
			status,
		});
		const taskRecord = await this.tables?.scheduler.create(doc);
		return taskRecord._id;
	}

	/**
	 * @description Update the status of a scheduled task and an optional result
	 */
	async updateScheduledTaskStatus(
		taskId: ObjectId,
		status: ScheduledTaskStatus,
		result?: ScheduledTaskResult,
	): Promise<void> {
		const update: Omit<ScheduledTask, "processName" | "datetime"> = {
			status,
			updated: new Date().getTime(),
			...(result && { result }),
		};
		const filter: Pick<ScheduledTaskRecord, "_id"> = { _id: taskId };
		await this.tables?.scheduler.updateOne(
			filter,
			{ $set: update },
			{
				upsert: false,
			},
		);
	}

	/**
	 * @description Clean up the scheduled task status records
	 */
	async cleanupScheduledTaskStatus(status: ScheduledTaskStatus): Promise<void> {
		const filter: Pick<ScheduledTaskRecord, "status"> = {
			status,
		};
		await this.tables?.scheduler.deleteMany(filter);
	}

	/**
	 * @description Update the client records
	 */
	async updateClientRecords(clientRecords: ClientRecord[]): Promise<void> {
		const ops = clientRecords.map((record) => {
			const clientRecord: IUserDataSlim = {
				account: record.account,
				settings: record.settings,
				tier: record.tier,
			};
			const filter: Pick<IUserDataSlim, "account"> = {
				account: record.account,
			};
			return {
				updateOne: {
					filter,
					update: {
						$set: clientRecord,
					},
					upsert: true,
				},
			};
		});
		await this.tables?.client.bulkWrite(ops);
	}

	/**
	 * @description Get a client record
	 */
	async getClientRecord(account: string): Promise<ClientRecord | undefined> {
		const filter: Pick<ClientRecord, "account"> = { account };
		const doc = await this.tables?.client.findOne(filter).lean<ClientRecord>();
		return doc ? doc : undefined;
	}

	/**
	 * @description Store a detector key
	 */
	async storeDetectorKey(detectorKey: string): Promise<void> {
		return this.tables?.detector.create({
			detectorKey,
			createdAt: new Date(),
		});
	}

	/** @description Remove a detector key */
	async removeDetectorKey(detectorKey: string): Promise<void> {
		const filter: Pick<DetectorSchema, "detectorKey"> = { detectorKey };

		// Instead of deleting, set the expiresAt field to expire in 10 minutes
		const expiresAt = new Date(Date.now() + 10 * 60 * 1000); // 10 minutes from now

		await this.tables?.detector.updateOne(filter, {
			$set: { expiresAt },
		});
	}

	/**
	 * @description Get valid detector keys
	 */
	async getDetectorKeys(): Promise<string[]> {
		const keyRecords = await this.tables?.detector
			.find(
				{
					$or: [{ expiresAt: { $exists: false } }, { expiresAt: null }],
				},
				{ detectorKey: 1 },
			)
			.sort({ createdAt: -1 }) // Sort by createdAt in descending order
			.lean<DetectorSchema[]>(); // Improve performance by returning a plain object

		return (keyRecords || []).map((record) => record.detectorKey);
	}
}<|MERGE_RESOLUTION|>--- conflicted
+++ resolved
@@ -81,13 +81,9 @@
 	createRedisAccessRulesIndex,
 	createRedisAccessRulesStorage,
 } from "@prosopo/user-access-policy";
-<<<<<<< HEAD
 import { lodash } from "@prosopo/util/lodash";
-import type { Model, ObjectId } from "mongoose";
-=======
-import type { ObjectId } from "mongoose";
+import type { Model } from "mongoose";
 import { type RedisClientType, createClient } from "redis";
->>>>>>> 7bc537bd
 import { MongoDatabase } from "../base/mongo.js";
 
 enum TableNames {
