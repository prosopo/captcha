--- conflicted
+++ resolved
@@ -12,19 +12,8 @@
 // See the License for the specific language governing permissions and
 // limitations under the License.
 import { isHex } from "@polkadot/util/is";
-<<<<<<< HEAD
-import {
-	type Logger,
-	ProsopoDBError,
-	ProsopoEnvError,
-} from "@prosopo/common";
-import{
-	type TranslationKey,
-} from '@prosopo/locale';
-=======
 import { type Logger, ProsopoDBError, ProsopoEnvError } from "@prosopo/common";
 import type { TranslationKey } from "@prosopo/locale";
->>>>>>> bacc2349
 import {
 	type Captcha,
 	type CaptchaResult,
