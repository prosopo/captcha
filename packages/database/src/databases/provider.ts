--- conflicted
+++ resolved
@@ -86,11 +86,7 @@
 	createRedisAccessRulesStorage,
 } from "@prosopo/user-access-policy/redis";
 import type { ObjectId } from "mongoose";
-<<<<<<< HEAD
 import { type RedisClientType, createClient } from "redis";
-import { string } from "zod";
-=======
->>>>>>> 66b94935
 import { MongoDatabase } from "../base/mongo.js";
 
 const TWENTY_FOUR_HOURS_IN_MS = 24 * 60 * 60 * 1000;
