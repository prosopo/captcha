// Copyright 2021-2025 Prosopo (UK) Ltd.
//
// Licensed under the Apache License, Version 2.0 (the "License");
// you may not use this file except in compliance with the License.
// You may obtain a copy of the License at
//
//     http://www.apache.org/licenses/LICENSE-2.0
//
// Unless required by applicable law or agreed to in writing, software
// distributed under the License is distributed on an "AS IS" BASIS,
// WITHOUT WARRANTIES OR CONDITIONS OF ANY KIND, either express or implied.
// See the License for the specific language governing permissions and
// limitations under the License.

import { isHex } from "@polkadot/util/is";
import { type Logger, ProsopoDBError } from "@prosopo/common";
import type { TranslationKey } from "@prosopo/locale";
import {
	type RedisConnection,
	connectToRedis,
	setupRedisIndex,
} from "@prosopo/redis-client";
import {
	ApiParams,
	type Captcha,
	type CaptchaResult,
	type CaptchaSolution,
	CaptchaStates,
	CaptchaStatus,
	type Dataset,
	type DatasetBase,
	type DatasetWithIds,
	type DatasetWithIdsAndTree,
	DatasetWithIdsAndTreeSchema,
	type Hash,
	type PoWChallengeComponents,
	type PoWChallengeId,
	type RequestHeaders,
	type ScheduledTaskNames,
	type ScheduledTaskResult,
	type ScheduledTaskStatus,
	type StoredStatus,
	StoredStatusNames,
} from "@prosopo/types";
import type {
	CompositeIpAddress,
	SessionRecord,
} from "@prosopo/types-database";
import {
	CaptchaRecordSchema,
	type ClientRecord,
	ClientRecordSchema,
	DatasetRecordSchema,
	DetectorRecordSchema,
	type DetectorSchema,
	type IProviderDatabase,
	type IUserDataSlim,
	type PendingCaptchaRequest,
	type PendingCaptchaRequestMongoose,
	PendingRecordSchema,
	type PoWCaptchaRecord,
	PoWCaptchaRecordSchema,
	type PoWCaptchaStored,
	type ScheduledTask,
	type ScheduledTaskRecord,
	ScheduledTaskRecordSchema,
	ScheduledTaskSchema,
	type Session,
	SessionRecordSchema,
	type SolutionRecord,
	SolutionRecordSchema,
	type StoredCaptcha,
	type Tables,
	type UserCommitment,
	type UserCommitmentRecord,
	UserCommitmentRecordSchema,
	UserCommitmentSchema,
	type UserSolutionRecord,
	UserSolutionRecordSchema,
} from "@prosopo/types-database";
import type { AccessRulesStorage } from "@prosopo/user-access-policy";
import {
	accessRulesRedisIndex,
	createRedisAccessRulesStorage,
} from "@prosopo/user-access-policy/redis";
import type { ObjectId } from "mongoose";
import { MongoDatabase } from "../base/mongo.js";

enum TableNames {
	captcha = "captcha",
	dataset = "dataset",
	solution = "solution",
	commitment = "commitment",
	usersolution = "usersolution",
	pending = "pending",
	scheduler = "scheduler",
	powcaptcha = "powcaptcha",
	client = "client",
	session = "session",
	detector = "detector",
}

const PROVIDER_TABLES = [
	{
		collectionName: TableNames.captcha,
		modelName: "Captcha",
		schema: CaptchaRecordSchema,
	},
	{
		collectionName: TableNames.powcaptcha,
		modelName: "PowCaptcha",
		schema: PoWCaptchaRecordSchema,
	},
	{
		collectionName: TableNames.dataset,
		modelName: "Dataset",
		schema: DatasetRecordSchema,
	},
	{
		collectionName: TableNames.solution,
		modelName: "Solution",
		schema: SolutionRecordSchema,
	},
	{
		collectionName: TableNames.commitment,
		modelName: "UserCommitment",
		schema: UserCommitmentRecordSchema,
	},
	{
		collectionName: TableNames.usersolution,
		modelName: "UserSolution",
		schema: UserSolutionRecordSchema,
	},
	{
		collectionName: TableNames.pending,
		modelName: "Pending",
		schema: PendingRecordSchema,
	},
	{
		collectionName: TableNames.scheduler,
		modelName: "Scheduler",
		schema: ScheduledTaskRecordSchema,
	},
	{
		collectionName: TableNames.client,
		modelName: "Client",
		schema: ClientRecordSchema,
	},
	{
		collectionName: TableNames.session,
		modelName: "Session",
		schema: SessionRecordSchema,
	},
	{
		collectionName: TableNames.detector,
		modelName: "Detector",
		schema: DetectorRecordSchema,
	},
];

type ProviderDatabaseOptions = {
	mongo: {
		url: string;
		dbname?: string;
		authSource?: string;
	};
	redis?: {
		url: string;
		password: string;
		indexName?: string;
	};
	logger?: Logger;
};

export class ProviderDatabase
	extends MongoDatabase
	implements IProviderDatabase
{
	tables = {} as Tables<TableNames>;
	private redisConnection: RedisConnection | null;
	private redisAccessRulesConnection: RedisConnection | null;
	private userAccessRulesStorage: AccessRulesStorage | null;
	private indexesEnsured = false;

	constructor(private readonly options: ProviderDatabaseOptions) {
		super(
			options.mongo.url,
			options.mongo.dbname,
			options.mongo.authSource,
			options.logger,
		);
		this.tables = {} as Tables<TableNames>;

		this.redisAccessRulesConnection = null;
		this.redisConnection = null;
		this.userAccessRulesStorage = null;
	}

	override async connect(): Promise<void> {
		await super.connect();

		this.loadTables();

		await this.setupRedis();
	}

	protected async setupRedis(): Promise<void> {
		this.redisConnection = connectToRedis({
			url: this.options.redis?.url,
			password: this.options.redis?.password,
			logger: this.logger,
		});

		this.redisAccessRulesConnection = setupRedisIndex(
			this.redisConnection,
			{
				...accessRulesRedisIndex,
				name: this.options.redis?.indexName || accessRulesRedisIndex.name,
			},
			this.logger,
		);

		this.userAccessRulesStorage = createRedisAccessRulesStorage(
			this.redisAccessRulesConnection,
			this.logger,
		);
	}

	loadTables() {
		const tables = {} as Tables<TableNames>;
		PROVIDER_TABLES.map(({ collectionName, modelName, schema }) => {
			if (this.connection) {
				tables[collectionName] = this.connection.model(modelName, schema);
			}
		});
		this.tables = tables;
	}

	getTables(): Tables<TableNames> {
		if (!this.tables) {
			throw new ProsopoDBError("DATABASE.TABLES_UNDEFINED", {
				context: { failedFuncName: this.getTables.name },
				logger: this.logger,
			});
		}
		return this.tables;
	}

	public getRedisAccessRulesConnection(): RedisConnection {
		if (null === this.redisAccessRulesConnection) {
			throw new ProsopoDBError(
				"DATABASE.REDIS_ACCESS_RULES_CONNECTION_UNDEFINED",
			);
		}

		return this.redisAccessRulesConnection;
	}

	public getRedisConnection(): RedisConnection {
		if (null === this.redisConnection) {
			throw new ProsopoDBError(
				"DATABASE.REDIS_ACCESS_RULES_CONNECTION_UNDEFINED",
			);
		}

		return this.redisConnection;
	}

	async ensureIndexes(): Promise<void> {
		const indexPromises: Promise<void>[] = [];
		if (!this.indexesEnsured) {
			PROVIDER_TABLES.map(({ collectionName }) => {
				indexPromises.push(
					new Promise((resolve) => {
						if (this.connected) {
							this.tables[collectionName].collection.dropIndexes().then(() => {
								this.tables[collectionName]
									.ensureIndexes()
									.then(() => {
										this.logger.info(() => ({
											msg: `Indexes ensured for collection ${collectionName}`,
										}));
										resolve();
									})
									.catch((err) => {
										this.logger.warn(() => ({
											err,
											msg: `Error creating indexes for collection ${collectionName}`,
										}));
										resolve();
									});
							});
						} else {
							this.logger.info(() => ({
								msg: `Skipping index creation for collection ${collectionName} as not connected`,
							}));
							resolve();
						}
					}),
				);
			});
		}
		await Promise.all(indexPromises);
		this.indexesEnsured = true;
	}

	public getUserAccessRulesStorage(): AccessRulesStorage {
		if (null === this.userAccessRulesStorage) {
			throw new ProsopoDBError("DATABASE.USER_ACCESS_RULES_STORAGE_UNDEFINED");
		}

		return this.userAccessRulesStorage;
	}

	/**
	 * @description Load a dataset to the database
	 * @param {Dataset}  dataset
	 */
	async storeDataset(dataset: Dataset | DatasetWithIdsAndTree): Promise<void> {
		try {
			this.logger.debug(() => ({
				data: { datasetId: dataset.datasetId },
				msg: "Storing dataset in database",
			}));
			const parsedDataset = DatasetWithIdsAndTreeSchema.parse(dataset);
			const datasetDoc = {
				datasetId: parsedDataset.datasetId,
				datasetContentId: parsedDataset.datasetContentId,
				format: parsedDataset.format,
				contentTree: parsedDataset.contentTree,
				solutionTree: parsedDataset.solutionTree,
			};

			const filter: Pick<DatasetBase, "datasetId"> = {
				datasetId: parsedDataset.datasetId,
			};
			await this.tables.dataset?.updateOne(
				filter,
				{ $set: datasetDoc },
				{ upsert: true },
			);

			// put the dataset id on each of the captcha docs and remove the solution
			const captchaDocs = parsedDataset.captchas.map(
				({ solution, ...captcha }, index) => ({
					...captcha,
					datasetId: parsedDataset.datasetId,
					datasetContentId: parsedDataset.datasetContentId,
					index,
					solved: !!solution?.length,
				}),
			);

			this.logger.debug(() => ({
				msg: "Inserting captcha records",
			}));
			// create a bulk upsert operation and execute
			if (captchaDocs.length) {
				await this.tables?.captcha.bulkWrite(
					captchaDocs.map((captchaDoc) => ({
						updateOne: {
							filter: { captchaId: captchaDoc.captchaId } as Pick<
								Captcha,
								"captchaId"
							>,
							update: { $set: captchaDoc },
							upsert: true,
						},
					})),
				);
			}

			// insert any captcha solutions into the solutions collection
			const captchaSolutionDocs = parsedDataset.captchas
				.filter(({ solution }) => solution?.length)
				.map((captcha) => ({
					captchaId: captcha.captchaId,
					captchaContentId: captcha.captchaContentId,
					solution: captcha.solution,
					salt: captcha.salt,
					datasetId: parsedDataset.datasetId,
					datasetContentId: parsedDataset.datasetContentId,
				}));

			this.logger.debug(() => ({
				msg: "Inserting solution records",
			}));
			// create a bulk upsert operation and execute
			if (captchaSolutionDocs.length) {
				await this.tables?.solution.bulkWrite(
					captchaSolutionDocs.map((captchaSolutionDoc) => ({
						updateOne: {
							filter: { captchaId: captchaSolutionDoc.captchaId } as Pick<
								Captcha,
								"captchaId"
							>,
							update: { $set: captchaSolutionDoc },
							upsert: true,
						},
					})),
				);
			}
			this.logger.debug(() => ({
				msg: "Dataset stored in database",
			}));
		} catch (err) {
			throw new ProsopoDBError("DATABASE.DATASET_LOAD_FAILED", {
				context: { failedFuncName: this.storeDataset.name, error: err },
				logger: this.logger,
			});
		}
	}

	/** @description Get solutions for a dataset
	 * @param {string} datasetId
	 */
	async getSolutions(datasetId: string): Promise<SolutionRecord[]> {
		const filter: Pick<SolutionRecord, "datasetId"> = { datasetId };
		const docs = await this.tables?.solution
			.find(filter)
			.lean<SolutionRecord[]>();
		return docs ? docs : [];
	}

	/** @description Get a solution by captcha id
	 * @param {string} captchaId
	 */
	async getSolutionByCaptchaId(
		captchaId: string,
	): Promise<SolutionRecord | null> {
		const filter: Pick<SolutionRecord, "captchaId"> = { captchaId };
		const doc = await this.tables?.solution
			.findOne(filter)
			.lean<SolutionRecord>();
		return doc || null;
	}

	/** @description Get a dataset from the database
	 * @param {string} datasetId
	 */
	async getDataset(datasetId: string): Promise<DatasetWithIds> {
		const filter: Pick<DatasetBase, "datasetId"> = { datasetId };
		const datasetDoc: DatasetWithIds | null | undefined =
			await this.tables?.dataset.findOne(filter).lean<DatasetWithIds>();

		if (datasetDoc) {
			const { datasetContentId, format, contentTree, solutionTree } =
				datasetDoc;

			const captchas: Captcha[] =
				(await this.tables?.captcha.find(filter).lean<Captcha[]>()) || [];

			const solutions: SolutionRecord[] =
				(await this.tables?.solution.find(filter).lean<SolutionRecord[]>()) ||
				[];

			const solutionsKeyed: {
				[key: string]: SolutionRecord;
			} = {};
			for (const solution of solutions) {
				solutionsKeyed[solution.captchaId] = solution;
			}
			return {
				datasetId,
				datasetContentId,
				format,
				contentTree: contentTree || [],
				solutionTree: solutionTree || [],
				captchas: captchas.map((captchaDoc) => {
					const { captchaId, captchaContentId, items, target, salt, solved } =
						captchaDoc;
					const solution = solutionsKeyed[captchaId];
					return {
						captchaId,
						captchaContentId,
						solved: !!solved,
						salt,
						items,
						target,
						solution: solved && solution ? solution.solution : ([] as string[]),
					};
				}),
			};
		}
		throw new ProsopoDBError("DATABASE.DATASET_GET_FAILED", {
			context: { failedFuncName: this.getDataset.name, datasetId },
		});
	}

	/**
	 * @description Get random captchas that are solved or not solved
	 * @param {boolean}  solved    `true` when captcha is solved
	 * @param {string}   datasetId  the id of the data set
	 * @param {number}   size       the number of records to be returned
	 */
	async getRandomCaptcha(
		solved: boolean,
		datasetId: Hash,
		size?: number,
	): Promise<Captcha[] | undefined> {
		if (!isHex(datasetId)) {
			throw new ProsopoDBError("DATABASE.INVALID_HASH", {
				context: { failedFuncName: this.getRandomCaptcha.name, datasetId },
			});
		}
		const sampleSize = size ? Math.abs(Math.trunc(size)) : 1;
		const filter: Pick<Captcha, "datasetId" | "solved"> = { datasetId, solved };
		const cursor = this.tables?.captcha.aggregate([
			{ $match: filter },
			{ $sample: { size: sampleSize } },
			{
				$project: {
					datasetId: 1,
					datasetContentId: 1,
					captchaId: 1,
					captchaContentId: 1,
					items: 1,
					target: 1,
				},
			},
		]);
		const docs = await cursor;

		if (docs?.length) {
			// drop the _id field
			return docs.map(({ _id, ...keepAttrs }) => keepAttrs) as Captcha[];
		}

		throw new ProsopoDBError("DATABASE.CAPTCHA_GET_FAILED", {
			context: {
				failedFuncName: this.getRandomCaptcha.name,
				solved,
				datasetId,
				size,
			},
		});
	}

	/**
	 * @description Get captchas by id
	 * @param {string[]} captchaId
	 */
	async getCaptchaById(captchaId: string[]): Promise<Captcha[] | undefined> {
		const filter: {
			[key in keyof Pick<Captcha, "captchaId">]: { $in: string[] };
		} = { captchaId: { $in: captchaId } };
		const cursor = this.tables?.captcha
			.find<Captcha>(filter)
			.lean<(Captcha & { _id: unknown })[]>();
		const docs = await cursor;

		if (docs?.length) {
			// drop the _id field
			return docs.map(({ _id, ...keepAttrs }) => keepAttrs);
		}

		throw new ProsopoDBError("DATABASE.CAPTCHA_GET_FAILED", {
			context: { failedFuncName: this.getCaptchaById.name, captchaId },
		});
	}

	/**
	 * @description Update a captcha
	 * @param {Captcha}  captcha
	 * @param {string}   datasetId  the id of the data set
	 */
	async updateCaptcha(captcha: Captcha, datasetId: Hash): Promise<void> {
		if (!isHex(datasetId)) {
			throw new ProsopoDBError("DATABASE.INVALID_HASH", {
				context: { failedFuncName: this.updateCaptcha.name, datasetId },
			});
		}
		try {
			const filter: Pick<DatasetBase, "datasetId"> = { datasetId };
			await this.tables?.captcha.updateOne(
				filter,
				{ $set: captcha },
				{ upsert: false },
			);
		} catch (err) {
			throw new ProsopoDBError("DATABASE.CAPTCHA_UPDATE_FAILED", {
				context: { failedFuncName: this.getDatasetDetails.name, error: err },
			});
		}
	}

	/**
	 * @description Remove captchas
	 */
	async removeCaptchas(captchaIds: string[]): Promise<void> {
		const filter: {
			[key in keyof Pick<Captcha, "captchaId">]: { $in: string[] };
		} = { captchaId: { $in: captchaIds } };
		await this.tables?.captcha.deleteMany(filter);
	}

	/**
	 * @description Get a dataset by Id
	 */
	async getDatasetDetails(datasetId: Hash): Promise<DatasetBase> {
		if (!isHex(datasetId)) {
			throw new ProsopoDBError("DATABASE.INVALID_HASH", {
				context: { failedFuncName: this.getDatasetDetails.name, datasetId },
			});
		}

		const filter: Pick<DatasetBase, "datasetId"> = { datasetId };
		const doc: DatasetBase | undefined | null = await this.tables?.dataset
			.findOne(filter)
			.lean<DatasetBase>();

		if (doc) {
			return doc;
		}

		throw new ProsopoDBError("DATABASE.DATASET_GET_FAILED", {
			context: {
				failedFuncName: this.getDatasetDetails.name,
				datasetId,
			},
		});
	}

	/**
	 * @description Store a Dapp User's captcha solution commitment
	 */
	async storeUserImageCaptchaSolution(
		captchas: CaptchaSolution[],
		commit: UserCommitment,
	): Promise<void> {
		const commitmentRecord = UserCommitmentSchema.parse({
			...commit,
			lastUpdatedTimestamp: new Date(),
		});
		if (captchas.length) {
			const filter: Pick<UserCommitmentRecord, "id"> = {
				id: commit.id,
			};
			await this.tables?.commitment.updateOne(filter, commitmentRecord, {
				upsert: true,
			});

			const ops = captchas.map((captcha: CaptchaSolution) => ({
				updateOne: {
					filter: {
						commitmentId: commit.id,
						captchaId: captcha.captchaId,
					} as Pick<UserSolutionRecord, "commitmentId" | "captchaId">,
					update: {
						$set: <UserSolutionRecord>{
							captchaId: captcha.captchaId,
							captchaContentId: captcha.captchaContentId,
							salt: captcha.salt,
							solution: captcha.solution,
							commitmentId: commit.id,
							processed: false,
						},
					},
					upsert: true,
				},
			}));
			await this.tables?.usersolution.bulkWrite(ops);
		}
	}

	/**
	 * @description Adds a new PoW Captcha record to the database.
	 * @param {string} challenge The challenge string for the captcha.
	 * @param components The components of the PoW challenge.
	 * @param difficulty
	 * @param providerSignature
	 * @param ipAddress
	 * @param headers
	 * @param ja4
	 * @param sessionId
	 * @param serverChecked
	 * @param userSubmitted
	 * @param storedStatus
	 * @param userSignature
	 * @returns {Promise<void>} A promise that resolves when the record is added.
	 */
	async storePowCaptchaRecord(
		challenge: PoWChallengeId,
		components: PoWChallengeComponents,
		difficulty: number,
		providerSignature: string,
		ipAddress: CompositeIpAddress,
		headers: RequestHeaders,
		ja4: string,
		sessionId?: string,
		serverChecked = false,
		userSubmitted = false,
		storedStatus: StoredStatus = StoredStatusNames.notStored,
		userSignature?: string,
	): Promise<void> {
		const tables = this.getTables();

		const powCaptchaRecord: PoWCaptchaStored = {
			challenge,
			userAccount: components.userAccount,
			dappAccount: components.dappAccount,
			requestedAtTimestamp: new Date(components.requestedAtTimestamp),
			ipAddress,
			headers,
			ja4,
			result: { status: CaptchaStatus.pending },
			userSubmitted,
			serverChecked,
			difficulty,
			providerSignature,
			userSignature,
<<<<<<< HEAD
			lastUpdatedTimestamp: new Date(),
			frictionlessTokenId,
=======
			lastUpdatedTimestamp: Date.now(),
			sessionId,
>>>>>>> b4639ec2
		};

		try {
			await tables.powcaptcha.create(powCaptchaRecord);
			this.logger.info(() => ({
				data: {
					challenge,
					userSubmitted,
					serverChecked,
					storedStatus,
				},
				msg: "PowCaptcha record added successfully",
			}));
		} catch (error) {
			const err = new ProsopoDBError("DATABASE.CAPTCHA_UPDATE_FAILED", {
				context: {
					error,
					challenge,
					userSubmitted,
					serverChecked,
					storedStatus,
				},
				logger: this.logger,
			});
			this.logger.error(() => ({
				err: error,
				msg: "Failed to add PowCaptcha record",
			}));
			throw err;
		}
	}

	/**
	 * @description Retrieves a PoW Captcha record by its challenge string.
	 * @param {string} challenge The challenge string to search for.
	 * @returns {Promise<PoWCaptchaRecord | null>} A promise that resolves with the found record or null if not found.
	 */
	async getPowCaptchaRecordByChallenge(
		challenge: string,
	): Promise<PoWCaptchaRecord | null> {
		if (!this.tables) {
			throw new ProsopoDBError("DATABASE.DATABASE_UNDEFINED", {
				context: { failedFuncName: this.getPowCaptchaRecordByChallenge.name },
				logger: this.logger,
			});
		}

		try {
			const filter: {
				[key in keyof Pick<PoWCaptchaRecord, "challenge">]: string;
			} = { challenge };
			const record: PoWCaptchaRecord | null | undefined =
				await this.tables.powcaptcha.findOne(filter).lean<PoWCaptchaRecord>();
			if (record) {
				this.logger.info(() => ({
					data: { challenge },
					msg: "PowCaptcha record retrieved successfully",
				}));
				return record;
			}
			this.logger.info(() => ({
				data: { challenge },
				msg: "No PowCaptcha record found",
			}));
			return null;
		} catch (error) {
			const err = new ProsopoDBError("DATABASE.CAPTCHA_GET_FAILED", {
				context: { error, challenge },
				logger: this.logger,
			});
			this.logger.error(() => ({
				err: err,
				msg: "Failed to retrieve PowCaptcha record",
			}));
			throw err;
		}
	}

	/**
	 * @description Updates a PoW Captcha record in the database.
	 * @param {string} challenge The challenge string of the captcha to be updated.
	 * @param result
	 * @param serverChecked
	 * @param userSubmitted
	 * @param userSignature
	 * @returns {Promise<void>} A promise that resolves when the record is updated.
	 */
	async updatePowCaptchaRecordResult(
		challenge: PoWChallengeId,
		result: CaptchaResult,
		serverChecked = false,
		userSubmitted = false,
		userSignature?: string,
	): Promise<void> {
		const tables = this.getTables();
		const timestamp = new Date();
		const update: Pick<
			PoWCaptchaRecord,
			| "result"
			| "serverChecked"
			| "userSubmitted"
			| "storedAtTimestamp"
			| "userSignature"
			| "lastUpdatedTimestamp"
		> = {
			result,
			serverChecked,
			userSubmitted,
			userSignature,
			lastUpdatedTimestamp: timestamp,
		};
		try {
			const updateResult = await tables.powcaptcha.updateOne(
				{ challenge },
				{
					$set: update,
				},
			);
			if (updateResult.matchedCount === 0) {
				const err = new ProsopoDBError("DATABASE.CAPTCHA_GET_FAILED", {
					context: {
						challenge,
						...update,
					},
					logger: this.logger,
				});
				this.logger.info(() => ({
					err: err,
					msg: "No PowCaptcha record found to update",
				}));
				throw err;
			}
			this.logger.info(() => ({
				data: {
					challenge,
					...update,
				},
				msg: "PowCaptcha record updated successfully",
			}));
		} catch (error) {
			const err = new ProsopoDBError("DATABASE.CAPTCHA_UPDATE_FAILED", {
				context: {
					error,
					challenge,
					...update,
				},
				logger: this.logger,
			});
			this.logger.error(() => ({
				err: err,
				msg: "Failed to update PowCaptcha record",
			}));
			throw err;
		}
	}

	async updatePowCaptchaRecord(
		challenge: PoWChallengeId,
		updates: Partial<PoWCaptchaRecord>,
	): Promise<void> {
		const tables = this.getTables();
		await tables.powcaptcha.updateOne(
			{ challenge },
			{ $set: updates },
			{ upsert: false },
		);
	}

	/** @description Get serverChecked Dapp User image captcha commitments from the commitments table
	 */
	async getCheckedDappUserCommitments(): Promise<UserCommitmentRecord[]> {
		const filter: {
			[key in keyof Pick<UserCommitmentRecord, "serverChecked">]: boolean;
		} = { [StoredStatusNames.serverChecked]: true };
		const docs = await this.tables?.commitment
			.find(filter)
			.lean<UserCommitmentRecord[]>();
		return docs || [];
	}

	/** @description Get Dapp User captcha commitments from the commitments table that have not been counted towards the
	 * client's total
	 */
	async getUnstoredDappUserCommitments(
		limit = 1000,
		skip = 0,
	): Promise<UserCommitmentRecord[]> {
		const filterNoStoredTimestamp: {
			[key in keyof Pick<PoWCaptchaRecord, "storedAtTimestamp">]: {
				$exists: boolean;
			};
		} = { storedAtTimestamp: { $exists: false } };
		const docs = await this.tables?.commitment.aggregate<UserCommitmentRecord>([
			{
				$match: {
					$or: [
						filterNoStoredTimestamp,
						{
							$expr: {
								$lt: ["$storedAtTimestamp", "$lastUpdatedTimestamp"],
							},
						},
					],
				},
			},
			{
				$sort: { _id: 1 },
			},
			{
				$skip: skip,
			},
			{
				$limit: limit,
			},
		]);
		return docs || [];
	}

	/** @description Mark a list of captcha commits as stored
	 */
	async markDappUserCommitmentsStored(commitmentIds: Hash[]): Promise<void> {
		const updateDoc: Pick<StoredCaptcha, "storedAtTimestamp"> = {
			storedAtTimestamp: new Date(),
		};
		await this.tables?.commitment.updateMany(
			{ id: { $in: commitmentIds } },
			{ $set: updateDoc },
			{ upsert: false },
		);
	}

	/** @description Mark a list of captcha commits as checked
	 */
	async markDappUserCommitmentsChecked(commitmentIds: Hash[]): Promise<void> {
		const updateDoc: Pick<
			StoredCaptcha,
			"serverChecked" | "lastUpdatedTimestamp"
		> = {
			[StoredStatusNames.serverChecked]: true,
			lastUpdatedTimestamp: new Date(),
		};

		await this.tables?.commitment.updateMany(
			{ id: { $in: commitmentIds } },
			{ $set: updateDoc },
			{ upsert: false },
		);
	}

	/** @description Update an image captcha commitment
	 */
	async updateDappUserCommitment(
		commitmentId: Hash,
		updates: Partial<UserCommitment>,
	) {
		const filter: Pick<UserCommitmentRecord, "id"> = { id: commitmentId };
		await this.tables?.commitment.updateOne(filter, updates);
	}

	/**
	 * @description Get Dapp User PoW captcha commitments that have not been counted towards the client's total
	 * @param {number} limit Maximum number of records to return
	 * @param {number} skip Number of records to skip (for pagination)
	 * @returns {Promise<PoWCaptchaRecord[]>} Array of PoW captcha records
	 */
	async getUnstoredDappUserPoWCommitments(
		limit = 1000,
		skip = 0,
	): Promise<PoWCaptchaRecord[]> {
		const filterNoStoredTimestamp: {
			[key in keyof Pick<PoWCaptchaRecord, "storedAtTimestamp">]: {
				$exists: boolean;
			};
		} = { storedAtTimestamp: { $exists: false } };
		const docs = await this.tables?.powcaptcha.aggregate<PoWCaptchaRecord>([
			{
				$match: {
					$or: [
						filterNoStoredTimestamp,
						{
							$expr: {
								$lt: [
									{
										$convert: {
											input: "$storedAtTimestamp",
											to: "date",
										},
									},
									{
										$convert: {
											input: "$lastUpdatedTimestamp",
											to: "date",
										},
									},
								],
							},
						},
					],
				},
			},
			{
				$sort: { _id: 1 },
			},
			{
				$skip: skip,
			},
			{
				$limit: limit,
			},
		]);
		return docs || [];
	}

	/** @description Mark a list of PoW captcha commits as stored
	 */
	async markDappUserPoWCommitmentsStored(challenges: string[]): Promise<void> {
		const updateDoc: Pick<StoredCaptcha, "storedAtTimestamp"> = {
			storedAtTimestamp: new Date(),
		};

		await this.tables?.powcaptcha.updateMany(
			{ challenge: { $in: challenges } },
			{ $set: updateDoc },
			{ upsert: false },
		);
	}

	/** @description Mark a list of PoW captcha commits as checked by the server
	 */
	async markDappUserPoWCommitmentsChecked(challenges: string[]): Promise<void> {
		const updateDoc: Pick<
			StoredCaptcha,
			"serverChecked" | "lastUpdatedTimestamp"
		> = {
			[StoredStatusNames.serverChecked]: true,
			lastUpdatedTimestamp: new Date(),
		};
		await this.tables?.powcaptcha.updateMany(
			{ challenge: { $in: challenges } },
			{
				$set: updateDoc,
			},
			{ upsert: false },
		);
	}

	/**
	 * Store a new session record
	 */
	async storeSessionRecord(sessionRecord: Session): Promise<void> {
		try {
			this.logger.debug(() => ({
				data: { action: "storing", sessionRecord },
			}));
			await this.tables.session.create(sessionRecord);
		} catch (err) {
			throw new ProsopoDBError("DATABASE.SESSION_STORE_FAILED", {
				context: { error: err, sessionId: sessionRecord.sessionId },
				logger: this.logger,
			});
		}
	}

	/**
	 * Get a session record by sessionId
	 */
	async getSessionRecordBySessionId(
		sessionId: string,
	): Promise<Session | undefined> {
		const filter: Pick<SessionRecord, "sessionId"> = { sessionId };
		const doc = await this.tables.session.findOne(filter).lean<Session>();
		return doc || undefined;
	}

	/**
	 * Get a session record by token
	 * Used to ensure that a token is not used more than once.
	 */
	async getSessionRecordByToken(token: string): Promise<Session | undefined> {
		const filter: Pick<Session, "token"> = { token };
		const record = await this.tables.session.findOne(filter).lean<Session>();
		return record || undefined;
	}

	/**
	 * Check if a session exists and mark it as removed
	 * @returns The session record if it existed, undefined otherwise
	 */
	async checkAndRemoveSession(
		sessionId: string,
	): Promise<SessionRecord | undefined> {
		this.logger.debug(() => ({
			data: { action: "checking and removing", sessionId },
		}));
		const filter: {
			[key in keyof Pick<SessionRecord, "sessionId" | "deleted">]:
				| string
				| { $exists: boolean };
		} = {
			sessionId,
			deleted: { $exists: false },
		};
		try {
			const session = await this.tables.session
				.findOneAndUpdate<SessionRecord>(filter, {
					deleted: true,
					lastUpdatedTimestamp: new Date(),
				})
				.lean<SessionRecord>();
			return session || undefined;
		} catch (err) {
			throw new ProsopoDBError("DATABASE.SESSION_CHECK_REMOVE_FAILED", {
				context: { error: err, sessionId },
				logger: this.logger,
			});
		}
	}

	/** Get unstored session records
	 * @description Get session records that have not been stored yet
	 * @param limit
	 * @param skip
	 */
	getUnstoredSessionRecords(limit = 1000, skip = 0): Promise<SessionRecord[]> {
		const filterNoStoredTimestamp: {
			[key in keyof Pick<SessionRecord, "storedAtTimestamp">]: {
				$exists: boolean;
			};
		} = { storedAtTimestamp: { $exists: false } };
		return this.tables?.session
			.aggregate<SessionRecord>([
				{
					$match: {
						$or: [
							filterNoStoredTimestamp,
							{
								$expr: {
									$lt: [
										{
											$convert: {
												input: "$storedAtTimestamp",
												to: "date",
											},
										},
										{
											$convert: {
												input: "$lastUpdatedTimestamp",
												to: "date",
											},
										},
									],
								},
							},
						],
					},
				},
				{
					$sort: { _id: 1 },
				},
				{
					$skip: skip,
				},
				{
					$limit: limit,
				},
			])
			.then((docs) => docs || []);
	}

	/** Mark a list of session records as stored */
	async markSessionRecordsStored(sessionIds: string[]): Promise<void> {
		const updateDoc: Pick<SessionRecord, "storedAtTimestamp"> = {
			storedAtTimestamp: new Date(),
		};
		await this.tables?.session.updateMany(
			{ sessionId: { $in: sessionIds } },
			{ $set: updateDoc },
			{ upsert: false },
		);
	}

	/**
	 * @description Store a Dapp User's pending record
	 */
	async storePendingImageCommitment(
		userAccount: string,
		requestHash: string,
		salt: string,
		deadlineTimestamp: number,
		requestedAtTimestamp: number,
		ipAddress: CompositeIpAddress,
		threshold: number,
		sessionId?: string,
	): Promise<void> {
		if (!isHex(requestHash)) {
			throw new ProsopoDBError("DATABASE.INVALID_HASH", {
				context: {
					failedFuncName: this.storePendingImageCommitment.name,
					requestHash,
				},
			});
		}
		const pendingRecord: PendingCaptchaRequestMongoose = {
			accountId: userAccount,
			pending: true,
			salt,
			requestHash,
			deadlineTimestamp,
			requestedAtTimestamp: new Date(requestedAtTimestamp),
			ipAddress,
			sessionId,
			threshold,
		};
		await this.tables?.pending.updateOne(
			{ requestHash: requestHash },
			{ $set: pendingRecord },
			{ upsert: true },
		);
	}

	/**
	 * @description Get a Dapp user's pending record
	 */
	async getPendingImageCommitment(
		requestHash: string,
	): Promise<PendingCaptchaRequest> {
		if (!isHex(requestHash)) {
			throw new ProsopoDBError("DATABASE.INVALID_HASH", {
				context: {
					failedFuncName: this.getPendingImageCommitment.name,
					requestHash,
				},
			});
		}
		// @ts-ignore
		const filter: Pick<PendingCaptchaRequest, "requestHash"> = {
			[ApiParams.requestHash]: requestHash,
		};

		const doc: PendingCaptchaRequest | null | undefined =
			await this.tables?.pending.findOne(filter).lean<PendingCaptchaRequest>();

		if (doc) {
			return doc;
		}

		throw new ProsopoDBError("DATABASE.PENDING_RECORD_NOT_FOUND", {
			context: {
				failedFuncName: this.getPendingImageCommitment.name,
				requestHash,
			},
		});
	}

	/**
	 * @description Mark a pending request as used
	 */
	async updatePendingImageCommitmentStatus(requestHash: string): Promise<void> {
		if (!isHex(requestHash)) {
			throw new ProsopoDBError("DATABASE.INVALID_HASH", {
				context: {
					failedFuncName: this.updatePendingImageCommitmentStatus.name,
					requestHash,
				},
			});
		}

		// @ts-ignore
		const filter: Pick<PendingCaptchaRequest, "requestHash"> = {
			[ApiParams.requestHash]: requestHash,
		};
		await this.tables?.pending.updateOne<PendingCaptchaRequest>(
			filter,
			{
				$set: {
					[CaptchaStatus.pending]: false,
				},
			},
			{ upsert: true },
		);
	}

	/**
	 * @description Get all unsolved captchas
	 */
	async getAllCaptchasByDatasetId(
		datasetId: string,
		state?: CaptchaStates,
	): Promise<Captcha[] | undefined> {
		const filter: Pick<Captcha, "datasetId" | "solved"> = {
			datasetId,
			solved: state === CaptchaStates.Solved,
		};
		const cursor = this.tables?.captcha
			.find(filter)
			.lean<(Captcha & { _id: unknown })[]>();
		const docs = await cursor;

		if (docs) {
			// drop the _id field
			return docs.map(({ _id, ...keepAttrs }) => keepAttrs);
		}

		throw new ProsopoDBError("DATABASE.CAPTCHA_GET_FAILED");
	}

	/**
	 * @description Get all dapp user solutions by captchaIds
	 */
	async getAllDappUserSolutions(
		captchaId: string[],
	): Promise<UserSolutionRecord[] | undefined> {
		const filter: {
			[key in keyof Pick<UserSolutionRecord, "captchaId">]: { $in: string[] };
		} = {
			captchaId: { $in: captchaId },
		};
		const cursor = this.tables?.usersolution
			?.find<UserSolutionRecord>(filter)
			.lean<(UserSolutionRecord & { _id: unknown })[]>();
		const docs = await cursor;

		if (docs) {
			// drop the _id field
			return docs.map(
				({ _id, ...keepAttrs }) => keepAttrs,
			) as UserSolutionRecord[];
		}

		throw new ProsopoDBError("DATABASE.SOLUTION_GET_FAILED");
	}

	async getDatasetIdWithSolvedCaptchasOfSizeN(
		solvedCaptchaCount: number,
	): Promise<string> {
		const cursor = this.tables?.solution.aggregate([
			{
				$match: {},
			},
			{
				$group: {
					_id: "$datasetId",
					count: { $sum: 1 },
				},
			},
			{
				$match: {
					count: { $gte: solvedCaptchaCount },
				},
			},
			{
				$sample: { size: 1 },
			},
		]);

		const docs = await cursor;
		if (docs?.length) {
			// return the _id field
			return docs[0]._id;
		}

		throw new ProsopoDBError("DATABASE.DATASET_WITH_SOLUTIONS_GET_FAILED");
	}

	async getRandomSolvedCaptchasFromSingleDataset(
		datasetId: string,
		size: number,
	): Promise<CaptchaSolution[]> {
		if (!isHex(datasetId)) {
			throw new ProsopoDBError("DATABASE.INVALID_HASH", {
				context: {
					failedFuncName: this.getRandomSolvedCaptchasFromSingleDataset.name,
					datasetId,
				},
			});
		}

		const sampleSize = size ? Math.abs(Math.trunc(size)) : 1;
		const cursor = this.tables?.solution.aggregate([
			{ $match: { datasetId } },
			{ $sample: { size: sampleSize } },
			{
				$project: {
					captchaId: 1,
					captchaContentId: 1,
					solution: 1,
				},
			},
		]);
		const docs = await cursor;

		if (docs?.length) {
			return docs as CaptchaSolution[];
		}

		throw new ProsopoDBError("DATABASE.SOLUTION_GET_FAILED", {
			context: {
				failedFuncName: this.getRandomSolvedCaptchasFromSingleDataset.name,
				datasetId,
				size,
			},
		});
	}

	/**
	 * @description Get dapp user solution by ID
	 * @param {string[]} commitmentId
	 */
	async getDappUserSolutionById(
		commitmentId: string,
	): Promise<UserSolutionRecord | undefined> {
		const filter: Pick<UserSolutionRecord, "commitmentId"> = {
			commitmentId: commitmentId,
		};
		const project = { projection: { _id: 0 } };
		const cursor = this.tables?.usersolution?.findOne(filter, project).lean();
		const doc = await cursor;

		if (doc) {
			return doc as unknown as UserSolutionRecord;
		}

		throw new ProsopoDBError("DATABASE.SOLUTION_GET_FAILED", {
			context: { failedFuncName: this.getCaptchaById.name, commitmentId },
		});
	}

	/**
	 * @description Get dapp user commitment by user account
	 * @param commitmentId
	 */
	async getDappUserCommitmentById(
		commitmentId: string,
	): Promise<UserCommitmentRecord | undefined> {
		const filter: Pick<UserCommitmentRecord, "id"> = { id: commitmentId };
		const commitmentCursor = this.tables?.commitment
			?.findOne(filter)
			.lean<UserCommitmentRecord>();

		const doc = await commitmentCursor;

		return doc ? doc : undefined;
	}

	/**
	 * @description Get dapp user commitment by user account
	 * @param {string} userAccount
	 * @param {string} dappAccount
	 */
	async getDappUserCommitmentByAccount(
		userAccount: string,
		dappAccount: string,
	): Promise<UserCommitmentRecord[]> {
		const filter: Pick<UserCommitmentRecord, "userAccount" | "dappAccount"> = {
			userAccount,
			dappAccount,
		};
		const project = { _id: 0 };
		const sort = { sort: { _id: -1 } };
		const docs: UserCommitmentRecord[] | null | undefined =
			await this.tables?.commitment
				// sort by most recent first to avoid old solutions being used in development
				?.find(filter, project, sort)
				.lean<UserCommitmentRecord[]>();

		return docs ? (docs as UserCommitmentRecord[]) : [];
	}

	/**
	 * @description Approve a dapp user's solution
	 * @param {string[]} commitmentId
	 * @param coords
	 */
	async approveDappUserCommitment(
		commitmentId: string,
		coords?: [number, number][][],
	): Promise<void> {
		try {
			const result: CaptchaResult = { status: CaptchaStatus.approved };
			const updateDoc: Pick<
				StoredCaptcha,
				"result" | "lastUpdatedTimestamp" | "coords"
			> = {
				result,
				lastUpdatedTimestamp: new Date(),
				...(coords ? { coords } : {}),
			};
			const filter: Pick<UserCommitmentRecord, "id"> = { id: commitmentId };
			await this.tables?.commitment
				?.findOneAndUpdate(filter, { $set: updateDoc }, { upsert: false })
				.lean();
		} catch (err) {
			throw new ProsopoDBError("DATABASE.SOLUTION_APPROVE_FAILED", {
				context: { error: err, commitmentId },
			});
		}
	}

	/**
	 * @description Disapprove a dapp user's solution
	 * @param {string} commitmentId
	 * @param coords
	 * @param reason
	 */
	async disapproveDappUserCommitment(
		commitmentId: string,
		reason?: TranslationKey,
		coords?: [number, number][][],
	): Promise<void> {
		try {
			const updateDoc: Pick<
				StoredCaptcha,
				"result" | "lastUpdatedTimestamp" | "coords"
			> = {
				result: { status: CaptchaStatus.disapproved, reason },
				lastUpdatedTimestamp: new Date(),
				...(coords ? { coords } : {}),
			};

			const filter: Pick<UserCommitmentRecord, "id"> = { id: commitmentId };
			await this.tables?.commitment
				?.findOneAndUpdate(filter, { $set: updateDoc }, { upsert: false })
				.lean();
		} catch (err) {
			throw new ProsopoDBError("DATABASE.SOLUTION_APPROVE_FAILED", {
				context: { error: err, commitmentId },
			});
		}
	}

	/**
	 * @description Flag a dapp user's solutions as used by calculated solution
	 * @param {string[]} captchaIds
	 */
	async flagProcessedDappUserSolutions(captchaIds: Hash[]): Promise<void> {
		try {
			await this.tables?.usersolution
				?.updateMany(
					{ captchaId: { $in: captchaIds } },
					{ $set: { processed: true } },
					{ upsert: false },
				)
				.lean();
		} catch (err) {
			throw new ProsopoDBError("DATABASE.SOLUTION_FLAG_FAILED", {
				context: { error: err, captchaIds },
			});
		}
	}

	/**
	 * @description Flag dapp users' commitments as used by calculated solution
	 * @param {string[]} commitmentIds
	 */
	async flagProcessedDappUserCommitments(commitmentIds: Hash[]): Promise<void> {
		try {
			const distinctCommitmentIds = [...new Set(commitmentIds)];
			await this.tables?.commitment
				?.updateMany(
					{ id: { $in: distinctCommitmentIds } },
					{ $set: { processed: true } },
					{ upsert: false },
				)
				.lean();
		} catch (err) {
			throw new ProsopoDBError("DATABASE.COMMITMENT_FLAG_FAILED", {
				context: { error: err, commitmentIds },
			});
		}
	}

	/**
	 * @description Get a scheduled task status record by task ID and status
	 */
	async getScheduledTaskStatus(
		taskId: ObjectId,
		status: ScheduledTaskStatus,
	): Promise<ScheduledTaskRecord | undefined> {
		const filter: Pick<ScheduledTaskRecord, "_id" | "status"> = {
			_id: taskId,
			status: status,
		};
		const cursor: ScheduledTaskRecord | undefined | null =
			await this.tables?.scheduler
				?.findOne<ScheduledTaskRecord>(filter)
				.lean<ScheduledTaskRecord>();
		return cursor ? cursor : undefined;
	}

	/**
	 * @description Get the most recent scheduled task status record for a given task
	 */
	async getLastScheduledTaskStatus(
		task: ScheduledTaskNames,
		status?: ScheduledTaskStatus,
	): Promise<ScheduledTaskRecord | undefined> {
		const filter: {
			processName: ScheduledTaskNames;
			status?: ScheduledTaskStatus;
		} = { processName: task };
		if (status) {
			filter.status = status;
		}
		const sort: { [key in keyof Pick<ScheduledTaskRecord, "datetime">]: -1 } = {
			datetime: -1,
		};
		const cursor: ScheduledTaskRecord | undefined | null =
			await this.tables?.scheduler
				?.findOne(filter)
				.sort(sort)
				.limit(1)
				.lean<ScheduledTaskRecord>();
		return cursor ? cursor : undefined;
	}

	/**
	 * @description Create the status of a scheduled task
	 */
	async createScheduledTaskStatus(
		taskName: ScheduledTaskNames,
		status: ScheduledTaskStatus,
	): Promise<ObjectId> {
		const now = new Date();
		const doc = ScheduledTaskSchema.parse({
			processName: taskName,
			datetime: now,
			status,
		});
		const taskRecord = await this.tables?.scheduler.create(doc);
		return taskRecord._id;
	}

	/**
	 * @description Update the status of a scheduled task and an optional result
	 */
	async updateScheduledTaskStatus(
		taskId: ObjectId,
		status: ScheduledTaskStatus,
		result?: ScheduledTaskResult,
	): Promise<void> {
		const update: Omit<ScheduledTask, "processName" | "datetime"> = {
			status,
			updated: new Date(),
			...(result && { result }),
		};
		const filter: Pick<ScheduledTaskRecord, "_id"> = { _id: taskId };
		await this.tables?.scheduler.updateOne(
			filter,
			{ $set: update },
			{
				upsert: false,
			},
		);
	}

	/**
	 * @description Clean up the scheduled task status records
	 */
	async cleanupScheduledTaskStatus(status: ScheduledTaskStatus): Promise<void> {
		const filter: Pick<ScheduledTaskRecord, "status"> = {
			status,
		};
		await this.tables?.scheduler.deleteMany(filter);
	}

	/**
	 * @description Update the client records
	 */
	async updateClientRecords(clientRecords: ClientRecord[]): Promise<void> {
		const ops = clientRecords.map((record) => {
			const clientRecord: IUserDataSlim = {
				account: record.account,
				settings: record.settings,
				tier: record.tier,
			};
			const filter: Pick<IUserDataSlim, "account"> = {
				account: record.account,
			};
			return {
				updateOne: {
					filter,
					update: {
						$set: clientRecord,
					},
					upsert: true,
				},
			};
		});
		await this.tables?.client.bulkWrite(ops);
	}

	/**
	 * @description Get a client record
	 */
	async getClientRecord(account: string): Promise<ClientRecord | undefined> {
		const filter: Pick<ClientRecord, "account"> = { account };
		const doc = await this.tables?.client.findOne(filter).lean<ClientRecord>();
		return doc ? doc : undefined;
	}

	/**
	 * @description Store a detector key
	 */
	async storeDetectorKey(detectorKey: string): Promise<void> {
		return this.tables?.detector.create({
			detectorKey,
			createdAt: new Date(),
		});
	}

	/**
	 * @description Remove a detector key
	 * @param detectorKey The detector key to remove
	 * @param expirationInSeconds Optional expiration time in seconds (default is 10 minutes)
	 * */
	async removeDetectorKey(
		detectorKey: string,
		expirationInSeconds?: number,
	): Promise<void> {
		const filter: Pick<DetectorSchema, "detectorKey"> = { detectorKey };

		const expiresAt = new Date(
			Date.now() + (expirationInSeconds || 10 * 60) * 1000,
		);

		await this.tables?.detector.updateOne(filter, {
			$set: { expiresAt },
		});
	}

	/**
	 * @description Get valid detector keys
	 */
	async getDetectorKeys(): Promise<string[]> {
		const keyRecords = await this.tables?.detector
			.find(
				{
					$or: [{ expiresAt: { $exists: false } }, { expiresAt: null }],
				},
				{ detectorKey: 1 },
			)
			.sort({ createdAt: -1 }) // Sort by createdAt in descending order
			.lean<DetectorSchema[]>(); // Improve performance by returning a plain object

		return (keyRecords || []).map((record) => record.detectorKey);
	}
}<|MERGE_RESOLUTION|>--- conflicted
+++ resolved
@@ -709,13 +709,8 @@
 			difficulty,
 			providerSignature,
 			userSignature,
-<<<<<<< HEAD
 			lastUpdatedTimestamp: new Date(),
-			frictionlessTokenId,
-=======
-			lastUpdatedTimestamp: Date.now(),
 			sessionId,
->>>>>>> b4639ec2
 		};
 
 		try {
