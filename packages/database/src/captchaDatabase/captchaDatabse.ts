--- conflicted
+++ resolved
@@ -1,4 +1,3 @@
-import { getLoggerDefault } from "@prosopo/common";
 // Copyright 2021-2024 Prosopo (UK) Ltd.
 //
 // Licensed under the Apache License, Version 2.0 (the "License");
@@ -12,38 +11,13 @@
 // WITHOUT WARRANTIES OR CONDITIONS OF ANY KIND, either express or implied.
 // See the License for the specific language governing permissions and
 // limitations under the License.
-<<<<<<< HEAD
-import {
-	type UserCommitmentRecord,
-	UserCommitmentRecordSchema,
-} from "@prosopo/types-database";
-import mongoose from "mongoose";
-const logger = getLoggerDefault();
-=======
 import { type UserCommitmentRecord, UserCommitmentRecordSchema } from '@prosopo/types-database'
 import { getLoggerDefault } from '@prosopo/common'
 import mongoose from 'mongoose'
 const logger = getLoggerDefault()
->>>>>>> b96fe50d
 
-const StoredCaptcha = mongoose.model(
-	"StoredCaptcha",
-	UserCommitmentRecordSchema,
-);
+const StoredCaptcha = mongoose.model('StoredCaptcha', UserCommitmentRecordSchema)
 
-<<<<<<< HEAD
-export const saveCaptchas = async (
-	events: UserCommitmentRecord[],
-	atlasUri: string,
-) => {
-	await mongoose
-		.connect(atlasUri)
-		.then(() => console.log("Connected to MongoDB Atlas"));
-	await StoredCaptcha.insertMany(events);
-	logger.info("Mongo Saved Events");
-	await mongoose.connection.close();
-};
-=======
 export const saveCaptchas = async (events: UserCommitmentRecord[], atlasUri: string) => {
     const connection = mongoose.createConnection(atlasUri, {
         authSource: 'admin',
@@ -59,5 +33,4 @@
     await StoredCaptcha.insertMany(events)
     logger.info('Mongo Saved Events')
     await connection.close()
-}
->>>>>>> b96fe50d
+}