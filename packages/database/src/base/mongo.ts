--- conflicted
+++ resolved
@@ -11,12 +11,8 @@
 // WITHOUT WARRANTIES OR CONDITIONS OF ANY KIND, either express or implied.
 // See the License for the specific language governing permissions and
 // limitations under the License.
-<<<<<<< HEAD
-import { type Logger, ProsopoDBError, getLoggerDefault } from "@prosopo/common";
+import { type Logger, ProsopoDBError, getLogger } from "@prosopo/common";
 import type { IDatabase } from "@prosopo/types-database";
-=======
-import { type Logger, ProsopoDBError, getLogger } from "@prosopo/common";
->>>>>>> 0f16aabf
 import { ServerApiVersion } from "mongodb";
 import mongoose, { type Connection } from "mongoose";
 
@@ -78,13 +74,14 @@
 	 * @description Connect to the database and set the various tables
 	 */
 	async connect(): Promise<void> {
-<<<<<<< HEAD
 		this.logger.info(`Mongo url: ${this.safeURL}`);
-
+		try {
 		// Already connected
 		if (this.connected) {
-			this.logger.info(`Database connection to ${this.safeURL} already open`);
-			return;
+				this.logger.info(() => ({
+					data: { mongoUrl: this.safeURL },
+					msg: "Database connection already open",
+				}));			return;
 		}
 
 		// If a connection is in progress, await it
@@ -93,78 +90,55 @@
 				"Connection in progress, awaiting existing connection...",
 			);
 			return this.connecting;
-=======
-		this.logger.info(() => ({
-			data: { mongoUrl: this.safeURL },
-		}));
-		try {
-			if (this.connected) {
-				this.logger.info(() => ({
-					data: { mongoUrl: this.safeURL },
-					msg: "Database connection already open",
-				}));
-				return;
-			}
-			this.connection = await new Promise((resolve, reject) => {
-				const connection = mongoose.createConnection(this.url, {
-					dbName: this.dbname,
-					serverApi: ServerApiVersion.v1,
-				});
+		}
 
-				connection.on("open", () => {
+		// Start a new connection
+		this.connecting = new Promise((resolve, reject) => {
+			const connection = mongoose.createConnection(this.url, {
+				dbName: this.dbname,
+				serverApi: ServerApiVersion.v1,
+			});
+
+			const onConnected = () => {
 					this.logger.info(() => ({
 						data: { mongoUrl: this.safeURL },
 						msg: "Database connection opened",
-					}));
-					this.connected = true;
-					resolve(connection);
-				});
+					}));				this.connected = true;
+				this.connection = connection;
+				this.connecting = undefined;
+				resolve();
+			};
 
-				connection.on("error", (err) => {
-					this.connected = false;
+			const onError = (err: unknown) => {
 					this.logger.error(() => ({
 						err,
 						data: { mongoUrl: this.safeURL },
 						msg: "Database error",
-					}));
-					reject(err);
-				});
+					}));				this.connected = false;
+				this.connecting = undefined;
+				reject(err);
+			};
 
-				connection.on("connected", () => {
-					this.logger.info(() => ({
+			connection.once("open", onConnected);
+			connection.once("error", onError);
+
+			// Optional: handle other events
+			connection.on("disconnected", () => {
+				this.connected = false;
+				this.logger.info(() => ({
 						data: { mongoUrl: this.safeURL },
-						msg: "Database connected",
-					}));
-					this.connected = true;
-					resolve(connection);
-				});
-
-				connection.on("disconnected", () => {
-					this.connected = false;
-					this.logger.info(() => ({
-						data: { mongoUrl: this.safeURL },
-						msg: "Database disconnected",
+			msg: "Database disconnected",
 					}));
 				});
 
-				connection.on("reconnected", () => {
+			connection.on("reconnected", () => {
+				this.connected = true;
 					this.logger.info(() => ({
 						data: { mongoUrl: this.safeURL },
 						msg: "Database reconnected",
-					}));
-					this.connected = true;
-					resolve(connection);
-				});
+					}));			});
 
-				connection.on("reconnectFailed", () => {
-					this.connected = false;
-					this.logger.error(() => ({
-						data: { mongoUrl: this.safeURL },
-						msg: "Database reconnect failed",
-					}));
-				});
-
-				connection.on("close", () => {
+            				connection.on("close", () => {
 					this.connected = false;
 					this.logger.info(() => ({
 						data: { mongoUrl: this.safeURL },
@@ -180,55 +154,17 @@
 					}));
 					resolve(connection);
 				});
-			});
-		} catch (e) {
+		});
+
+		return this.connecting;
+        		} catch (e) {
 			this.logger.error(() => ({
 				err: e,
 				data: { mongoUrl: this.safeURL },
 				msg: "Database connection error",
 			}));
 			throw e;
->>>>>>> 0f16aabf
 		}
-
-		// Start a new connection
-		this.connecting = new Promise((resolve, reject) => {
-			const connection = mongoose.createConnection(this.url, {
-				dbName: this.dbname,
-				serverApi: ServerApiVersion.v1,
-			});
-
-			const onConnected = () => {
-				this.logger.info(`Database connected to ${this.safeURL}`);
-				this.connected = true;
-				this.connection = connection;
-				this.connecting = undefined;
-				resolve();
-			};
-
-			const onError = (err: unknown) => {
-				this.logger.error(`Database connection error: ${err}`);
-				this.connected = false;
-				this.connecting = undefined;
-				reject(err);
-			};
-
-			connection.once("open", onConnected);
-			connection.once("error", onError);
-
-			// Optional: handle other events
-			connection.on("disconnected", () => {
-				this.connected = false;
-				this.logger.info(`Database disconnected from ${this.safeURL}`);
-			});
-
-			connection.on("reconnected", () => {
-				this.connected = true;
-				this.logger.info(`Database reconnected to ${this.safeURL}`);
-			});
-		});
-
-		return this.connecting;
 	}
 
 	/** Close connection to the database */
