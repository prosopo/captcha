--- conflicted
+++ resolved
@@ -31,18 +31,11 @@
 	},
 	"homepage": "https://github.com/prosopo/captcha#readme",
 	"dependencies": {
-<<<<<<< HEAD
-		"@prosopo/common": "2.2.3",
-		"@prosopo/config": "2.2.3",
-		"@prosopo/types": "2.2.3",
-		"@prosopo/types-database": "2.2.3",
-		"@prosopo/user-access-policy": "2.2.3",
-=======
 		"@prosopo/common": "2.3.1",
 		"@prosopo/config": "2.3.1",
 		"@prosopo/types": "2.3.1",
 		"@prosopo/types-database": "2.3.1",
->>>>>>> 7a589a0f
+         "@prosopo/user-access-policy": "2.2.3",
 		"express": "4.21.1",
 		"mongodb": "6.9.0",
 		"mongodb-memory-server": "10.0.0",
@@ -57,8 +50,7 @@
 		"tsx": "4.19.1",
 		"typescript": "5.6.2",
 		"vite": "5.4.6",
-		"vitest": "2.1.1",
-		"yargs": "17.7.2"
+		"vitest": "2.1.1"
 	},
 	"sideEffects": false
 }