{
	"name": "@prosopo/database",
<<<<<<< HEAD
	"version": "3.3.0",
=======
	"version": "3.4.0",
>>>>>>> 11303d9f
	"description": "Prosopo database plugins for provider",
	"main": "dist/index.js",
	"types": "dist/index.d.ts",
	"type": "module",
	"engines": {
		"node": "20",
		"npm": "10.8.2"
	},
	"exports": {
		".": {
			"types": "./dist/index.d.ts",
			"import": "./dist/index.js",
			"require": "./dist/cjs/index.cjs"
		}
	},
	"scripts": {
		"clean": "del-cli --verbose dist tsconfig.tsbuildinfo",
		"build": "NODE_ENV=${NODE_ENV:-development}; vite build --config vite.esm.config.ts --mode $NODE_ENV",
		"build:tsc": "tsc --build --verbose",
		"build:cjs": "NODE_ENV=${NODE_ENV:-development}; vite build --config vite.cjs.config.ts --mode $NODE_ENV",
		"typecheck": "tsc --project tsconfig.types.json"
	},
	"repository": {
		"type": "git",
		"url": "git+ssh://git@github.com/prosopo/captcha.git"
	},
	"author": "Prosopo Limited",
	"license": "Apache-2.0",
	"bugs": {
		"url": "https://github.com/prosopo/captcha/issues"
	},
	"homepage": "https://github.com/prosopo/captcha#readme",
	"dependencies": {
		"@polkadot/util": "12.6.2",
<<<<<<< HEAD
		"@prosopo/common": "3.1.12",
		"@prosopo/config": "3.1.12",
		"@prosopo/locale": "3.1.12",
		"@prosopo/types": "3.2.0",
		"@prosopo/types-database": "3.2.0",
		"@prosopo/user-access-policy": "3.5.11",
=======
		"@prosopo/common": "3.1.15",
		"@prosopo/config": "3.1.15",
		"@prosopo/locale": "3.1.15",
		"@prosopo/types": "3.4.0",
		"@prosopo/types-database": "3.3.0",
		"@prosopo/user-access-policy": "3.5.14",
>>>>>>> 11303d9f
		"mongodb": "6.15.0",
		"mongodb-memory-server": "10.0.0",
		"mongoose": "8.13.0",
		"@prosopo/redis-client": "1.0.0"
	},
	"devDependencies": {
		"@types/node": "22.10.2",
		"@vitest/coverage-v8": "3.0.9",
		"concurrently": "9.0.1",
		"del-cli": "6.0.0",
		"npm-run-all": "4.1.5",
		"tslib": "2.7.0",
		"tsx": "4.20.3",
		"typescript": "5.6.2",
		"vite": "6.3.5",
		"vitest": "3.0.9"
	},
	"sideEffects": false
}<|MERGE_RESOLUTION|>--- conflicted
+++ resolved
@@ -1,10 +1,6 @@
 {
 	"name": "@prosopo/database",
-<<<<<<< HEAD
-	"version": "3.3.0",
-=======
 	"version": "3.4.0",
->>>>>>> 11303d9f
 	"description": "Prosopo database plugins for provider",
 	"main": "dist/index.js",
 	"types": "dist/index.d.ts",
@@ -39,21 +35,12 @@
 	"homepage": "https://github.com/prosopo/captcha#readme",
 	"dependencies": {
 		"@polkadot/util": "12.6.2",
-<<<<<<< HEAD
-		"@prosopo/common": "3.1.12",
-		"@prosopo/config": "3.1.12",
-		"@prosopo/locale": "3.1.12",
-		"@prosopo/types": "3.2.0",
-		"@prosopo/types-database": "3.2.0",
-		"@prosopo/user-access-policy": "3.5.11",
-=======
 		"@prosopo/common": "3.1.15",
 		"@prosopo/config": "3.1.15",
 		"@prosopo/locale": "3.1.15",
 		"@prosopo/types": "3.4.0",
 		"@prosopo/types-database": "3.3.0",
 		"@prosopo/user-access-policy": "3.5.14",
->>>>>>> 11303d9f
 		"mongodb": "6.15.0",
 		"mongodb-memory-server": "10.0.0",
 		"mongoose": "8.13.0",
