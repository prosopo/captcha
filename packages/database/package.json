{
	"name": "@prosopo/database",
	"version": "3.5.3",
	"description": "Prosopo database plugins for provider",
	"main": "dist/index.js",
	"types": "dist/index.d.ts",
	"type": "module",
	"engines": {
		"node": "^24",
		"npm": "^11"
	},
	"exports": {
		".": {
			"types": "./dist/index.d.ts",
			"import": "./dist/index.js",
			"require": "./dist/cjs/index.cjs"
		}
	},
	"scripts": {
		"clean": "del-cli --verbose dist tsconfig.tsbuildinfo",
		"build": "NODE_ENV=${NODE_ENV:-development}; vite build --config vite.esm.config.ts --mode $NODE_ENV",
		"build:tsc": "tsc --build --verbose",
		"build:cjs": "NODE_ENV=${NODE_ENV:-development}; vite build --config vite.cjs.config.ts --mode $NODE_ENV",
		"typecheck": "tsc --project tsconfig.types.json"
	},
	"repository": {
		"type": "git",
		"url": "git+ssh://git@github.com/prosopo/captcha.git"
	},
	"author": "Prosopo Limited",
	"license": "Apache-2.0",
	"bugs": {
		"url": "https://github.com/prosopo/captcha/issues"
	},
	"homepage": "https://github.com/prosopo/captcha#readme",
	"dependencies": {
<<<<<<< HEAD
		"@polkadot/util": "12.6.2",
		"@prosopo/common": "3.1.21",
		"@prosopo/config": "3.1.21",
		"@prosopo/locale": "3.1.21",
		"@prosopo/mongoose": "1.0.0",
		"@prosopo/types": "3.5.8",
		"@prosopo/types-database": "3.3.10",
		"@prosopo/user-access-policy": "3.5.24",
=======
		"@polkadot/util": "13.5.7",
		"@prosopo/common": "3.1.23",
		"@prosopo/locale": "3.1.23",
		"@prosopo/redis-client": "1.0.8",
		"@prosopo/types": "3.6.1",
		"@prosopo/types-database": "4.0.3",
		"@prosopo/user-access-policy": "3.5.29",
		"make-dir": "3.1.0",
>>>>>>> 9a853c34
		"mongodb": "6.15.0",
		"mongodb-memory-server": "10.3.0",
		"mongoose": "8.13.0"
	},
	"devDependencies": {
		"@prosopo/config": "3.1.23",
		"@types/node": "22.10.2",
		"@vitest/coverage-v8": "3.2.4",
		"concurrently": "9.0.1",
		"del-cli": "6.0.0",
		"npm-run-all": "4.1.5",
		"tslib": "2.7.0",
		"tsx": "4.20.3",
		"typescript": "5.6.2",
		"vite": "6.4.1",
		"vitest": "3.2.4"
	},
	"sideEffects": false
}<|MERGE_RESOLUTION|>--- conflicted
+++ resolved
@@ -34,25 +34,15 @@
 	},
 	"homepage": "https://github.com/prosopo/captcha#readme",
 	"dependencies": {
-<<<<<<< HEAD
-		"@polkadot/util": "12.6.2",
-		"@prosopo/common": "3.1.21",
-		"@prosopo/config": "3.1.21",
-		"@prosopo/locale": "3.1.21",
-		"@prosopo/mongoose": "1.0.0",
-		"@prosopo/types": "3.5.8",
-		"@prosopo/types-database": "3.3.10",
-		"@prosopo/user-access-policy": "3.5.24",
-=======
 		"@polkadot/util": "13.5.7",
 		"@prosopo/common": "3.1.23",
 		"@prosopo/locale": "3.1.23",
+		"@prosopo/mongoose": "1.0.0",
 		"@prosopo/redis-client": "1.0.8",
 		"@prosopo/types": "3.6.1",
 		"@prosopo/types-database": "4.0.3",
 		"@prosopo/user-access-policy": "3.5.29",
 		"make-dir": "3.1.0",
->>>>>>> 9a853c34
 		"mongodb": "6.15.0",
 		"mongodb-memory-server": "10.3.0",
 		"mongoose": "8.13.0"
