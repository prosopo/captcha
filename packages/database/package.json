{
	"name": "@prosopo/database",
	"version": "3.0.17",
	"description": "Prosopo database plugins for provider",
	"main": "dist/index.js",
	"types": "dist/index.d.ts",
	"type": "module",
	"engines": {
		"node": "20",
		"npm": "10.8.2"
	},
	"exports": {
		".": {
			"types": "./dist/index.d.ts",
			"import": "./dist/index.js",
			"require": "./dist/cjs/index.cjs"
		}
	},
	"scripts": {
		"clean": "del-cli --verbose dist tsconfig.tsbuildinfo",
		"build": "NODE_ENV=${NODE_ENV:-development}; vite build --config vite.esm.config.ts --mode $NODE_ENV",
		"build:tsc": "tsc --build --verbose",
		"build:cjs": "NODE_ENV=${NODE_ENV:-development}; vite build --config vite.cjs.config.ts --mode $NODE_ENV",
		"typecheck": "tsc --build --declaration --emitDeclarationOnly"
	},
	"repository": {
		"type": "git",
		"url": "git+ssh://git@github.com/prosopo/captcha.git"
	},
	"author": "Prosopo Limited",
	"license": "Apache-2.0",
	"bugs": {
		"url": "https://github.com/prosopo/captcha/issues"
	},
	"homepage": "https://github.com/prosopo/captcha#readme",
	"dependencies": {
<<<<<<< HEAD
		"@prosopo/common": "3.1.4",
		"@prosopo/config": "3.1.5",
		"@prosopo/types": "3.0.8",
		"@prosopo/types-database": "3.0.17",
		"@prosopo/user-access-policy": "3.5.2",
		"@typegoose/auto-increment": "4.13.0",
		"axios": "1.10.0",
		"esbuild": "0.25.6",
		"express": "4.21.2",
=======
		"@polkadot/util": "12.6.2",
		"@prosopo/common": "3.1.4",
		"@prosopo/config": "3.1.5",
		"@prosopo/locale": "3.1.4",
		"@prosopo/types": "3.0.8",
		"@prosopo/types-database": "3.0.17",
		"@prosopo/user-access-policy": "3.5.2",
>>>>>>> 9c685bb2
		"mongodb": "6.9.0",
		"mongodb-memory-server": "10.0.0",
		"mongoose": "8.13.0",
		"redis": "5.0.0"
	},
	"devDependencies": {
		"@types/node": "22.10.2",
		"@vitest/coverage-v8": "3.0.9",
		"concurrently": "9.0.1",
		"del-cli": "6.0.0",
		"npm-run-all": "4.1.5",
		"tslib": "2.7.0",
		"tsx": "4.20.3",
		"typescript": "5.6.2",
		"vite": "6.3.5",
		"vitest": "3.0.9"
	},
	"sideEffects": false
}<|MERGE_RESOLUTION|>--- conflicted
+++ resolved
@@ -34,17 +34,6 @@
 	},
 	"homepage": "https://github.com/prosopo/captcha#readme",
 	"dependencies": {
-<<<<<<< HEAD
-		"@prosopo/common": "3.1.4",
-		"@prosopo/config": "3.1.5",
-		"@prosopo/types": "3.0.8",
-		"@prosopo/types-database": "3.0.17",
-		"@prosopo/user-access-policy": "3.5.2",
-		"@typegoose/auto-increment": "4.13.0",
-		"axios": "1.10.0",
-		"esbuild": "0.25.6",
-		"express": "4.21.2",
-=======
 		"@polkadot/util": "12.6.2",
 		"@prosopo/common": "3.1.4",
 		"@prosopo/config": "3.1.5",
@@ -52,7 +41,6 @@
 		"@prosopo/types": "3.0.8",
 		"@prosopo/types-database": "3.0.17",
 		"@prosopo/user-access-policy": "3.5.2",
->>>>>>> 9c685bb2
 		"mongodb": "6.9.0",
 		"mongodb-memory-server": "10.0.0",
 		"mongoose": "8.13.0",
