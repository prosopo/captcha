--- conflicted
+++ resolved
@@ -1,10 +1,6 @@
 {
     "name": "@prosopo/database",
-<<<<<<< HEAD
-    "version": "0.3.41",
-=======
     "version": "1.0.1",
->>>>>>> 89e3c9f8
     "description": "Prosopo database plugins for provider",
     "main": "dist/index.js",
     "type": "module",
@@ -42,19 +38,11 @@
     "homepage": "https://github.com/prosopo/captcha#readme",
     "dependencies": {
         "@polkadot/util": "12.6.2",
-<<<<<<< HEAD
-        "@prosopo/captcha-contract": "0.3.41",
-        "@prosopo/common": "0.3.41",
-        "@prosopo/config": "0.3.41",
-        "@prosopo/types": "0.3.41",
-        "@prosopo/types-database": "0.3.41",
-=======
         "@prosopo/captcha-contract": "1.0.1",
         "@prosopo/common": "1.0.1",
         "@prosopo/config": "1.0.1",
         "@prosopo/types": "1.0.1",
         "@prosopo/types-database": "1.0.1",
->>>>>>> 89e3c9f8
         "mongodb": "5.8.0",
         "mongodb-memory-server": "^8.7.2",
         "mongoose": "^7.3.3"
