<<<<<<< HEAD
# Prosopo Provider

> NOTE: For a development environment, the easiest way to deploy the Prosopo contract and run the Provider node is via the [integration repository](https://github.com/prosopo/integration/). The following instructions explain how to set up the repositories manually.

## Prerequisites

- nodejs
- npm
- A connection to a substrate node
- A deployed Prosopo Protocol contract

### Development Environment

#### Setup a contract node

If you are setting up a development environment, run a development node. For example, the [Substrate Contracts Node](https://github.com/paritytech/substrate-contracts-node/#installation)

#### Deploy the Prosopo Protocol contract

See [protocol instructions](https://github.com/prosopo/protocol/#prosopo-protocol)

#### Live environment

If you are running in a test or live environment, use a node endpoint of your choice. Make sure you know the contract account of the Prosopo Protocol contract.

## Running a Prosopo Provider Node

The following instructions apply to the `provider` repo.

### Install packages

```bash
npm install
```

### Populate the Prosopo Provider Config

Place the required variables in the `prosopo.config.ts` file in the root of the `provider` repo.

| Param                                    | Description                                                                    |
| ---------------------------------------- | ------------------------------------------------------------------------------ |
| PROTOCOL_CONTRACT_JSON_ABI_PATH          | The path to the protocol JSON file                                             |
| SUBSTATE_NODE_ENDPOINT                   | The substrate node endpoint, e.g. ws://localhost:9944                          |
| PROTOCOL_CONTRACT_ADDRESS                | The protocol contract address                                                  |
| CAPTCHA_SOLVED_COUNT                     | The number of solved captchas to send to the captcha frontend client           |
| CAPTCHA_UNSOLVED_COUNT                   | The number of unsolved captchas to send to the captcha frontend client         |
| CAPTCHA_SOLUTION_REQUIRED_SOLUTION_COUNT | The number of captchas required to calculate a solution to an unsolved captcha |
| CAPTCHA_SOLUTION_WINNING_PERCENTAGE      | The threshold percentage that determines whether a solution is found           |
| CAPTCHA_FILE_PATH                        | The path to the captcha dataset                                                |
| MONGO_USERNAME                           | MongoDB username                                                               |
| MONGO_PASSWORD                           | MongoDB password                                                               |
| MONGO_HOST                               | MongoDB host                                                                   |
| MONGO_PORT                               | MongoDB port                                                                   |
| DATABASE_NAME                            | Database name                                                                  |
| API_BASE_URL                             | Base URL for API, e.g. <http://localhost:9229>                                   |

#### Config

```typescript
const config = {
    contract: {
        abi: '<PROTOCOL_CONTRACT_JSON_ABI_PATH>',
    },
    networks: {
        development: {
            endpoint: '<SUBSTATE_NODE_ENDPOINT>', // e.g. ws://127.0.0.1:9944
            contract: {
                address: '<PROTOCOL_CONTRACT_ADDRESS>',
                name: 'prosopo',
            },
        },
    },
    captchas: {
        solved: {
            count: '<CAPTCHA_SOLVED_COUNT>',
        },
        unsolved: {
            count: '<CAPTCHA_UNSOLVED_COUNT>',
        },
    },
    captchaSolutions: {
        requiredNumberOfSolutions: '<CAPTCHA_SOLUTION_REQUIRED_SOLUTION_COUNT>',
        solutionWinningPercentage: '<CAPTCHA_SOLUTION_WINNING_PERCENTAGE>',
        captchaFilePath: '<CAPTCHA_FILE_PATH>',
    },
    database: {
        development: {
            storageType: 'mongo',
            endpoint: `mongodb://<MONGO_USERNAME>:<MONGO_PASSWORD>@<MONGO_HOST>:<MONGO_PORT>`,
            dbname: '<DATABASE_NAME>',
        },
    },
    assets: {
        absolutePath: '',
        basePath: '',
    },
    server: {
        baseURL: '<API_BASE_URL>',
    },
}
```

## Run the Provider server

### Set a provider mnemonic in prosopo.config.js

> Please note your `PROVIDER_MNEMONIC` environment variable must be set. You can check this with `echo $PROVIDER_MNEMONIC`

In a **development environment**, it's easiest to use a development mnemonic as they already have funds. So choose one of //Alice, //Bob, //Ferdie, etc.

```bash
    export PROVIDER_MNEMONIC=//Ferdie
```

You can now register as a Provider in the protocol contract either via the command line.

### Register using the Command Line

Try registering a provider on the command line.

```bash
npm run cli provider_register -- \
--fee 10 \
--origin https://localhost:9229 \
--payee Provider \
--address YOUR_PROVIDER_ADDRESS
```

Send a stake (`value`) and/or update one of the values previously set when registering (`fee`, `origin`. `payee`).

```bash
npm run cli provider_update -- \
--fee 10 \
--origin https://localhost:9229 \
--payee Provider \
--address YOUR_PROVIDER_ADDRESS \
--value 10
```

Verify that your provider was registered by calling the `/v1/prosopo/providers/` endpoint or by checking in Polkadot Apps local node.

### Curl

```bash
curl --location --request GET '127.0.0.1:3000/v1/prosopo/providers/'
{"accounts":["YOUR PROVIDER ADDRESS"]}
```

### Polkadot Apps

Using [Polkadot apps](https://polkadot.js.org/apps/?rpc=ws%3A%2F%2F127.0.0.1%3A9944#/contracts)

1. Click Add an existing contract
2. Enter the contract address and click to select the `prosopo.json` file in the artifacts folder as the `contract ABI`
3. Expand the contract to see the current value of `getProviders`. It should be `["YOUR PROVIDER ADDRESS"]`.

## Command Line Interface

> Please note your `PROVIDER_MNEMONIC` environment variable must be set. You can check this with `echo $PROVIDER_MNEMONIC`

### Register a provider

```bash
npm run cli -- provider_register --fee=10 --origin=https://localhost:9229 --payee=Provider --address ADDRESS
```

| Param   | Description                                                                |
| ------- | -------------------------------------------------------------------------- |
| fee     | The amount the Provider charges or pays per captcha approval / disapproval |
| origin  | The location of the Provider's service                                     |
| payee   | Who is paid on successful captcha completion (`Provider` or `Dapp`)        |
| address | Address of the Provider                                                    |

### Update a provider and optionally stake

```bash
npm run cli -- provider_update --fee=10 --origin=https://localhost:9229 --payee=Provider --address ADDRESS --value STAKE_VALUE
```

Params are the same as `provider_register` with the addition of `value`

| Param | Description                                  |
| ----- | -------------------------------------------- |
| value | The amount of funds to stake in the contract |

### Add a dataset for a Provider

```bash
npm run cli -- provider_add_data_set --file /usr/src/data/captchas.json
```

| Param | Description                   |
| ----- | ----------------------------- |
| file  | JSON file containing captchas |

File format can be viewed [here](https://github.com/prosopo/provider/blob/master/tests/mocks/data/captchas.json).

### De-register a Provider

```bash
npm run cli -- provider_deregister --address ADDRESS
```

| Param   | Description             |
| ------- | ----------------------- |
| address | Address of the Provider |

### Unstake funds

```bash
npm run cli -- provider_unstake --value VALUE
```

| Param | Description                                      |
| ----- | ------------------------------------------------ |
| value | The amount of funds to unstake from the contract |

### List Provider accounts in contract

```bash
npm run cli -- provider_accounts
```

### Other commands

A full list of CLI commands can be viewed by running

```bash
npm run cli -- --help
```

## API

Run the Provider API server and image server

```bash
npm run start
```

The API contains methods required by the frontend captcha interface.

| API Resource                                                                             | Function                                   | Type | Parameters                                                         |
| ---------------------------------------------------------------------------------------- | ------------------------------------------ | ---- | ------------------------------------------------------------------ |
| `/v1/prosopo/random_provider/:userAccount/:dappContractAccount`                          | Get a random provider based on AccountId   | GET  | userAccount, dappContractAccount                                   |
| `/v1/prosopo/providers/`                                                                 | Get list of all provider IDs               | GET  |                                                                    |
| `/v1/prosopo/dapps/`                                                                     | Get list of all dapp IDs                   | GET  |                                                                    |
| `/v1/prosopo/provider/:providerAccount`                                                  | Get details of a specific Provider account | GET  | providerAccount                                                    |
| `/v1/prosopo/provider/captcha/:datasetId/:userAccount/:dappContractAccount/:blockNumber` | Get captchas to solve                      | GET  | datasetId, userAccount, dappContractAccount, blockNumber           |
| `/v1/prosopo/provider/solution`                                                          | Submit captcha solutions                   | POST | userAccount, dappAccount, requestHash, captchas, blockHash, txHash |

## Tests

You can run the Provider integration tests using the command `npm run test`. This will start a substrate container containing a predeployed [prosopo protocol contract](https://github.com/prosopo/protocol/#prosopo-protocol) and [dapp-example contract](https://github.com/prosopo/dapp-example#dapp-example). An in-memory mongo database will be used.

To run the tests with coverage stats use:

```bash
npx c8 npm run test
```
=======
# Prosopo Provider
>>>>>>> b96fe50d
<|MERGE_RESOLUTION|>--- conflicted
+++ resolved
@@ -1,263 +1 @@
-<<<<<<< HEAD
-# Prosopo Provider
-
-> NOTE: For a development environment, the easiest way to deploy the Prosopo contract and run the Provider node is via the [integration repository](https://github.com/prosopo/integration/). The following instructions explain how to set up the repositories manually.
-
-## Prerequisites
-
-- nodejs
-- npm
-- A connection to a substrate node
-- A deployed Prosopo Protocol contract
-
-### Development Environment
-
-#### Setup a contract node
-
-If you are setting up a development environment, run a development node. For example, the [Substrate Contracts Node](https://github.com/paritytech/substrate-contracts-node/#installation)
-
-#### Deploy the Prosopo Protocol contract
-
-See [protocol instructions](https://github.com/prosopo/protocol/#prosopo-protocol)
-
-#### Live environment
-
-If you are running in a test or live environment, use a node endpoint of your choice. Make sure you know the contract account of the Prosopo Protocol contract.
-
-## Running a Prosopo Provider Node
-
-The following instructions apply to the `provider` repo.
-
-### Install packages
-
-```bash
-npm install
-```
-
-### Populate the Prosopo Provider Config
-
-Place the required variables in the `prosopo.config.ts` file in the root of the `provider` repo.
-
-| Param                                    | Description                                                                    |
-| ---------------------------------------- | ------------------------------------------------------------------------------ |
-| PROTOCOL_CONTRACT_JSON_ABI_PATH          | The path to the protocol JSON file                                             |
-| SUBSTATE_NODE_ENDPOINT                   | The substrate node endpoint, e.g. ws://localhost:9944                          |
-| PROTOCOL_CONTRACT_ADDRESS                | The protocol contract address                                                  |
-| CAPTCHA_SOLVED_COUNT                     | The number of solved captchas to send to the captcha frontend client           |
-| CAPTCHA_UNSOLVED_COUNT                   | The number of unsolved captchas to send to the captcha frontend client         |
-| CAPTCHA_SOLUTION_REQUIRED_SOLUTION_COUNT | The number of captchas required to calculate a solution to an unsolved captcha |
-| CAPTCHA_SOLUTION_WINNING_PERCENTAGE      | The threshold percentage that determines whether a solution is found           |
-| CAPTCHA_FILE_PATH                        | The path to the captcha dataset                                                |
-| MONGO_USERNAME                           | MongoDB username                                                               |
-| MONGO_PASSWORD                           | MongoDB password                                                               |
-| MONGO_HOST                               | MongoDB host                                                                   |
-| MONGO_PORT                               | MongoDB port                                                                   |
-| DATABASE_NAME                            | Database name                                                                  |
-| API_BASE_URL                             | Base URL for API, e.g. <http://localhost:9229>                                   |
-
-#### Config
-
-```typescript
-const config = {
-    contract: {
-        abi: '<PROTOCOL_CONTRACT_JSON_ABI_PATH>',
-    },
-    networks: {
-        development: {
-            endpoint: '<SUBSTATE_NODE_ENDPOINT>', // e.g. ws://127.0.0.1:9944
-            contract: {
-                address: '<PROTOCOL_CONTRACT_ADDRESS>',
-                name: 'prosopo',
-            },
-        },
-    },
-    captchas: {
-        solved: {
-            count: '<CAPTCHA_SOLVED_COUNT>',
-        },
-        unsolved: {
-            count: '<CAPTCHA_UNSOLVED_COUNT>',
-        },
-    },
-    captchaSolutions: {
-        requiredNumberOfSolutions: '<CAPTCHA_SOLUTION_REQUIRED_SOLUTION_COUNT>',
-        solutionWinningPercentage: '<CAPTCHA_SOLUTION_WINNING_PERCENTAGE>',
-        captchaFilePath: '<CAPTCHA_FILE_PATH>',
-    },
-    database: {
-        development: {
-            storageType: 'mongo',
-            endpoint: `mongodb://<MONGO_USERNAME>:<MONGO_PASSWORD>@<MONGO_HOST>:<MONGO_PORT>`,
-            dbname: '<DATABASE_NAME>',
-        },
-    },
-    assets: {
-        absolutePath: '',
-        basePath: '',
-    },
-    server: {
-        baseURL: '<API_BASE_URL>',
-    },
-}
-```
-
-## Run the Provider server
-
-### Set a provider mnemonic in prosopo.config.js
-
-> Please note your `PROVIDER_MNEMONIC` environment variable must be set. You can check this with `echo $PROVIDER_MNEMONIC`
-
-In a **development environment**, it's easiest to use a development mnemonic as they already have funds. So choose one of //Alice, //Bob, //Ferdie, etc.
-
-```bash
-    export PROVIDER_MNEMONIC=//Ferdie
-```
-
-You can now register as a Provider in the protocol contract either via the command line.
-
-### Register using the Command Line
-
-Try registering a provider on the command line.
-
-```bash
-npm run cli provider_register -- \
---fee 10 \
---origin https://localhost:9229 \
---payee Provider \
---address YOUR_PROVIDER_ADDRESS
-```
-
-Send a stake (`value`) and/or update one of the values previously set when registering (`fee`, `origin`. `payee`).
-
-```bash
-npm run cli provider_update -- \
---fee 10 \
---origin https://localhost:9229 \
---payee Provider \
---address YOUR_PROVIDER_ADDRESS \
---value 10
-```
-
-Verify that your provider was registered by calling the `/v1/prosopo/providers/` endpoint or by checking in Polkadot Apps local node.
-
-### Curl
-
-```bash
-curl --location --request GET '127.0.0.1:3000/v1/prosopo/providers/'
-{"accounts":["YOUR PROVIDER ADDRESS"]}
-```
-
-### Polkadot Apps
-
-Using [Polkadot apps](https://polkadot.js.org/apps/?rpc=ws%3A%2F%2F127.0.0.1%3A9944#/contracts)
-
-1. Click Add an existing contract
-2. Enter the contract address and click to select the `prosopo.json` file in the artifacts folder as the `contract ABI`
-3. Expand the contract to see the current value of `getProviders`. It should be `["YOUR PROVIDER ADDRESS"]`.
-
-## Command Line Interface
-
-> Please note your `PROVIDER_MNEMONIC` environment variable must be set. You can check this with `echo $PROVIDER_MNEMONIC`
-
-### Register a provider
-
-```bash
-npm run cli -- provider_register --fee=10 --origin=https://localhost:9229 --payee=Provider --address ADDRESS
-```
-
-| Param   | Description                                                                |
-| ------- | -------------------------------------------------------------------------- |
-| fee     | The amount the Provider charges or pays per captcha approval / disapproval |
-| origin  | The location of the Provider's service                                     |
-| payee   | Who is paid on successful captcha completion (`Provider` or `Dapp`)        |
-| address | Address of the Provider                                                    |
-
-### Update a provider and optionally stake
-
-```bash
-npm run cli -- provider_update --fee=10 --origin=https://localhost:9229 --payee=Provider --address ADDRESS --value STAKE_VALUE
-```
-
-Params are the same as `provider_register` with the addition of `value`
-
-| Param | Description                                  |
-| ----- | -------------------------------------------- |
-| value | The amount of funds to stake in the contract |
-
-### Add a dataset for a Provider
-
-```bash
-npm run cli -- provider_add_data_set --file /usr/src/data/captchas.json
-```
-
-| Param | Description                   |
-| ----- | ----------------------------- |
-| file  | JSON file containing captchas |
-
-File format can be viewed [here](https://github.com/prosopo/provider/blob/master/tests/mocks/data/captchas.json).
-
-### De-register a Provider
-
-```bash
-npm run cli -- provider_deregister --address ADDRESS
-```
-
-| Param   | Description             |
-| ------- | ----------------------- |
-| address | Address of the Provider |
-
-### Unstake funds
-
-```bash
-npm run cli -- provider_unstake --value VALUE
-```
-
-| Param | Description                                      |
-| ----- | ------------------------------------------------ |
-| value | The amount of funds to unstake from the contract |
-
-### List Provider accounts in contract
-
-```bash
-npm run cli -- provider_accounts
-```
-
-### Other commands
-
-A full list of CLI commands can be viewed by running
-
-```bash
-npm run cli -- --help
-```
-
-## API
-
-Run the Provider API server and image server
-
-```bash
-npm run start
-```
-
-The API contains methods required by the frontend captcha interface.
-
-| API Resource                                                                             | Function                                   | Type | Parameters                                                         |
-| ---------------------------------------------------------------------------------------- | ------------------------------------------ | ---- | ------------------------------------------------------------------ |
-| `/v1/prosopo/random_provider/:userAccount/:dappContractAccount`                          | Get a random provider based on AccountId   | GET  | userAccount, dappContractAccount                                   |
-| `/v1/prosopo/providers/`                                                                 | Get list of all provider IDs               | GET  |                                                                    |
-| `/v1/prosopo/dapps/`                                                                     | Get list of all dapp IDs                   | GET  |                                                                    |
-| `/v1/prosopo/provider/:providerAccount`                                                  | Get details of a specific Provider account | GET  | providerAccount                                                    |
-| `/v1/prosopo/provider/captcha/:datasetId/:userAccount/:dappContractAccount/:blockNumber` | Get captchas to solve                      | GET  | datasetId, userAccount, dappContractAccount, blockNumber           |
-| `/v1/prosopo/provider/solution`                                                          | Submit captcha solutions                   | POST | userAccount, dappAccount, requestHash, captchas, blockHash, txHash |
-
-## Tests
-
-You can run the Provider integration tests using the command `npm run test`. This will start a substrate container containing a predeployed [prosopo protocol contract](https://github.com/prosopo/protocol/#prosopo-protocol) and [dapp-example contract](https://github.com/prosopo/dapp-example#dapp-example). An in-memory mongo database will be used.
-
-To run the tests with coverage stats use:
-
-```bash
-npx c8 npm run test
-```
-=======
-# Prosopo Provider
->>>>>>> b96fe50d
+# Prosopo Provider