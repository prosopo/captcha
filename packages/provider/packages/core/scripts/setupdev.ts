--- conflicted
+++ resolved
@@ -33,7 +33,7 @@
   serviceOrigin: 'http://localhost:8282' + randomAsHex().slice(0, 8), // make it "unique"
   fee: 10,
   payee: Payee.Provider,
-  stake: Math.pow(10, 15),
+  stake: Math.pow(10, 12),
   datasetFile: '/usr/src/data/captchas.json',
   mnemonic: process.env.PROVIDER_MNEMONIC || '',
   address: process.env.PROVIDER_ADDRESS || '',
@@ -45,7 +45,7 @@
   mnemonic: '//Ferdie',
   contractAccount: process.env.DAPP_CONTRACT_ADDRESS || '',
   optionalOwner: '5CiPPseXPECbkjWCa6MnjNokrgYjMqmKndv2rSnekmSK2DjL', // Ferdie's address
-  fundAmount: Math.pow(10, 15)
+  fundAmount: Math.pow(10, 12)
 };
 
 export const DAPP_USER: TestAccount = {
@@ -74,13 +74,6 @@
 async function processArgs (env) {
   // https://github.com/yargs/yargs/issues/1069#issuecomment-709693413
   const logger = env.logger;
-<<<<<<< HEAD
-  logger.info("trying to add keyring pair");
-=======
-  logger.info("trying to add keyring pair")
->>>>>>> 952afeae
-  const providerKeyringPair: KeyringPair = await env.contractInterface.network.keyring.addFromMnemonic(PROVIDER.mnemonic);
-  PROVIDER.address = providerKeyringPair.address;
   return new Promise((resolve, reject) => {
     try {
       yargs
@@ -93,14 +86,13 @@
               return yargs;
             },
             handler: async () => {
-
+              logger.info("trying to add keyring pair")
+              const providerKeyringPair: KeyringPair = await env.contractInterface.network.keyring.addFromMnemonic(PROVIDER.mnemonic);
               logger.info('sending funds...');
               await sendFunds(env, providerKeyringPair.address, 'Provider', 100000000000000000n);
               logger.info('setting up provider...');
-<<<<<<< HEAD
+              PROVIDER.address = providerKeyringPair.address;
 
-=======
->>>>>>> 952afeae
               return await setupProvider(env, PROVIDER);
             }
           }
@@ -133,4 +125,6 @@
   });
 }
 
-run()+run().catch((err) => {
+  throw new Error(`Setup dev error: ${err}`);
+});