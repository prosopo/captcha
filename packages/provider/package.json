--- conflicted
+++ resolved
@@ -6,13 +6,8 @@
     "main": "./dist/index.js",
     "type": "module",
     "engines": {
-<<<<<<< HEAD
-        "node": ">=16",
+        "node": ">=18",
         "npm": ">=9"
-=======
-        "node": ">=18",
-        "npm": "8.9"
->>>>>>> 56e059fb
     },
     "exports": {
         ".": {
