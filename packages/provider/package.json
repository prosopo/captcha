{
	"name": "@prosopo/provider",
<<<<<<< HEAD
	"version": "2.0.3",
=======
	"version": "2.1.0",
>>>>>>> c58e540a
	"author": "PROSOPO LIMITED <info@prosopo.io>",
	"license": "Apache-2.0",
	"main": "./dist/index.js",
	"type": "module",
	"engines": {
		"node": ">=20",
		"npm": ">=9"
	},
	"exports": {
		".": {
			"import": "./dist/index.js",
			"require": "./dist/cjs/index.cjs"
		}
	},
	"scripts": {
		"clean": "tsc --build --clean",
		"build": "tsc --build --verbose",
		"build:cjs": "npx vite --config vite.cjs.config.ts build",
		"test": "NODE_ENV=${NODE_ENV:-test}; npx vitest run --config ./vite.test.config.ts",
<<<<<<< HEAD
		"mnemonic": "tsx ./scripts/generateMnemonic.ts"
=======
		"mnemonic": "tsx ./scripts/generateMnemonic.ts",
		"coverage": "npx c8 npm run test"
>>>>>>> c58e540a
	},
	"dependencies": {
		"@noble/hashes": "1.5.0",
		"@polkadot/keyring": "12.6.2",
		"@polkadot/util": "12.6.2",
		"@polkadot/util-crypto": "12.6.2",
<<<<<<< HEAD
		"@prosopo/common": "2.0.3",
		"@prosopo/config": "2.0.3",
		"@prosopo/contract": "2.0.3",
		"@prosopo/database": "2.0.3",
		"@prosopo/datasets": "2.0.3",
		"@prosopo/env": "2.0.3",
		"@prosopo/types": "2.0.3",
		"@prosopo/types-database": "2.0.3",
		"@prosopo/types-env": "2.0.3",
		"@prosopo/util": "2.0.3",
=======
		"@prosopo/common": "2.1.0",
		"@prosopo/config": "2.1.0",
		"@prosopo/contract": "2.1.0",
		"@prosopo/database": "2.1.0",
		"@prosopo/datasets": "2.1.0",
		"@prosopo/env": "2.1.0",
		"@prosopo/types": "2.1.0",
		"@prosopo/types-database": "2.1.0",
		"@prosopo/types-env": "2.1.0",
		"@prosopo/util": "2.1.0",
>>>>>>> c58e540a
		"cron": "3.1.7",
		"express": "4.21.0",
		"node-fetch": "3.3.2",
		"zod": "3.23.8"
	},
	"devDependencies": {
		"@types/node": "22.5.5",
		"@vitest/coverage-v8": "2.1.1",
<<<<<<< HEAD
=======
		"c8": "10.1.2",
>>>>>>> c58e540a
		"concurrently": "9.0.1",
		"dotenv": "16.4.5",
		"npm-run-all": "4.1.5",
		"rimraf": "6.0.1",
		"tslib": "2.7.0",
		"tsx": "4.19.1",
		"typescript": "5.6.2",
		"vite": "5.4.6",
		"vitest": "2.1.1"
	},
	"repository": {
		"type": "git",
		"url": "git+ssh://git@github.com/prosopo/provider.git"
	},
	"description": "The easiest way to deploy the Prosopo contract and run the Provider node is via the [captcha repository](https://github.com/prosopo/captcha/).",
	"bugs": {
		"url": "https://github.com/prosopo/captcha/issues"
	},
	"homepage": "https://github.com/prosopo/captcha#readme",
	"sideEffects": false
}<|MERGE_RESOLUTION|>--- conflicted
+++ resolved
@@ -1,10 +1,6 @@
 {
 	"name": "@prosopo/provider",
-<<<<<<< HEAD
-	"version": "2.0.3",
-=======
 	"version": "2.1.0",
->>>>>>> c58e540a
 	"author": "PROSOPO LIMITED <info@prosopo.io>",
 	"license": "Apache-2.0",
 	"main": "./dist/index.js",
@@ -24,30 +20,13 @@
 		"build": "tsc --build --verbose",
 		"build:cjs": "npx vite --config vite.cjs.config.ts build",
 		"test": "NODE_ENV=${NODE_ENV:-test}; npx vitest run --config ./vite.test.config.ts",
-<<<<<<< HEAD
 		"mnemonic": "tsx ./scripts/generateMnemonic.ts"
-=======
-		"mnemonic": "tsx ./scripts/generateMnemonic.ts",
-		"coverage": "npx c8 npm run test"
->>>>>>> c58e540a
 	},
 	"dependencies": {
 		"@noble/hashes": "1.5.0",
 		"@polkadot/keyring": "12.6.2",
 		"@polkadot/util": "12.6.2",
 		"@polkadot/util-crypto": "12.6.2",
-<<<<<<< HEAD
-		"@prosopo/common": "2.0.3",
-		"@prosopo/config": "2.0.3",
-		"@prosopo/contract": "2.0.3",
-		"@prosopo/database": "2.0.3",
-		"@prosopo/datasets": "2.0.3",
-		"@prosopo/env": "2.0.3",
-		"@prosopo/types": "2.0.3",
-		"@prosopo/types-database": "2.0.3",
-		"@prosopo/types-env": "2.0.3",
-		"@prosopo/util": "2.0.3",
-=======
 		"@prosopo/common": "2.1.0",
 		"@prosopo/config": "2.1.0",
 		"@prosopo/contract": "2.1.0",
@@ -58,7 +37,6 @@
 		"@prosopo/types-database": "2.1.0",
 		"@prosopo/types-env": "2.1.0",
 		"@prosopo/util": "2.1.0",
->>>>>>> c58e540a
 		"cron": "3.1.7",
 		"express": "4.21.0",
 		"node-fetch": "3.3.2",
@@ -67,10 +45,6 @@
 	"devDependencies": {
 		"@types/node": "22.5.5",
 		"@vitest/coverage-v8": "2.1.1",
-<<<<<<< HEAD
-=======
-		"c8": "10.1.2",
->>>>>>> c58e540a
 		"concurrently": "9.0.1",
 		"dotenv": "16.4.5",
 		"npm-run-all": "4.1.5",
