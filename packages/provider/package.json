{
<<<<<<< HEAD
	"name": "@prosopo/provider",
	"version": "2.0.1",
	"author": "PROSOPO LIMITED <info@prosopo.io>",
	"license": "Apache-2.0",
	"main": "./dist/index.js",
	"type": "module",
	"engines": {
		"node": ">=20",
		"npm": ">=9"
	},
	"exports": {
		".": {
			"import": "./dist/index.js",
			"require": "./dist/cjs/index.cjs"
		}
	},
	"scripts": {
		"clean": "tsc --build --clean",
		"build": "tsc --build --verbose",
		"build:cjs": "npx vite --config vite.cjs.config.ts build",
		"test": "NODE_ENV=${NODE_ENV:-test}; npx vitest run --config ./vite.test.config.ts",
		"mnemonic": "tsx ./scripts/generateMnemonic.ts",
		"coverage": "npx c8 npm run test"
	},
	"dependencies": {
		"@noble/hashes": "^1.3.3",
		"@polkadot/api": "10.13.1",
		"@polkadot/api-contract": "10.13.1",
		"@polkadot/keyring": "12.6.2",
		"@polkadot/types": "10.13.1",
		"@polkadot/types-codec": "10.13.1",
		"@polkadot/types-create": "10.13.1",
		"@polkadot/util": "12.6.2",
		"@polkadot/util-crypto": "12.6.2",
		"@prosopo/common": "2.0.1",
		"@prosopo/config": "2.0.1",
		"@prosopo/database": "2.0.1",
		"@prosopo/datasets": "2.0.1",
		"@prosopo/env": "2.0.1",
		"@prosopo/tx": "2.0.1",
		"@prosopo/typechain-types": "1.1.15",
		"@prosopo/types": "2.0.1",
		"@prosopo/types-database": "2.0.1",
		"@prosopo/types-env": "2.0.1",
		"@prosopo/util": "2.0.1",
		"cron": "^2.1.0",
		"express": "^4.18.1",
		"zod": "^3.22.3"
	},
	"devDependencies": {
		"@types/fs-extra": "^9.0.13",
		"@types/node": "^18.0.6",
		"@types/supertest": "^6.0.2",
		"c8": "^9.1.0",
		"dotenv": "^16.0.1",
		"fs-extra": "^10.1.0",
		"supertest": "^7.0.0",
		"tslib": "2.6.2",
		"typescript": "5.1.6",
		"vite": "^5.1.7",
		"vitest": "^1.3.1"
	},
	"repository": {
		"type": "git",
		"url": "git+ssh://git@github.com/prosopo/provider.git"
	},
	"description": "The easiest way to deploy the Prosopo contract and run the Provider node is via the [captcha repository](https://github.com/prosopo/captcha/).",
	"bugs": {
		"url": "https://github.com/prosopo/captcha/issues"
	},
	"homepage": "https://github.com/prosopo/captcha#readme",
	"sideEffects": false
=======
  "name": "@prosopo/provider",
  "version": "2.0.2",
  "author": "PROSOPO LIMITED <info@prosopo.io>",
  "license": "Apache-2.0",
  "main": "./dist/index.js",
  "type": "module",
  "engines": {
    "node": ">=20",
    "npm": ">=9"
  },
  "exports": {
    ".": {
      "import": "./dist/index.js",
      "require": "./dist/cjs/index.cjs"
    }
  },
  "scripts": {
    "clean": "tsc --build --clean",
    "build": "tsc --build --verbose",
    "build:cjs": "npx vite --config vite.cjs.config.ts build",
    "test": "NODE_ENV=${NODE_ENV:-test}; npx vitest run --config ./vite.test.config.ts",
    "mnemonic": "tsx ./scripts/generateMnemonic.ts",
    "coverage": "npx c8 npm run test"
  },
  "dependencies": {
    "@noble/hashes": "^1.3.3",
    "@polkadot/api": "10.13.1",
    "@polkadot/api-contract": "10.13.1",
    "@polkadot/keyring": "12.6.2",
    "@polkadot/types": "10.13.1",
    "@polkadot/types-codec": "10.13.1",
    "@polkadot/types-create": "10.13.1",
    "@polkadot/util": "12.6.2",
    "@polkadot/util-crypto": "12.6.2",
    "@prosopo/common": "2.0.2",
    "@prosopo/config": "2.0.2",
    "@prosopo/database": "2.0.2",
    "@prosopo/datasets": "2.0.2",
    "@prosopo/env": "2.0.2",
    "@prosopo/tx": "2.0.2",
    "@prosopo/typechain-types": "1.1.15",
    "@prosopo/types": "2.0.2",
    "@prosopo/types-database": "2.0.2",
    "@prosopo/types-env": "2.0.2",
    "@prosopo/util": "2.0.2",
    "cron": "^2.1.0",
    "express": "^4.18.1",
    "zod": "^3.22.3"
  },
  "devDependencies": {
    "@types/fs-extra": "^9.0.13",
    "@types/node": "^18.0.6",
    "@types/supertest": "^6.0.2",
    "c8": "^9.1.0",
    "dotenv": "^16.0.1",
    "fs-extra": "^10.1.0",
    "supertest": "^7.0.0",
    "tslib": "2.6.2",
    "typescript": "5.1.6",
    "vite": "^5.1.7",
    "vitest": "^1.3.1"
  },
  "repository": {
    "type": "git",
    "url": "git+ssh://git@github.com/prosopo/provider.git"
  },
  "description": "The easiest way to deploy the Prosopo contract and run the Provider node is via the [captcha repository](https://github.com/prosopo/captcha/).",
  "bugs": {
    "url": "https://github.com/prosopo/captcha/issues"
  },
  "homepage": "https://github.com/prosopo/captcha#readme",
  "sideEffects": false
>>>>>>> 59b932b9
}<|MERGE_RESOLUTION|>--- conflicted
+++ resolved
@@ -1,78 +1,4 @@
 {
-<<<<<<< HEAD
-	"name": "@prosopo/provider",
-	"version": "2.0.1",
-	"author": "PROSOPO LIMITED <info@prosopo.io>",
-	"license": "Apache-2.0",
-	"main": "./dist/index.js",
-	"type": "module",
-	"engines": {
-		"node": ">=20",
-		"npm": ">=9"
-	},
-	"exports": {
-		".": {
-			"import": "./dist/index.js",
-			"require": "./dist/cjs/index.cjs"
-		}
-	},
-	"scripts": {
-		"clean": "tsc --build --clean",
-		"build": "tsc --build --verbose",
-		"build:cjs": "npx vite --config vite.cjs.config.ts build",
-		"test": "NODE_ENV=${NODE_ENV:-test}; npx vitest run --config ./vite.test.config.ts",
-		"mnemonic": "tsx ./scripts/generateMnemonic.ts",
-		"coverage": "npx c8 npm run test"
-	},
-	"dependencies": {
-		"@noble/hashes": "^1.3.3",
-		"@polkadot/api": "10.13.1",
-		"@polkadot/api-contract": "10.13.1",
-		"@polkadot/keyring": "12.6.2",
-		"@polkadot/types": "10.13.1",
-		"@polkadot/types-codec": "10.13.1",
-		"@polkadot/types-create": "10.13.1",
-		"@polkadot/util": "12.6.2",
-		"@polkadot/util-crypto": "12.6.2",
-		"@prosopo/common": "2.0.1",
-		"@prosopo/config": "2.0.1",
-		"@prosopo/database": "2.0.1",
-		"@prosopo/datasets": "2.0.1",
-		"@prosopo/env": "2.0.1",
-		"@prosopo/tx": "2.0.1",
-		"@prosopo/typechain-types": "1.1.15",
-		"@prosopo/types": "2.0.1",
-		"@prosopo/types-database": "2.0.1",
-		"@prosopo/types-env": "2.0.1",
-		"@prosopo/util": "2.0.1",
-		"cron": "^2.1.0",
-		"express": "^4.18.1",
-		"zod": "^3.22.3"
-	},
-	"devDependencies": {
-		"@types/fs-extra": "^9.0.13",
-		"@types/node": "^18.0.6",
-		"@types/supertest": "^6.0.2",
-		"c8": "^9.1.0",
-		"dotenv": "^16.0.1",
-		"fs-extra": "^10.1.0",
-		"supertest": "^7.0.0",
-		"tslib": "2.6.2",
-		"typescript": "5.1.6",
-		"vite": "^5.1.7",
-		"vitest": "^1.3.1"
-	},
-	"repository": {
-		"type": "git",
-		"url": "git+ssh://git@github.com/prosopo/provider.git"
-	},
-	"description": "The easiest way to deploy the Prosopo contract and run the Provider node is via the [captcha repository](https://github.com/prosopo/captcha/).",
-	"bugs": {
-		"url": "https://github.com/prosopo/captcha/issues"
-	},
-	"homepage": "https://github.com/prosopo/captcha#readme",
-	"sideEffects": false
-=======
   "name": "@prosopo/provider",
   "version": "2.0.2",
   "author": "PROSOPO LIMITED <info@prosopo.io>",
@@ -145,5 +71,4 @@
   },
   "homepage": "https://github.com/prosopo/captcha#readme",
   "sideEffects": false
->>>>>>> 59b932b9
 }