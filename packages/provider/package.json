--- conflicted
+++ resolved
@@ -21,11 +21,8 @@
         "build:cjs": "npx vite --config vite.cjs.config.ts build",
         "build:debug": "tsc --build --verbose",
         "build:config": "tsc --project",
-<<<<<<< HEAD
-=======
         "test": "npx vitest run --config ./vite.test.config.ts",
         "mnemonic": "ts-node ./scripts/generateMnemonic.ts",
->>>>>>> 98eea731
         "coverage": "npx c8 npm run test",
         "eslint": "npx eslint . --no-error-on-unmatched-pattern --ignore-path ../../.eslintignore",
         "eslint:fix": "npm run eslint -- --fix",
