{
  "name": "@prosopo/provider",
  "version": "0.0.0",
  "stableVersion": "0.0.0",
  "author": "Prosopo",
  "repository": {
    "type": "git",
    "url": "https://github.com/prosopo-io/provider.git"
  },
  "private": true,
  "engines": {
    "node": ">=8.2.0"
  },
  "resolutions": {
    "@polkadot/api": "7.12.1",
    "@polkadot/api-contract": "7.12.1",
    "@polkadot/api-derive": "7.12.1",
    "@polkadot/api-augment": "7.12.1",
    "@polkadot/apps-config": "0.109.1",
    "@polkadot/keyring": "8.5.1",
    "@polkadot/types": "7.12.1",
    "@polkadot/networks": "8.5.1",
    "@polkadot/util": "8.5.1",
    "@polkadot/x-fetch": "8.5.1",
    "@polkadot/util-crypto": "8.5.1",
    "rxjs": "7.5.5",
    "bn.js": "4.12.0"
  },
  "workspaces": [
    "packages/contract",
    "packages/core"
  ],
  "scripts": {
    "dev": "yarn build && yarn setup && yarn start",
    "start": "ts-node ./packages/core/src/cli/cli.ts",
    "setup": "ts-node ./packages/core/scripts/setupdev.ts",
    "mnemonic": "cd build && node ./scripts/generateMnemonic.js",
    "test": "yarn redspot test",
    "dev-provider-register": "yarn build && yarn start provider_register --fee=10 --serviceOrigin=https://localhost:8282 --payee=Provider --address=$(printenv | grep '^PROVIDER_ADDRESS' | cut -d '=' -f2)",
    "dev-provider-stake": "yarn build && yarn start provider_stake --value 10 --address=$(printenv | grep '^PROVIDER_ADDRESS' | cut -d '=' -f2)",
    "dev-provider-dataset": "yarn build && yarn start provider_add_data_set --file /usr/src/data/captchas.json"
  },
<<<<<<< HEAD
  "dependencies": {
    "@redspot/chai": "file:../redspot/build/redspot-chai",
    "@redspot/decimals": "file:../redspot/build/redspot-decimals",
    "@redspot/explorer": "file:../redspot/build/redspot-explorer",
    "@redspot/gas-reporter": "file:../redspot/build/redspot-gas-reporter",
    "@redspot/known-types": "file:../redspot/build/redspot-known-types",
    "@redspot/patract": "file:../redspot/build/redspot-patract",
    "@redspot/watcher": "file:../redspot/build/redspot-watcher",
    "@types/mocha": "^9.0.0",
    "c8": "^7.11.0",
    "chai-as-promised": "^7.1.1",
    "cron": "^1.8.2",
    "cron-parser": "^4.2.1",
    "dotenv": "^14.3.2",
    "express": "^4.17.1",
    "mongodb": "^4.1.4",
    "pm2": "^5.1.2",
    "redspot": "file:../redspot/build/redspot-core",
    "ts-node": "^10.0.0",
    "typescript": "^4.5.4",
    "zod": "^3.11.6"
  },
  "devDependencies": {
    "@types/chai": "^4.2.14",
    "@types/cron": "^1.7.3",
    "@types/node": "^17.0.8",
    "chai": "^4.3.4",
    "dotenv": "^14.3.2",
    "eslint": "^7.32.0",
    "eslint-config-airbnb-typescript": "^16.1.0",
    "eslint-config-standard": "^16.0.3",
    "eslint-import-resolver-typescript": "^2.5.0",
    "eslint-plugin-prettier": "^4.0.0",
    "eslint-config-airbnb-base": "^15.0.0",
    "eslint-plugin-import": "^2.25.4",
    "eslint-plugin-node": "^11.1.0",
    "eslint-plugin-promise": "^6.0.0",
    "@typescript-eslint/eslint-plugin": "^5.10.0",
    "@typescript-eslint/parser": "^5.10.0",
    "@rushstack/eslint-patch": "^1.0.6",
    "mocha": "8.4.0"
  },
  "resolutions": {
    "@polkadot/api": "7.5.1",
    "@polkadot/api-contract": "7.5.1",
    "@polkadot/types": "7.5.1",
    "@polkadot/types-known": "7.5.1",
    "@polkadot/keyring": "8.3.3",
    "@polkadot/util": "8.3.3",
    "@polkadot/wasm-crypto": "4.5.1",
    "@polkadot/util-crypto": "8.3.3",
    "@types/yargs": "^17.0.6",
    "bn.js": "^4.12",
    "dotenv": "^14.3.2",
    "yargs": "^17.3.1",
    "mocha": "8.4.0"
  },
  "files": [
    "./redspot.config.ts",
    "./prosopo.config.ts"
  ],
  "repository": "ssh://git@github.com/prosopo-io/provider",
  "license": "GPL-3.0"
=======
  "packageManager": "yarn@3.2.0"
>>>>>>> 49d2c6a6
}<|MERGE_RESOLUTION|>--- conflicted
+++ resolved
@@ -40,71 +40,5 @@
     "dev-provider-stake": "yarn build && yarn start provider_stake --value 10 --address=$(printenv | grep '^PROVIDER_ADDRESS' | cut -d '=' -f2)",
     "dev-provider-dataset": "yarn build && yarn start provider_add_data_set --file /usr/src/data/captchas.json"
   },
-<<<<<<< HEAD
-  "dependencies": {
-    "@redspot/chai": "file:../redspot/build/redspot-chai",
-    "@redspot/decimals": "file:../redspot/build/redspot-decimals",
-    "@redspot/explorer": "file:../redspot/build/redspot-explorer",
-    "@redspot/gas-reporter": "file:../redspot/build/redspot-gas-reporter",
-    "@redspot/known-types": "file:../redspot/build/redspot-known-types",
-    "@redspot/patract": "file:../redspot/build/redspot-patract",
-    "@redspot/watcher": "file:../redspot/build/redspot-watcher",
-    "@types/mocha": "^9.0.0",
-    "c8": "^7.11.0",
-    "chai-as-promised": "^7.1.1",
-    "cron": "^1.8.2",
-    "cron-parser": "^4.2.1",
-    "dotenv": "^14.3.2",
-    "express": "^4.17.1",
-    "mongodb": "^4.1.4",
-    "pm2": "^5.1.2",
-    "redspot": "file:../redspot/build/redspot-core",
-    "ts-node": "^10.0.0",
-    "typescript": "^4.5.4",
-    "zod": "^3.11.6"
-  },
-  "devDependencies": {
-    "@types/chai": "^4.2.14",
-    "@types/cron": "^1.7.3",
-    "@types/node": "^17.0.8",
-    "chai": "^4.3.4",
-    "dotenv": "^14.3.2",
-    "eslint": "^7.32.0",
-    "eslint-config-airbnb-typescript": "^16.1.0",
-    "eslint-config-standard": "^16.0.3",
-    "eslint-import-resolver-typescript": "^2.5.0",
-    "eslint-plugin-prettier": "^4.0.0",
-    "eslint-config-airbnb-base": "^15.0.0",
-    "eslint-plugin-import": "^2.25.4",
-    "eslint-plugin-node": "^11.1.0",
-    "eslint-plugin-promise": "^6.0.0",
-    "@typescript-eslint/eslint-plugin": "^5.10.0",
-    "@typescript-eslint/parser": "^5.10.0",
-    "@rushstack/eslint-patch": "^1.0.6",
-    "mocha": "8.4.0"
-  },
-  "resolutions": {
-    "@polkadot/api": "7.5.1",
-    "@polkadot/api-contract": "7.5.1",
-    "@polkadot/types": "7.5.1",
-    "@polkadot/types-known": "7.5.1",
-    "@polkadot/keyring": "8.3.3",
-    "@polkadot/util": "8.3.3",
-    "@polkadot/wasm-crypto": "4.5.1",
-    "@polkadot/util-crypto": "8.3.3",
-    "@types/yargs": "^17.0.6",
-    "bn.js": "^4.12",
-    "dotenv": "^14.3.2",
-    "yargs": "^17.3.1",
-    "mocha": "8.4.0"
-  },
-  "files": [
-    "./redspot.config.ts",
-    "./prosopo.config.ts"
-  ],
-  "repository": "ssh://git@github.com/prosopo-io/provider",
-  "license": "GPL-3.0"
-=======
   "packageManager": "yarn@3.2.0"
->>>>>>> 49d2c6a6
 }