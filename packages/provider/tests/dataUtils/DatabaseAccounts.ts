// Copyright 2021-2022 Prosopo (UK) Ltd.
//
// Licensed under the Apache License, Version 2.0 (the "License");
// you may not use this file except in compliance with the License.
// You may obtain a copy of the License at
//
//     http://www.apache.org/licenses/LICENSE-2.0
//
// Unless required by applicable law or agreed to in writing, software
// distributed under the License is distributed on an "AS IS" BASIS,
// WITHOUT WARRANTIES OR CONDITIONS OF ANY KIND, either express or implied.
// See the License for the specific language governing permissions and
// limitations under the License.
<<<<<<< HEAD
import { readFile, writeFile } from "fs";
import path from "path";
import {IDatabasePopulatorMethods} from "./DatabasePopulator";
=======
import { readFile, writeFile } from 'fs'
import path from 'path'
import { IDatabasePopulatorMethods } from './DatabasePopulator'
>>>>>>> 114e317a

export type Account = [mnemonic: string, address: string]

export enum AccountKey {
    providers = 'providers',
    providersWithStake = 'providersWithStake',
    providersWithStakeAndDataset = 'providersWithStakeAndDataset',
    dapps = 'dapps',
    dappsWithStake = 'dappsWithStake',
    dappUsers = 'dappUsers',
}

export const accountMnemonic = (account: Account) => account[0]
export const accountAddress = (account: Account) => account[1]

export interface IDatabaseAccounts {
    providers: Account[]

    providersWithStake: Account[]

    providersWithStakeAndDataset: Account[]

    dapps: Account[]

    dappsWithStake: Account[]

    dappUsers: Account[]
}

const keys = Object.keys(new IDatabasePopulatorMethods())

function getPath(type: 'import' | 'export') {
    return path.resolve(__dirname, `../../../../${type === 'import' ? '' : '.'}database_accounts.json`)
}

export async function exportDatabaseAccounts(database: IDatabaseAccounts) {
    return new Promise((resolve) => {
        const jsonData = keys.reduce((prev, curr) => {
            return {
                ...prev,
                [curr]: database[curr],
            }
        }, {})

        writeFile(getPath('export'), JSON.stringify(jsonData), function (err) {
            if (err) {
                console.log(err)
            } else {
                console.log(`Exported accounts to ${getPath('export')}`)
            }

            resolve(null)
        })
    })
}

class DatabaseAccounts implements IDatabaseAccounts {
    private _registeredProviders: Account[] = []
    private _registeredProvidersWithStake: Account[] = []
    private _registeredProvidersWithStakeAndDataset: Account[] = []
    private _registeredDapps: Account[] = []
    private _registeredDappsWithStake: Account[] = []
    private _registeredDappUsers: Account[] = []

    get providers(): Account[] {
        return this._registeredProviders
    }
    get providersWithStake(): Account[] {
        return this._registeredProvidersWithStake
    }
    get providersWithStakeAndDataset(): Account[] {
        return this._registeredProvidersWithStakeAndDataset
    }
    get dapps(): Account[] {
        return this._registeredDapps
    }
    get dappsWithStake(): Account[] {
        return this._registeredDappsWithStake
    }

    get dappUsers(): Account[] {
        return this._registeredDappUsers
    }

    public importDatabaseAccounts() {
        const self = this
        return new Promise((resolve) => {
            readFile(getPath('import'), { encoding: 'utf-8' }, function (err, stringData) {
                if (err) {
                    console.log(err)
                } else {
                    console.log(`Imported accounts from ${getPath('import')}`)
                    const data = JSON.parse(stringData)
                    keys.forEach((key) => {
                        self[`_registered${key.replace(/^./, key[0].toUpperCase())}`] = data[key]
                    })
                }

                resolve(null)
            })
        })
    }
}

export default DatabaseAccounts<|MERGE_RESOLUTION|>--- conflicted
+++ resolved
@@ -11,15 +11,9 @@
 // WITHOUT WARRANTIES OR CONDITIONS OF ANY KIND, either express or implied.
 // See the License for the specific language governing permissions and
 // limitations under the License.
-<<<<<<< HEAD
-import { readFile, writeFile } from "fs";
-import path from "path";
-import {IDatabasePopulatorMethods} from "./DatabasePopulator";
-=======
 import { readFile, writeFile } from 'fs'
 import path from 'path'
 import { IDatabasePopulatorMethods } from './DatabasePopulator'
->>>>>>> 114e317a
 
 export type Account = [mnemonic: string, address: string]
 
