--- conflicted
+++ resolved
@@ -42,24 +42,17 @@
 import { DAPP, PROVIDER } from "../mocks/accounts";
 import { DATASET, SOLVED_CAPTCHAS } from "../mocks/mockdb";
 import { sendFunds } from "../mocks/setup";
-import { Environment } from "@prosopo/provider";
-
-<<<<<<< HEAD
-const envPath =
-  process.env.NODE_ENV === "test"
-    ? { override: true, path: "../../.env.test" }
-    : undefined;
-
-config(envPath);
-=======
-import { ProsopoEnvError as Error } from '../../src/handlers';
+import { Environment } from "../../src/env";
+
+// const envPath =
+//   process.env.NODE_ENV === "test"
+//     ? { override: true, path: "../../.env.test" }
+//     : undefined;
+
+// config(envPath);
 
 require("dotenv").config();
 require("dotenv").config({path: '../../.env'});
-
-const chai = require('chai');
-const chaiAsPromised = require('chai-as-promised');
->>>>>>> aaf34a28
 
 chai.should();
 chai.use(chaiAsPromised);
@@ -67,6 +60,7 @@
 
 describe("CONTRACT TASKS", () => {
   let providerStakeDefault: bigint;
+  console.log(process.env.PROVIDER_MNEMONIC);
   const mockEnv = new Environment(process.env.PROVIDER_MNEMONIC);
   const databaseAccounts = new DatabaseAccounts();
 
@@ -74,72 +68,7 @@
     await mockEnv.isReady();
     const tasks = new Tasks(mockEnv);
 
-<<<<<<< HEAD
     await mockEnv.contractInterface!.changeSigner("//Alice");
-=======
-    // Register a NEW provider otherwise commitments already exist in contract when Dapp User tries to use
-    const [providerMnemonic, providerAddress] = mockEnv.contractInterface!.createAccountAndAddToKeyring() || [];
-
-    const providerTasks = new Tasks(mockEnv);
-    providerStakeDefault = await providerTasks.getProviderStakeDefault();
-
-    await mockEnv.contractInterface!.changeSigner('//Alice');
-
-    const funds = 10000n * providerStakeDefault;
-
-    try {
-        await sendFunds(mockEnv, providerAddress, 'Provider', funds);
-    } catch (e) {
-        // Not throwing errors, to catch as many errors as possible. (Tx rejection errors can have ambiguous signatures.)
-        new Error(e, 'sendFunds');
-    }
-
-    provider = { ...PROVIDER } as TestProvider;
-    provider.mnemonic = providerMnemonic;
-    provider.address = providerAddress;
-    // Service origins cannot be duplicated
-    provider.serviceOrigin = provider.serviceOrigin + randomAsHex().slice(0, 8);
-
-    try {
-        datasetId = await setupProvider(mockEnv, provider as TestProvider);
-    } catch (e) {
-        new Error(e, 'setupProvider');
-    }
-    
-    const [dappMnemonic, dappAddress] = mockEnv.contractInterface!.createAccountAndAddToKeyring() || [];
-
-    dapp = { ...DAPP } as TestDapp;
-
-    try {
-        await sendFunds(mockEnv, dappAddress, 'Dapp', funds);
-    } catch (e) {
-        new Error(e, 'sendFunds');
-    }
-
-    dapp.mnemonic = dappMnemonic;
-    dapp.address = dappAddress;
-
-    try {
-        await setupDapp(mockEnv, dapp as TestDapp);
-    } catch (e) {
-        throw new Error(e, 'setupDapp');
-    }
-
-  });
-
-  after(async () => {
-
-    for (const registeredProvider of registeredProviders) {
-      const [providerMnemonic, providerAddress] = registeredProvider;
-
-      await mockEnv.contractInterface!.changeSigner(providerMnemonic as string);
-      const providerTasks = new Tasks(mockEnv);
-
-      await providerTasks.providerDeregister(
-        providerAddress as string
-      );
-    }
->>>>>>> aaf34a28
 
     providerStakeDefault = await tasks.getProviderStakeDefault();
     await databaseAccounts.importDatabaseAccounts();
@@ -189,49 +118,21 @@
     const [providerMnemonic, providerAddress] =
       mockEnv.contractInterface!.createAccountAndAddToKeyring() || ["", ""];
 
-<<<<<<< HEAD
     await sendFunds(
       mockEnv,
       providerAddress,
       "Provider",
       10000000n * providerStakeDefault
     );
-=======
-    try {
-        await sendFunds(
-            mockEnv,
-            providerAddress,
-            'Provider',
-            10000n * providerStakeDefault,
-        );
-    } catch (e) {
-        new Error(e, 'sendFunds');
-    }
->>>>>>> aaf34a28
 
     const tasks = await changeSigner([providerMnemonic, providerAddress]);
 
-<<<<<<< HEAD
     const result: TransactionResponse = await tasks.providerRegister(
       PROVIDER.serviceOrigin + randomAsHex().slice(0, 8),
       PROVIDER.fee,
       PROVIDER.payee,
       providerAddress
     );
-=======
-    let result: TransactionResponse;
-
-    try {
-        result = await providerTasks.providerRegister(
-            PROVIDER.serviceOrigin + randomAsHex().slice(0, 8),
-            provider.fee as number,
-            provider.payee as Payee,
-            providerAddress
-        );
-    } catch (e) {
-        throw new Error(e, 'providerRegister');
-    }
->>>>>>> aaf34a28
 
     expect(result.txHash!).to.not.be.empty;
   });
@@ -343,7 +244,6 @@
 
     const tree = new CaptchaMerkleTree();
 
-<<<<<<< HEAD
     const captchaSolutionsSalted = captchaSolutions.map((captcha) => ({
       ...captcha,
       salt: salt,
@@ -351,47 +251,6 @@
     const captchasHashed = captchaSolutionsSalted.map((captcha) =>
       computeCaptchaSolutionHash(captcha)
     );
-=======
-            const eventData = getEventsFromMethodName(result, 'providerUpdate');
-
-            expect(eventData![0].args[0]).to.equal(provider.address);
-        } );
-
-    it('Provider add dataset', async () => {
-        await mockEnv.contractInterface!.changeSigner(provider.mnemonic as string);
-        const providerTasks = new Tasks(mockEnv);
-
-
-            const captchaFilePath = path.resolve(
-                __dirname,
-                '../mocks/data/captchas.json'
-            );
-            const result: TransactionResponse = await providerTasks.providerAddDataset(
-                captchaFilePath
-            );
-            const eventData = getEventsFromMethodName(result, 'providerAddDataset');
-
-             expect(eventData![0].args[0]).to.equal(provider.address);
-        } );
-
-    it('Inactive Provider cannot add dataset', async () => {
-        const [providerMnemonic, providerAddress] = mockEnv.contractInterface!.createAccountAndAddToKeyring() || [];
-
-        await mockEnv.contractInterface!.changeSigner('//Alice');
-        await sendFunds(
-            mockEnv,
-            providerAddress,
-            'Provider',
-            10000n * providerStakeDefault,
-        );
-        const inactiveProvider = {...PROVIDER} as TestProvider;
-
-        inactiveProvider.mnemonic = providerMnemonic || '';
-        inactiveProvider.address = providerAddress || '';
-        inactiveProvider.serviceOrigin = inactiveProvider.serviceOrigin + randomAsHex().slice(0, 8);
-        await mockEnv.contractInterface!.changeSigner(inactiveProvider.mnemonic);
-        const providerTasks = new Tasks(mockEnv);
->>>>>>> aaf34a28
 
     tree.build(captchasHashed);
     const commitmentId = tree.root!.hash;
@@ -631,7 +490,6 @@
 
     const tasks = await changeSigner(account);
 
-<<<<<<< HEAD
     const datasetId = DATASET.datasetId;
     const captchas = await tasks.getCaptchaWithProof(
       datasetId,
@@ -645,10 +503,6 @@
     expect(captchas[0]).to.not.have.property('solution');
     expect(captchas[0]).to.not.have.nested.property('captcha.solution');
   });
-=======
-            const captchaFilePath = mockEnv.config.captchaSolutions.captchaFilePath;
-            const datsetBeforeCalculation = parseCaptchaDataset(loadJSONFile(captchaFilePath, providerTasks.logger) as JSON);
->>>>>>> aaf34a28
 
   it("Captcha proofs are returned if commitment found and solution is correct", async () => {
     const { captchaSolutions, requestHash, account } =
@@ -656,11 +510,7 @@
 
     const dappAccount = databaseAccounts.dappsWithStake.pop()!;
 
-<<<<<<< HEAD
-    const tasks = await changeSigner(account);
-=======
-            const datsetAfterCalculation = parseCaptchaDataset(loadJSONFile(captchaFilePath, providerTasks.logger) as JSON);
->>>>>>> aaf34a28
+    const tasks = await changeSigner(account);
 
     // salt ensures captcha commitment is different each time
     const salt = randomAsHex();
