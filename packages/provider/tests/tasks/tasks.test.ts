--- conflicted
+++ resolved
@@ -21,39 +21,9 @@
     CaptchaMerkleTree,
     CaptchaSolution,
     ProsopoEnvError,
-<<<<<<< HEAD
-    TransactionResponse,
-=======
->>>>>>> 114e317a
     computeCaptchaSolutionHash,
     computePendingRequestHash,
     hexHash,
-<<<<<<< HEAD
-    parseCaptchaDataset
-} from "@prosopo/contract";
-import {
-    Account,
-    AccountKey,
-    IDatabaseAccounts,
-    accountAddress,
-    accountMnemonic,
-} from "../dataUtils/DatabaseAccounts";
-import {Tasks} from "../../src/tasks/tasks";
-import {DAPP, PROVIDER} from "../mocks/accounts";
-import {sendFunds} from "../../src/tasks/setup";
-import {MockEnvironment} from "../mocks/mockenv";
-import {populateDatabase} from "../dataUtils/populateDatabase";
-import { DappUserSolutionResult } from "../../src/types/api";
-import { i18n } from "@prosopo/i18n";
-
-chai.should();
-chai.use(chaiAsPromised);
-const expect = chai.expect;
-
-describe("CONTRACT TASKS", () => {
-    let providerStakeDefault: bigint;
-    const mockEnv = new MockEnvironment();
-=======
     parseCaptchaDataset,
 } from '@prosopo/datasets'
 import { TransactionResponse, getEventsFromMethodName } from '@prosopo/contract'
@@ -80,7 +50,6 @@
 describe('CONTRACT TASKS', () => {
     let providerStakeDefault: bigint
     const mockEnv = new MockEnvironment()
->>>>>>> 114e317a
 
     // Create a user of specified type using the databasePopulator
     async function getUser(accountType: AccountKey): Promise<Account> {
