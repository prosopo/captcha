--- conflicted
+++ resolved
@@ -712,13 +712,9 @@
         })
 
         const res = await tasks.getRandomProvider(dappUser.address)
-<<<<<<< HEAD
-        const valid = await tasks.validateProviderWasRandomlyChosen(dappUser.address, res.provider.captcha_dataset_id, res.block_number).then(() => true).catch(() => false)
-=======
         const blockNumber = parseInt(res.block_number.replace(/,/g, ''))
         const valid = await tasks.validateProviderWasRandomlyChosen(dappUser.address, res.provider.captcha_dataset_id, blockNumber)
             .then(() => true).catch(() => false)
->>>>>>> 1fe05230
         return expect(valid).to.be.true
     })
 
