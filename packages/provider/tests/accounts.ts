// Copyright 2021-2022 Prosopo (UK) Ltd.
//
// Licensed under the Apache License, Version 2.0 (the "License");
// you may not use this file except in compliance with the License.
// You may obtain a copy of the License at
//
//     http://www.apache.org/licenses/LICENSE-2.0
//
// Unless required by applicable law or agreed to in writing, software
// distributed under the License is distributed on an "AS IS" BASIS,
// WITHOUT WARRANTIES OR CONDITIONS OF ANY KIND, either express or implied.
// See the License for the specific language governing permissions and
// limitations under the License.
import { BN } from '@polkadot/util'
import { IDappAccount, IProviderAccount } from '@prosopo/types'
import { KeypairType } from '@polkadot/util-crypto/types'
import { ProsopoEnvironment } from '@prosopo/types-env'
import { Tasks } from '../src/index'
import { getPair } from '@prosopo/common'
<<<<<<< HEAD
import { KeypairType } from '@polkadot/util-crypto/types'
import { Payee } from '@prosopo/types/dist/contract/typechain/captcha/types-arguments/captcha'

=======
>>>>>>> 1aba9ff6
export const accountMnemonic = (account: Account) => account[0]
export const accountAddress = (account: Account) => account[1]
export const accountContract = function (account: Account): string {
    if (account[2]) {
        return account[2]
    }
    throw new Error(`Account ${account[1]} does not have a contract`)
}
export type Account = [mnemonic: string, address: string, contractAddress?: string]

export const PROVIDER: IProviderAccount = {
    url: 'http://localhost:8282',
    fee: 10,
    payee: Payee.dapp,
    stake: new BN(1000000000000000),
    datasetFile: './data/captchas.json',
    captchaDatasetId: '',
    secret: '',
    address: '',
}

export const DAPP: IDappAccount = {
    secret: '//Ferdie',
    contractAccount: process.env.DAPP_CONTRACT_ADDRESS || '', // Must be deployed
    fundAmount: new BN(1000000000000000),
}

export async function getSignedTasks(env: ProsopoEnvironment, account: Account): Promise<Tasks> {
    const ss58Format = 42
    const pair = await getPair('sr25519' as KeypairType, ss58Format, accountMnemonic(account))

    await env.changeSigner(pair)
    return new Tasks(env)
}<|MERGE_RESOLUTION|>--- conflicted
+++ resolved
@@ -11,18 +11,13 @@
 // WITHOUT WARRANTIES OR CONDITIONS OF ANY KIND, either express or implied.
 // See the License for the specific language governing permissions and
 // limitations under the License.
+import { IDappAccount, IProviderAccount } from '@prosopo/types'
 import { BN } from '@polkadot/util'
-import { IDappAccount, IProviderAccount } from '@prosopo/types'
+import { Tasks } from '../src/index'
+import { ProsopoEnvironment } from '@prosopo/types-env'
+import { getPair } from '@prosopo/common'
 import { KeypairType } from '@polkadot/util-crypto/types'
-import { ProsopoEnvironment } from '@prosopo/types-env'
-import { Tasks } from '../src/index'
-import { getPair } from '@prosopo/common'
-<<<<<<< HEAD
-import { KeypairType } from '@polkadot/util-crypto/types'
-import { Payee } from '@prosopo/types/dist/contract/typechain/captcha/types-arguments/captcha'
 
-=======
->>>>>>> 1aba9ff6
 export const accountMnemonic = (account: Account) => account[0]
 export const accountAddress = (account: Account) => account[1]
 export const accountContract = function (account: Account): string {
