/* eslint-disable @typescript-eslint/no-non-null-assertion */
// Copyright 2021-2022 Prosopo (UK) Ltd.
//
// Licensed under the Apache License, Version 2.0 (the "License");
// you may not use this file except in compliance with the License.
// You may obtain a copy of the License at
//
//     http://www.apache.org/licenses/LICENSE-2.0
//
// Unless required by applicable law or agreed to in writing, software
// distributed under the License is distributed on an "AS IS" BASIS,
// WITHOUT WARRANTIES OR CONDITIONS OF ANY KIND, either express or implied.
// See the License for the specific language governing permissions and
// limitations under the License.
import { Hash } from '@polkadot/types/interfaces'
import { isHex } from '@polkadot/util'
<<<<<<< HEAD
import {
    CaptchaRecordSchema,
    DappUserSolution,
    Database,
    DatasetRecordSchema,
    PendingCaptchaRequest,
    PendingRecordSchema,
    SolutionRecordSchema,
    Tables,
    UserSolutionRecordSchema,
} from '../types'
import { ProsopoEnvError } from '@prosopo/contract'
=======
import { DappUserSolution, Database, DatasetRecord, PendingCaptchaRequestRecord, Tables } from '../types'
import { ProsopoEnvError } from '@prosopo/datasets'
>>>>>>> aab441f6
import {
    Captcha,
    CaptchaSolution,
    CaptchaStates,
    DatasetBase,
    DatasetWithIds,
    DatasetWithIdsAndTree,
    DatasetWithIdsAndTreeSchema,
} from '@prosopo/datasets'
import consola from 'consola'
import mongoose, { Connection } from 'mongoose'

// mongodb://username:password@127.0.0.1:27017
const DEFAULT_ENDPOINT = 'mongodb://127.0.0.1:27017'

const callbackFn = function (err, result) {
    if (err) throw err
    consola.debug(result)
}

/**
 * Returns the Database object through which Providers can put and get captchas
 * @param {string} url          The database endpoint
 * @param {string} dbname       The database name
 * @return {ProsopoDatabase}    Database layer
 */
export class ProsopoDatabase implements Database {
    readonly url: string

    tables: Tables

    dbname: string

    logger: typeof consola

    connection?: Connection

    constructor(url, dbname, logger) {
        this.url = `${url || DEFAULT_ENDPOINT}/${dbname}?authSource=admin`
        this.tables = {}
        this.dbname = dbname
        this.logger = logger
    }

    /**
     * @description Connect to the database and set the dataset and captcha tables
     */
    async connect(): Promise<void> {
        try {
            const connection = mongoose.createConnection(this.url)
            this.tables.captcha = connection.model('Captcha', CaptchaRecordSchema)
            this.tables.dataset = connection.model('Dataset', DatasetRecordSchema)
            this.tables.solution = connection.model('Solution', SolutionRecordSchema)
            this.tables.usersolution = connection.model('UserSolution', UserSolutionRecordSchema)
            this.tables.pending = connection.model('Pending', PendingRecordSchema)
            this.connection = connection
        } catch (err) {
            throw new ProsopoEnvError(err, 'DATABASE.CONNECT_ERROR', {}, this.url)
        }
    }

    /**
     * @description Load a dataset to the database
     * @param {Dataset}  dataset
     */
    async storeDataset(dataset: DatasetWithIdsAndTree): Promise<void> {
        try {
            const parsedDataset = DatasetWithIdsAndTreeSchema.parse(dataset)
            const datasetDoc = {
                datasetId: parsedDataset.datasetId,
                datasetContentId: parsedDataset.datasetContentId,
                format: parsedDataset.format,
                contentTree: parsedDataset.contentTree,
                solutionTree: parsedDataset.solutionTree,
            }

            await this.tables.dataset?.updateOne(
                { datasetId: parsedDataset.datasetId },
                { $set: datasetDoc },
                { upsert: true }
            )
            // put the dataset id on each of the captcha docs and remove the solution
            const captchaDocs = parsedDataset.captchas.map(({ solution, ...captcha }, index) => ({
                ...captcha,
                datasetId: parsedDataset.datasetId,
                datasetContentId: parsedDataset.datasetContentId,
                index,
                solved: !!solution?.length,
            }))

            // create a bulk upsert operation and execute
            if (captchaDocs.length) {
                await this.tables.captcha?.bulkWrite(
                    captchaDocs.map((captchaDoc) => ({
                        updateOne: {
                            filter: { captchaId: captchaDoc.captchaId },
                            update: { captchaDoc },
                            upsert: true,
                        },
                    })),
                    callbackFn
                )
            }

            // insert any captcha solutions into the solutions collection
            const captchaSolutionDocs = parsedDataset.captchas
                .filter(({ solution }) => solution?.length)
                .map((captcha) => ({
                    captchaId: captcha.captchaId,
                    captchaContentId: captcha.captchaContentId,
                    solution: captcha.solution,
                    salt: captcha.salt,
                    datasetId: parsedDataset.datasetId,
                    datasetContentId: parsedDataset.datasetContentId,
                }))

            // create a bulk upsert operation and execute
            if (captchaSolutionDocs.length) {
                await this.tables.solutions?.bulkWrite(
                    captchaSolutionDocs.map((captchaSolutionDoc) => ({
                        updateOne: {
                            filter: { captchaId: captchaSolutionDoc.captchaId },
                            update: { captchaSolutionDoc },
                            upsert: true,
                        },
                    })),
                    callbackFn
                )
            }
        } catch (err) {
            throw new ProsopoEnvError(err, 'DATABASE.DATASET_LOAD_FAILED')
        }
    }

    /** @description Get a dataset from the database
     * @param {string} datasetId
     */
    async getDataset(datasetId: string): Promise<DatasetWithIds> {
        try {
            const datasetDoc = await this.tables.dataset?.findOne({ _id: datasetId })

            const { datasetContentId, format, contentTree, solutionTree } = datasetDoc

            const captchas = (await this.tables.captcha?.find({ datasetId })) || []

            const solutions = (await this.tables.solution?.find({ datasetId })) || []

            const solutionsKeyed = {}
            for (const solution of solutions) {
                solutionsKeyed[solution.captchaId] = solution
            }

            return {
                datasetId,
                datasetContentId,
                format,
                contentTree,
                solutionTree,
                captchas: captchas.map((captchaDoc: Captcha) => {
                    const { captchaId, captchaContentId, items, target, salt, solved } = captchaDoc
                    return {
                        captchaId,
                        captchaContentId,
                        solved,
                        salt,
                        items,
                        target,
                        solution: solved ? solutionsKeyed[captchaId].solution : null,
                    }
                }),
            }
        } catch (err) {
            throw new ProsopoEnvError(err, 'DATABASE.DATASET_LOAD_FAILED')
        }
    }

    /**
     * @description Get random captchas that are solved or not solved
     * @param {boolean}  solved    `true` when captcha is solved
     * @param {string}   datasetId  the id of the data set
     * @param {number}   size       the number of records to be returned
     */
    async getRandomCaptcha(
        solved: boolean,
        datasetId: Hash | string | Uint8Array,
        size?: number
    ): Promise<Captcha[] | undefined> {
        if (!isHex(datasetId)) {
            throw new ProsopoEnvError('DATABASE.INVALID_HASH', this.getRandomCaptcha.name, {}, datasetId)
        }
        const sampleSize = size ? Math.abs(Math.trunc(size)) : 1
        const cursor = this.tables.captcha?.aggregate(
            [
                { $match: { datasetId, solved } },
                { $sample: { size: sampleSize } },
                {
                    $project: {
                        datasetId: 1,
                        datasetContentId: 1,
                        captchaId: 1,
                        captchaContentId: 1,
                        items: 1,
                        target: 1,
                    },
                },
            ],
            callbackFn
        )
        const docs = await cursor

        if (docs && docs.length) {
            // drop the _id field
            return docs.map(({ _id, ...keepAttrs }) => keepAttrs) as Captcha[]
        }

        throw new ProsopoEnvError(
            'DATABASE.CAPTCHA_GET_FAILED',
            this.getRandomCaptcha.name,
            {},
            {
                solved: solved,
                datasetId: datasetId,
                size: size,
            }
        )
    }

    /**
     * @description Get captchas by id
     * @param {string[]} captchaId
     */
    async getCaptchaById(captchaId: string[]): Promise<Captcha[] | undefined> {
        const cursor = this.tables.captcha?.find({ _id: { $in: captchaId } })
        const docs = await cursor

        if (docs && docs.length) {
            // drop the _id field
            return docs.map(({ _id, ...keepAttrs }) => keepAttrs) as Captcha[]
        }

        throw new ProsopoEnvError('DATABASE.CAPTCHA_GET_FAILED', this.getCaptchaById.name, {}, captchaId)
    }

    /**
     * @description Update a captcha solution
     * @param {Captcha}  captcha
     * @param {string}   datasetId  the id of the data set
     */
    async updateCaptcha(captcha: Captcha, datasetId: Hash | string | Uint8Array): Promise<void> {
        if (!isHex(datasetId)) {
            throw new ProsopoEnvError('DATABASE.INVALID_HASH', this.updateCaptcha.name, {}, datasetId)
        }

        await this.tables.captcha?.updateOne({ datasetId }, { $set: captcha }, { upsert: false }, callbackFn)
    }

    /**
     * @description Get a captcha that is solved or not solved
     */
    async getDatasetDetails(datasetId: Hash | string): Promise<DatasetBase> {
        if (!isHex(datasetId)) {
            throw new ProsopoEnvError('DATABASE.INVALID_HASH', this.getDatasetDetails.name, {}, datasetId)
        }

        const doc = await this.tables.dataset?.findOne({ datasetId })

        if (doc) {
            return doc
        }

        throw new ProsopoEnvError('DATABASE.DATASET_GET_FAILED', this.getDatasetDetails.name, {}, datasetId)
    }

    /**
     * @description Store a Dapp User's captcha solution commitment
     */
    async storeDappUserSolution(captchas: CaptchaSolution[], commitmentId: string, userAccount: string) {
        if (!isHex(commitmentId)) {
            throw new ProsopoEnvError('DATABASE.INVALID_HASH', this.storeDappUserSolution.name, {}, commitmentId)
        }

        if (captchas.length) {
            await this.tables.userSolutions.create({
                userAccount,
                captchas,
                commitmentId: commitmentId,
                approved: false,
                datetime: new Date().toISOString(),
            } as DappUserSolution)
        }
    }

    /**
     * @description Store a Dapp User's pending record
     */
    async storeDappUserPending(userAccount: string, requestHash: string, salt: string): Promise<void> {
        if (!isHex(requestHash)) {
            throw new ProsopoEnvError('DATABASE.INVALID_HASH', this.storeDappUserPending.name, {}, requestHash)
        }

        await this.tables.pending?.updateOne(
            { requestHash },
            { $set: { accountId: userAccount, pending: true, salt } },
            { upsert: true },
            callbackFn
        )
    }

    /**
     * @description Get a Dapp user's pending record
     */
    async getDappUserPending(requestHash: string): Promise<PendingCaptchaRequest> {
        if (!isHex(requestHash)) {
            throw new ProsopoEnvError('DATABASE.INVALID_HASH', this.getDappUserPending.name, {}, requestHash)
        }

        const doc = await this.tables.pending?.findOne({ _id: requestHash })

        if (doc) {
            return doc
        }

        throw new ProsopoEnvError('DATABASE.PENDING_RECORD_NOT_FOUND', this.getDappUserPending.name)
    }

    /**
     * @description Update a Dapp User's pending record
     */
    async updateDappUserPendingStatus(userAccount: string, requestHash: string, approve: boolean): Promise<void> {
        if (!isHex(requestHash)) {
            throw new ProsopoEnvError('DATABASE.INVALID_HASH', this.updateDappUserPendingStatus.name, {}, requestHash)
        }

        await this.tables.pending?.updateOne(
            { _id: requestHash },
            {
                $set: {
                    accountId: userAccount,
                    pending: false,
                    approved: approve,
                },
            },
            { upsert: true },
            callbackFn
        )
    }

    /**
     * @description Get all unsolved captchas
     */
    async getAllCaptchasByDatasetId(datasetId: string, state?: CaptchaStates): Promise<Captcha[] | undefined> {
        const cursor = this.tables.captcha.find({
            datasetId,
            solved: !!state,
        })
        const docs = await cursor

        if (docs) {
            // drop the _id field
            return docs.map(({ _id, ...keepAttrs }) => keepAttrs) as Captcha[]
        }

        throw new ProsopoEnvError('DATABASE.CAPTCHA_GET_FAILED')
    }

    /**
     * @description Get all dapp user's solutions
     */
    async getAllDappUserSolutions(captchaId: string[]): Promise<DappUserSolution[] | undefined> {
        const cursor = this.tables.userSolutions?.find({ 'captchas.captchaId': { $in: captchaId } })
        const docs = await cursor

        if (docs) {
            // drop the _id field
            return docs.map(({ _id, ...keepAttrs }) => keepAttrs) as DappUserSolution[]
        }

        throw new ProsopoEnvError('DATABASE.SOLUTION_GET_FAILED')
    }

    async getDatasetIdWithSolvedCaptchasOfSizeN(solvedCaptchaCount): Promise<string> {
        const cursor = this.tables.solutions?.aggregate([
            {
                $match: {},
            },
            {
                $group: {
                    _id: '$datasetId',
                    count: { $sum: 1 },
                },
            },
            {
                $match: {
                    count: { $gte: solvedCaptchaCount },
                },
            },
            {
                $sample: { size: 1 },
            },
        ])

        const docs = await cursor
        if (docs && docs.length) {
            // return the _id field
            return docs[0]._id
        }

        throw new ProsopoEnvError('DATABASE.DATASET_WITH_SOLUTIONS_GET_FAILED')
    }

    async getRandomSolvedCaptchasFromSingleDataset(datasetId: string, size: number): Promise<CaptchaSolution[]> {
        //const datasetId = await this.getDatasetIdWithSolvedCaptchasOfSizeN(size);
        if (!isHex(datasetId)) {
            throw new ProsopoEnvError(
                'DATABASE.INVALID_HASH',
                this.getRandomSolvedCaptchasFromSingleDataset.name,
                {},
                datasetId
            )
        }

        const sampleSize = size ? Math.abs(Math.trunc(size)) : 1
        const cursor = this.tables.solutions?.aggregate([
            { $match: { datasetId } },
            { $sample: { size: sampleSize } },
            {
                $project: {
                    captchaId: 1,
                    solution: 1,
                },
            },
        ])
        const docs = await cursor

        if (docs && docs.length) {
            return docs as CaptchaSolution[]
        }

        throw new ProsopoEnvError('DATABASE.SOLUTION_GET_FAILED')
    }

    /**
     * @description Get dapp user solution by ID
     * @param {string[]} commitmentId
     */
    async getDappUserSolutionById(commitmentId: string): Promise<DappUserSolution | undefined> {
        const cursor = this.tables.userSolutions?.findOne(
            {
                commitmentId: commitmentId,
            },
            { projection: { _id: 0 } }
        )
        const doc = await cursor

        if (doc) {
            return doc as unknown as DappUserSolution
        }

        throw new ProsopoEnvError('DATABASE.SOLUTION_GET_FAILED', this.getCaptchaById.name, {}, commitmentId)
    }

    /**
     * @description Get dapp user solution by account
     * @param {string[]} userAccount
     */
    async getDappUserSolutionByAccount(userAccount: string): Promise<DappUserSolution[]> {
        const cursor = this.tables.userSolutions?.find(
            {
                userAccount: userAccount,
            },
            { projection: { _id: 0 } }
        )
        const docs = await cursor
        console.log(docs)

        return docs ? (docs as unknown as DappUserSolution[]) : []
    }

    /**
     * @description Approve a dapp user's solution
     * @param {string[]} commitmentId
     */
    async approveDappUserSolution(commitmentId: string): Promise<void> {
        try {
            await this.tables.userSolutions?.findOneAndUpdate(
                { commitmentId: commitmentId },
                { $set: { approved: true } },
                { upsert: false },
                callbackFn
            )
        } catch (err) {
            throw new ProsopoEnvError(err, 'DATABASE.SOLUTION_APPROVE_FAILED', {}, commitmentId)
        }
    }
}<|MERGE_RESOLUTION|>--- conflicted
+++ resolved
@@ -14,7 +14,6 @@
 // limitations under the License.
 import { Hash } from '@polkadot/types/interfaces'
 import { isHex } from '@polkadot/util'
-<<<<<<< HEAD
 import {
     CaptchaRecordSchema,
     DappUserSolution,
@@ -26,11 +25,7 @@
     Tables,
     UserSolutionRecordSchema,
 } from '../types'
-import { ProsopoEnvError } from '@prosopo/contract'
-=======
-import { DappUserSolution, Database, DatasetRecord, PendingCaptchaRequestRecord, Tables } from '../types'
 import { ProsopoEnvError } from '@prosopo/datasets'
->>>>>>> aab441f6
 import {
     Captcha,
     CaptchaSolution,
