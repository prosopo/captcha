--- conflicted
+++ resolved
@@ -14,23 +14,9 @@
 import { Keyring } from '@polkadot/keyring'
 import { Hash } from '@polkadot/types/interfaces'
 import { blake2AsHex, cryptoWaitReady, decodeAddress, mnemonicGenerate } from '@polkadot/util-crypto'
-<<<<<<< HEAD
-import { BigNumber, ProsopoEnvError, buildTx, getEventsFromMethodName, stringToHexPadded } from '@prosopo/contract'
-import { hexHash } from '@prosopo/datasets'
+import { BigNumber, buildTx, getEventsFromMethodName, stringToHexPadded } from '@prosopo/contract'
+import { hexHash, ProsopoEnvError } from '@prosopo/datasets'
 import { IDappAccount, IProviderAccount } from '../types/accounts'
-=======
-import { BigNumber, buildTx, getEventsFromMethodName, stringToHexPadded } from '@prosopo/contract'
-import {
-    CaptchaMerkleTree,
-    CaptchaSolution,
-    ProsopoEnvError,
-    calculateItemHashes,
-    computeCaptchaSolutionHash,
-    hexHash,
-    matchItemsToSolutions,
-} from '@prosopo/datasets'
-import { IDappAccount, IProviderAccount, IUserAccount } from '../types/accounts'
->>>>>>> aab441f6
 import { Tasks } from './tasks'
 
 export async function generateMnemonic(keyring?: Keyring): Promise<[string, string]> {
@@ -121,7 +107,6 @@
     await tasks.dappFund(dapp.contractAccount, dapp.fundAmount)
 }
 
-<<<<<<< HEAD
 // export async function setupDappUser(
 //     env,
 //     dappUser: IUserAccount,
@@ -183,74 +168,6 @@
 //         throw new ProsopoEnvError('DEVELOPER.PROVIDER_NOT_FOUND')
 //     }
 // }
-=======
-export async function setupDappUser(
-    env,
-    dappUser: IUserAccount,
-    provider: IProviderAccount,
-    dapp: IDappAccount
-): Promise<string | undefined> {
-    await env.changeSigner(dappUser.mnemonic)
-
-    // This section is doing everything that the ProCaptcha repo will eventually be doing in the client browser
-    //   1. Get captcha JSON
-    //   2. Add solution
-    //   3. Send merkle tree solution to Blockchain
-    //   4. Send clear solution to Provider
-    const tasks = new Tasks(env)
-    const logger = env.logger
-    logger.info('   - getCaptchaWithProof')
-    const providerOnChain = await tasks.getProviderDetails(provider.address)
-    if (providerOnChain) {
-        const solved = await tasks.getCaptchaWithProof(providerOnChain.dataset_id.toString(), true, 1)
-        const unsolved = await tasks.getCaptchaWithProof(providerOnChain.dataset_id.toString(), false, 1)
-        solved[0].captcha.solution = matchItemsToSolutions([2, 3, 4], solved[0].captcha.items)
-        unsolved[0].captcha.solution = matchItemsToSolutions([1], unsolved[0].captcha.items)
-        solved[0].captcha.salt = '0xuser1'
-        unsolved[0].captcha.salt = '0xuser2'
-        const tree = new CaptchaMerkleTree()
-        const captchas = [solved[0].captcha, unsolved[0].captcha]
-        const captchaSols = captchas.map((captcha) => ({
-            captchaId: captcha.captchaId,
-            captchaContentId: captcha.captchaContentId,
-            salt: captcha.salt,
-            solution: captcha.solution,
-        }))
-        const captchaSolHashes = captchaSols.map((captcha, i) => {
-            captchas[i].items = calculateItemHashes(captchas[i].items)
-
-            return computeCaptchaSolutionHash(captcha as CaptchaSolution)
-        })
-        tree.build(captchaSolHashes)
-        await env.changeSigner(dappUser.mnemonic)
-        const captchaData = await tasks.getCaptchaData(providerOnChain.dataset_id.toString())
-        if (captchaData.merkle_tree_root.toString() !== providerOnChain.dataset_id.toString()) {
-            throw new ProsopoEnvError(
-                'DEVELOPER.CAPTCHA_ID_MISSING',
-                setupDappUser.name,
-                {},
-                providerOnChain.dataset_id.toString()
-            )
-        }
-        const commitmentId = tree.root?.hash
-        logger.info('   - dappUserCommit')
-        if (typeof commitmentId === 'string') {
-            logger.info('   -   Contract Account: ', dapp.contractAccount)
-            logger.info('   -   Captcha Dataset ID: ', providerOnChain.dataset_id)
-            logger.info('   -   Solution Root Hash: ', commitmentId)
-            logger.info('   -   Provider Address: ', provider.address)
-            logger.info('   -   Captchas: ', captchas)
-            await tasks.dappUserCommit(dapp.contractAccount, providerOnChain.dataset_id, commitmentId, provider.address)
-            const commitment = await tasks.getCaptchaSolutionCommitment(commitmentId)
-        } else {
-            throw new ProsopoEnvError('DEVELOPER.COMMITMENT_ID_MISSING')
-        }
-        return commitmentId
-    } else {
-        throw new ProsopoEnvError('DEVELOPER.PROVIDER_NOT_FOUND')
-    }
-}
->>>>>>> aab441f6
 
 export async function approveOrDisapproveCommitment(
     env,
