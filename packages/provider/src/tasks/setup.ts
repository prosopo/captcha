--- conflicted
+++ resolved
@@ -14,27 +14,9 @@
 import { Keyring } from '@polkadot/keyring'
 import { Hash } from '@polkadot/types/interfaces'
 import { blake2AsHex, cryptoWaitReady, decodeAddress, mnemonicGenerate } from '@polkadot/util-crypto'
-<<<<<<< HEAD
-import {
-    BigNumber,
-    ProsopoEnvError,
-    buildTx,
-    getEventsFromMethodName
-} from '@prosopo/contract'
-import {
-    CaptchaMerkleTree,
-    calculateItemHashes,
-    computeCaptchaSolutionHash,
-    convertCaptchaToCaptchaSolution,
-    hexHash,
-    matchItemsToSolutions,
-} from '@prosopo/datasets'
-import { IDappAccount, IProviderAccount, IUserAccount } from '../types/accounts'
-=======
 import { BigNumber, buildTx, getEventsFromMethodName, stringToHexPadded } from '@prosopo/contract'
 import { hexHash, ProsopoEnvError } from '@prosopo/datasets'
 import { IDappAccount, IProviderAccount } from '../types/accounts'
->>>>>>> 114e317a
 import { Tasks } from './tasks'
 
 export async function generateMnemonic(keyring?: Keyring): Promise<[string, string]> {
