// Copyright 2021-2025 Prosopo (UK) Ltd.
//
// Licensed under the Apache License, Version 2.0 (the "License");
// you may not use this file except in compliance with the License.
// You may obtain a copy of the License at
//
//     http://www.apache.org/licenses/LICENSE-2.0
//
// Unless required by applicable law or agreed to in writing, software
// distributed under the License is distributed on an "AS IS" BASIS,
// WITHOUT WARRANTIES OR CONDITIONS OF ANY KIND, either express or implied.
// See the License for the specific language governing permissions and
// limitations under the License.

<<<<<<< HEAD
import type { KeyringPair } from "@polkadot/keyring/types";
import { type Logger, getLogger } from "@prosopo/common";
=======
import { type Logger, getLoggerDefault } from "@prosopo/common";
>>>>>>> 9575eaa2
import type { TranslationKey } from "@prosopo/locale";
import type { KeyringPair } from "@prosopo/types";
import { ApiParams, CaptchaType, Tier } from "@prosopo/types";
import type {
	ClientRecord,
	FrictionlessTokenId,
	IProviderDatabase,
	IUserDataSlim,
	Session,
} from "@prosopo/types-database";

export class CaptchaManager {
	pair: KeyringPair;
	db: IProviderDatabase;
	logger: Logger;

	constructor(db: IProviderDatabase, pair: KeyringPair, logger?: Logger) {
		this.pair = pair;
		this.db = db;
		this.logger = logger || getLogger('info', import.meta.url);
	}

	async getFrictionlessTokenIdFromSession(sessionRecord: Session) {
		const tokenRecord = await this.db.getFrictionlessTokenRecordByTokenId(
			sessionRecord.tokenId,
		);
		return tokenRecord ? (tokenRecord._id as FrictionlessTokenId) : undefined;
	}

	async isValidRequest(
		clientSettings: ClientRecord | IUserDataSlim,
		captchaType: CaptchaType,
		sessionId?: string,
	): Promise<{
		valid: boolean;
		reason?: TranslationKey;
		frictionlessTokenId?: FrictionlessTokenId;
		type: CaptchaType;
	}> {
		this.logger.debug(() => ({
			msg: "Validating request",
			data: {
				captchaType,
				sessionId,
			},
		}));

		// Session ID

		// If the client has a sessionId then they are requesting a frictionless captcha.
		if (sessionId) {
			if (clientSettings?.settings?.captchaType === CaptchaType.frictionless) {
				const sessionRecord = await this.db.checkAndRemoveSession(sessionId);
				if (!sessionRecord) {
					this.logger.warn(() => ({
						msg: "No frictionless session found",
						data: {
							account: clientSettings.account,
							sessionId: sessionId,
						}
					}));
					return {
						valid: false,
						reason: "CAPTCHA.NO_SESSION_FOUND",
						type: captchaType,
					};
				}
				const frictionlessTokenId =
					await this.getFrictionlessTokenIdFromSession(sessionRecord);
				return {
					valid: true,
					frictionlessTokenId,
					type: captchaType,
				};
			}

			// If the user somehow has a sessionId but the client settings do not specify frictionless then the request is
			// invalid. This could occur if the client settings were changed after the user received a sessionId.
			this.logger.warn(() => ({
				msg: "Invalid frictionless request",
				data: {
					account: clientSettings.account,
					sessionId: sessionId,
					settingsCaptchaType: clientSettings?.settings?.captchaType,
				}
			}));
			return {
				valid: false,
				reason: "API.INCORRECT_CAPTCHA_TYPE",
				type: captchaType,
			};
		}

		// No Session ID

		// To pass here a user must be requesting the captchaType that is stored on the client's settings.
		// - If `captchaType` is `image` and there is no `sessionId` then `clientSettings?.settings?.captchaType,` must be set to `image`
		// - If `captchaType` is `pow` and there is no `sessionId` then `clientSettings?.settings?.captchaType,` must be set to `pow`
		// - If `captchaType` is `frictionless` and there is no `sessionId` then `clientSettings?.settings?.captchaType,` must be set to `frictionless`
		if (clientSettings?.settings?.captchaType !== captchaType) {
			this.logger.warn(() => ({
				msg: `Invalid ${captchaType} request`,
				data: {
					account: clientSettings.account,
					requestedCaptchaType: captchaType,
					settingsCaptchaType: clientSettings?.settings?.captchaType,
				}
			}));
			return {
				valid: false,
				reason: "API.INCORRECT_CAPTCHA_TYPE",
				type: captchaType,
			};
		}
		return { valid: true, type: captchaType };
	}

	getVerificationResponse(
		verified: boolean,
		clientRecord: ClientRecord,
		translateFn: (key: string) => string,
		score?: number,
	) {
		return {
			status: translateFn(
				verified ? "API.USER_VERIFIED" : "API.USER_NOT_VERIFIED",
			),
			[ApiParams.verified]: verified,
			...(CaptchaManager.canClientSeeScore(clientRecord.tier, score) && {
				[ApiParams.score]: score,
			}),
		};
	}

	async getDetectorKeys(): Promise<string[]> {
		return await this.db.getDetectorKeys();
	}

	static canClientSeeScore(tier: Tier, score?: number) {
		return score && tier && tier !== Tier.Free;
	}
}<|MERGE_RESOLUTION|>--- conflicted
+++ resolved
@@ -12,12 +12,7 @@
 // See the License for the specific language governing permissions and
 // limitations under the License.
 
-<<<<<<< HEAD
-import type { KeyringPair } from "@polkadot/keyring/types";
-import { type Logger, getLogger } from "@prosopo/common";
-=======
 import { type Logger, getLoggerDefault } from "@prosopo/common";
->>>>>>> 9575eaa2
 import type { TranslationKey } from "@prosopo/locale";
 import type { KeyringPair } from "@prosopo/types";
 import { ApiParams, CaptchaType, Tier } from "@prosopo/types";
@@ -37,7 +32,7 @@
 	constructor(db: IProviderDatabase, pair: KeyringPair, logger?: Logger) {
 		this.pair = pair;
 		this.db = db;
-		this.logger = logger || getLogger('info', import.meta.url);
+		this.logger = logger || getLoggerDefault();
 	}
 
 	async getFrictionlessTokenIdFromSession(sessionRecord: Session) {
@@ -57,13 +52,11 @@
 		frictionlessTokenId?: FrictionlessTokenId;
 		type: CaptchaType;
 	}> {
-		this.logger.debug(() => ({
-			msg: "Validating request",
-			data: {
-				captchaType,
-				sessionId,
-			},
-		}));
+		this.logger.debug({
+			message: "Validating request",
+			captchaType,
+			sessionId,
+		});
 
 		// Session ID
 
@@ -72,13 +65,11 @@
 			if (clientSettings?.settings?.captchaType === CaptchaType.frictionless) {
 				const sessionRecord = await this.db.checkAndRemoveSession(sessionId);
 				if (!sessionRecord) {
-					this.logger.warn(() => ({
-						msg: "No frictionless session found",
-						data: {
-							account: clientSettings.account,
-							sessionId: sessionId,
-						}
-					}));
+					this.logger.warn({
+						message: "No frictionless session found",
+						account: clientSettings.account,
+						sessionId: sessionId,
+					});
 					return {
 						valid: false,
 						reason: "CAPTCHA.NO_SESSION_FOUND",
@@ -96,14 +87,12 @@
 
 			// If the user somehow has a sessionId but the client settings do not specify frictionless then the request is
 			// invalid. This could occur if the client settings were changed after the user received a sessionId.
-			this.logger.warn(() => ({
-				msg: "Invalid frictionless request",
-				data: {
-					account: clientSettings.account,
-					sessionId: sessionId,
-					settingsCaptchaType: clientSettings?.settings?.captchaType,
-				}
-			}));
+			this.logger.warn({
+				message: "Invalid frictionless request",
+				account: clientSettings.account,
+				sessionId: sessionId,
+				settingsCaptchaType: clientSettings?.settings?.captchaType,
+			});
 			return {
 				valid: false,
 				reason: "API.INCORRECT_CAPTCHA_TYPE",
@@ -118,14 +107,12 @@
 		// - If `captchaType` is `pow` and there is no `sessionId` then `clientSettings?.settings?.captchaType,` must be set to `pow`
 		// - If `captchaType` is `frictionless` and there is no `sessionId` then `clientSettings?.settings?.captchaType,` must be set to `frictionless`
 		if (clientSettings?.settings?.captchaType !== captchaType) {
-			this.logger.warn(() => ({
-				msg: `Invalid ${captchaType} request`,
-				data: {
-					account: clientSettings.account,
-					requestedCaptchaType: captchaType,
-					settingsCaptchaType: clientSettings?.settings?.captchaType,
-				}
-			}));
+			this.logger.warn({
+				message: `Invalid ${captchaType} request`,
+				account: clientSettings.account,
+				requestedCaptchaType: captchaType,
+				settingsCaptchaType: clientSettings?.settings?.captchaType,
+			});
 			return {
 				valid: false,
 				reason: "API.INCORRECT_CAPTCHA_TYPE",
