// Copyright 2021-2025 Prosopo (UK) Ltd.
//
// Licensed under the Apache License, Version 2.0 (the "License");
// you may not use this file except in compliance with the License.
// You may obtain a copy of the License at
//
//     http://www.apache.org/licenses/LICENSE-2.0
//
// Unless required by applicable law or agreed to in writing, software
// distributed under the License is distributed on an "AS IS" BASIS,
// WITHOUT WARRANTIES OR CONDITIONS OF ANY KIND, either express or implied.
// See the License for the specific language governing permissions and
// limitations under the License.

import { stringToHex, u8aToHex } from "@polkadot/util";
import { ProsopoApiError, ProsopoEnvError } from "@prosopo/common";
import type { Logger } from "@prosopo/common";
import type { KeyringPair } from "@prosopo/types";
import {
	ApiParams,
	type CaptchaResult,
	CaptchaStatus,
	type IPAddress,
	POW_SEPARATOR,
	type PoWCaptcha,
	type PoWChallengeId,
	type RequestHeaders,
} from "@prosopo/types";
import type { IProviderDatabase } from "@prosopo/types-database";
<<<<<<< HEAD
import {
	at,
	getIPAddress,
	getIPAddressFromBigInt,
	verifyRecency,
} from "@prosopo/util";
=======
import { at, verifyRecency } from "@prosopo/util";
import { validateIpAddress } from "../../util.js";
>>>>>>> d5f2e954
import { CaptchaManager } from "../captchaManager.js";
import { computeFrictionlessScore } from "../frictionless/frictionlessTasksUtils.js";
import { checkPowSignature, validateSolution } from "./powTasksUtils.js";

const DEFAULT_POW_DIFFICULTY = 4;

export class PowCaptchaManager extends CaptchaManager {
	POW_SEPARATOR: string;

	constructor(db: IProviderDatabase, pair: KeyringPair, logger?: Logger) {
		super(db, pair, logger);
		this.POW_SEPARATOR = POW_SEPARATOR;
	}

	/**
	 * @description Generates a PoW Captcha for a given user and dapp
	 *
	 * @param {string} userAccount - user that is solving the captcha
	 * @param {string} dappAccount - dapp that is requesting the captcha
	 * @param origin - not currently used
	 * @param powDifficulty
	 */
	async getPowCaptchaChallenge(
		userAccount: string,
		dappAccount: string,
		origin: string,
		powDifficulty?: number,
	): Promise<PoWCaptcha> {
		const difficulty = powDifficulty || DEFAULT_POW_DIFFICULTY;
		const requestedAtTimestamp = Date.now();

		// Create nonce for the challenge
		const nonce = Math.floor(Math.random() * 1000000);

		// Use blockhash, userAccount and dappAccount for string for challenge
		const challenge: PoWChallengeId = `${requestedAtTimestamp}___${userAccount}___${dappAccount}___${nonce}`;
		const challengeSignature = u8aToHex(this.pair.sign(stringToHex(challenge)));
		return {
			challenge,
			difficulty,
			providerSignature: challengeSignature,
			requestedAtTimestamp,
		};
	}

	/**
	 * @description Verifies a PoW Captcha for a given user and dapp
	 *
	 * @param {string} challenge - the starting string for the PoW challenge
	 * @param {string} difficulty - how many leading zeroes the solution must have
	 * @param {string} providerChallengeSignature - proof that the Provider provided the challenge
	 * @param {string} nonce - the string that the user has found that satisfies the PoW challenge
	 * @param {number} timeout - the time in milliseconds since the Provider was selected to provide the PoW captcha
	 * @param {string} userTimestampSignature
	 * @param ipAddress
	 * @param headers
	 */
	async verifyPowCaptchaSolution(
		challenge: PoWChallengeId,
		difficulty: number,
		providerChallengeSignature: string,
		nonce: number,
		timeout: number,
		userTimestampSignature: string,
		ipAddress: IPAddress,
		headers: RequestHeaders,
	): Promise<boolean> {
		// Check signatures before doing DB reads to avoid unnecessary network connections
		checkPowSignature(
			challenge,
			providerChallengeSignature,
			this.pair.address,
			ApiParams.challenge,
		);

		const challengeSplit = challenge.split(this.POW_SEPARATOR);
		const timestamp = Number.parseInt(at(challengeSplit, 0));
		const userAccount = at(challengeSplit, 1);

		checkPowSignature(
			timestamp.toString(),
			userTimestampSignature,
			userAccount,
			ApiParams.timestamp,
		);

		const challengeRecord =
			await this.db.getPowCaptchaRecordByChallenge(challenge);

		if (!challengeRecord) {
			this.logger.debug(() => ({
				msg: `No record of this challenge: ${challenge}`,
			}));
			// no record of this challenge
			return false;
		}

		if (!verifyRecency(challenge, timeout)) {
			await this.db.updatePowCaptchaRecord(
				challenge,
				{
					status: CaptchaStatus.disapproved,
					reason: "CAPTCHA.INVALID_TIMESTAMP",
				},
				false, //serverchecked
				true, // usersubmitted
				userTimestampSignature,
			);
			return false;
		}

		const correct = validateSolution(nonce, challenge, difficulty);

		let result: CaptchaResult = { status: CaptchaStatus.approved };
		if (!correct) {
			result = {
				status: CaptchaStatus.disapproved,
				reason: "CAPTCHA.INVALID_SOLUTION",
			};
		}

		await this.db.updatePowCaptchaRecord(
			challenge,
			result,
			false,
			true,
			userTimestampSignature,
		);
		return correct;
	}

	/**
	 * @description Verifies a PoW Captcha for a given user and dapp. This is called by the server to verify the user's solution
	 * and update the record in the database to show that the user has solved the captcha
	 *
	 * @param {string} dappAccount - the dapp that is requesting the captcha
	 * @param {string} challenge - the starting string for the PoW challenge
	 * @param {number} timeout - the time in milliseconds since the Provider was selected to provide the PoW captcha
	 * @param ip
	 */
	async serverVerifyPowCaptchaSolution(
		dappAccount: string,
		challenge: string,
		timeout: number,
		ip?: string,
	): Promise<{ verified: boolean; score?: number }> {
		const challengeRecord =
			await this.db.getPowCaptchaRecordByChallenge(challenge);

		if (!challengeRecord) {
			this.logger.debug(() => ({
				msg: `No record of this challenge: ${challenge}`,
			}));
			return { verified: false };
		}

		const ipValidation = validateIpAddress(
			ip,
			challengeRecord.ipAddress,
			this.logger,
		);
		if (!ipValidation.isValid) {
			return { verified: false };
		}

		if (challengeRecord.result.status !== CaptchaStatus.approved) {
			throw new ProsopoApiError("CAPTCHA.INVALID_SOLUTION", {
				context: {
					failedFuncName: this.serverVerifyPowCaptchaSolution.name,
					challenge,
				},
			});
		}

		if (challengeRecord.serverChecked) return { verified: false };

		const challengeDappAccount = challengeRecord.dappAccount;

		if (dappAccount !== challengeDappAccount) {
			throw new ProsopoEnvError("CAPTCHA.DAPP_USER_SOLUTION_NOT_FOUND", {
				context: {
					failedFuncName: this.serverVerifyPowCaptchaSolution.name,
					dappAccount,
					challengeDappAccount,
				},
			});
		}

		verifyRecency(challenge, timeout);

		await this.db.markDappUserPoWCommitmentsChecked([
			challengeRecord.challenge,
		]);

		let score: number | undefined;
		if (challengeRecord.frictionlessTokenId) {
			const tokenRecord = await this.db.getFrictionlessTokenRecordByTokenId(
				challengeRecord.frictionlessTokenId,
			);
			if (tokenRecord) {
				score = computeFrictionlessScore(tokenRecord?.scoreComponents);
				this.logger.info(() => ({
					data: {
						tscoreComponents: { ...(tokenRecord?.scoreComponents || {}) },
						score,
					},
				}));
			}
		}

		return { verified: true, ...(score ? { score } : {}) };
	}
}<|MERGE_RESOLUTION|>--- conflicted
+++ resolved
@@ -27,17 +27,14 @@
 	type RequestHeaders,
 } from "@prosopo/types";
 import type { IProviderDatabase } from "@prosopo/types-database";
-<<<<<<< HEAD
 import {
 	at,
 	getIPAddress,
 	getIPAddressFromBigInt,
 	verifyRecency,
 } from "@prosopo/util";
-=======
 import { at, verifyRecency } from "@prosopo/util";
 import { validateIpAddress } from "../../util.js";
->>>>>>> d5f2e954
 import { CaptchaManager } from "../captchaManager.js";
 import { computeFrictionlessScore } from "../frictionless/frictionlessTasksUtils.js";
 import { checkPowSignature, validateSolution } from "./powTasksUtils.js";
