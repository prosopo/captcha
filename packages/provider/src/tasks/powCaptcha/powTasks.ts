import type { KeyringPair } from "@polkadot/keyring/types";
// Copyright 2021-2024 Prosopo (UK) Ltd.
//
// Licensed under the Apache License, Version 2.0 (the "License");
// you may not use this file except in compliance with the License.
// You may obtain a copy of the License at
//
//     http://www.apache.org/licenses/LICENSE-2.0
//
// Unless required by applicable law or agreed to in writing, software
// distributed under the License is distributed on an "AS IS" BASIS,
// WITHOUT WARRANTIES OR CONDITIONS OF ANY KIND, either express or implied.
// See the License for the specific language governing permissions and
// limitations under the License.
<<<<<<< HEAD
import { u8aToHex } from "@polkadot/util";
import { stringToHex } from "@polkadot/util";
import { ProsopoEnvError } from "@prosopo/common";
import type { PoWCaptcha } from "@prosopo/types";
import type { Database } from "@prosopo/types-database";
=======
import type { KeyringPair } from "@polkadot/keyring/types";
import { u8aToHex } from "@polkadot/util";
import { stringToHex } from "@polkadot/util";
import { ProsopoEnvError } from "@prosopo/common";
import { ApiParams, type PoWCaptcha } from "@prosopo/types";
import type { Database } from "@prosopo/types-database";
import { at } from "@prosopo/util";
>>>>>>> edf4536b
import {
	checkPowSignature,
	checkPowSolution,
	checkRecentPowSolution,
} from "./powTasksUtils.js";
<<<<<<< HEAD
=======

export const POW_SEPARATOR = "___";
>>>>>>> edf4536b

export class PowCaptchaManager {
	pair: KeyringPair;
	db: Database;
	POW_SEPARATOR: string;

<<<<<<< HEAD
	// biome-ignore lint/suspicious/noExplicitAny: TODO fix
	constructor(pair: any, db: Database) {
		this.pair = pair;
		this.db = db;
		this.POW_SEPARATOR = "___";
=======
	constructor(pair: KeyringPair, db: Database) {
		this.pair = pair;
		this.db = db;
		this.POW_SEPARATOR = POW_SEPARATOR;
>>>>>>> edf4536b
	}

	/**
	 * @description Generates a PoW Captcha for a given user and dapp
	 *
	 * @param {string} userAccount - user that is solving the captcha
	 * @param {string} dappAccount - dapp that is requesting the captcha
<<<<<<< HEAD
=======
	 * @param origin - not currently used
>>>>>>> edf4536b
	 */
	async getPowCaptchaChallenge(
		userAccount: string,
		dappAccount: string,
		origin: string,
	): Promise<PoWCaptcha> {
		const difficulty = 4;
		const timestamp = Date.now().toString();

		// Use blockhash, userAccount and dappAccount for string for challenge
		const challenge = `${timestamp}___${userAccount}___${dappAccount}`;
<<<<<<< HEAD
		const signature = u8aToHex(this.pair.sign(stringToHex(challenge)));

		return { challenge, difficulty, signature, timestamp };
	}

	/**
	 * @description Verifies a PoW Captcha for a given user and dapp
	 *
	 * @param {string} challenge - the starting string for the PoW challenge
	 * @param {string} difficulty - how many leading zeroes the solution must have
	 * @param {string} signature - proof that the Provider provided the challenge
	 * @param {string} nonce - the string that the user has found that satisfies the PoW challenge
	 * @param {number} timeout - the time in milliseconds since the Provider was selected to provide the PoW captcha
	 */
	async verifyPowCaptchaSolution(
		challenge: string,
		difficulty: number,
		signature: string,
		nonce: number,
		timeout: number,
	): Promise<boolean> {
		checkRecentPowSolution(challenge, timeout);
		checkPowSignature(challenge, signature, this.pair.address);
=======
		const challengeSignature = u8aToHex(this.pair.sign(stringToHex(challenge)));
		const timestampSignature = u8aToHex(this.pair.sign(stringToHex(timestamp)));
		return {
			challenge,
			difficulty,
			signature: challengeSignature,
			timestamp,
			timestampSignature,
		};
	}

	/**
	 * @description Verifies a PoW Captcha for a given user and dapp
	 *
	 * @param {string} challenge - the starting string for the PoW challenge
	 * @param {string} difficulty - how many leading zeroes the solution must have
	 * @param {string} signature - proof that the Provider provided the challenge
	 * @param {string} nonce - the string that the user has found that satisfies the PoW challenge
	 * @param {number} timeout - the time in milliseconds since the Provider was selected to provide the PoW captcha
	 * @param timestampSignature
	 */
	async verifyPowCaptchaSolution(
		challenge: string,
		difficulty: number,
		signature: string,
		nonce: number,
		timeout: number,

		timestampSignature: string,
	): Promise<boolean> {
		checkRecentPowSolution(challenge, timeout);
		const challengeSplit = challenge.split(this.POW_SEPARATOR);
		const userAddress = at(challengeSplit, 1);
		const timestamp = at(challengeSplit, 0);
		checkPowSignature(
			timestamp,
			timestampSignature,
			userAddress,
			ApiParams.timestamp,
		);
		checkPowSignature(
			challenge,
			signature,
			this.pair.address,
			ApiParams.challenge,
		);
>>>>>>> edf4536b
		checkPowSolution(nonce, challenge, difficulty);

		await this.db.storePowCaptchaRecord(challenge, false);
		return true;
	}

	/**
	 * @description Verifies a PoW Captcha for a given user and dapp. This is called by the server to verify the user's solution
	 * and update the record in the database to show that the user has solved the captcha
	 *
	 * @param {string} dappAccount - the dapp that is requesting the captcha
	 * @param {string} challenge - the starting string for the PoW challenge
	 * @param {number} timeout - the time in milliseconds since the Provider was selected to provide the PoW captcha
	 */
	async serverVerifyPowCaptchaSolution(
		dappAccount: string,
		challenge: string,
		timeout: number,
	): Promise<boolean> {
		const challengeRecord =
			await this.db.getPowCaptchaRecordByChallenge(challenge);

		if (!challengeRecord) {
			throw new ProsopoEnvError("DATABASE.CAPTCHA_GET_FAILED", {
				context: {
					failedFuncName: this.serverVerifyPowCaptchaSolution.name,
					challenge,
				},
			});
		}

		if (challengeRecord.checked) return false;

		const challengeDappAccount = challengeRecord.challenge.split(
			this.POW_SEPARATOR,
		)[2];

		if (dappAccount !== challengeDappAccount) {
			throw new ProsopoEnvError("CAPTCHA.DAPP_USER_SOLUTION_NOT_FOUND", {
				context: {
					failedFuncName: this.serverVerifyPowCaptchaSolution.name,
					dappAccount,
					challengeDappAccount,
				},
			});
		}

		checkRecentPowSolution(challenge, timeout);

		await this.db.updatePowCaptchaRecord(challengeRecord.challenge, true);
		return true;
	}
}<|MERGE_RESOLUTION|>--- conflicted
+++ resolved
@@ -1,4 +1,3 @@
-import type { KeyringPair } from "@polkadot/keyring/types";
 // Copyright 2021-2024 Prosopo (UK) Ltd.
 //
 // Licensed under the Apache License, Version 2.0 (the "License");
@@ -12,13 +11,6 @@
 // WITHOUT WARRANTIES OR CONDITIONS OF ANY KIND, either express or implied.
 // See the License for the specific language governing permissions and
 // limitations under the License.
-<<<<<<< HEAD
-import { u8aToHex } from "@polkadot/util";
-import { stringToHex } from "@polkadot/util";
-import { ProsopoEnvError } from "@prosopo/common";
-import type { PoWCaptcha } from "@prosopo/types";
-import type { Database } from "@prosopo/types-database";
-=======
 import type { KeyringPair } from "@polkadot/keyring/types";
 import { u8aToHex } from "@polkadot/util";
 import { stringToHex } from "@polkadot/util";
@@ -26,35 +18,23 @@
 import { ApiParams, type PoWCaptcha } from "@prosopo/types";
 import type { Database } from "@prosopo/types-database";
 import { at } from "@prosopo/util";
->>>>>>> edf4536b
 import {
 	checkPowSignature,
 	checkPowSolution,
 	checkRecentPowSolution,
 } from "./powTasksUtils.js";
-<<<<<<< HEAD
-=======
 
 export const POW_SEPARATOR = "___";
->>>>>>> edf4536b
 
 export class PowCaptchaManager {
 	pair: KeyringPair;
 	db: Database;
 	POW_SEPARATOR: string;
 
-<<<<<<< HEAD
-	// biome-ignore lint/suspicious/noExplicitAny: TODO fix
-	constructor(pair: any, db: Database) {
-		this.pair = pair;
-		this.db = db;
-		this.POW_SEPARATOR = "___";
-=======
 	constructor(pair: KeyringPair, db: Database) {
 		this.pair = pair;
 		this.db = db;
 		this.POW_SEPARATOR = POW_SEPARATOR;
->>>>>>> edf4536b
 	}
 
 	/**
@@ -62,10 +42,7 @@
 	 *
 	 * @param {string} userAccount - user that is solving the captcha
 	 * @param {string} dappAccount - dapp that is requesting the captcha
-<<<<<<< HEAD
-=======
 	 * @param origin - not currently used
->>>>>>> edf4536b
 	 */
 	async getPowCaptchaChallenge(
 		userAccount: string,
@@ -77,31 +54,6 @@
 
 		// Use blockhash, userAccount and dappAccount for string for challenge
 		const challenge = `${timestamp}___${userAccount}___${dappAccount}`;
-<<<<<<< HEAD
-		const signature = u8aToHex(this.pair.sign(stringToHex(challenge)));
-
-		return { challenge, difficulty, signature, timestamp };
-	}
-
-	/**
-	 * @description Verifies a PoW Captcha for a given user and dapp
-	 *
-	 * @param {string} challenge - the starting string for the PoW challenge
-	 * @param {string} difficulty - how many leading zeroes the solution must have
-	 * @param {string} signature - proof that the Provider provided the challenge
-	 * @param {string} nonce - the string that the user has found that satisfies the PoW challenge
-	 * @param {number} timeout - the time in milliseconds since the Provider was selected to provide the PoW captcha
-	 */
-	async verifyPowCaptchaSolution(
-		challenge: string,
-		difficulty: number,
-		signature: string,
-		nonce: number,
-		timeout: number,
-	): Promise<boolean> {
-		checkRecentPowSolution(challenge, timeout);
-		checkPowSignature(challenge, signature, this.pair.address);
-=======
 		const challengeSignature = u8aToHex(this.pair.sign(stringToHex(challenge)));
 		const timestampSignature = u8aToHex(this.pair.sign(stringToHex(timestamp)));
 		return {
@@ -148,7 +100,6 @@
 			this.pair.address,
 			ApiParams.challenge,
 		);
->>>>>>> edf4536b
 		checkPowSolution(nonce, challenge, difficulty);
 
 		await this.db.storePowCaptchaRecord(challenge, false);
