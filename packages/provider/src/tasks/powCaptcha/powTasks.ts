// Copyright 2021-2025 Prosopo (UK) Ltd.
//
// Licensed under the Apache License, Version 2.0 (the "License");
// you may not use this file except in compliance with the License.
// You may obtain a copy of the License at
//
//     http://www.apache.org/licenses/LICENSE-2.0
//
// Unless required by applicable law or agreed to in writing, software
// distributed under the License is distributed on an "AS IS" BASIS,
// WITHOUT WARRANTIES OR CONDITIONS OF ANY KIND, either express or implied.
// See the License for the specific language governing permissions and
// limitations under the License.

import { stringToHex, u8aToHex } from "@polkadot/util";
import { ProsopoApiError, ProsopoEnvError } from "@prosopo/common";
import type { Logger } from "@prosopo/common";
import type { KeyringPair, ProsopoConfigOutput } from "@prosopo/types";
import {
	ApiParams,
	type CaptchaResult,
	CaptchaStatus,
	type IPAddress,
	POW_SEPARATOR,
	type PoWCaptcha,
	type PoWChallengeId,
	type RequestHeaders,
} from "@prosopo/types";
import type { IProviderDatabase } from "@prosopo/types-database";
import type { ProviderEnvironment } from "@prosopo/types-env";
import { at, extractData, verifyRecency } from "@prosopo/util";
import {
	getCompositeIpAddress,
	getIpAddressFromComposite,
} from "../../compositeIpAddress.js";
import { deepValidateIpAddress } from "../../util.js";
import { CaptchaManager } from "../captchaManager.js";
import { computeFrictionlessScore } from "../frictionless/frictionlessTasksUtils.js";
import { checkPowSignature, validateSolution } from "./powTasksUtils.js";

const DEFAULT_POW_DIFFICULTY = 4;

export class PowCaptchaManager extends CaptchaManager {
	POW_SEPARATOR: string;

	constructor(
		db: IProviderDatabase,
		pair: KeyringPair,
		config: ProsopoConfigOutput,
		logger?: Logger,
	) {
		super(db, pair, config, logger);
		this.POW_SEPARATOR = POW_SEPARATOR;
	}

	/**
	 * @description Generates a PoW Captcha for a given user and dapp
	 *
	 * @param {string} userAccount - user that is solving the captcha
	 * @param {string} dappAccount - dapp that is requesting the captcha
	 * @param origin - not currently used
	 * @param powDifficulty
	 */
	async getPowCaptchaChallenge(
		userAccount: string,
		dappAccount: string,
		origin: string,
		powDifficulty?: number,
	): Promise<PoWCaptcha> {
		const difficulty = powDifficulty || DEFAULT_POW_DIFFICULTY;
		const requestedAtTimestamp = Date.now();

		// Create nonce for the challenge
		const nonce = Math.floor(Math.random() * 1000000);

		// Use blockhash, userAccount and dappAccount for string for challenge
		const challenge: PoWChallengeId = `${requestedAtTimestamp}___${userAccount}___${dappAccount}___${nonce}`;
		const challengeSignature = u8aToHex(this.pair.sign(stringToHex(challenge)));
		return {
			challenge,
			difficulty,
			providerSignature: challengeSignature,
			requestedAtTimestamp,
		};
	}

	/**
	 * @description Verifies a PoW Captcha for a given user and dapp
	 *
	 * @param {string} challenge - the starting string for the PoW challenge
	 * @param {string} difficulty - how many leading zeroes the solution must have
	 * @param {string} providerChallengeSignature - proof that the Provider provided the challenge
	 * @param {string} nonce - the string that the user has found that satisfies the PoW challenge
	 * @param {number} timeout - the time in milliseconds since the Provider was selected to provide the PoW captcha
	 * @param {string} userTimestampSignature
	 * @param ipAddress
	 * @param headers
	 */
	async verifyPowCaptchaSolution(
		challenge: PoWChallengeId,
		providerChallengeSignature: string,
		nonce: number,
		timeout: number,
		userTimestampSignature: string,
		ipAddress: IPAddress,
		headers: RequestHeaders,
<<<<<<< HEAD
		behavioralData?: string,
=======
		salt?: string,
>>>>>>> 27482974
	): Promise<boolean> {
		// Check signatures before doing DB reads to avoid unnecessary network connections
		checkPowSignature(
			challenge,
			providerChallengeSignature,
			this.pair.address,
			ApiParams.challenge,
		);

		const challengeSplit = challenge.split(this.POW_SEPARATOR);
		const timestamp = Number.parseInt(at(challengeSplit, 0));
		const userAccount = at(challengeSplit, 1);

		checkPowSignature(
			timestamp.toString(),
			userTimestampSignature,
			userAccount,
			ApiParams.timestamp,
		);

		const challengeRecord =
			await this.db.getPowCaptchaRecordByChallenge(challenge);

		if (!challengeRecord) {
			this.logger.debug(() => ({
				msg: `No record of this challenge: ${challenge}`,
			}));
			// no record of this challenge
			return false;
		}

		const difficulty = challengeRecord.difficulty;

		// Extract coordinates from salt if provided
		let coords: [number, number][][] | undefined;
		if (salt) {
			try {
				const extractedData = extractData(salt);
				// Convert extracted data to coordinate pairs
				if (extractedData.length >= 2) {
					coords = [[[extractedData[0], extractedData[1]] as [number, number]]];
				}
			} catch (error) {
				this.logger.warn(() => ({
					msg: "Failed to extract coordinates from salt",
					error,
					salt,
				}));
			}
		}

		if (!verifyRecency(challenge, timeout)) {
			await this.db.updatePowCaptchaRecordResult(
				challenge,
				{
					status: CaptchaStatus.disapproved,
					reason: "CAPTCHA.INVALID_TIMESTAMP",
				},
				false, //serverchecked
				true, // usersubmitted
				userTimestampSignature,
				coords,
			);
			return false;
		}

		const correct = validateSolution(nonce, challenge, difficulty);

		let result: CaptchaResult = { status: CaptchaStatus.approved };
		if (!correct) {
			result = {
				status: CaptchaStatus.disapproved,
				reason: "CAPTCHA.INVALID_SOLUTION",
			};
		}

		await this.db.updatePowCaptchaRecordResult(
			challenge,
			result,
			false,
			true,
			userTimestampSignature,
			coords,
		);

		// Process behavioral data if provided
		if (behavioralData) {
			try {
				const { getBehavioralData } = await import(
					"../detection/getBehavioralData.js"
				);

				// Get decryption keys: detector keys from DB first, then env var as fallback
				const decryptKeys = [
					// Process DB keys first, then env var key last as env key will likely be invalid
					...(await this.getDetectorKeys()),
					process.env.BOT_DECRYPTION_KEY,
				];

				const decryptedBehavior = await getBehavioralData(
					behavioralData,
					decryptKeys,
					this.logger,
				);

				if (decryptedBehavior) {
					const dappAccount = at(challengeSplit, 2);
					// Log behavioral analytics (unpacked for readability)
					this.logger?.info(() => ({
						msg: "Behavioral analysis completed",
						data: {
							userAccount,
							dappAccount,
							challenge,
							mouseEvents: decryptedBehavior.collector1.length,
							touchEvents: decryptedBehavior.collector2.length,
							clickEvents: decryptedBehavior.collector3.length,
							deviceCapability: decryptedBehavior.deviceCapability,
							captchaResult: correct ? "passed" : "failed",
						},
					}));

					// Store PACKED behavioral data in database to minimize storage size
					// The data was already packed by the client before encryption, and we should
					// keep it packed in the database. It can be unpacked later for analysis if needed.
					// Note: decryptedBehavior contains the unpacked data for logging, but we need
					// to get the packed format from the original decrypted JSON before it was unpacked
					const packedData = await this.getPackedBehavioralData(
						behavioralData,
						decryptKeys,
					);

					if (packedData) {
						await this.db.updatePowCaptchaRecord(challenge, {
							// Store the packed data (c1, c2, c3, d format) to save database space
							behavioralDataPacked: packedData,
							deviceCapability: decryptedBehavior.deviceCapability,
						});
					}
				}
			} catch (error) {
				this.logger?.error(() => ({
					msg: "Failed to process behavioral data",
					err: error,
				}));
				// Don't fail the captcha if behavioral analysis fails
			}
		}

		return correct;
	}

	/**
	 * @description Verifies a PoW Captcha for a given user and dapp. This is called by the server to verify the user's solution
	 * and update the record in the database to show that the user has solved the captcha
	 *
	 * @param {string} dappAccount - the dapp that is requesting the captcha
	 * @param {string} challenge - the starting string for the PoW challenge
	 * @param {number} timeout - the time in milliseconds since the Provider was selected to provide the PoW captcha
	 * @param ip
	 */
	async serverVerifyPowCaptchaSolution(
		dappAccount: string,
		challenge: string,
		timeout: number,
		env: ProviderEnvironment,
		ip?: string,
	): Promise<{ verified: boolean; score?: number }> {
		const notVerifiedResponse = { verified: false };

		const challengeRecord =
			await this.db.getPowCaptchaRecordByChallenge(challenge);

		if (!challengeRecord) {
			this.logger.debug(() => ({
				msg: `No record of this challenge: ${challenge}`,
			}));

			return notVerifiedResponse;
		}

		if (challengeRecord.result.status !== CaptchaStatus.approved) {
			throw new ProsopoApiError("CAPTCHA.INVALID_SOLUTION", {
				context: {
					failedFuncName: this.serverVerifyPowCaptchaSolution.name,
					challenge,
				},
			});
		}

		if (challengeRecord.serverChecked) return notVerifiedResponse;

		const challengeDappAccount = challengeRecord.dappAccount;

		if (dappAccount !== challengeDappAccount) {
			throw new ProsopoEnvError("CAPTCHA.DAPP_USER_SOLUTION_NOT_FOUND", {
				context: {
					failedFuncName: this.serverVerifyPowCaptchaSolution.name,
					dappAccount,
					challengeDappAccount,
				},
			});
		}

		// -- WARNING ---- WARNING ---- WARNING ---- WARNING ---- WARNING ---- WARNING ---- WARNING ---- WARNING --
		// Do not move this code down or put any other code before it. We want to drop out as early as possible if the
		// solution has already been checked by the server. Moving this code around could result in solutions being
		// re-usable.
		await this.db.markDappUserPoWCommitmentsChecked([
			challengeRecord.challenge,
		]);
		// -- END WARNING --

		const recent = verifyRecency(challenge, timeout);
		if (!recent) {
			return notVerifiedResponse;
		}

		if (ip) {
			const challengeIpAddress = getIpAddressFromComposite(
				challengeRecord.ipAddress,
			);

			// Get client settings for IP validation rules
			const clientRecord = await this.db.getClientRecord(dappAccount);
			const ipValidationRules = clientRecord?.settings?.ipValidationRules;

			await this.db.updatePowCaptchaRecord(challengeRecord.challenge, {
				providedIp: getCompositeIpAddress(ip),
			});

			const ipValidation = await deepValidateIpAddress(
				ip,
				challengeIpAddress,
				this.logger,
				env.config.ipApi.apiKey,
				env.config.ipApi.baseUrl,
				ipValidationRules,
			);

			if (!ipValidation.isValid) {
				this.logger.error(() => ({
					msg: "IP validation failed for PoW captcha",
					data: {
						ip,
						challengeIp: challengeIpAddress.address,
						error: ipValidation.errorMessage,
						distanceKm: ipValidation.distanceKm,
					},
				}));
				return notVerifiedResponse;
			}
		}

		let score: number | undefined;
		if (challengeRecord.sessionId) {
			const sessionRecord = await this.db.getSessionRecordBySessionId(
				challengeRecord.sessionId,
			);
			if (sessionRecord) {
				score = computeFrictionlessScore(sessionRecord?.scoreComponents);
				this.logger.info(() => ({
					data: {
						scoreComponents: { ...(sessionRecord?.scoreComponents || {}) },
						score,
					},
				}));
			}
		}

		return { verified: true, ...(score ? { score } : {}) };
	}

	/**
	 * Decrypts behavioral data but keeps it in packed format for efficient storage
	 * @param encryptedData - The encrypted behavioral data
	 * @param decryptKeys - Array of possible decryption keys to try
	 * @returns Packed behavioral data in {c1, c2, c3, d} format, or null if decryption fails
	 */
	private async getPackedBehavioralData(
		encryptedData: string,
		decryptKeys: (string | undefined)[],
	): Promise<{ c1: unknown[]; c2: unknown[]; c3: unknown[]; d: string } | null> {
		const { NIaPdCU } = await import("@prosopo/catcher/providerDecryptBehavior.js");

		const validKeys = decryptKeys.filter((k) => k);

		if (validKeys.length === 0) {
			this.logger?.error(() => ({
				msg: "No decryption keys provided for packed data",
			}));
			return null;
		}

		// Try each key until one succeeds
		for (const [keyIndex, key] of validKeys.entries()) {
			try {
				this.logger?.debug(() => ({
					msg: "Attempting to decrypt behavioral data (packed format)",
					data: {
						keyIndex: keyIndex + 1,
						totalKeys: validKeys.length,
					},
				}));

				// NIaPdCU decrypts and parses the JSON, but doesn't unpack the data structure
				// It returns the packed format: {c1, c2, c3, d, timestamp}
				const result = await NIaPdCU(encryptedData, key);

				this.logger?.info(() => ({
					msg: "Behavioral data decrypted successfully (packed format)",
					data: {
						keyIndex: keyIndex + 1,
						packedDataSizeC1: result.c1?.length || 0,
						packedDataSizeC2: result.c2?.length || 0,
						packedDataSizeC3: result.c3?.length || 0,
						deviceCapability: result.d,
					},
				}));

				return {
					c1: result.c1,
					c2: result.c2,
					c3: result.c3,
					d: result.d,
				};
			} catch (error) {
				this.logger?.debug(() => ({
					msg: "Failed to decrypt with key, trying next",
					data: {
						keyIndex: keyIndex + 1,
						totalKeys: validKeys.length,
						err: error,
					},
				}));
				// Continue to next key
			}
		}

		// All keys failed
		this.logger?.error(() => ({
			msg: "Failed to decrypt behavioral data (packed format) with all available keys",
			data: {
				totalKeysAttempted: validKeys.length,
			},
		}));
		return null;
	}
}<|MERGE_RESOLUTION|>--- conflicted
+++ resolved
@@ -104,11 +104,8 @@
 		userTimestampSignature: string,
 		ipAddress: IPAddress,
 		headers: RequestHeaders,
-<<<<<<< HEAD
 		behavioralData?: string,
-=======
 		salt?: string,
->>>>>>> 27482974
 	): Promise<boolean> {
 		// Check signatures before doing DB reads to avoid unnecessary network connections
 		checkPowSignature(
