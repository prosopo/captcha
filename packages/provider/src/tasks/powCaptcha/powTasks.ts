--- conflicted
+++ resolved
@@ -185,7 +185,6 @@
 			return { verified: false };
 		}
 
-<<<<<<< HEAD
 		const ipValidation = validateIpAddress(
 			ip,
 			challengeRecord.ipAddress,
@@ -193,21 +192,6 @@
 		);
 		if (!ipValidation.isValid) {
 			return { verified: false };
-=======
-		if (ip) {
-			const ipV4Address = getIPAddress(ip);
-			this.logger.debug(() => ({ data: { ipV4Address } }));
-			if (!ipV4Address) {
-				this.logger.debug(() => ({ msg: `Invalid IP address: ${ip}` }));
-				return { verified: false };
-			}
-			if (challengeRecord.ipAddress !== ipV4Address.bigInt()) {
-				this.logger.debug(() => ({
-					msg: `IP address mismatch: ${getIPAddressFromBigInt(challengeRecord.ipAddress).address} !== ${ip}`,
-				}));
-				return { verified: false };
-			}
->>>>>>> 0f16aabf
 		}
 
 		if (challengeRecord.result.status !== CaptchaStatus.approved) {
