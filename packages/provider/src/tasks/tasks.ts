--- conflicted
+++ resolved
@@ -1,11 +1,4 @@
-<<<<<<< HEAD
-import { sha256 } from '@noble/hashes/sha256'
-import type { ContractPromise } from '@polkadot/api-contract/promise'
-import type { SubmittableResult } from '@polkadot/api/submittable'
-// Copyright 2021-2023 Prosopo (UK) Ltd.
-=======
 // Copyright 2021-2024 Prosopo (UK) Ltd.
->>>>>>> 5f314a6e
 //
 // Licensed under the Apache License, Version 2.0 (the "License");
 // you may not use this file except in compliance with the License.
@@ -18,26 +11,8 @@
 // WITHOUT WARRANTIES OR CONDITIONS OF ANY KIND, either express or implied.
 // See the License for the specific language governing permissions and
 // limitations under the License.
-import type { BlockHash, Header, RuntimeDispatchInfoV1, SignedBlock } from '@polkadot/types/interfaces'
-import { u8aToHex } from '@polkadot/util'
-import { randomAsHex } from '@polkadot/util-crypto/random'
-import { signatureVerify } from '@polkadot/util-crypto/signature'
-import { hexToU8a } from '@polkadot/util/hex'
-import { stringToHex } from '@polkadot/util/string'
-import { CaptchaStatus, type Dapp, type Provider, type RandomProvider } from '@prosopo/captcha-contract/types-returns'
-import { type Logger, ProsopoContractError, ProsopoEnvError, getLogger } from '@prosopo/common'
-import { type ProsopoCaptchaContract, getBlockNumber, wrapQuery } from '@prosopo/contract'
-import { saveCaptchaEvent } from '@prosopo/database'
+import { BlockHash, Header, RuntimeDispatchInfoV1, SignedBlock } from '@polkadot/types/interfaces'
 import {
-    CaptchaMerkleTree,
-    buildDataset,
-    compareCaptchaSolutions,
-    computeCaptchaSolutionHash,
-    computePendingRequestHash,
-    parseAndSortCaptchaSolutions,
-    parseCaptchaDataset,
-} from '@prosopo/datasets'
-import type {
     Captcha,
     CaptchaConfig,
     CaptchaSolution,
@@ -55,10 +30,31 @@
     ProviderRegistered,
     StoredEvents,
 } from '@prosopo/types'
-import type { Database, UserCommitmentRecord } from '@prosopo/types-database'
-import type { ProviderEnvironment } from '@prosopo/types-env'
+import {
+    CaptchaMerkleTree,
+    buildDataset,
+    compareCaptchaSolutions,
+    computeCaptchaSolutionHash,
+    computePendingRequestHash,
+    parseAndSortCaptchaSolutions,
+    parseCaptchaDataset,
+} from '@prosopo/datasets'
+import { CaptchaStatus, Dapp, Provider, RandomProvider } from '@prosopo/captcha-contract/types-returns'
+import { ContractPromise } from '@polkadot/api-contract/promise'
+import { Database, UserCommitmentRecord } from '@prosopo/types-database'
+import { Logger, ProsopoContractError, ProsopoEnvError, getLogger } from '@prosopo/common'
+import { ProsopoCaptchaContract, getBlockNumber, wrapQuery } from '@prosopo/contract'
+import { ProviderEnvironment } from '@prosopo/types-env'
+import { SubmittableResult } from '@polkadot/api/submittable'
 import { at } from '@prosopo/util'
+import { hexToU8a } from '@polkadot/util/hex'
+import { randomAsHex } from '@polkadot/util-crypto/random'
+import { saveCaptchaEvent } from '@prosopo/database'
+import { sha256 } from '@noble/hashes/sha256'
 import { shuffleArray } from '../util.js'
+import { signatureVerify } from '@polkadot/util-crypto/signature'
+import { stringToHex } from '@polkadot/util/string'
+import { u8aToHex } from '@polkadot/util'
 
 const POW_SEPARATOR = '___'
 
@@ -81,10 +77,7 @@
     constructor(env: ProviderEnvironment) {
         if (!env.contractInterface) {
             throw new ProsopoEnvError('CONTRACT.CONTRACT_UNDEFINED', {
-                context: {
-                    failedFuncName: this.constructor.name,
-                    contractAddress: env.contractAddress,
-                },
+                context: { failedFuncName: this.constructor.name, contractAddress: env.contractAddress },
             })
         }
         this.config = env.config
@@ -164,7 +157,7 @@
                     tree.layers = datasetDetails.contentTree
                     const proof = tree.proof(captcha.captchaContentId)
                     // cannot pass solution to dapp user as they are required to solve the captcha!
-                    captcha.solution = undefined
+                    delete captcha.solution
                     captcha.items = shuffleArray(captcha.items)
                     captchas.push({ captcha, proof })
                 }
@@ -172,12 +165,7 @@
             return captchas
         }
         throw new ProsopoEnvError('DATABASE.CAPTCHA_GET_FAILED', {
-            context: {
-                failedFuncName: this.getCaptchaWithProof.name,
-                datasetId,
-                solved,
-                size,
-            },
+            context: { failedFuncName: this.getCaptchaWithProof.name, datasetId, solved, size },
         })
     }
 
@@ -268,10 +256,7 @@
         const challengeRecord = await this.db.getPowCaptchaRecordByChallenge(challenge)
         if (!challengeRecord) {
             throw new ProsopoEnvError('DATABASE.CAPTCHA_GET_FAILED', {
-                context: {
-                    failedFuncName: this.serverVerifyPowCaptchaSolution.name,
-                    challenge,
-                },
+                context: { failedFuncName: this.serverVerifyPowCaptchaSolution.name, challenge },
             })
         }
 
@@ -304,7 +289,7 @@
             })
         }
 
-        if (latestBlockNumber > Number.parseInt(blocknumber) + 5) {
+        if (latestBlockNumber > parseInt(blocknumber) + 5) {
             throw new ProsopoContractError('CONTRACT.INVALID_BLOCKHASH', {
                 context: {
                     ERROR: 'Blockhash must be from within last 5 blocks',
@@ -336,10 +321,7 @@
     ): Promise<DappUserSolutionResult> {
         if (!(await this.dappIsActive(dappAccount))) {
             throw new ProsopoEnvError('CONTRACT.DAPP_NOT_ACTIVE', {
-                context: {
-                    failedFuncName: this.getPaymentInfo.name,
-                    dappAccount,
-                },
+                context: { failedFuncName: this.getPaymentInfo.name, dappAccount },
             })
         }
 
@@ -348,10 +330,7 @@
         if (!verification.isValid) {
             // the signature is not valid, so the user is not the owner of the account. May have given a false account address with good reputation in an attempt to impersonate
             throw new ProsopoEnvError('GENERAL.INVALID_SIGNATURE', {
-                context: {
-                    failedFuncName: this.dappUserSolution.name,
-                    userAccount,
-                },
+                context: { failedFuncName: this.dappUserSolution.name, userAccount },
             })
         }
 
@@ -572,7 +551,7 @@
         blockNo: number,
         depth = this.captchaSolutionConfig.captchaBlockRecency
     ): Promise<boolean> {
-        if (depth === 0) {
+        if (depth == 0) {
             return false
         }
 
@@ -602,9 +581,7 @@
         const contract = await this.contract.contract
         if (!contract) {
             throw new ProsopoEnvError('CONTRACT.CONTRACT_UNDEFINED', {
-                context: {
-                    failedFuncName: this.validateProviderWasRandomlyChosen.name,
-                },
+                context: { failedFuncName: this.validateProviderWasRandomlyChosen.name },
             })
         }
 
