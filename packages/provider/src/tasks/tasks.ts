--- conflicted
+++ resolved
@@ -1,10 +1,5 @@
-<<<<<<< HEAD
-import type { KeyringPair } from "@polkadot/keyring/types";
-import { type Logger, ProsopoEnvError, getLogger, parseLogLevel } from "@prosopo/common";
-=======
 import { type Logger, ProsopoEnvError, getLogger } from "@prosopo/common";
 import type { KeyringPair } from "@prosopo/types";
->>>>>>> 9575eaa2
 // Copyright 2021-2025 Prosopo (UK) Ltd.
 //
 // Licensed under the Apache License, Version 2.0 (the "License");
@@ -49,7 +44,7 @@
 		this.config = env.config;
 		this.db = env.getDb();
 		this.captchaConfig = env.config.captchas;
-		this.logger = getLogger(parseLogLevel(env.config.logLevel), "Tasks");
+		this.logger = getLogger(env.config.logLevel, "Tasks");
 		if (!env.pair) {
 			throw new ProsopoEnvError("DEVELOPER.MISSING_PROVIDER_PAIR", {
 				context: { failedFuncName: "Tasks.constructor" },
