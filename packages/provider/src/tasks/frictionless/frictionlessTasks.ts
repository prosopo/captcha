// Copyright 2021-2025 Prosopo (UK) Ltd.
//
// Licensed under the Apache License, Version 2.0 (the "License");
// you may not use this file except in compliance with the License.
// You may obtain a copy of the License at
//
//     http://www.apache.org/licenses/LICENSE-2.0
//
// Unless required by applicable law or agreed to in writing, software
// distributed under the License is distributed on an "AS IS" BASIS,
// WITHOUT WARRANTIES OR CONDITIONS OF ANY KIND, either express or implied.
// See the License for the specific language governing permissions and
// limitations under the License.

import type { Logger } from "@prosopo/common";
import { getRandomActiveProvider } from "@prosopo/load-balancer";
import {
	ApiParams,
	CaptchaType,
	type GetFrictionlessCaptchaResponse,
	type KeyringPair,
	type ProsopoConfigOutput,
} from "@prosopo/types";
import type {
	FrictionlessTokenId,
	IProviderDatabase,
	Session,
} from "@prosopo/types-database";
import type { AccessPolicy } from "@prosopo/user-access-policy";
import type { ObjectId } from "mongoose";
import { v4 as uuidv4 } from "uuid";
import { checkLangRules } from "../../rules/lang.js";
import { CaptchaManager } from "../captchaManager.js";
import { getBotScore } from "../detection/getBotScore.js";

const getDefaultEntropy = (): number => {
	if (process.env.PROSOPO_ENTROPY) {
		const parsed = Number.parseInt(process.env.PROSOPO_ENTROPY);
		if (!Number.isNaN(parsed)) {
			return parsed;
		}
		// ignore invalid value and return default
	}
	return 13337;
};
const DEFAULT_MAX_TIMESTAMP_AGE = 60 * 10 * 1000; // 10 minutes
export const DEFAULT_ENTROPY = getDefaultEntropy();

export class FrictionlessManager extends CaptchaManager {
	config: ProsopoConfigOutput;

	constructor(
		db: IProviderDatabase,
		pair: KeyringPair,
		config: ProsopoConfigOutput,
		logger?: Logger,
	) {
		super(db, pair, logger);
		this.config = config;
	}

	checkLangRules(acceptLanguage: string): number {
		return checkLangRules(this.config, acceptLanguage);
	}

	async createSession(
		tokenId: ObjectId,
		captchaType: CaptchaType,
		solvedImagesCount?: number,
		powDifficulty?: number,
	): Promise<Session> {
		const sessionRecord: Session = {
			sessionId: uuidv4(),
			createdAt: new Date(),
			tokenId: tokenId,
			captchaType,
			solvedImagesCount,
			powDifficulty,
		};

		await this.db.storeSessionRecord(sessionRecord);
		return sessionRecord;
	}

	async hostVerified(entropy: number) {
		const chosen = await getRandomActiveProvider(
			this.config.defaultEnvironment,
			entropy,
		);

		const domain = new URL(chosen.provider.url).hostname;
		this.logger.info(() => ({
			data: { entropy, host: this.config.host, domain },
		}));

		if (domain !== this.config.host) {
			this.logger.info(() => ({
				msg: "Host mismatch",
				data: { expected: this.config.host, got: domain, entropy },
			}));
			return { verified: false, domain };
		}

		return { verified: true, domain };
	}

	async sendImageCaptcha(
		tokenId: ObjectId,
		solvedImagesCount?: number,
	): Promise<GetFrictionlessCaptchaResponse> {
		const sessionRecord = await this.createSession(
			tokenId,
			CaptchaType.image,
			solvedImagesCount,
		);
		return {
			[ApiParams.captchaType]: CaptchaType.image,
			[ApiParams.sessionId]: sessionRecord.sessionId,
			[ApiParams.status]: "ok",
		};
	}

	async sendPowCaptcha(
		tokenId: ObjectId,
		powDifficulty?: number,
	): Promise<GetFrictionlessCaptchaResponse> {
		const sessionRecord = await this.createSession(
			tokenId,
			CaptchaType.pow,
			powDifficulty,
		);
		return {
			[ApiParams.captchaType]: CaptchaType.pow,
			[ApiParams.sessionId]: sessionRecord.sessionId,
			[ApiParams.status]: "ok",
		};
	}

	async scoreIncreaseAccessPolicy(
		accessPolicy: AccessPolicy | undefined,
		baseBotScore: number,
		botScore: number,
		tokenId: FrictionlessTokenId,
	) {
		const accessPolicyPenalty =
			accessPolicy?.frictionlessScore ||
			this.config.penalties.PENALTY_ACCESS_RULE;
		botScore += accessPolicyPenalty;
		await this.db.updateFrictionlessTokenRecord(tokenId, {
			score: botScore,
			scoreComponents: {
				baseScore: baseBotScore,
				accessPolicy: accessPolicyPenalty,
			},
		});
		return botScore;
	}

	async scoreIncreaseUnverifiedHost(
		host: string,
		baseBotScore: number,
		botScore: number,
		tokenId: FrictionlessTokenId,
	) {
		this.logger.info(() => ({
			msg: "Host not verified",
			data: { requested: this.config.host, selected: host },
		}));
		botScore += this.config.penalties.PENALTY_UNVERIFIED_HOST;
		await this.db.updateFrictionlessTokenRecord(tokenId, {
			score: botScore,
			scoreComponents: {
				baseScore: baseBotScore,
				unverifiedHost: this.config.penalties.PENALTY_UNVERIFIED_HOST,
			},
		});
		return botScore;
	}

	async scoreIncreaseTimestamp(
		timestamp: number,
		baseBotScore: number,
		botScore: number,
		tokenId: FrictionlessTokenId,
	) {
		this.logger.info(() => ({
			msg: "Timestamp is older than 10 minutes",
			data: { timestamp: new Date(timestamp) },
		}));
		botScore += this.config.penalties.PENALTY_OLD_TIMESTAMP;
		await this.db.updateFrictionlessTokenRecord(tokenId, {
			score: botScore,
			scoreComponents: {
				baseScore: baseBotScore,
				timeout: this.config.penalties.PENALTY_OLD_TIMESTAMP,
			},
		});
		return botScore;
	}

	static timestampTooOld(timestamp: number): boolean {
		const now = Date.now();
		const diff = now - timestamp;
		return diff > DEFAULT_MAX_TIMESTAMP_AGE;
	}

	/**
	 * Redacts a key for logging purposes by showing only the first 5, middle 10, and last 5 characters
	 * @param key - The key to redact
	 * @returns Redacted key string or empty string if key is falsy
	 */
	private redactKeyForLogging(key: string | undefined | null): string {
		if (!key) return "";

		const start = key.slice(0, 5);
		const middle = key.slice(
			Math.floor(key.length / 2) - 5,
			Math.floor(key.length / 2) + 5,
		);
		const end = key.slice(-5);

		return `${start}...${middle}...${end}`;
	}

	async decryptPayload(token: string): Promise<{
		baseBotScore: number;
		timestamp: number;
		providerSelectEntropy: number;
		decryptSuccess: boolean;
	}> {
		const decryptKeys = [
			// Process DB keys first, then env var key last as env key will likely be invalid
			...(await this.getDetectorKeys()),
			process.env.BOT_DECRYPTION_KEY,
		].filter((k) => k);

		this.logger.debug(() => {
			const loggedKeys = decryptKeys.map((key) =>
				this.redactKeyForLogging(key),
			);

			return {
				msg: "Decrypting score",
				data: {
					keysLength: decryptKeys.length,
					keys: loggedKeys,
				},
			};
		});

		// run through the keys and try to decrypt the score
		// if we run out of keys and the score is still not decrypted, throw an error
		let decryptSuccess = true;
		let baseBotScore: number | undefined;
		let timestamp: number | undefined;
		let providerSelectEntropy: number | undefined;
		let userId: string | undefined;
		let userAgent: string | undefined;
		for (const [keyIndex, key] of decryptKeys.entries()) {
			try {
				this.logger.info(() => ({
					msg: "Attempting to decrypt score",
					data: {
						key: this.redactKeyForLogging(key),
					},
				}));
				const decrypted = await getBotScore(token, key as string);
				const s = decrypted.baseBotScore;
				const t = decrypted.timestamp;
				const p = decrypted.providerSelectEntropy;
				const a = decrypted.userId;
				const u = decrypted.userAgent;
				this.logger.debug(() => ({
					msg: "Successfully decrypted score",
					data: {
						key: this.redactKeyForLogging(key),
						baseBotScore: s,
						timestamp: t,
						entropy: p,
						userId: a,
						userAgent: u,
					},
				}));
				baseBotScore = s;
				timestamp = t;
				providerSelectEntropy = p;
				userId = a;
				userAgent = u;
				break;
			} catch (err) {
				// check if the next index exists, if not, log an error
				if (keyIndex === decryptKeys.length - 1) {
					this.logger.warn(() => ({
						msg: "Error decrypting score: no more keys to try",
					}));
					decryptSuccess = false;
					baseBotScore = 1;
					timestamp = 0;
					providerSelectEntropy = DEFAULT_ENTROPY + 1;
				}
			}
		}

		const baseBotScoreUndefined = baseBotScore === undefined;
		const timestampUndefined = timestamp === undefined;
		const providerSelectEntropyUndefined = providerSelectEntropy === undefined;
		const undefinedCount =
			Number(baseBotScoreUndefined) +
			Number(timestampUndefined) +
			Number(providerSelectEntropyUndefined);
		if (undefinedCount > 0) {
			this.logger.error(() => ({
				msg: "Error decrypting score: baseBotScore or timestamp or providerSelectEntropy is undefined",
			}));
			baseBotScore = 1;
			timestamp = 0;
			providerSelectEntropy = DEFAULT_ENTROPY - undefinedCount;
		}
		this.logger.info(() => ({
			msg: "decryptPayload result",
			data: {
				baseBotScore: baseBotScore,
				timestamp: timestamp,
				entropy: providerSelectEntropy,
			},
		}));

		// To satisfy TS - see above for undefined checks
		return {
			baseBotScore: Number(baseBotScore),
			timestamp: Number(timestamp),
			providerSelectEntropy: Number(providerSelectEntropy),
<<<<<<< HEAD
			decryptSuccess,
=======
			userId,
			userAgent,
>>>>>>> b8cc5908
		};
	}
}<|MERGE_RESOLUTION|>--- conflicted
+++ resolved
@@ -330,12 +330,9 @@
 			baseBotScore: Number(baseBotScore),
 			timestamp: Number(timestamp),
 			providerSelectEntropy: Number(providerSelectEntropy),
-<<<<<<< HEAD
 			decryptSuccess,
-=======
 			userId,
 			userAgent,
->>>>>>> b8cc5908
 		};
 	}
 }