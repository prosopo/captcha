--- conflicted
+++ resolved
@@ -12,18 +12,13 @@
 // See the License for the specific language governing permissions and
 // limitations under the License.
 
-<<<<<<< HEAD
-import type { KeyringPair } from "@polkadot/keyring/types";
-import type { Logger } from "@prosopo/common";
-import { CaptchaType, type ProsopoConfigOutput } from "@prosopo/types";
-=======
+
 import type { Logger } from "@prosopo/common";
 import {
 	CaptchaType,
 	type KeyringPair,
 	type ProsopoConfigOutput,
 } from "@prosopo/types";
->>>>>>> 9c6b0bd2
 import { ApiParams, type GetFrictionlessCaptchaResponse } from "@prosopo/types";
 import type {
 	FrictionlessTokenId,
