// Copyright 2021-2025 Prosopo (UK) Ltd.
//
// Licensed under the Apache License, Version 2.0 (the "License");
// you may not use this file except in compliance with the License.
// You may obtain a copy of the License at
//
//     http://www.apache.org/licenses/LICENSE-2.0
//
// Unless required by applicable law or agreed to in writing, software
// distributed under the License is distributed on an "AS IS" BASIS,
// WITHOUT WARRANTIES OR CONDITIONS OF ANY KIND, either express or implied.
// See the License for the specific language governing permissions and
// limitations under the License.

import type { Logger } from "@prosopo/common";
import { getRandomActiveProvider } from "@prosopo/load-balancer";
import {
	ApiParams,
	CaptchaType,
	type GetFrictionlessCaptchaResponse,
	type KeyringPair,
	type ProsopoConfigOutput,
} from "@prosopo/types";
import type {
	FrictionlessTokenId,
	IProviderDatabase,
	Session,
} from "@prosopo/types-database";
import type { AccessPolicy } from "@prosopo/user-access-policy";
import type { ObjectId } from "mongoose";
import { v4 as uuidv4 } from "uuid";
import { checkLangRules } from "../../rules/lang.js";
import { CaptchaManager } from "../captchaManager.js";
import { getBotScore } from "../detection/getBotScore.js";

const getDefaultEntropy = (): number => {
	if (process.env.PROSOPO_ENTROPY) {
		const parsed = Number.parseInt(process.env.PROSOPO_ENTROPY);
		if (!Number.isNaN(parsed)) {
			return parsed;
		}
		// ignore invalid value and return default
	}
	return 13337;
};
const DEFAULT_MAX_TIMESTAMP_AGE = 60 * 10 * 1000; // 10 minutes
export const DEFAULT_ENTROPY = getDefaultEntropy();

export class FrictionlessManager extends CaptchaManager {
	config: ProsopoConfigOutput;

	constructor(
		db: IProviderDatabase,
		pair: KeyringPair,
		config: ProsopoConfigOutput,
		logger?: Logger,
	) {
		super(db, pair, logger);
		this.config = config;
	}

	checkLangRules(acceptLanguage: string): number {
		return checkLangRules(this.config, acceptLanguage);
	}

	async createSession(
		tokenId: ObjectId,
		captchaType: CaptchaType,
		solvedImagesCount?: number,
		powDifficulty?: number,
		webView = false,
		iFrame = false,
	): Promise<Session> {
		const sessionRecord: Session = {
			sessionId: uuidv4(),
			createdAt: new Date(),
			tokenId: tokenId,
			captchaType,
			solvedImagesCount,
			powDifficulty,
			webView,
			iFrame,
		};

		await this.db.storeSessionRecord(sessionRecord);
		return sessionRecord;
	}

	async hostVerified(entropy: number) {
		const chosen = await getRandomActiveProvider(
			this.config.defaultEnvironment,
			entropy,
		);

		const domain = new URL(chosen.provider.url).hostname;
		this.logger.info(() => ({
			data: { entropy, host: this.config.host, domain },
		}));

		if (domain !== this.config.host) {
			this.logger.info(() => ({
				msg: "Host mismatch",
				data: { expected: this.config.host, got: domain, entropy },
			}));
			return { verified: false, domain };
		}

		return { verified: true, domain };
	}

	async sendImageCaptcha(
		tokenId: ObjectId,
		solvedImagesCount?: number,
		webView = false,
		iFrame = false,
	): Promise<GetFrictionlessCaptchaResponse> {
		const sessionRecord = await this.createSession(
			tokenId,
			CaptchaType.image,
			solvedImagesCount,
			undefined,
			webView,
			iFrame,
		);
		return {
			[ApiParams.captchaType]: CaptchaType.image,
			[ApiParams.sessionId]: sessionRecord.sessionId,
			[ApiParams.status]: "ok",
		};
	}

	async sendPowCaptcha(
		tokenId: ObjectId,
		powDifficulty?: number,
		webView = false,
		iFrame = false,
	): Promise<GetFrictionlessCaptchaResponse> {
		const sessionRecord = await this.createSession(
			tokenId,
			CaptchaType.pow,
			undefined,
			powDifficulty,
			webView,
			iFrame,
		);
		return {
			[ApiParams.captchaType]: CaptchaType.pow,
			[ApiParams.sessionId]: sessionRecord.sessionId,
			[ApiParams.status]: "ok",
		};
	}

	async scoreIncreaseAccessPolicy(
		accessPolicy: AccessPolicy | undefined,
		baseBotScore: number,
		botScore: number,
		tokenId: FrictionlessTokenId,
	) {
		const accessPolicyPenalty =
			accessPolicy?.frictionlessScore ||
			this.config.penalties.PENALTY_ACCESS_RULE;
		botScore += accessPolicyPenalty;
		await this.db.updateFrictionlessTokenRecord(tokenId, {
			score: botScore,
			scoreComponents: {
				baseScore: baseBotScore,
				accessPolicy: accessPolicyPenalty,
			},
		});
		return botScore;
	}

	async scoreIncreaseUnverifiedHost(
		host: string,
		baseBotScore: number,
		botScore: number,
		tokenId: FrictionlessTokenId,
	) {
		this.logger.info(() => ({
			msg: "Host not verified",
			data: { requested: this.config.host, selected: host },
		}));
		botScore += this.config.penalties.PENALTY_UNVERIFIED_HOST;
		await this.db.updateFrictionlessTokenRecord(tokenId, {
			score: botScore,
			scoreComponents: {
				baseScore: baseBotScore,
				unverifiedHost: this.config.penalties.PENALTY_UNVERIFIED_HOST,
			},
		});
		return botScore;
	}

	async scoreIncreaseWebView(
		baseBotScore: number,
		botScore: number,
		tokenId: FrictionlessTokenId,
	) {
		this.logger.debug(() => ({
			msg: "WebView detected",
		}));
		botScore += this.config.penalties.PENALTY_WEBVIEW;
		await this.db.updateFrictionlessTokenRecord(tokenId, {
			score: botScore,
			scoreComponents: {
				baseScore: baseBotScore,
				webView: this.config.penalties.PENALTY_WEBVIEW,
			},
		});
		return botScore;
	}

	async scoreIncreaseTimestamp(
		timestamp: number,
		baseBotScore: number,
		botScore: number,
		tokenId: FrictionlessTokenId,
	) {
		this.logger.info(() => ({
			msg: "Timestamp is older than 10 minutes",
			data: { timestamp: new Date(timestamp) },
		}));
		botScore += this.config.penalties.PENALTY_OLD_TIMESTAMP;
		await this.db.updateFrictionlessTokenRecord(tokenId, {
			score: botScore,
			scoreComponents: {
				baseScore: baseBotScore,
				timeout: this.config.penalties.PENALTY_OLD_TIMESTAMP,
			},
		});
		return botScore;
	}

	static timestampTooOld(timestamp: number): boolean {
		const now = Date.now();
		const diff = now - timestamp;
		return diff > DEFAULT_MAX_TIMESTAMP_AGE;
	}

	/**
	 * Redacts a key for logging purposes by showing only the first 5, middle 10, and last 5 characters
	 * @param key - The key to redact
	 * @returns Redacted key string or empty string if key is falsy
	 */
	private redactKeyForLogging(key: string | undefined | null): string {
		if (!key) return "";

		const start = key.slice(0, 5);
		const middle = key.slice(
			Math.floor(key.length / 2) - 5,
			Math.floor(key.length / 2) + 5,
		);
		const end = key.slice(-5);

		return `${start}...${middle}...${end}`;
	}

	async decryptPayload(token: string) {
		const decryptKeys = [
			// Process DB keys first, then env var key last as env key will likely be invalid
			...(await this.getDetectorKeys()),
			process.env.BOT_DECRYPTION_KEY,
		].filter((k) => k);

		this.logger.debug(() => {
			const loggedKeys = decryptKeys.map((key) =>
				this.redactKeyForLogging(key),
			);

			return {
				msg: "Decrypting score",
				data: {
					keysLength: decryptKeys.length,
					keys: loggedKeys,
				},
			};
		});

		// run through the keys and try to decrypt the score
		// if we run out of keys and the score is still not decrypted, throw an error
		let baseBotScore: number | undefined;
		let timestamp: number | undefined;
		let providerSelectEntropy: number | undefined;
<<<<<<< HEAD
		let contextAwareEntropy: number | undefined;
=======
		let userId: string | undefined;
		let userAgent: string | undefined;
		let webView: boolean | undefined;
		let iFrame: boolean | undefined;
>>>>>>> b58046d4
		for (const [keyIndex, key] of decryptKeys.entries()) {
			try {
				this.logger.info(() => ({
					msg: "Attempting to decrypt score",
					data: {
						key: this.redactKeyForLogging(key),
					},
				}));
				const decrypted = await getBotScore(token, key as string);
				const s = decrypted.baseBotScore;
				const t = decrypted.timestamp;
				const p = decrypted.providerSelectEntropy;
<<<<<<< HEAD
				const c = decrypted.contextAwareEntropy;
=======
				const a = decrypted.userId;
				const u = decrypted.userAgent;
				const w = decrypted.isWebView;
				const i = decrypted.isIframe;
>>>>>>> b58046d4
				this.logger.debug(() => ({
					msg: "Successfully decrypted score",
					data: {
						key: this.redactKeyForLogging(key),
						baseBotScore: s,
						timestamp: t,
						entropy: p,
						userId: a,
						userAgent: u,
						webView: w,
						iFrame: i,
					},
				}));
				baseBotScore = s;
				timestamp = t;
				providerSelectEntropy = p;
<<<<<<< HEAD
				contextAwareEntropy = c;
=======
				userId = a;
				userAgent = u;
				webView = w;
				iFrame = i;
>>>>>>> b58046d4
				break;
			} catch (err) {
				// check if the next index exists, if not, log an error
				if (keyIndex === decryptKeys.length - 1) {
					this.logger.warn(() => ({
						msg: "Error decrypting score: no more keys to try",
					}));
					baseBotScore = 1;
					timestamp = 0;
					providerSelectEntropy = DEFAULT_ENTROPY + 1;
					contextAwareEntropy = 0;
				}
			}
		}

		const baseBotScoreUndefined = baseBotScore === undefined;
		const timestampUndefined = timestamp === undefined;
		const providerSelectEntropyUndefined = providerSelectEntropy === undefined;
		const undefinedCount =
			Number(baseBotScoreUndefined) +
			Number(timestampUndefined) +
			Number(providerSelectEntropyUndefined);
		if (undefinedCount > 0) {
			this.logger.error(() => ({
				msg: "Error decrypting score: baseBotScore or timestamp or providerSelectEntropy is undefined",
			}));
			baseBotScore = 1;
			timestamp = 0;
			providerSelectEntropy = DEFAULT_ENTROPY - undefinedCount;
		}
		this.logger.info(() => ({
			msg: "decryptPayload result",
			data: {
				baseBotScore: baseBotScore,
				timestamp: timestamp,
				entropy: providerSelectEntropy,
<<<<<<< HEAD
				...(contextAwareEntropy && { contextAwareEntropy }),
=======
				userId,
				userAgent,
				webView,
				iFrame,
>>>>>>> b58046d4
			},
		}));

		// To satisfy TS - see above for undefined checks
		return {
			baseBotScore: Number(baseBotScore),
			timestamp: Number(timestamp),
			providerSelectEntropy: Number(providerSelectEntropy),
<<<<<<< HEAD
			contextAwareEntropy: Number(contextAwareEntropy),
=======
			userId,
			userAgent,
			webView,
			iFrame,
>>>>>>> b58046d4
		};
	}
}<|MERGE_RESOLUTION|>--- conflicted
+++ resolved
@@ -281,14 +281,11 @@
 		let baseBotScore: number | undefined;
 		let timestamp: number | undefined;
 		let providerSelectEntropy: number | undefined;
-<<<<<<< HEAD
-		let contextAwareEntropy: number | undefined;
-=======
 		let userId: string | undefined;
 		let userAgent: string | undefined;
 		let webView: boolean | undefined;
 		let iFrame: boolean | undefined;
->>>>>>> b58046d4
+		let contextAwareEntropy: number | undefined;
 		for (const [keyIndex, key] of decryptKeys.entries()) {
 			try {
 				this.logger.info(() => ({
@@ -301,14 +298,11 @@
 				const s = decrypted.baseBotScore;
 				const t = decrypted.timestamp;
 				const p = decrypted.providerSelectEntropy;
-<<<<<<< HEAD
-				const c = decrypted.contextAwareEntropy;
-=======
 				const a = decrypted.userId;
 				const u = decrypted.userAgent;
 				const w = decrypted.isWebView;
 				const i = decrypted.isIframe;
->>>>>>> b58046d4
+				const c = decrypted.contextAwareEntropy;
 				this.logger.debug(() => ({
 					msg: "Successfully decrypted score",
 					data: {
@@ -325,14 +319,11 @@
 				baseBotScore = s;
 				timestamp = t;
 				providerSelectEntropy = p;
-<<<<<<< HEAD
-				contextAwareEntropy = c;
-=======
 				userId = a;
 				userAgent = u;
 				webView = w;
 				iFrame = i;
->>>>>>> b58046d4
+				contextAwareEntropy = c;
 				break;
 			} catch (err) {
 				// check if the next index exists, if not, log an error
@@ -369,14 +360,11 @@
 				baseBotScore: baseBotScore,
 				timestamp: timestamp,
 				entropy: providerSelectEntropy,
-<<<<<<< HEAD
-				...(contextAwareEntropy && { contextAwareEntropy }),
-=======
 				userId,
 				userAgent,
 				webView,
 				iFrame,
->>>>>>> b58046d4
+				...(contextAwareEntropy && { contextAwareEntropy }),
 			},
 		}));
 
@@ -385,14 +373,11 @@
 			baseBotScore: Number(baseBotScore),
 			timestamp: Number(timestamp),
 			providerSelectEntropy: Number(providerSelectEntropy),
-<<<<<<< HEAD
-			contextAwareEntropy: Number(contextAwareEntropy),
-=======
 			userId,
 			userAgent,
 			webView,
 			iFrame,
->>>>>>> b58046d4
+			contextAwareEntropy: Number(contextAwareEntropy),
 		};
 	}
 }