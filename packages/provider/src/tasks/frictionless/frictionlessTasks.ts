// Copyright 2021-2025 Prosopo (UK) Ltd.
//
// Licensed under the Apache License, Version 2.0 (the "License");
// you may not use this file except in compliance with the License.
// You may obtain a copy of the License at
//
//     http://www.apache.org/licenses/LICENSE-2.0
//
// Unless required by applicable law or agreed to in writing, software
// distributed under the License is distributed on an "AS IS" BASIS,
// WITHOUT WARRANTIES OR CONDITIONS OF ANY KIND, either express or implied.
// See the License for the specific language governing permissions and
// limitations under the License.

import type { Logger } from "@prosopo/common";
import {
	CaptchaType,
	type KeyringPair,
	type ProsopoConfigOutput,
} from "@prosopo/types";
import { ApiParams, type GetFrictionlessCaptchaResponse } from "@prosopo/types";
import type {
	FrictionlessTokenId,
	IProviderDatabase,
	Session,
} from "@prosopo/types-database";
import type { Rule } from "@prosopo/user-access-policy";
import type { ObjectId } from "mongoose";
import { v4 as uuidv4 } from "uuid";
import { checkLangRules } from "../../rules/lang.js";
import { CaptchaManager } from "../captchaManager.js";
import { getBotScore } from "../detection/getBotScore.js";

const DEFAULT_MAX_TIMESTAMP_AGE = 60 * 10 * 1000; // 10 minutes

export class FrictionlessManager extends CaptchaManager {
	config: ProsopoConfigOutput;

	constructor(
		db: IProviderDatabase,
		pair: KeyringPair,
		config: ProsopoConfigOutput,
		logger?: Logger,
	) {
		super(db, pair, logger);
		this.config = config;
	}

	checkLangRules(acceptLanguage: string): number {
		return checkLangRules(this.config, acceptLanguage);
	}

	async createSession(
		tokenId: ObjectId,
		captchaType: CaptchaType,
	): Promise<Session> {
		const sessionRecord: Session = {
			sessionId: uuidv4(),
			createdAt: new Date(),
			tokenId: tokenId,
			captchaType,
		};

		await this.db.storeSessionRecord(sessionRecord);
		return sessionRecord;
	}

	async sendImageCaptcha(
		tokenId: ObjectId,
	): Promise<GetFrictionlessCaptchaResponse> {
		const sessionRecord = await this.createSession(tokenId, CaptchaType.image);
		return {
			[ApiParams.captchaType]: CaptchaType.image,
			[ApiParams.sessionId]: sessionRecord.sessionId,
			[ApiParams.status]: "ok",
		};
	}

	async sendPowCaptcha(
		tokenId: ObjectId,
	): Promise<GetFrictionlessCaptchaResponse> {
		const sessionRecord = await this.createSession(tokenId, CaptchaType.pow);
		return {
			[ApiParams.captchaType]: CaptchaType.pow,
			[ApiParams.sessionId]: sessionRecord.sessionId,
			[ApiParams.status]: "ok",
		};
	}

	async scoreIncreaseAccessPolicy(
		accessRule: Rule | null,
		baseBotScore: number,
		botScore: number,
		tokenId: FrictionlessTokenId,
	) {
		const accessPolicyPenalty =
			accessRule?.score || this.config.penalties.PENALTY_ACCESS_RULE;
		botScore += accessPolicyPenalty;
		this.logger.info(() => ({
			msg: "Address has an image captcha config defined",
		}));
		await this.db.updateFrictionlessTokenRecord(tokenId, {
			score: botScore,
			scoreComponents: {
				baseScore: baseBotScore,
				accessPolicy: accessPolicyPenalty,
			},
		});
		return botScore;
	}

	async scoreIncreaseTimestamp(
		timestamp: number,
		baseBotScore: number,
		botScore: number,
		tokenId: FrictionlessTokenId,
	) {
		this.logger.info(() => ({
			msg: "Timestamp is older than 10 minutes"
		}));
		botScore += this.config.penalties.PENALTY_OLD_TIMESTAMP;
		await this.db.updateFrictionlessTokenRecord(tokenId, {
			score: botScore,
			scoreComponents: {
				baseScore: baseBotScore,
				timeout: this.config.penalties.PENALTY_OLD_TIMESTAMP,
			},
		});
		return botScore;
	}

	static timestampTooOld(timestamp: number): boolean {
		const now = Date.now();
		const diff = now - timestamp;
		return diff > DEFAULT_MAX_TIMESTAMP_AGE;
	}

	async decryptPayload(token: string) {
		const decryptKeys = [
			process.env.BOT_DECRYPTION_KEY,
			...(await this.getDetectorKeys()),
		].filter((k) => k);
		this.logger.debug(() => ({
			data: {
				action: "Decrypting score",
				keysLength: decryptKeys.length,
				keys: decryptKeys.map((k) =>
					k ? `${k.slice(0, 5)}...${k.slice(-5)}` || "" : "",
				),
			}
		}));

		// run through the keys and try to decrypt the score
		// if we run out of keys and the score is still not decrypted, throw an error
		let baseBotScore: number | undefined;
		let timestamp: number | undefined;
		for (const [keyIndex, key] of decryptKeys.entries()) {
			try {
				const { baseBotScore: s, timestamp: t } = await getBotScore(token, key);
<<<<<<< HEAD
				this.logger.debug(() => ({
					msg: "Successfully decrypted score",
					data: {
						key: key ? `${key.slice(0, 5)}...${key.slice(-5)}` : "",
						baseBotScore: s,
						timestamp: t,
					}
				}));
=======
				this.logger.info({
					message: "Successfully decrypted score",
					key: key ? `${key.slice(0, 5)}...${key.slice(-5)}` : "",
					baseBotScore: s,
					timestamp: t,
				});
>>>>>>> 9575eaa2
				baseBotScore = s;
				timestamp = t;
				break;
			} catch (err) {
				// check if the next index exists, if not, log an error
				if (keyIndex === decryptKeys.length - 1) {
					this.logger.warn(() => ({
						msg: "Error decrypting score: no more keys to try",
					}));
					baseBotScore = 1;
					timestamp = 0;
				}
			}
		}

		if (baseBotScore === undefined || timestamp === undefined) {
			this.logger.error(() => ({
				msg: "Error decrypting score: baseBotScore or timestamp is undefined",
			}));
			baseBotScore = 1;
			timestamp = 0;
		}

		return { baseBotScore, timestamp };
	}
}<|MERGE_RESOLUTION|>--- conflicted
+++ resolved
@@ -96,9 +96,9 @@
 		const accessPolicyPenalty =
 			accessRule?.score || this.config.penalties.PENALTY_ACCESS_RULE;
 		botScore += accessPolicyPenalty;
-		this.logger.info(() => ({
-			msg: "Address has an image captcha config defined",
-		}));
+		this.logger.info({
+			message: "Address has an image captcha config defined",
+		});
 		await this.db.updateFrictionlessTokenRecord(tokenId, {
 			score: botScore,
 			scoreComponents: {
@@ -115,9 +115,7 @@
 		botScore: number,
 		tokenId: FrictionlessTokenId,
 	) {
-		this.logger.info(() => ({
-			msg: "Timestamp is older than 10 minutes"
-		}));
+		this.logger.info("Timestamp is older than 10 minutes", new Date(timestamp));
 		botScore += this.config.penalties.PENALTY_OLD_TIMESTAMP;
 		await this.db.updateFrictionlessTokenRecord(tokenId, {
 			score: botScore,
@@ -140,15 +138,13 @@
 			process.env.BOT_DECRYPTION_KEY,
 			...(await this.getDetectorKeys()),
 		].filter((k) => k);
-		this.logger.debug(() => ({
-			data: {
-				action: "Decrypting score",
-				keysLength: decryptKeys.length,
-				keys: decryptKeys.map((k) =>
-					k ? `${k.slice(0, 5)}...${k.slice(-5)}` || "" : "",
-				),
-			}
-		}));
+		this.logger.debug({
+			action: "Decrypting score",
+			keysLength: decryptKeys.length,
+			keys: decryptKeys.map((k) =>
+				k ? `${k.slice(0, 5)}...${k.slice(-5)}` || "" : "",
+			),
+		});
 
 		// run through the keys and try to decrypt the score
 		// if we run out of keys and the score is still not decrypted, throw an error
@@ -157,32 +153,21 @@
 		for (const [keyIndex, key] of decryptKeys.entries()) {
 			try {
 				const { baseBotScore: s, timestamp: t } = await getBotScore(token, key);
-<<<<<<< HEAD
-				this.logger.debug(() => ({
-					msg: "Successfully decrypted score",
-					data: {
-						key: key ? `${key.slice(0, 5)}...${key.slice(-5)}` : "",
-						baseBotScore: s,
-						timestamp: t,
-					}
-				}));
-=======
 				this.logger.info({
 					message: "Successfully decrypted score",
 					key: key ? `${key.slice(0, 5)}...${key.slice(-5)}` : "",
 					baseBotScore: s,
 					timestamp: t,
 				});
->>>>>>> 9575eaa2
 				baseBotScore = s;
 				timestamp = t;
 				break;
 			} catch (err) {
 				// check if the next index exists, if not, log an error
 				if (keyIndex === decryptKeys.length - 1) {
-					this.logger.warn(() => ({
-						msg: "Error decrypting score: no more keys to try",
-					}));
+					this.logger.warn({
+						message: "Error decrypting score: no more keys to try",
+					});
 					baseBotScore = 1;
 					timestamp = 0;
 				}
@@ -190,9 +175,10 @@
 		}
 
 		if (baseBotScore === undefined || timestamp === undefined) {
-			this.logger.error(() => ({
-				msg: "Error decrypting score: baseBotScore or timestamp is undefined",
-			}));
+			this.logger.error({
+				message:
+					"Error decrypting score: baseBotScore or timestamp is undefined",
+			});
 			baseBotScore = 1;
 			timestamp = 0;
 		}
