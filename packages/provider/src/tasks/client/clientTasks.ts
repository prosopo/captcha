--- conflicted
+++ resolved
@@ -31,12 +31,8 @@
 import { parseUrl } from "@prosopo/util";
 import { validiateSiteKey } from "../../api/validateAddress.js";
 
-<<<<<<< HEAD
-const isValidPrivateKey = (privateKey: string) => {
-=======
 const isValidPrivateKey = (privateKeyString: string) => {
 	const privateKey = Buffer.from(privateKeyString, "base64").toString("ascii");
->>>>>>> 57eee588
 	try {
 		createPrivateKey({
 			key: privateKey,
