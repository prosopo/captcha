// Copyright 2021-2024 Prosopo (UK) Ltd.
//
// Licensed under the Apache License, Version 2.0 (the "License");
// you may not use this file except in compliance with the License.
// You may obtain a copy of the License at
//
//     http://www.apache.org/licenses/LICENSE-2.0
//
// Unless required by applicable law or agreed to in writing, software
// distributed under the License is distributed on an "AS IS" BASIS,
// WITHOUT WARRANTIES OR CONDITIONS OF ANY KIND, either express or implied.
// See the License for the specific language governing permissions and
// limitations under the License.

import type { Logger } from "@prosopo/common";
import { CaptchaDatabase, ClientDatabase } from "@prosopo/database";
import {
	type ProsopoConfigOutput,
	ScheduledTaskNames,
	ScheduledTaskStatus,
} from "@prosopo/types";
import type { ClientRecord, IProviderDatabase } from "@prosopo/types-database";

export class ClientTaskManager {
	config: ProsopoConfigOutput;
	logger: Logger;
	providerDB: IProviderDatabase;
	constructor(
		config: ProsopoConfigOutput,
		logger: Logger,
		db: IProviderDatabase,
	) {
		this.config = config;
		this.logger = logger;
		this.providerDB = db;
	}

	/**
	 * @description Store commitments externally in the database
	 * @returns Promise<void>
	 */
	async storeCommitmentsExternal(): Promise<void> {
		if (!this.config.mongoCaptchaUri) {
			this.logger.info("Mongo env not set");
			return;
		}

		const lastTask = await this.providerDB.getLastScheduledTaskStatus(
			ScheduledTaskNames.StoreCommitmentsExternal,
			ScheduledTaskStatus.Completed,
		);

		const taskID = await this.providerDB.createScheduledTaskStatus(
			ScheduledTaskNames.StoreCommitmentsExternal,
			ScheduledTaskStatus.Running,
		);

		try {
			let commitments = await this.providerDB.getUnstoredDappUserCommitments();

			let powRecords =
				await this.providerDB.getUnstoredDappUserPoWCommitments();

			// filter to only get records that have been updated since the last task
			if (lastTask) {
				this.logger.info(
					`Filtering records to only get updated records: ${JSON.stringify(lastTask)}`,
				);
				this.logger.info(
					"Last task ran at ",
					new Date(lastTask.updated || 0),
					"Task ID",
					taskID,
				);

				commitments = commitments.filter(
					(commitment) =>
						lastTask.updated &&
						commitment.lastUpdatedTimestamp &&
						(commitment.lastUpdatedTimestamp > lastTask.updated ||
							!commitment.lastUpdatedTimestamp),
				);

				powRecords = powRecords.filter((commitment) => {
					return (
						lastTask.updated &&
						commitment.lastUpdatedTimestamp &&
						// either the update stamp is more recent than the last time this task ran or there is no update stamp,
						// so it is a new record
						(commitment.lastUpdatedTimestamp > lastTask.updated ||
							!commitment.lastUpdatedTimestamp)
					);
				});
			}

			if (commitments.length || powRecords.length) {
				this.logger.info(
					`Storing ${commitments.length} commitments externally`,
				);

				this.logger.info(
					`Storing ${powRecords.length} pow challenges externally`,
				);

				const captchaDB = new CaptchaDatabase(
					this.config.mongoCaptchaUri,
					undefined,
					undefined,
					this.logger,
				);

				await captchaDB.saveCaptchas(commitments, powRecords);

				await this.providerDB.markDappUserCommitmentsStored(
					commitments.map((commitment) => commitment.id),
				);
				await this.providerDB.markDappUserPoWCommitmentsStored(
					powRecords.map((powRecords) => powRecords.challenge),
				);
			}
			await this.providerDB.updateScheduledTaskStatus(
				taskID,
				ScheduledTaskStatus.Completed,
				{
					data: {
						commitments: commitments.map((c) => c.id),
						powRecords: powRecords.map((pr) => pr.challenge),
					},
				},
			);
<<<<<<< HEAD
			// biome-ignore lint/suspicious/noExplicitAny: TODO fix
		} catch (e: any) {
=======
		} catch (e: unknown) {
>>>>>>> ec0d1af8
			this.logger.error(e);
			await this.providerDB.updateScheduledTaskStatus(
				taskID,
				ScheduledTaskStatus.Failed,
				{ error: String(e) },
			);
		}
	}

	/**
	 * @description Get a list of client accounts and their settings from the client database
	 * @returns Promise<void>
	 */
	async getClientList(): Promise<void> {
		if (!this.config.mongoClientUri) {
			this.logger.info("Mongo env not set");
			return;
		}

		const lastTask = await this.providerDB.getLastScheduledTaskStatus(
			ScheduledTaskNames.GetClientList,
			ScheduledTaskStatus.Completed,
		);

		const taskID = await this.providerDB.createScheduledTaskStatus(
			ScheduledTaskNames.GetClientList,
			ScheduledTaskStatus.Running,
		);

		try {
			const clientDB = new ClientDatabase(
				this.config.mongoClientUri,
				undefined, // expected to come from URI
				undefined, // expected to come from URI
				this.logger,
			);

			const updatedAtTimestamp = lastTask ? lastTask.updated || 0 : 0;

			console.log("updatedAtTimestamp", updatedAtTimestamp);

			const newClientRecords =
				await clientDB.getUpdatedClients(updatedAtTimestamp);

			if (newClientRecords) {
				await this.providerDB.updateClientRecords(newClientRecords);
			}

			await this.providerDB.updateScheduledTaskStatus(
				taskID,
				ScheduledTaskStatus.Completed,
				{
					data: {
						clientRecords: newClientRecords.map((c: ClientRecord) => c.account),
					},
				},
			);
<<<<<<< HEAD
			// biome-ignore lint/suspicious/noExplicitAny: TODO fix
		} catch (e: any) {
=======
		} catch (e: unknown) {
>>>>>>> ec0d1af8
			this.logger.error(e);
			await this.providerDB.updateScheduledTaskStatus(
				taskID,
				ScheduledTaskStatus.Failed,
				{ error: String(e) },
			);
		}
	}
}<|MERGE_RESOLUTION|>--- conflicted
+++ resolved
@@ -128,12 +128,7 @@
 					},
 				},
 			);
-<<<<<<< HEAD
-			// biome-ignore lint/suspicious/noExplicitAny: TODO fix
-		} catch (e: any) {
-=======
 		} catch (e: unknown) {
->>>>>>> ec0d1af8
 			this.logger.error(e);
 			await this.providerDB.updateScheduledTaskStatus(
 				taskID,
@@ -191,12 +186,7 @@
 					},
 				},
 			);
-<<<<<<< HEAD
-			// biome-ignore lint/suspicious/noExplicitAny: TODO fix
-		} catch (e: any) {
-=======
 		} catch (e: unknown) {
->>>>>>> ec0d1af8
 			this.logger.error(e);
 			await this.providerDB.updateScheduledTaskStatus(
 				taskID,
