// Copyright 2021-2025 Prosopo (UK) Ltd.
//
// Licensed under the Apache License, Version 2.0 (the "License");
// you may not use this file except in compliance with the License.
// You may obtain a copy of the License at
//
//     http://www.apache.org/licenses/LICENSE-2.0
//
// Unless required by applicable law or agreed to in writing, software
// distributed under the License is distributed on an "AS IS" BASIS,
// WITHOUT WARRANTIES OR CONDITIONS OF ANY KIND, either express or implied.
// See the License for the specific language governing permissions and
// limitations under the License.

import { stringToHex, u8aToHex } from "@polkadot/util";
import { type Logger, ProsopoEnvError } from "@prosopo/common";
import {
	compareCaptchaSolutions,
	computePendingRequestHash,
	parseAndSortCaptchaSolutions,
} from "@prosopo/datasets";
import type { KeyringPair } from "@prosopo/types";
import {
	ApiParams,
	type Captcha,
	type CaptchaSolution,
	CaptchaStatus,
	DEFAULT_IMAGE_CAPTCHA_TIMEOUT,
	type DappUserSolutionResult,
	type Hash,
	type IPAddress,
	type ImageVerificationResponse,
	type ProsopoCaptchaCountConfigSchemaOutput,
	type ProsopoConfigOutput,
	type RequestHeaders,
} from "@prosopo/types";
import type {
	ClientRecord,
	FrictionlessTokenId,
	IProviderDatabase,
	PendingCaptchaRequest,
	UserCommitment,
} from "@prosopo/types-database";
<<<<<<< HEAD
=======
import type { ProviderEnvironment } from "@prosopo/types-env";
>>>>>>> 3981e8da
import { at } from "@prosopo/util";
import { randomAsHex, signatureVerify } from "@prosopo/util-crypto";
import {
	getCompositeIpAddress,
	getIpAddressFromComposite,
} from "../../compositeIpAddress.js";
import { checkLangRules } from "../../rules/lang.js";
import { deepValidateIpAddress, shuffleArray } from "../../util.js";
import { CaptchaManager } from "../captchaManager.js";
import { computeFrictionlessScore } from "../frictionless/frictionlessTasksUtils.js";
import { buildTreeAndGetCommitmentId } from "./imgCaptchaTasksUtils.js";

export class ImgCaptchaManager extends CaptchaManager {
	config: ProsopoConfigOutput;

	constructor(
		db: IProviderDatabase,
		pair: KeyringPair,
		config: ProsopoConfigOutput,
		logger?: Logger,
	) {
		super(db, pair, logger);
		this.config = config;
	}

	async getCaptchaWithProof(
		datasetId: Hash,
		solved: boolean,
		size: number,
	): Promise<Captcha[]> {
		const captchaDocs = await this.db.getRandomCaptcha(solved, datasetId, size);
		if (!captchaDocs) {
			throw new ProsopoEnvError("DATABASE.CAPTCHA_GET_FAILED", {
				context: {
					failedFuncName: this.getCaptchaWithProof.name,
					datasetId,
					solved,
					size,
				},
			});
		}

		return captchaDocs;
	}

	async getRandomCaptchasAndRequestHash(
		datasetId: Hash,
		userAccount: string,
		ipAddress: IPAddress,
		captchaConfig: ProsopoCaptchaCountConfigSchemaOutput,
		threshold: number,
		frictionlessTokenId?: FrictionlessTokenId,
	): Promise<{
		captchas: Captcha[];
		requestHash: string;
		timestamp: number;
		signedRequestHash: string;
	}> {
		const dataset = await this.db.getDatasetDetails(datasetId);
		if (!dataset) {
			throw new ProsopoEnvError("DATABASE.DATASET_GET_FAILED", {
				context: {
					failedFuncName: this.getRandomCaptchasAndRequestHash.name,
					dataset,
					datasetId,
				},
			});
		}

		const unsolvedCount: number = Math.abs(
			Math.trunc(captchaConfig.unsolved.count),
		);
		const solvedCount: number = Math.abs(
			Math.trunc(captchaConfig.solved.count),
		);

		if (!solvedCount) {
			throw new ProsopoEnvError("CONFIG.INVALID_CAPTCHA_NUMBER");
		}

		const solved = await this.getCaptchaWithProof(datasetId, true, solvedCount);

		let unsolved: Captcha[] = [];
		if (unsolvedCount) {
			unsolved = await this.getCaptchaWithProof(
				datasetId,
				false,
				unsolvedCount,
			);
		}
		const captchas: Captcha[] = shuffleArray([...solved, ...unsolved]);
		const salt = randomAsHex();

		const requestHash = computePendingRequestHash(
			captchas.map((c) => c.captchaId),
			userAccount,
			salt,
		);

		const currentTime = Date.now();
		const signedRequestHash = u8aToHex(
			this.pair.sign(stringToHex(requestHash)),
		);

		const timeLimit = captchas
			// if 2 captchas with 30s time limit, this will add to 1 minute (30s * 2)
			.map((captcha) => captcha.timeLimitMs || DEFAULT_IMAGE_CAPTCHA_TIMEOUT)
			.reduce((a, b) => a + b, 0);
		const deadlineTs = timeLimit + currentTime;

		await this.db.storePendingImageCommitment(
			userAccount,
			requestHash,
			salt,
			deadlineTs,
			currentTime,
			getCompositeIpAddress(ipAddress),
			threshold,
			frictionlessTokenId,
		);
		return {
			captchas,
			requestHash,
			timestamp: currentTime,
			signedRequestHash,
		};
	}

	/**
	 * Validate and store the text captcha solution(s) from the Dapp User in a web2 environment
	 * @param {string} userAccount
	 * @param {string} dappAccount
	 * @param {string} requestHash
	 * @param {JSON} captchas
	 * @param userTimestampSignature
	 * @param timestamp
	 * @param providerRequestHashSignature
	 * @param ipAddress
	 * @param headers
	 * @param threshold the percentage of captchas that must be correct to return true
	 * @return {Promise<DappUserSolutionResult>} result containing the contract event
	 */
	async dappUserSolution(
		userAccount: string,
		dappAccount: string,
		requestHash: string,
		captchas: CaptchaSolution[],
		userTimestampSignature: string, // the signature to indicate ownership of account
		timestamp: number,
		providerRequestHashSignature: string,
		ipAddress: IPAddress,
		headers: RequestHeaders,
		ja4: string,
	): Promise<DappUserSolutionResult> {
		// check that the signature is valid (i.e. the user has signed the request hash with their private key, proving they own their account)
		const verification = signatureVerify(
			stringToHex(timestamp.toString()),
			userTimestampSignature,
			userAccount,
		);
		if (!verification.isValid) {
			// the signature is not valid, so the user is not the owner of the account. May have given a false account address with good reputation in an attempt to impersonate
			const err = new ProsopoEnvError("GENERAL.INVALID_SIGNATURE", {
				context: { failedFuncName: this.dappUserSolution.name, userAccount },
			});
			this.logger.info(() => ({
				err,
				msg: "Invalid user timestamp signature",
			}));
			throw err;
		}

		// check that the requestHash signature is valid and signed by the provider
		const providerRequestHashSignatureVerify = signatureVerify(
			stringToHex(requestHash.toString()),
			providerRequestHashSignature,
			this.pair.address,
		);

		if (!providerRequestHashSignatureVerify.isValid) {
			// the signature is not valid, so the user is not the owner of the account. May have given a false account address with good reputation in an attempt to impersonate
			const err = new ProsopoEnvError("GENERAL.INVALID_SIGNATURE", {
				context: {
					failedFuncName: this.dappUserSolution.name,
					userAccount,
					error: "requestHash signature is invalid",
				},
			});
			this.logger.info(() => ({
				err,
				msg: "Invalid provider requestHash signature",
			}));
			throw err;
		}

		let response: DappUserSolutionResult = {
			captchas: [],
			verified: false,
		};

		const pendingRecord = await this.db.getPendingImageCommitment(requestHash);

		const unverifiedCaptchaIds = captchas.map((captcha) => captcha.captchaId);
		const pendingRequest = await this.validateDappUserSolutionRequestIsPending(
			requestHash,
			pendingRecord,
			userAccount,
			unverifiedCaptchaIds,
		);
		if (pendingRequest) {
			const { storedCaptchas, receivedCaptchas, captchaIds } =
				await this.validateReceivedCaptchasAgainstStoredCaptchas(captchas);

			const { tree, commitmentId } =
				buildTreeAndGetCommitmentId(receivedCaptchas);

			const datasetId = at(storedCaptchas, 0).datasetId;

			if (!datasetId) {
				throw new ProsopoEnvError("CAPTCHA.ID_MISMATCH", {
					context: { failedFuncName: this.dappUserSolution.name },
				});
			}

			// Only do stuff if the request is in the local DB
			// prevent this request hash from being used twice
			await this.db.updatePendingImageCommitmentStatus(requestHash);
			const commit: UserCommitment = {
				id: commitmentId,
				userAccount: userAccount,
				dappAccount,
				providerAccount: this.pair.address,
				datasetId,
				result: { status: CaptchaStatus.pending },
				userSignature: userTimestampSignature,
				userSubmitted: true,
				serverChecked: false,
				requestedAtTimestamp: timestamp,
				ipAddress: getCompositeIpAddress(ipAddress),
				headers,
				frictionlessTokenId: pendingRecord.frictionlessTokenId,
				ja4,
			};
			await this.db.storeUserImageCaptchaSolution(receivedCaptchas, commit);

			const solutionRecords = await Promise.all(
				storedCaptchas.map(async (captcha) => {
					const solutionRecord = await this.db.getSolutionByCaptchaId(
						captcha.captchaId,
					);
					if (!solutionRecord) {
						throw new ProsopoEnvError("CAPTCHA.SOLUTION_NOT_FOUND", {
							context: { failedFuncName: this.dappUserSolution.name },
						});
					}
					return solutionRecord;
				}),
			);

			const totalImages = storedCaptchas[0]?.items.length || 0;

			if (
				compareCaptchaSolutions(
					receivedCaptchas,
					solutionRecords,
					totalImages,
					pendingRecord.threshold,
				)
			) {
				response = {
					captchas: captchaIds.map((id) => ({
						captchaId: id,
						proof: tree.proof(id),
					})),
					verified: true,
				};
				await this.db.approveDappUserCommitment(commitmentId);
			} else {
				await this.db.disapproveDappUserCommitment(
					commitmentId,
					"CAPTCHA.INVALID_SOLUTION",
				);
				response = {
					captchas: captchaIds.map((id) => ({
						captchaId: id,
						proof: [[]],
					})),
					verified: false,
				};
			}
		} else {
			this.logger.info(() => ({
				msg: "Request hash not found",
			}));
		}
		return response;
	}

	/**
	 * Validate length of received captchas array matches length of captchas found in database
	 * Validate that the datasetId is the same for all captchas and is equal to the datasetId on the stored captchas
	 */
	async validateReceivedCaptchasAgainstStoredCaptchas(
		captchas: CaptchaSolution[],
	): Promise<{
		storedCaptchas: Captcha[];
		receivedCaptchas: CaptchaSolution[];
		captchaIds: string[];
	}> {
		const receivedCaptchas = parseAndSortCaptchaSolutions(captchas);
		const captchaIds = receivedCaptchas.map((captcha) => captcha.captchaId);
		const storedCaptchas = await this.db.getCaptchaById(captchaIds);
		if (!storedCaptchas || receivedCaptchas.length !== storedCaptchas.length) {
			throw new ProsopoEnvError("CAPTCHA.INVALID_CAPTCHA_ID", {
				context: {
					failedFuncName:
						this.validateReceivedCaptchasAgainstStoredCaptchas.name,

					captchas,
				},
			});
		}
		if (
			!storedCaptchas.every(
				(captcha) => captcha.datasetId === at(storedCaptchas, 0).datasetId,
			)
		) {
			throw new ProsopoEnvError("CAPTCHA.DIFFERENT_DATASET_IDS", {
				context: {
					failedFuncName:
						this.validateReceivedCaptchasAgainstStoredCaptchas.name,
					captchas,
				},
			});
		}
		return { storedCaptchas, receivedCaptchas, captchaIds };
	}

	/**
	 * Validate that a Dapp User is responding to their own pending captcha request
	 * @param {string} requestHash
	 * @param {PendingCaptchaRequest} pendingRecord
	 * @param {string} userAccount
	 * @param {string[]} captchaIds
	 */
	async validateDappUserSolutionRequestIsPending(
		requestHash: string,
		pendingRecord: PendingCaptchaRequest,
		userAccount: string,
		captchaIds: string[],
	): Promise<boolean> {
		const currentTime = Date.now();
		// only proceed if there is a pending record
		if (!pendingRecord) {
			this.logger.info(() => ({
				msg: "No pending record found",
			}));
			return false;
		}

		if (pendingRecord.deadlineTimestamp < currentTime) {
			// deadline for responding to the captcha has expired
			this.logger.info(() => ({
				msg: "Deadline for responding to captcha has expired",
			}));
			return false;
		}
		if (pendingRecord) {
			const pendingHashComputed = computePendingRequestHash(
				captchaIds,
				userAccount,
				pendingRecord.salt,
			);
			return requestHash === pendingHashComputed;
		}
		return false;
	}

	/*
	 * Get dapp user solution from database
	 */
	async getDappUserCommitmentById(
		commitmentId: string,
	): Promise<UserCommitment> {
		const dappUserSolution =
			await this.db.getDappUserCommitmentById(commitmentId);
		if (!dappUserSolution) {
			throw new ProsopoEnvError("CAPTCHA.DAPP_USER_SOLUTION_NOT_FOUND", {
				context: {
					failedFuncName: this.getDappUserCommitmentById.name,
					commitmentId: commitmentId,
				},
			});
		}
		return dappUserSolution;
	}

	/* Check if dapp user has verified solution in cache */
	async getDappUserCommitmentByAccount(
		userAccount: string,
		dappAccount: string,
	): Promise<UserCommitment | undefined> {
		const dappUserSolutions = await this.db.getDappUserCommitmentByAccount(
			userAccount,
			dappAccount,
		);
		if (dappUserSolutions.length > 0) {
			for (const dappUserSolution of dappUserSolutions) {
				if (dappUserSolution.result.status === CaptchaStatus.approved) {
					return dappUserSolution;
				}
			}
		}
		return undefined;
	}

	async verifyImageCaptchaSolution(
		user: string,
		dapp: string,
		commitmentId: string | undefined,
		env: ProviderEnvironment,
		maxVerifiedTime?: number,
		ip?: string,
	): Promise<ImageVerificationResponse> {
		const solution = await (commitmentId
			? this.getDappUserCommitmentById(commitmentId)
			: this.getDappUserCommitmentByAccount(user, dapp));

		// No solution exists
		if (!solution) {
			this.logger.debug(() => ({
				msg: "Not verified - no solution found",
			}));
			return { status: "API.USER_NOT_VERIFIED_NO_SOLUTION", verified: false };
		}

		// -- WARNING ---- WARNING ---- WARNING ---- WARNING ---- WARNING ---- WARNING ---- WARNING ---- WARNING --
		// Do not move this code down or put any other code before it. We want to drop out as early as possible if the
		// solution has already been checked by the server. Moving this code around could result in solutions being
		// re-usable.
		if (solution.serverChecked) {
			return { status: "API.USER_ALREADY_VERIFIED", verified: false };
		}

		await this.db.markDappUserCommitmentsChecked([solution.id]);
		// -- END WARNING --

		// A solution exists but is disapproved
		if (solution.result.status === CaptchaStatus.disapproved) {
			return { status: "API.USER_NOT_VERIFIED", verified: false };
		}

		maxVerifiedTime = maxVerifiedTime || 60 * 1000; // Default to 1 minute

		// Check if solution was completed recently
		const currentTime = Date.now();
		const timeSinceCompletion = currentTime - solution.requestedAtTimestamp;

		// A solution exists but has timed out
		if (timeSinceCompletion > maxVerifiedTime) {
			this.logger.debug(() => ({
				msg: "Not verified - timed out",
			}));
			return {
				status: "API.USER_NOT_VERIFIED_TIME_EXPIRED",
				verified: false,
			};
		}

		if (ip) {
			const solutionIpAddress = getIpAddressFromComposite(solution.ipAddress);
			// Get client settings for IP validation rules
			const clientRecord = await this.db.getClientRecord(dapp);

			const ipValidationRules = clientRecord?.settings?.ipValidationRules;

			await this.db.updateDappUserCommitment(solution.id, {
				providedIp: getCompositeIpAddress(ip),
			});

			const ipValidation = await deepValidateIpAddress(
				ip,
				solutionIpAddress,
				this.logger,
				env.config.ipApi.apiKey,
				env.config.ipApi.baseUrl,
				ipValidationRules,
			);

			if (!ipValidation.isValid) {
				this.logger.error(() => ({
					msg: "IP validation failed for image captcha",
					data: {
						ip,
						solutionIp: solutionIpAddress.address,
						error: ipValidation.errorMessage,
						distanceKm: ipValidation.distanceKm,
					},
				}));
				return { status: "API.USER_NOT_VERIFIED", verified: false };
			}
		}

		const isApproved = solution.result.status === CaptchaStatus.approved;

		let score: number | undefined;
		if (solution.frictionlessTokenId) {
			const tokenRecord = await this.db.getFrictionlessTokenRecordByTokenId(
				solution.frictionlessTokenId,
			);
			if (tokenRecord) {
				score = computeFrictionlessScore(tokenRecord?.scoreComponents);
				this.logger.info(() => ({
					data: {
						tscoreComponents: tokenRecord?.scoreComponents,
						score: score,
					},
				}));
			}
		}

		return {
			status: isApproved ? "API.USER_VERIFIED" : "API.USER_NOT_VERIFIED",
			verified: isApproved,
			commitmentId: solution.id.toString(),
			...(score && { score }),
		};
	}

	checkLangRules(acceptLanguage: string): number {
		return checkLangRules(this.config, acceptLanguage);
	}

	override getVerificationResponse(
		verified: boolean,
		clientRecord: ClientRecord,
		translateFn: (key: string) => string,
		score?: number,
		commitmentId?: Hash,
	): ImageVerificationResponse {
		return {
			...super.getVerificationResponse(
				verified,
				clientRecord,
				translateFn,
				score,
			),
			...(commitmentId && {
				[ApiParams.commitmentId]: commitmentId,
			}),
		};
	}
}<|MERGE_RESOLUTION|>--- conflicted
+++ resolved
@@ -41,10 +41,7 @@
 	PendingCaptchaRequest,
 	UserCommitment,
 } from "@prosopo/types-database";
-<<<<<<< HEAD
-=======
 import type { ProviderEnvironment } from "@prosopo/types-env";
->>>>>>> 3981e8da
 import { at } from "@prosopo/util";
 import { randomAsHex, signatureVerify } from "@prosopo/util-crypto";
 import {
