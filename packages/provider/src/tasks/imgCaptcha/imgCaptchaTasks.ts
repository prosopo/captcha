// Copyright 2021-2024 Prosopo (UK) Ltd.
//
// Licensed under the Apache License, Version 2.0 (the "License");
// you may not use this file except in compliance with the License.
// You may obtain a copy of the License at
//
//     http://www.apache.org/licenses/LICENSE-2.0
//
// Unless required by applicable law or agreed to in writing, software
// distributed under the License is distributed on an "AS IS" BASIS,
// WITHOUT WARRANTIES OR CONDITIONS OF ANY KIND, either express or implied.
// See the License for the specific language governing permissions and
// limitations under the License.

import type { KeyringPair } from "@polkadot/keyring/types";
import { stringToHex, u8aToHex } from "@polkadot/util";
import { randomAsHex, signatureVerify } from "@polkadot/util-crypto";
import { type Logger, ProsopoEnvError } from "@prosopo/common";
import {
	compareCaptchaSolutions,
	computePendingRequestHash,
	parseAndSortCaptchaSolutions,
} from "@prosopo/datasets";
import {
	type Captcha,
	type CaptchaSolution,
	CaptchaStatus,
	DEFAULT_IMAGE_CAPTCHA_TIMEOUT,
	type DappUserSolutionResult,
	type Hash,
	type IPAddress,
	type ImageVerificationResponse,
	type PendingCaptchaRequest,
	type ProsopoCaptchaCountConfigSchemaOutput,
	type ProsopoConfigOutput,
	type RequestHeaders,
} from "@prosopo/types";
import type {
	IProviderDatabase,
	UserCommitment,
} from "@prosopo/types-database";
import { at } from "@prosopo/util";
import type { Address4, Address6 } from "ip-address";
import { checkIpRules } from "../../rules/ip.js";
import { checkLangRules } from "../../rules/lang.js";
import { checkUserRules } from "../../rules/user.js";
import { shuffleArray } from "../../util.js";
import { buildTreeAndGetCommitmentId } from "./imgCaptchaTasksUtils.js";

export class ImgCaptchaManager {
	db: IProviderDatabase;
	pair: KeyringPair;
	logger: Logger;
	config: ProsopoConfigOutput;

	constructor(
		db: IProviderDatabase,
		pair: KeyringPair,
		logger: Logger,
		config: ProsopoConfigOutput,
	) {
		this.db = db;
		this.pair = pair;
		this.logger = logger;
		this.config = config;
	}

	async getCaptchaWithProof(
		datasetId: Hash,
		solved: boolean,
		size: number,
	): Promise<Captcha[]> {
		const captchaDocs = await this.db.getRandomCaptcha(solved, datasetId, size);
		if (!captchaDocs) {
			throw new ProsopoEnvError("DATABASE.CAPTCHA_GET_FAILED", {
				context: {
					failedFuncName: this.getCaptchaWithProof.name,
					datasetId,
					solved,
					size,
				},
			});
		}

		return captchaDocs;
	}

	async getRandomCaptchasAndRequestHash(
		datasetId: Hash,
		userAccount: string,
		ipAddress: IPAddress,
		headers: RequestHeaders,
<<<<<<< HEAD
		captchaConfig: CaptchaConfig,
		score?: number,
=======
		captchaConfig: ProsopoCaptchaCountConfigSchemaOutput,
>>>>>>> 66eed9c3
	): Promise<{
		captchas: Captcha[];
		requestHash: string;
		timestamp: number;
		signedRequestHash: string;
		score?: number;
	}> {
		const dataset = await this.db.getDatasetDetails(datasetId);
		if (!dataset) {
			throw new ProsopoEnvError("DATABASE.DATASET_GET_FAILED", {
				context: {
					failedFuncName: this.getRandomCaptchasAndRequestHash.name,
					dataset,
					datasetId,
				},
			});
		}

		const unsolvedCount: number = Math.abs(
			Math.trunc(captchaConfig.unsolved.count),
		);
		const solvedCount: number = Math.abs(
			Math.trunc(captchaConfig.solved.count),
		);

		if (!solvedCount) {
			throw new ProsopoEnvError("CONFIG.INVALID_CAPTCHA_NUMBER");
		}

		const solved = await this.getCaptchaWithProof(datasetId, true, solvedCount);

		let unsolved: Captcha[] = [];
		if (unsolvedCount) {
			unsolved = await this.getCaptchaWithProof(
				datasetId,
				false,
				unsolvedCount,
			);
		}
		const captchas: Captcha[] = shuffleArray([...solved, ...unsolved]);
		const salt = randomAsHex();

		const requestHash = computePendingRequestHash(
			captchas.map((c) => c.captchaId),
			userAccount,
			salt,
		);

		const currentTime = Date.now();
		const signedRequestHash = u8aToHex(
			this.pair.sign(stringToHex(requestHash)),
		);

		const timeLimit = captchas
			// if 2 captchas with 30s time limit, this will add to 1 minute (30s * 2)
			.map((captcha) => captcha.timeLimitMs || DEFAULT_IMAGE_CAPTCHA_TIMEOUT)
			.reduce((a, b) => a + b, 0);
		const deadlineTs = timeLimit + currentTime;

		await this.db.storePendingImageCommitment(
			userAccount,
			requestHash,
			salt,
			deadlineTs,
			currentTime,
			ipAddress.bigInt(),
			headers,
			score,
		);
		return {
			captchas,
			requestHash,
			timestamp: currentTime,
			signedRequestHash,
		};
	}

	/**
	 * Validate and store the text captcha solution(s) from the Dapp User in a web2 environment
	 * @param {string} userAccount
	 * @param {string} dappAccount
	 * @param {string} requestHash
	 * @param {JSON} captchas
	 * @param {string} userRequestHashSignature
	 * @param timestamp
	 * @param providerRequestHashSignature
	 * @param ipAddress
	 * @param headers
	 * @return {Promise<DappUserSolutionResult>} result containing the contract event
	 */
	async dappUserSolution(
		userAccount: string,
		dappAccount: string,
		requestHash: string,
		captchas: CaptchaSolution[],
		userTimestampSignature: string, // the signature to indicate ownership of account
		timestamp: number,
		providerRequestHashSignature: string,
		ipAddress: bigint,
		headers: RequestHeaders,
	): Promise<DappUserSolutionResult> {
		// check that the signature is valid (i.e. the user has signed the request hash with their private key, proving they own their account)
		const verification = signatureVerify(
			stringToHex(timestamp.toString()),
			userTimestampSignature,
			userAccount,
		);
		if (!verification.isValid) {
			// the signature is not valid, so the user is not the owner of the account. May have given a false account address with good reputation in an attempt to impersonate
			this.logger.info("Invalid user timestamp signature");
			throw new ProsopoEnvError("GENERAL.INVALID_SIGNATURE", {
				context: { failedFuncName: this.dappUserSolution.name, userAccount },
			});
		}

		// check that the requestHash signature is valid and signed by the provider
		const providerRequestHashSignatureVerify = signatureVerify(
			stringToHex(requestHash.toString()),
			providerRequestHashSignature,
			this.pair.address,
		);

		if (!providerRequestHashSignatureVerify.isValid) {
			this.logger.info("Invalid provider requestHash signature");
			// the signature is not valid, so the user is not the owner of the account. May have given a false account address with good reputation in an attempt to impersonate
			throw new ProsopoEnvError("GENERAL.INVALID_SIGNATURE", {
				context: {
					failedFuncName: this.dappUserSolution.name,
					userAccount,
					error: "requestHash signature is invalid",
				},
			});
		}

		let response: DappUserSolutionResult = {
			captchas: [],
			verified: false,
		};

		const pendingRecord = await this.db.getPendingImageCommitment(requestHash);

		const unverifiedCaptchaIds = captchas.map((captcha) => captcha.captchaId);
		const pendingRequest = await this.validateDappUserSolutionRequestIsPending(
			requestHash,
			pendingRecord,
			userAccount,
			unverifiedCaptchaIds,
		);
		if (pendingRequest) {
			const { storedCaptchas, receivedCaptchas, captchaIds } =
				await this.validateReceivedCaptchasAgainstStoredCaptchas(captchas);

			const { tree, commitmentId } =
				buildTreeAndGetCommitmentId(receivedCaptchas);

			const datasetId = at(storedCaptchas, 0).datasetId;

			if (!datasetId) {
				throw new ProsopoEnvError("CAPTCHA.ID_MISMATCH", {
					context: { failedFuncName: this.dappUserSolution.name },
				});
			}

			// Only do stuff if the request is in the local DB
			// prevent this request hash from being used twice
			await this.db.updatePendingImageCommitmentStatus(requestHash);
			const commit: UserCommitment = {
				id: commitmentId,
				userAccount: userAccount,
				dappAccount,
				providerAccount: this.pair.address,
				datasetId,
				result: { status: CaptchaStatus.pending },
				userSignature: userTimestampSignature,
				userSubmitted: true,
				serverChecked: false,
				requestedAtTimestamp: timestamp,
				ipAddress,
				headers,
				score: pendingRecord.score,
			};
			await this.db.storeUserImageCaptchaSolution(receivedCaptchas, commit);

			if (compareCaptchaSolutions(receivedCaptchas, storedCaptchas)) {
				response = {
					captchas: captchaIds.map((id) => ({
						captchaId: id,
						proof: tree.proof(id),
					})),
					verified: true,
				};
				await this.db.approveDappUserCommitment(commitmentId);
			} else {
				await this.db.disapproveDappUserCommitment(
					commitmentId,
					"CAPTCHA.INVALID_SOLUTION",
				);
				response = {
					captchas: captchaIds.map((id) => ({
						captchaId: id,
						proof: [[]],
					})),
					verified: false,
				};
			}
		} else {
			this.logger.info("Request hash not found");
		}
		return response;
	}

	/**
	 * Validate length of received captchas array matches length of captchas found in database
	 * Validate that the datasetId is the same for all captchas and is equal to the datasetId on the stored captchas
	 */
	async validateReceivedCaptchasAgainstStoredCaptchas(
		captchas: CaptchaSolution[],
	): Promise<{
		storedCaptchas: Captcha[];
		receivedCaptchas: CaptchaSolution[];
		captchaIds: string[];
	}> {
		const receivedCaptchas = parseAndSortCaptchaSolutions(captchas);
		const captchaIds = receivedCaptchas.map((captcha) => captcha.captchaId);
		const storedCaptchas = await this.db.getCaptchaById(captchaIds);
		if (!storedCaptchas || receivedCaptchas.length !== storedCaptchas.length) {
			throw new ProsopoEnvError("CAPTCHA.INVALID_CAPTCHA_ID", {
				context: {
					failedFuncName:
						this.validateReceivedCaptchasAgainstStoredCaptchas.name,

					captchas,
				},
			});
		}
		if (
			!storedCaptchas.every(
				(captcha) => captcha.datasetId === at(storedCaptchas, 0).datasetId,
			)
		) {
			throw new ProsopoEnvError("CAPTCHA.DIFFERENT_DATASET_IDS", {
				context: {
					failedFuncName:
						this.validateReceivedCaptchasAgainstStoredCaptchas.name,
					captchas,
				},
			});
		}
		return { storedCaptchas, receivedCaptchas, captchaIds };
	}

	/**
	 * Validate that a Dapp User is responding to their own pending captcha request
	 * @param {string} requestHash
	 * @param {PendingCaptchaRequest} pendingRecord
	 * @param {string} userAccount
	 * @param {string[]} captchaIds
	 */
	async validateDappUserSolutionRequestIsPending(
		requestHash: string,
		pendingRecord: PendingCaptchaRequest,
		userAccount: string,
		captchaIds: string[],
	): Promise<boolean> {
		const currentTime = Date.now();
		// only proceed if there is a pending record
		if (!pendingRecord) {
			this.logger.info("No pending record found");
			return false;
		}

		if (pendingRecord.deadlineTimestamp < currentTime) {
			// deadline for responding to the captcha has expired
			this.logger.info("Deadline for responding to captcha has expired");
			return false;
		}
		if (pendingRecord) {
			const pendingHashComputed = computePendingRequestHash(
				captchaIds,
				userAccount,
				pendingRecord.salt,
			);
			return requestHash === pendingHashComputed;
		}
		return false;
	}

	/*
	 * Get dapp user solution from database
	 */
	async getDappUserCommitmentById(
		commitmentId: string,
	): Promise<UserCommitment> {
		const dappUserSolution =
			await this.db.getDappUserCommitmentById(commitmentId);
		if (!dappUserSolution) {
			throw new ProsopoEnvError("CAPTCHA.DAPP_USER_SOLUTION_NOT_FOUND", {
				context: {
					failedFuncName: this.getDappUserCommitmentById.name,
					commitmentId: commitmentId,
				},
			});
		}
		return dappUserSolution;
	}

	/* Check if dapp user has verified solution in cache */
	async getDappUserCommitmentByAccount(
		userAccount: string,
		dappAccount: string,
	): Promise<UserCommitment | undefined> {
		const dappUserSolutions = await this.db.getDappUserCommitmentByAccount(
			userAccount,
			dappAccount,
		);
		if (dappUserSolutions.length > 0) {
			for (const dappUserSolution of dappUserSolutions) {
				if (dappUserSolution.result.status === CaptchaStatus.approved) {
					return dappUserSolution;
				}
			}
		}
		return undefined;
	}

	async verifyImageCaptchaSolution(
		user: string,
		dapp: string,
		commitmentId: string | undefined,
		maxVerifiedTime?: number,
	): Promise<ImageVerificationResponse> {
		const solution = await (commitmentId
			? this.getDappUserCommitmentById(commitmentId)
			: this.getDappUserCommitmentByAccount(user, dapp));

		// No solution exists
		if (!solution) {
			this.logger.debug("Not verified - no solution found");
			return { status: "API.USER_NOT_VERIFIED_NO_SOLUTION", verified: false };
		}

		if (solution.serverChecked) {
			return { status: "API.USER_ALREADY_VERIFIED", verified: false };
		}
		// Mark solution as checked
		await this.db.markDappUserCommitmentsChecked([solution.id]);

		// A solution exists but is disapproved
		if (solution.result.status === CaptchaStatus.disapproved) {
			return { status: "API.USER_NOT_VERIFIED", verified: false };
		}

		maxVerifiedTime = maxVerifiedTime || 60 * 1000; // Default to 1 minute

		// Check if solution was completed recently
		if (maxVerifiedTime) {
			const currentTime = Date.now();
			const timeSinceCompletion = currentTime - solution.requestedAtTimestamp;

			// A solution exists but has timed out
			if (timeSinceCompletion > maxVerifiedTime) {
				this.logger.debug("Not verified - timed out");
				return {
					status: "API.USER_NOT_VERIFIED_TIME_EXPIRED",
					verified: false,
				};
			}
		}

		const isApproved = solution.result.status === CaptchaStatus.approved;
		return {
			status: isApproved ? "API.USER_VERIFIED" : "API.USER_NOT_VERIFIED",
			verified: isApproved,
			commitmentId: solution.id.toString(),
		};
	}

	checkLangRules(acceptLanguage: string): number {
		return checkLangRules(this.config, acceptLanguage);
	}
}<|MERGE_RESOLUTION|>--- conflicted
+++ resolved
@@ -90,12 +90,8 @@
 		userAccount: string,
 		ipAddress: IPAddress,
 		headers: RequestHeaders,
-<<<<<<< HEAD
-		captchaConfig: CaptchaConfig,
+		captchaConfig: ProsopoCaptchaCountConfigSchemaOutput,
 		score?: number,
-=======
-		captchaConfig: ProsopoCaptchaCountConfigSchemaOutput,
->>>>>>> 66eed9c3
 	): Promise<{
 		captchas: Captcha[];
 		requestHash: string;
