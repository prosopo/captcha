// Copyright 2021-2025 Prosopo (UK) Ltd.
//
// Licensed under the Apache License, Version 2.0 (the "License");
// you may not use this file except in compliance with the License.
// You may obtain a copy of the License at
//
//     http://www.apache.org/licenses/LICENSE-2.0
//
// Unless required by applicable law or agreed to in writing, software
// distributed under the License is distributed on an "AS IS" BASIS,
// WITHOUT WARRANTIES OR CONDITIONS OF ANY KIND, either express or implied.
// See the License for the specific language governing permissions and
// limitations under the License.

import { stringToHex, u8aToHex } from "@polkadot/util";
import { type Logger, ProsopoEnvError } from "@prosopo/common";
import {
	compareCaptchaSolutions,
	computePendingRequestHash,
	parseAndSortCaptchaSolutions,
} from "@prosopo/datasets";
import type { KeyringPair } from "@prosopo/types";
import {
	ApiParams,
	type Captcha,
	type CaptchaSolution,
	CaptchaStatus,
	DEFAULT_IMAGE_CAPTCHA_TIMEOUT,
	type DappUserSolutionResult,
	type Hash,
	type IPAddress,
	type ImageVerificationResponse,
	type ProsopoCaptchaCountConfigSchemaOutput,
	type ProsopoConfigOutput,
	type RequestHeaders,
} from "@prosopo/types";
import type {
	ClientRecord,
	FrictionlessTokenId,
	IProviderDatabase,
	PendingCaptchaRequest,
	UserCommitment,
} from "@prosopo/types-database";
<<<<<<< HEAD
import { at, getIPAddress, getIPAddressFromBigInt } from "@prosopo/util";
import { checkLangRules } from "../../rules/lang.js";
=======
import { at } from "@prosopo/util";
import { randomAsHex, signatureVerify } from "@prosopo/util-crypto";
import { checkLangRules } from "../../rules/lang.js";
import { getIPAddress, getIPAddressFromBigInt } from "../../util.js";
>>>>>>> 9c6b0bd2
import { shuffleArray } from "../../util.js";
import { CaptchaManager } from "../captchaManager.js";
import { computeFrictionlessScore } from "../frictionless/frictionlessTasksUtils.js";
import { buildTreeAndGetCommitmentId } from "./imgCaptchaTasksUtils.js";

export class ImgCaptchaManager extends CaptchaManager {
	config: ProsopoConfigOutput;

	constructor(
		db: IProviderDatabase,
		pair: KeyringPair,
		config: ProsopoConfigOutput,
		logger?: Logger,
	) {
		super(db, pair, logger);
		this.config = config;
	}

	async getCaptchaWithProof(
		datasetId: Hash,
		solved: boolean,
		size: number,
	): Promise<Captcha[]> {
		const captchaDocs = await this.db.getRandomCaptcha(solved, datasetId, size);
		if (!captchaDocs) {
			throw new ProsopoEnvError("DATABASE.CAPTCHA_GET_FAILED", {
				context: {
					failedFuncName: this.getCaptchaWithProof.name,
					datasetId,
					solved,
					size,
				},
			});
		}

		return captchaDocs;
	}

	async getRandomCaptchasAndRequestHash(
		datasetId: Hash,
		userAccount: string,
		ipAddress: IPAddress,
		captchaConfig: ProsopoCaptchaCountConfigSchemaOutput,
		threshold: number,
		frictionlessTokenId?: FrictionlessTokenId,
	): Promise<{
		captchas: Captcha[];
		requestHash: string;
		timestamp: number;
		signedRequestHash: string;
	}> {
		const dataset = await this.db.getDatasetDetails(datasetId);
		if (!dataset) {
			throw new ProsopoEnvError("DATABASE.DATASET_GET_FAILED", {
				context: {
					failedFuncName: this.getRandomCaptchasAndRequestHash.name,
					dataset,
					datasetId,
				},
			});
		}

		const unsolvedCount: number = Math.abs(
			Math.trunc(captchaConfig.unsolved.count),
		);
		const solvedCount: number = Math.abs(
			Math.trunc(captchaConfig.solved.count),
		);

		if (!solvedCount) {
			throw new ProsopoEnvError("CONFIG.INVALID_CAPTCHA_NUMBER");
		}

		const solved = await this.getCaptchaWithProof(datasetId, true, solvedCount);

		let unsolved: Captcha[] = [];
		if (unsolvedCount) {
			unsolved = await this.getCaptchaWithProof(
				datasetId,
				false,
				unsolvedCount,
			);
		}
		const captchas: Captcha[] = shuffleArray([...solved, ...unsolved]);
		const salt = randomAsHex();

		const requestHash = computePendingRequestHash(
			captchas.map((c) => c.captchaId),
			userAccount,
			salt,
		);

		const currentTime = Date.now();
		const signedRequestHash = u8aToHex(
			this.pair.sign(stringToHex(requestHash)),
		);

		const timeLimit = captchas
			// if 2 captchas with 30s time limit, this will add to 1 minute (30s * 2)
			.map((captcha) => captcha.timeLimitMs || DEFAULT_IMAGE_CAPTCHA_TIMEOUT)
			.reduce((a, b) => a + b, 0);
		const deadlineTs = timeLimit + currentTime;

		await this.db.storePendingImageCommitment(
			userAccount,
			requestHash,
			salt,
			deadlineTs,
			currentTime,
			ipAddress.bigInt(),
			threshold,
			frictionlessTokenId,
		);
		return {
			captchas,
			requestHash,
			timestamp: currentTime,
			signedRequestHash,
		};
	}

	/**
	 * Validate and store the text captcha solution(s) from the Dapp User in a web2 environment
	 * @param {string} userAccount
	 * @param {string} dappAccount
	 * @param {string} requestHash
	 * @param {JSON} captchas
	 * @param userTimestampSignature
	 * @param timestamp
	 * @param providerRequestHashSignature
	 * @param ipAddress
	 * @param headers
	 * @param threshold the percentage of captchas that must be correct to return true
	 * @return {Promise<DappUserSolutionResult>} result containing the contract event
	 */
	async dappUserSolution(
		userAccount: string,
		dappAccount: string,
		requestHash: string,
		captchas: CaptchaSolution[],
		userTimestampSignature: string, // the signature to indicate ownership of account
		timestamp: number,
		providerRequestHashSignature: string,
		ipAddress: bigint,
		headers: RequestHeaders,
		ja4: string,
	): Promise<DappUserSolutionResult> {
		// check that the signature is valid (i.e. the user has signed the request hash with their private key, proving they own their account)
		const verification = signatureVerify(
			stringToHex(timestamp.toString()),
			userTimestampSignature,
			userAccount,
		);
		if (!verification.isValid) {
			// the signature is not valid, so the user is not the owner of the account. May have given a false account address with good reputation in an attempt to impersonate
			this.logger.info("Invalid user timestamp signature");
			throw new ProsopoEnvError("GENERAL.INVALID_SIGNATURE", {
				context: { failedFuncName: this.dappUserSolution.name, userAccount },
			});
		}

		// check that the requestHash signature is valid and signed by the provider
		const providerRequestHashSignatureVerify = signatureVerify(
			stringToHex(requestHash.toString()),
			providerRequestHashSignature,
			this.pair.address,
		);

		if (!providerRequestHashSignatureVerify.isValid) {
			this.logger.info("Invalid provider requestHash signature");
			// the signature is not valid, so the user is not the owner of the account. May have given a false account address with good reputation in an attempt to impersonate
			throw new ProsopoEnvError("GENERAL.INVALID_SIGNATURE", {
				context: {
					failedFuncName: this.dappUserSolution.name,
					userAccount,
					error: "requestHash signature is invalid",
				},
			});
		}

		let response: DappUserSolutionResult = {
			captchas: [],
			verified: false,
		};

		const pendingRecord = await this.db.getPendingImageCommitment(requestHash);

		const unverifiedCaptchaIds = captchas.map((captcha) => captcha.captchaId);
		const pendingRequest = await this.validateDappUserSolutionRequestIsPending(
			requestHash,
			pendingRecord,
			userAccount,
			unverifiedCaptchaIds,
		);
		if (pendingRequest) {
			const { storedCaptchas, receivedCaptchas, captchaIds } =
				await this.validateReceivedCaptchasAgainstStoredCaptchas(captchas);

			const { tree, commitmentId } =
				buildTreeAndGetCommitmentId(receivedCaptchas);

			const datasetId = at(storedCaptchas, 0).datasetId;

			if (!datasetId) {
				throw new ProsopoEnvError("CAPTCHA.ID_MISMATCH", {
					context: { failedFuncName: this.dappUserSolution.name },
				});
			}

			// Only do stuff if the request is in the local DB
			// prevent this request hash from being used twice
			await this.db.updatePendingImageCommitmentStatus(requestHash);
			const commit: UserCommitment = {
				id: commitmentId,
				userAccount: userAccount,
				dappAccount,
				providerAccount: this.pair.address,
				datasetId,
				result: { status: CaptchaStatus.pending },
				userSignature: userTimestampSignature,
				userSubmitted: true,
				serverChecked: false,
				requestedAtTimestamp: timestamp,
				ipAddress,
				headers,
				frictionlessTokenId: pendingRecord.frictionlessTokenId,
				ja4,
			};
			await this.db.storeUserImageCaptchaSolution(receivedCaptchas, commit);

			const solutionRecords = await Promise.all(
				storedCaptchas.map(async (captcha) => {
					const solutionRecord = await this.db.getSolutionByCaptchaId(
						captcha.captchaId,
					);
					if (!solutionRecord) {
						throw new ProsopoEnvError("CAPTCHA.SOLUTION_NOT_FOUND", {
							context: { failedFuncName: this.dappUserSolution.name },
						});
					}
					return solutionRecord;
				}),
			);

			const totalImages = storedCaptchas[0]?.items.length || 0;

			if (
				compareCaptchaSolutions(
					receivedCaptchas,
					solutionRecords,
					totalImages,
					pendingRecord.threshold,
				)
			) {
				response = {
					captchas: captchaIds.map((id) => ({
						captchaId: id,
						proof: tree.proof(id),
					})),
					verified: true,
				};
				await this.db.approveDappUserCommitment(commitmentId);
			} else {
				await this.db.disapproveDappUserCommitment(
					commitmentId,
					"CAPTCHA.INVALID_SOLUTION",
				);
				response = {
					captchas: captchaIds.map((id) => ({
						captchaId: id,
						proof: [[]],
					})),
					verified: false,
				};
			}
		} else {
			this.logger.info("Request hash not found");
		}
		return response;
	}

	/**
	 * Validate length of received captchas array matches length of captchas found in database
	 * Validate that the datasetId is the same for all captchas and is equal to the datasetId on the stored captchas
	 */
	async validateReceivedCaptchasAgainstStoredCaptchas(
		captchas: CaptchaSolution[],
	): Promise<{
		storedCaptchas: Captcha[];
		receivedCaptchas: CaptchaSolution[];
		captchaIds: string[];
	}> {
		const receivedCaptchas = parseAndSortCaptchaSolutions(captchas);
		const captchaIds = receivedCaptchas.map((captcha) => captcha.captchaId);
		const storedCaptchas = await this.db.getCaptchaById(captchaIds);
		if (!storedCaptchas || receivedCaptchas.length !== storedCaptchas.length) {
			throw new ProsopoEnvError("CAPTCHA.INVALID_CAPTCHA_ID", {
				context: {
					failedFuncName:
						this.validateReceivedCaptchasAgainstStoredCaptchas.name,

					captchas,
				},
			});
		}
		if (
			!storedCaptchas.every(
				(captcha) => captcha.datasetId === at(storedCaptchas, 0).datasetId,
			)
		) {
			throw new ProsopoEnvError("CAPTCHA.DIFFERENT_DATASET_IDS", {
				context: {
					failedFuncName:
						this.validateReceivedCaptchasAgainstStoredCaptchas.name,
					captchas,
				},
			});
		}
		return { storedCaptchas, receivedCaptchas, captchaIds };
	}

	/**
	 * Validate that a Dapp User is responding to their own pending captcha request
	 * @param {string} requestHash
	 * @param {PendingCaptchaRequest} pendingRecord
	 * @param {string} userAccount
	 * @param {string[]} captchaIds
	 */
	async validateDappUserSolutionRequestIsPending(
		requestHash: string,
		pendingRecord: PendingCaptchaRequest,
		userAccount: string,
		captchaIds: string[],
	): Promise<boolean> {
		const currentTime = Date.now();
		// only proceed if there is a pending record
		if (!pendingRecord) {
			this.logger.info("No pending record found");
			return false;
		}

		if (pendingRecord.deadlineTimestamp < currentTime) {
			// deadline for responding to the captcha has expired
			this.logger.info("Deadline for responding to captcha has expired");
			return false;
		}
		if (pendingRecord) {
			const pendingHashComputed = computePendingRequestHash(
				captchaIds,
				userAccount,
				pendingRecord.salt,
			);
			return requestHash === pendingHashComputed;
		}
		return false;
	}

	/*
	 * Get dapp user solution from database
	 */
	async getDappUserCommitmentById(
		commitmentId: string,
	): Promise<UserCommitment> {
		const dappUserSolution =
			await this.db.getDappUserCommitmentById(commitmentId);
		if (!dappUserSolution) {
			throw new ProsopoEnvError("CAPTCHA.DAPP_USER_SOLUTION_NOT_FOUND", {
				context: {
					failedFuncName: this.getDappUserCommitmentById.name,
					commitmentId: commitmentId,
				},
			});
		}
		return dappUserSolution;
	}

	/* Check if dapp user has verified solution in cache */
	async getDappUserCommitmentByAccount(
		userAccount: string,
		dappAccount: string,
	): Promise<UserCommitment | undefined> {
		const dappUserSolutions = await this.db.getDappUserCommitmentByAccount(
			userAccount,
			dappAccount,
		);
		if (dappUserSolutions.length > 0) {
			for (const dappUserSolution of dappUserSolutions) {
				if (dappUserSolution.result.status === CaptchaStatus.approved) {
					return dappUserSolution;
				}
			}
		}
		return undefined;
	}

	async verifyImageCaptchaSolution(
		user: string,
		dapp: string,
		commitmentId: string | undefined,
		maxVerifiedTime?: number,
		ip?: string,
	): Promise<ImageVerificationResponse> {
		const solution = await (commitmentId
			? this.getDappUserCommitmentById(commitmentId)
			: this.getDappUserCommitmentByAccount(user, dapp));

		// No solution exists
		if (!solution) {
			this.logger.debug("Not verified - no solution found");
			return { status: "API.USER_NOT_VERIFIED_NO_SOLUTION", verified: false };
		}

		if (ip) {
			const ipV4Address = getIPAddress(ip);
			this.logger.log({ ipV4Address });
			if (!ipV4Address) {
				this.logger.debug(`Invalid IP address: ${ip}`);
				return { status: "API.USER_NOT_VERIFIED", verified: false };
			}
			if (solution.ipAddress !== ipV4Address.bigInt()) {
				this.logger.debug(
					`IP address mismatch: ${getIPAddressFromBigInt(solution.ipAddress).address} !== ${ip}`,
				);
				return { status: "API.USER_NOT_VERIFIED", verified: false };
			}
		}

		if (solution.serverChecked) {
			return { status: "API.USER_ALREADY_VERIFIED", verified: false };
		}
		// Mark solution as checked
		await this.db.markDappUserCommitmentsChecked([solution.id]);

		// A solution exists but is disapproved
		if (solution.result.status === CaptchaStatus.disapproved) {
			return { status: "API.USER_NOT_VERIFIED", verified: false };
		}

		maxVerifiedTime = maxVerifiedTime || 60 * 1000; // Default to 1 minute

		// Check if solution was completed recently
		if (maxVerifiedTime) {
			const currentTime = Date.now();
			const timeSinceCompletion = currentTime - solution.requestedAtTimestamp;

			// A solution exists but has timed out
			if (timeSinceCompletion > maxVerifiedTime) {
				this.logger.debug("Not verified - timed out");
				return {
					status: "API.USER_NOT_VERIFIED_TIME_EXPIRED",
					verified: false,
				};
			}
		}

		const isApproved = solution.result.status === CaptchaStatus.approved;

		let score: number | undefined;
		if (solution.frictionlessTokenId) {
			const tokenRecord = await this.db.getFrictionlessTokenRecordByTokenId(
				solution.frictionlessTokenId,
			);
			if (tokenRecord) {
				score = computeFrictionlessScore(tokenRecord?.scoreComponents);
				this.logger.info({
					tscoreComponents: tokenRecord?.scoreComponents,
					score: score,
				});
			}
		}

		return {
			status: isApproved ? "API.USER_VERIFIED" : "API.USER_NOT_VERIFIED",
			verified: isApproved,
			commitmentId: solution.id.toString(),
			...(score && { score }),
		};
	}

	checkLangRules(acceptLanguage: string): number {
		return checkLangRules(this.config, acceptLanguage);
	}

	override getVerificationResponse(
		verified: boolean,
		clientRecord: ClientRecord,
		translateFn: (key: string) => string,
		score?: number,
		commitmentId?: Hash,
	): ImageVerificationResponse {
		return {
			...super.getVerificationResponse(
				verified,
				clientRecord,
				translateFn,
				score,
			),
			...(commitmentId && {
				[ApiParams.commitmentId]: commitmentId,
			}),
		};
	}
}<|MERGE_RESOLUTION|>--- conflicted
+++ resolved
@@ -41,15 +41,9 @@
 	PendingCaptchaRequest,
 	UserCommitment,
 } from "@prosopo/types-database";
-<<<<<<< HEAD
 import { at, getIPAddress, getIPAddressFromBigInt } from "@prosopo/util";
-import { checkLangRules } from "../../rules/lang.js";
-=======
-import { at } from "@prosopo/util";
 import { randomAsHex, signatureVerify } from "@prosopo/util-crypto";
 import { checkLangRules } from "../../rules/lang.js";
-import { getIPAddress, getIPAddressFromBigInt } from "../../util.js";
->>>>>>> 9c6b0bd2
 import { shuffleArray } from "../../util.js";
 import { CaptchaManager } from "../captchaManager.js";
 import { computeFrictionlessScore } from "../frictionless/frictionlessTasksUtils.js";
