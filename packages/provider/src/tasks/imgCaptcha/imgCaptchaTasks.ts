// Copyright 2021-2025 Prosopo (UK) Ltd.
//
// Licensed under the Apache License, Version 2.0 (the "License");
// you may not use this file except in compliance with the License.
// You may obtain a copy of the License at
//
//     http://www.apache.org/licenses/LICENSE-2.0
//
// Unless required by applicable law or agreed to in writing, software
// distributed under the License is distributed on an "AS IS" BASIS,
// WITHOUT WARRANTIES OR CONDITIONS OF ANY KIND, either express or implied.
// See the License for the specific language governing permissions and
// limitations under the License.

import { stringToHex, u8aToHex } from "@polkadot/util";
import { type Logger, ProsopoEnvError } from "@prosopo/common";
import {
	compareCaptchaSolutions,
	computePendingRequestHash,
	parseAndSortCaptchaSolutions,
} from "@prosopo/datasets";
import type { KeyringPair } from "@prosopo/types";
import {
	ApiParams,
	type Captcha,
	type CaptchaSolution,
	CaptchaStatus,
	DEFAULT_IMAGE_CAPTCHA_TIMEOUT,
	type DappUserSolutionResult,
	type Hash,
	type IPAddress,
	type ImageVerificationResponse,
	type ProsopoCaptchaCountConfigSchemaOutput,
	type ProsopoConfigOutput,
	type RequestHeaders,
} from "@prosopo/types";
import type {
	ClientRecord,
	FrictionlessTokenId,
	IProviderDatabase,
	PendingCaptchaRequest,
	UserCommitment,
} from "@prosopo/types-database";
import { at } from "@prosopo/util";
import { randomAsHex, signatureVerify } from "@prosopo/util-crypto";
import { checkLangRules } from "../../rules/lang.js";
import { shuffleArray, validateIpAddress } from "../../util.js";
import { CaptchaManager } from "../captchaManager.js";
import { computeFrictionlessScore } from "../frictionless/frictionlessTasksUtils.js";
import { buildTreeAndGetCommitmentId } from "./imgCaptchaTasksUtils.js";

export class ImgCaptchaManager extends CaptchaManager {
	config: ProsopoConfigOutput;

	constructor(
		db: IProviderDatabase,
		pair: KeyringPair,
		config: ProsopoConfigOutput,
		logger?: Logger,
	) {
		super(db, pair, logger);
		this.config = config;
	}

	async getCaptchaWithProof(
		datasetId: Hash,
		solved: boolean,
		size: number,
	): Promise<Captcha[]> {
		const captchaDocs = await this.db.getRandomCaptcha(solved, datasetId, size);
		if (!captchaDocs) {
			throw new ProsopoEnvError("DATABASE.CAPTCHA_GET_FAILED", {
				context: {
					failedFuncName: this.getCaptchaWithProof.name,
					datasetId,
					solved,
					size,
				},
			});
		}

		return captchaDocs;
	}

	async getRandomCaptchasAndRequestHash(
		datasetId: Hash,
		userAccount: string,
		ipAddress: IPAddress,
		captchaConfig: ProsopoCaptchaCountConfigSchemaOutput,
		threshold: number,
		frictionlessTokenId?: FrictionlessTokenId,
	): Promise<{
		captchas: Captcha[];
		requestHash: string;
		timestamp: number;
		signedRequestHash: string;
	}> {
		const dataset = await this.db.getDatasetDetails(datasetId);
		if (!dataset) {
			throw new ProsopoEnvError("DATABASE.DATASET_GET_FAILED", {
				context: {
					failedFuncName: this.getRandomCaptchasAndRequestHash.name,
					dataset,
					datasetId,
				},
			});
		}

		const unsolvedCount: number = Math.abs(
			Math.trunc(captchaConfig.unsolved.count),
		);
		const solvedCount: number = Math.abs(
			Math.trunc(captchaConfig.solved.count),
		);

		if (!solvedCount) {
			throw new ProsopoEnvError("CONFIG.INVALID_CAPTCHA_NUMBER");
		}

		const solved = await this.getCaptchaWithProof(datasetId, true, solvedCount);

		let unsolved: Captcha[] = [];
		if (unsolvedCount) {
			unsolved = await this.getCaptchaWithProof(
				datasetId,
				false,
				unsolvedCount,
			);
		}
		const captchas: Captcha[] = shuffleArray([...solved, ...unsolved]);
		const salt = randomAsHex();

		const requestHash = computePendingRequestHash(
			captchas.map((c) => c.captchaId),
			userAccount,
			salt,
		);

		const currentTime = Date.now();
		const signedRequestHash = u8aToHex(
			this.pair.sign(stringToHex(requestHash)),
		);

		const timeLimit = captchas
			// if 2 captchas with 30s time limit, this will add to 1 minute (30s * 2)
			.map((captcha) => captcha.timeLimitMs || DEFAULT_IMAGE_CAPTCHA_TIMEOUT)
			.reduce((a, b) => a + b, 0);
		const deadlineTs = timeLimit + currentTime;

		await this.db.storePendingImageCommitment(
			userAccount,
			requestHash,
			salt,
			deadlineTs,
			currentTime,
			ipAddress.bigInt(),
			threshold,
			frictionlessTokenId,
		);
		return {
			captchas,
			requestHash,
			timestamp: currentTime,
			signedRequestHash,
		};
	}

	/**
	 * Validate and store the text captcha solution(s) from the Dapp User in a web2 environment
	 * @param {string} userAccount
	 * @param {string} dappAccount
	 * @param {string} requestHash
	 * @param {JSON} captchas
	 * @param userTimestampSignature
	 * @param timestamp
	 * @param providerRequestHashSignature
	 * @param ipAddress
	 * @param headers
	 * @param threshold the percentage of captchas that must be correct to return true
	 * @return {Promise<DappUserSolutionResult>} result containing the contract event
	 */
	async dappUserSolution(
		userAccount: string,
		dappAccount: string,
		requestHash: string,
		captchas: CaptchaSolution[],
		userTimestampSignature: string, // the signature to indicate ownership of account
		timestamp: number,
		providerRequestHashSignature: string,
		ipAddress: bigint,
		headers: RequestHeaders,
		ja4: string,
	): Promise<DappUserSolutionResult> {
		// check that the signature is valid (i.e. the user has signed the request hash with their private key, proving they own their account)
		const verification = signatureVerify(
			stringToHex(timestamp.toString()),
			userTimestampSignature,
			userAccount,
		);
		if (!verification.isValid) {
			// the signature is not valid, so the user is not the owner of the account. May have given a false account address with good reputation in an attempt to impersonate
			const err = new ProsopoEnvError("GENERAL.INVALID_SIGNATURE", {
				context: { failedFuncName: this.dappUserSolution.name, userAccount },
			});
			this.logger.info(() => ({
				err,
				msg: "Invalid user timestamp signature",
			}));
			throw err;
		}

		// check that the requestHash signature is valid and signed by the provider
		const providerRequestHashSignatureVerify = signatureVerify(
			stringToHex(requestHash.toString()),
			providerRequestHashSignature,
			this.pair.address,
		);

		if (!providerRequestHashSignatureVerify.isValid) {
			// the signature is not valid, so the user is not the owner of the account. May have given a false account address with good reputation in an attempt to impersonate
			const err = new ProsopoEnvError("GENERAL.INVALID_SIGNATURE", {
				context: {
					failedFuncName: this.dappUserSolution.name,
					userAccount,
					error: "requestHash signature is invalid",
				},
			});
			this.logger.info(() => ({
				err,
				msg: "Invalid provider requestHash signature",
			}));
			throw err;
		}

		let response: DappUserSolutionResult = {
			captchas: [],
			verified: false,
		};

		const pendingRecord = await this.db.getPendingImageCommitment(requestHash);

		const unverifiedCaptchaIds = captchas.map((captcha) => captcha.captchaId);
		const pendingRequest = await this.validateDappUserSolutionRequestIsPending(
			requestHash,
			pendingRecord,
			userAccount,
			unverifiedCaptchaIds,
		);
		if (pendingRequest) {
			const { storedCaptchas, receivedCaptchas, captchaIds } =
				await this.validateReceivedCaptchasAgainstStoredCaptchas(captchas);

			const { tree, commitmentId } =
				buildTreeAndGetCommitmentId(receivedCaptchas);

			const datasetId = at(storedCaptchas, 0).datasetId;

			if (!datasetId) {
				throw new ProsopoEnvError("CAPTCHA.ID_MISMATCH", {
					context: { failedFuncName: this.dappUserSolution.name },
				});
			}

			// Only do stuff if the request is in the local DB
			// prevent this request hash from being used twice
			await this.db.updatePendingImageCommitmentStatus(requestHash);
			const commit: UserCommitment = {
				id: commitmentId,
				userAccount: userAccount,
				dappAccount,
				providerAccount: this.pair.address,
				datasetId,
				result: { status: CaptchaStatus.pending },
				userSignature: userTimestampSignature,
				userSubmitted: true,
				serverChecked: false,
				requestedAtTimestamp: timestamp,
				ipAddress,
				headers,
				frictionlessTokenId: pendingRecord.frictionlessTokenId,
				ja4,
			};
			await this.db.storeUserImageCaptchaSolution(receivedCaptchas, commit);

			const solutionRecords = await Promise.all(
				storedCaptchas.map(async (captcha) => {
					const solutionRecord = await this.db.getSolutionByCaptchaId(
						captcha.captchaId,
					);
					if (!solutionRecord) {
						throw new ProsopoEnvError("CAPTCHA.SOLUTION_NOT_FOUND", {
							context: { failedFuncName: this.dappUserSolution.name },
						});
					}
					return solutionRecord;
				}),
			);

			const totalImages = storedCaptchas[0]?.items.length || 0;

			if (
				compareCaptchaSolutions(
					receivedCaptchas,
					solutionRecords,
					totalImages,
					pendingRecord.threshold,
				)
			) {
				response = {
					captchas: captchaIds.map((id) => ({
						captchaId: id,
						proof: tree.proof(id),
					})),
					verified: true,
				};
				await this.db.approveDappUserCommitment(commitmentId);
			} else {
				await this.db.disapproveDappUserCommitment(
					commitmentId,
					"CAPTCHA.INVALID_SOLUTION",
				);
				response = {
					captchas: captchaIds.map((id) => ({
						captchaId: id,
						proof: [[]],
					})),
					verified: false,
				};
			}
		} else {
			this.logger.info(() => ({
				msg: "Request hash not found",
			}));
		}
		return response;
	}

	/**
	 * Validate length of received captchas array matches length of captchas found in database
	 * Validate that the datasetId is the same for all captchas and is equal to the datasetId on the stored captchas
	 */
	async validateReceivedCaptchasAgainstStoredCaptchas(
		captchas: CaptchaSolution[],
	): Promise<{
		storedCaptchas: Captcha[];
		receivedCaptchas: CaptchaSolution[];
		captchaIds: string[];
	}> {
		const receivedCaptchas = parseAndSortCaptchaSolutions(captchas);
		const captchaIds = receivedCaptchas.map((captcha) => captcha.captchaId);
		const storedCaptchas = await this.db.getCaptchaById(captchaIds);
		if (!storedCaptchas || receivedCaptchas.length !== storedCaptchas.length) {
			throw new ProsopoEnvError("CAPTCHA.INVALID_CAPTCHA_ID", {
				context: {
					failedFuncName:
						this.validateReceivedCaptchasAgainstStoredCaptchas.name,

					captchas,
				},
			});
		}
		if (
			!storedCaptchas.every(
				(captcha) => captcha.datasetId === at(storedCaptchas, 0).datasetId,
			)
		) {
			throw new ProsopoEnvError("CAPTCHA.DIFFERENT_DATASET_IDS", {
				context: {
					failedFuncName:
						this.validateReceivedCaptchasAgainstStoredCaptchas.name,
					captchas,
				},
			});
		}
		return { storedCaptchas, receivedCaptchas, captchaIds };
	}

	/**
	 * Validate that a Dapp User is responding to their own pending captcha request
	 * @param {string} requestHash
	 * @param {PendingCaptchaRequest} pendingRecord
	 * @param {string} userAccount
	 * @param {string[]} captchaIds
	 */
	async validateDappUserSolutionRequestIsPending(
		requestHash: string,
		pendingRecord: PendingCaptchaRequest,
		userAccount: string,
		captchaIds: string[],
	): Promise<boolean> {
		const currentTime = Date.now();
		// only proceed if there is a pending record
		if (!pendingRecord) {
			this.logger.info(() => ({
				msg: "No pending record found",
			}));
			return false;
		}

		if (pendingRecord.deadlineTimestamp < currentTime) {
			// deadline for responding to the captcha has expired
			this.logger.info(() => ({
				msg: "Deadline for responding to captcha has expired",
			}));
			return false;
		}
		if (pendingRecord) {
			const pendingHashComputed = computePendingRequestHash(
				captchaIds,
				userAccount,
				pendingRecord.salt,
			);
			return requestHash === pendingHashComputed;
		}
		return false;
	}

	/*
	 * Get dapp user solution from database
	 */
	async getDappUserCommitmentById(
		commitmentId: string,
	): Promise<UserCommitment> {
		const dappUserSolution =
			await this.db.getDappUserCommitmentById(commitmentId);
		if (!dappUserSolution) {
			throw new ProsopoEnvError("CAPTCHA.DAPP_USER_SOLUTION_NOT_FOUND", {
				context: {
					failedFuncName: this.getDappUserCommitmentById.name,
					commitmentId: commitmentId,
				},
			});
		}
		return dappUserSolution;
	}

	/* Check if dapp user has verified solution in cache */
	async getDappUserCommitmentByAccount(
		userAccount: string,
		dappAccount: string,
	): Promise<UserCommitment | undefined> {
		const dappUserSolutions = await this.db.getDappUserCommitmentByAccount(
			userAccount,
			dappAccount,
		);
		if (dappUserSolutions.length > 0) {
			for (const dappUserSolution of dappUserSolutions) {
				if (dappUserSolution.result.status === CaptchaStatus.approved) {
					return dappUserSolution;
				}
			}
		}
		return undefined;
	}

	async verifyImageCaptchaSolution(
		user: string,
		dapp: string,
		commitmentId: string | undefined,
		maxVerifiedTime?: number,
		ip?: string,
	): Promise<ImageVerificationResponse> {
		const solution = await (commitmentId
			? this.getDappUserCommitmentById(commitmentId)
			: this.getDappUserCommitmentByAccount(user, dapp));

		// No solution exists
		if (!solution) {
			this.logger.debug(() => ({
				msg: "Not verified - no solution found",
			}));
			return { status: "API.USER_NOT_VERIFIED_NO_SOLUTION", verified: false };
		}

<<<<<<< HEAD
		const ipValidation = validateIpAddress(ip, solution.ipAddress, this.logger);
		if (!ipValidation.isValid) {
			return { status: "API.USER_NOT_VERIFIED", verified: false };
=======
		if (ip) {
			const ipV4Address = getIPAddress(ip);
			this.logger.debug(() => ({ data: { ipV4Address } }));
			if (!ipV4Address) {
				this.logger.debug(() => ({
					data: { ip },
					msg: "Invalid IP address",
				}));
				return { status: "API.USER_NOT_VERIFIED", verified: false };
			}
			if (solution.ipAddress !== ipV4Address.bigInt()) {
				this.logger.debug(() => ({
					data: {
						ip,
						solutionIp: getIPAddressFromBigInt(solution.ipAddress).address,
					},
					msg: "IP address mismatch",
				}));
				return { status: "API.USER_NOT_VERIFIED", verified: false };
			}
>>>>>>> 0f16aabf
		}

		if (solution.serverChecked) {
			return { status: "API.USER_ALREADY_VERIFIED", verified: false };
		}
		// Mark solution as checked
		await this.db.markDappUserCommitmentsChecked([solution.id]);

		// A solution exists but is disapproved
		if (solution.result.status === CaptchaStatus.disapproved) {
			return { status: "API.USER_NOT_VERIFIED", verified: false };
		}

		maxVerifiedTime = maxVerifiedTime || 60 * 1000; // Default to 1 minute

		// Check if solution was completed recently
		if (maxVerifiedTime) {
			const currentTime = Date.now();
			const timeSinceCompletion = currentTime - solution.requestedAtTimestamp;

			// A solution exists but has timed out
			if (timeSinceCompletion > maxVerifiedTime) {
				this.logger.debug(() => ({
					msg: "Not verified - timed out",
				}));
				return {
					status: "API.USER_NOT_VERIFIED_TIME_EXPIRED",
					verified: false,
				};
			}
		}

		const isApproved = solution.result.status === CaptchaStatus.approved;

		let score: number | undefined;
		if (solution.frictionlessTokenId) {
			const tokenRecord = await this.db.getFrictionlessTokenRecordByTokenId(
				solution.frictionlessTokenId,
			);
			if (tokenRecord) {
				score = computeFrictionlessScore(tokenRecord?.scoreComponents);
				this.logger.info(() => ({
					data: {
						tscoreComponents: tokenRecord?.scoreComponents,
						score: score,
					},
				}));
			}
		}

		return {
			status: isApproved ? "API.USER_VERIFIED" : "API.USER_NOT_VERIFIED",
			verified: isApproved,
			commitmentId: solution.id.toString(),
			...(score && { score }),
		};
	}

	checkLangRules(acceptLanguage: string): number {
		return checkLangRules(this.config, acceptLanguage);
	}

	override getVerificationResponse(
		verified: boolean,
		clientRecord: ClientRecord,
		translateFn: (key: string) => string,
		score?: number,
		commitmentId?: Hash,
	): ImageVerificationResponse {
		return {
			...super.getVerificationResponse(
				verified,
				clientRecord,
				translateFn,
				score,
			),
			...(commitmentId && {
				[ApiParams.commitmentId]: commitmentId,
			}),
		};
	}
}<|MERGE_RESOLUTION|>--- conflicted
+++ resolved
@@ -472,32 +472,9 @@
 			return { status: "API.USER_NOT_VERIFIED_NO_SOLUTION", verified: false };
 		}
 
-<<<<<<< HEAD
 		const ipValidation = validateIpAddress(ip, solution.ipAddress, this.logger);
 		if (!ipValidation.isValid) {
 			return { status: "API.USER_NOT_VERIFIED", verified: false };
-=======
-		if (ip) {
-			const ipV4Address = getIPAddress(ip);
-			this.logger.debug(() => ({ data: { ipV4Address } }));
-			if (!ipV4Address) {
-				this.logger.debug(() => ({
-					data: { ip },
-					msg: "Invalid IP address",
-				}));
-				return { status: "API.USER_NOT_VERIFIED", verified: false };
-			}
-			if (solution.ipAddress !== ipV4Address.bigInt()) {
-				this.logger.debug(() => ({
-					data: {
-						ip,
-						solutionIp: getIPAddressFromBigInt(solution.ipAddress).address,
-					},
-					msg: "IP address mismatch",
-				}));
-				return { status: "API.USER_NOT_VERIFIED", verified: false };
-			}
->>>>>>> 0f16aabf
 		}
 
 		if (solution.serverChecked) {
