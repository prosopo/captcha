--- conflicted
+++ resolved
@@ -90,12 +90,8 @@
 		userAccount: string,
 		ipAddress: IPAddress,
 		headers: RequestHeaders,
-<<<<<<< HEAD
-		captchaConfig: CaptchaConfig,
+		captchaConfig: ProsopoCaptchaCountConfigSchemaOutput,
 		score?: number,
-=======
-		captchaConfig: ProsopoCaptchaCountConfigSchemaOutput,
->>>>>>> 0a0a1fcf
 	): Promise<{
 		captchas: Captcha[];
 		requestHash: string;
