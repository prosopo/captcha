// Copyright 2021-2024 Prosopo (UK) Ltd.
//
// Licensed under the Apache License, Version 2.0 (the "License");
// you may not use this file except in compliance with the License.
// You may obtain a copy of the License at
//
//     http://www.apache.org/licenses/LICENSE-2.0
//
// Unless required by applicable law or agreed to in writing, software
// distributed under the License is distributed on an "AS IS" BASIS,
// WITHOUT WARRANTIES OR CONDITIONS OF ANY KIND, either express or implied.
// See the License for the specific language governing permissions and
// limitations under the License.

import type { KeyringPair } from "@polkadot/keyring/types";
import { hexToU8a, stringToHex, u8aToHex } from "@polkadot/util";
import { randomAsHex, signatureVerify } from "@polkadot/util-crypto";
import { type Logger, ProsopoEnvError } from "@prosopo/common";
import {
	compareCaptchaSolutions,
	computePendingRequestHash,
	parseAndSortCaptchaSolutions,
} from "@prosopo/datasets";
import {
<<<<<<< HEAD
  type Captcha,
  type CaptchaConfig,
  type CaptchaSolution,
  CaptchaStatus,
  type DappUserSolutionResult,
  DEFAULT_IMAGE_CAPTCHA_TIMEOUT,
  type Hash,
  type PendingCaptchaRequest,
  RequestHeaders,
=======
	type Captcha,
	type CaptchaConfig,
	type CaptchaSolution,
	CaptchaStatus,
	DEFAULT_IMAGE_CAPTCHA_TIMEOUT,
	type DappUserSolutionResult,
	type Hash,
	type PendingCaptchaRequest,
>>>>>>> 6203add6
} from "@prosopo/types";
import {
	type Database,
	StoredStatusNames,
	type UserCommitment,
} from "@prosopo/types-database";
import { at } from "@prosopo/util";
import { shuffleArray } from "../../util.js";
import { buildTreeAndGetCommitmentId } from "./imgCaptchaTasksUtils.js";

export class ImgCaptchaManager {
	db: Database;
	pair: KeyringPair;
	logger: Logger;
	captchaConfig: CaptchaConfig;

	constructor(
		db: Database,
		pair: KeyringPair,
		logger: Logger,
		captchaConfig: CaptchaConfig,
	) {
		this.db = db;
		this.pair = pair;
		this.logger = logger;
		this.captchaConfig = captchaConfig;
	}

	async getCaptchaWithProof(
		datasetId: Hash,
		solved: boolean,
		size: number,
	): Promise<Captcha[]> {
		const captchaDocs = await this.db.getRandomCaptcha(solved, datasetId, size);
		if (!captchaDocs) {
			throw new ProsopoEnvError("DATABASE.CAPTCHA_GET_FAILED", {
				context: {
					failedFuncName: this.getCaptchaWithProof.name,
					datasetId,
					solved,
					size,
				},
			});
		}

		return captchaDocs;
	}

<<<<<<< HEAD
  async getRandomCaptchasAndRequestHash(
    datasetId: string,
    userAccount: string,
    ipAddress: string,
    headers: RequestHeaders,
  ): Promise<{
    captchas: Captcha[];
    requestHash: string;
    timestamp: number;
    signedRequestHash: string;
  }> {
    const dataset = await this.db.getDatasetDetails(datasetId);
    if (!dataset) {
      throw new ProsopoEnvError("DATABASE.DATASET_GET_FAILED", {
        context: {
          failedFuncName: this.getRandomCaptchasAndRequestHash.name,
          dataset,
          datasetId,
        },
      });
    }
=======
	async getRandomCaptchasAndRequestHash(
		datasetId: string,
		userAccount: string,
		ipAddress: string,
	): Promise<{
		captchas: Captcha[];
		requestHash: string;
		timestamp: number;
		signedRequestHash: string;
	}> {
		const dataset = await this.db.getDatasetDetails(datasetId);
		if (!dataset) {
			throw new ProsopoEnvError("DATABASE.DATASET_GET_FAILED", {
				context: {
					failedFuncName: this.getRandomCaptchasAndRequestHash.name,
					dataset,
					datasetId,
				},
			});
		}
>>>>>>> 6203add6

		const unsolvedCount: number = Math.abs(
			Math.trunc(this.captchaConfig.unsolved.count),
		);
		const solvedCount: number = Math.abs(
			Math.trunc(this.captchaConfig.solved.count),
		);

		if (!solvedCount) {
			throw new ProsopoEnvError("CONFIG.INVALID_CAPTCHA_NUMBER");
		}

		const solved = await this.getCaptchaWithProof(datasetId, true, solvedCount);
		let unsolved: Captcha[] = [];
		if (unsolvedCount) {
			unsolved = await this.getCaptchaWithProof(
				datasetId,
				false,
				unsolvedCount,
			);
		}
		const captchas: Captcha[] = shuffleArray([...solved, ...unsolved]);
		const salt = randomAsHex();

		const requestHash = computePendingRequestHash(
			captchas.map((c) => c.captchaId),
			userAccount,
			salt,
		);

		const currentTime = Date.now();
		const signedRequestHash = u8aToHex(
			this.pair.sign(stringToHex(requestHash)),
		);

<<<<<<< HEAD
    const timeLimit = captchas
      // if 2 captchas with 30s time limit, this will add to 1 minute (30s * 2)
      .map((captcha) => captcha.timeLimitMs || DEFAULT_IMAGE_CAPTCHA_TIMEOUT)
      .reduce((a, b) => a + b, 0);
    const deadlineTs = timeLimit + currentTime;
    const currentBlockNumber = 0; //TEMP
    await this.db.storeDappUserPending(
      userAccount,
      requestHash,
      salt,
      deadlineTs,
      currentTime,
      ipAddress,
      headers,
    );
    return {
      captchas,
      requestHash,
      timestamp: currentTime,
      signedRequestHash,
    };
  }

  /**
   * Validate and store the text captcha solution(s) from the Dapp User in a web2 environment
   * @param {string} userAccount
   * @param {string} dappAccount
   * @param {string} requestHash
   * @param {JSON} captchas
   * @param {string} userRequestHashSignature
   * @param timestamp
   * @param providerRequestHashSignature
   * @param ipAddress
   * @return {Promise<DappUserSolutionResult>} result containing the contract event
   */
  async dappUserSolution(
    userAccount: string,
    dappAccount: string,
    requestHash: string,
    captchas: CaptchaSolution[],
    userRequestHashSignature: string, // the signature to indicate ownership of account
    timestamp: number,
    providerRequestHashSignature: string,
    ipAddress: string,
    headers: RequestHeaders,
  ): Promise<DappUserSolutionResult> {
    // check that the signature is valid (i.e. the user has signed the request hash with their private key, proving they own their account)
    const verification = signatureVerify(
      stringToHex(requestHash),
      userRequestHashSignature,
      userAccount,
    );
    if (!verification.isValid) {
      // the signature is not valid, so the user is not the owner of the account. May have given a false account address with good reputation in an attempt to impersonate
      this.logger.info("Invalid user requestHash signature");
      throw new ProsopoEnvError("GENERAL.INVALID_SIGNATURE", {
        context: { failedFuncName: this.dappUserSolution.name, userAccount },
      });
    }
=======
		const timeLimit = captchas
			// if 2 captchas with 30s time limit, this will add to 1 minute (30s * 2)
			.map((captcha) => captcha.timeLimitMs || DEFAULT_IMAGE_CAPTCHA_TIMEOUT)
			.reduce((a, b) => a + b, 0);
		const deadlineTs = timeLimit + currentTime;
		const currentBlockNumber = 0; //TEMP
		await this.db.storeDappUserPending(
			userAccount,
			requestHash,
			salt,
			deadlineTs,
			currentTime,
			ipAddress,
		);
		return {
			captchas,
			requestHash,
			timestamp: currentTime,
			signedRequestHash,
		};
	}

	/**
	 * Validate and store the text captcha solution(s) from the Dapp User in a web2 environment
	 * @param {string} userAccount
	 * @param {string} dappAccount
	 * @param {string} requestHash
	 * @param {JSON} captchas
	 * @param {string} userRequestHashSignature
	 * @param timestamp
	 * @param providerRequestHashSignature
	 * @param ipAddress
	 * @return {Promise<DappUserSolutionResult>} result containing the contract event
	 */
	async dappUserSolution(
		userAccount: string,
		dappAccount: string,
		requestHash: string,
		captchas: CaptchaSolution[],
		userRequestHashSignature: string, // the signature to indicate ownership of account
		timestamp: number,
		providerRequestHashSignature: string,
		ipAddress: string,
	): Promise<DappUserSolutionResult> {
		// check that the signature is valid (i.e. the user has signed the request hash with their private key, proving they own their account)
		const verification = signatureVerify(
			stringToHex(requestHash),
			userRequestHashSignature,
			userAccount,
		);
		if (!verification.isValid) {
			// the signature is not valid, so the user is not the owner of the account. May have given a false account address with good reputation in an attempt to impersonate
			this.logger.info("Invalid user requestHash signature");
			throw new ProsopoEnvError("GENERAL.INVALID_SIGNATURE", {
				context: { failedFuncName: this.dappUserSolution.name, userAccount },
			});
		}
>>>>>>> 6203add6

		// check that the timestamp signature is valid and signed by the provider
		const providerRequestHashSignatureVerify = signatureVerify(
			stringToHex(requestHash.toString()),
			providerRequestHashSignature,
			this.pair.address,
		);

		if (!providerRequestHashSignatureVerify.isValid) {
			this.logger.info("Invalid provider requestHash signature");
			// the signature is not valid, so the user is not the owner of the account. May have given a false account address with good reputation in an attempt to impersonate
			throw new ProsopoEnvError("GENERAL.INVALID_SIGNATURE", {
				context: {
					failedFuncName: this.dappUserSolution.name,
					userAccount,
					error: "requestHash signature is invalid",
				},
			});
		}

		let response: DappUserSolutionResult = {
			captchas: [],
			verified: false,
		};

		const pendingRecord = await this.db.getDappUserPending(requestHash);

		const unverifiedCaptchaIds = captchas.map((captcha) => captcha.captchaId);
		const pendingRequest = await this.validateDappUserSolutionRequestIsPending(
			requestHash,
			pendingRecord,
			userAccount,
			unverifiedCaptchaIds,
		);
		if (pendingRequest) {
			const { storedCaptchas, receivedCaptchas, captchaIds } =
				await this.validateReceivedCaptchasAgainstStoredCaptchas(captchas);

			const { tree, commitmentId } =
				buildTreeAndGetCommitmentId(receivedCaptchas);

			const datasetId = at(storedCaptchas, 0).datasetId;

			if (!datasetId) {
				throw new ProsopoEnvError("CAPTCHA.ID_MISMATCH", {
					context: { failedFuncName: this.dappUserSolution.name },
				});
			}

<<<<<<< HEAD
      // Only do stuff if the request is in the local DB
      // prevent this request hash from being used twice
      await this.db.updateDappUserPendingStatus(requestHash);
      const commit: UserCommitment = {
        id: commitmentId,
        userAccount: userAccount,
        dappAccount,
        providerAccount: this.pair.address,
        datasetId,
        result: { status: CaptchaStatus.pending },
        userSignature: userRequestHashSignature,
        userSubmitted: true,
        serverChecked: false,
        requestedAtTimestamp: timestamp,
        ipAddress,
        headers,
      };
      await this.db.storeDappUserSolution(receivedCaptchas, commit);
=======
			// Only do stuff if the request is in the local DB
			// prevent this request hash from being used twice
			await this.db.updateDappUserPendingStatus(requestHash);
			const commit: UserCommitment = {
				id: commitmentId,
				userAccount: userAccount,
				dappAccount,
				providerAccount: this.pair.address,
				datasetId,
				result: { status: CaptchaStatus.pending },
				userSignature: userRequestHashSignature,
				userSubmitted: true,
				serverChecked: false,
				requestedAtTimestamp: timestamp,
				ipAddress,
			};
			await this.db.storeDappUserSolution(receivedCaptchas, commit);
>>>>>>> 6203add6

			if (compareCaptchaSolutions(receivedCaptchas, storedCaptchas)) {
				response = {
					captchas: captchaIds.map((id) => ({
						captchaId: id,
						proof: tree.proof(id),
					})),
					verified: true,
				};
				await this.db.approveDappUserCommitment(commitmentId);
			} else {
				await this.db.disapproveDappUserCommitment(
					commitmentId,
					"CAPTCHA.INVALID_SOLUTION",
				);
				response = {
					captchas: captchaIds.map((id) => ({
						captchaId: id,
						proof: [[]],
					})),
					verified: false,
				};
			}
		} else {
			this.logger.info("Request hash not found");
		}
		return response;
	}

	/**
	 * Validate length of received captchas array matches length of captchas found in database
	 * Validate that the datasetId is the same for all captchas and is equal to the datasetId on the stored captchas
	 */
	async validateReceivedCaptchasAgainstStoredCaptchas(
		captchas: CaptchaSolution[],
	): Promise<{
		storedCaptchas: Captcha[];
		receivedCaptchas: CaptchaSolution[];
		captchaIds: string[];
	}> {
		const receivedCaptchas = parseAndSortCaptchaSolutions(captchas);
		const captchaIds = receivedCaptchas.map((captcha) => captcha.captchaId);
		const storedCaptchas = await this.db.getCaptchaById(captchaIds);
		if (!storedCaptchas || receivedCaptchas.length !== storedCaptchas.length) {
			throw new ProsopoEnvError("CAPTCHA.INVALID_CAPTCHA_ID", {
				context: {
					failedFuncName:
						this.validateReceivedCaptchasAgainstStoredCaptchas.name,

					captchas,
				},
			});
		}
		if (
			!storedCaptchas.every(
				(captcha) => captcha.datasetId === at(storedCaptchas, 0).datasetId,
			)
		) {
			throw new ProsopoEnvError("CAPTCHA.DIFFERENT_DATASET_IDS", {
				context: {
					failedFuncName:
						this.validateReceivedCaptchasAgainstStoredCaptchas.name,
					captchas,
				},
			});
		}
		return { storedCaptchas, receivedCaptchas, captchaIds };
	}

	/**
	 * Validate that a Dapp User is responding to their own pending captcha request
	 * @param {string} requestHash
	 * @param {PendingCaptchaRequest} pendingRecord
	 * @param {string} userAccount
	 * @param {string[]} captchaIds
	 */
	async validateDappUserSolutionRequestIsPending(
		requestHash: string,
		pendingRecord: PendingCaptchaRequest,
		userAccount: string,
		captchaIds: string[],
	): Promise<boolean> {
		const currentTime = Date.now();
		// only proceed if there is a pending record
		if (!pendingRecord) {
			this.logger.info("No pending record found");
			return false;
		}

		if (pendingRecord.deadlineTimestamp < currentTime) {
			// deadline for responding to the captcha has expired
			this.logger.info("Deadline for responding to captcha has expired");
			return false;
		}
		if (pendingRecord) {
			const pendingHashComputed = computePendingRequestHash(
				captchaIds,
				userAccount,
				pendingRecord.salt,
			);
			return requestHash === pendingHashComputed;
		}
		return false;
	}

	/*
	 * Get dapp user solution from database
	 */
	async getDappUserCommitmentById(
		commitmentId: string,
	): Promise<UserCommitment> {
		const dappUserSolution =
			await this.db.getDappUserCommitmentById(commitmentId);
		if (!dappUserSolution) {
			throw new ProsopoEnvError("CAPTCHA.DAPP_USER_SOLUTION_NOT_FOUND", {
				context: {
					failedFuncName: this.getDappUserCommitmentById.name,
					commitmentId: commitmentId,
				},
			});
		}
		return dappUserSolution;
	}

	/* Check if dapp user has verified solution in cache */
	async getDappUserCommitmentByAccount(
		userAccount: string,
		dappAccount: string,
	): Promise<UserCommitment | undefined> {
		const dappUserSolutions = await this.db.getDappUserCommitmentByAccount(
			userAccount,
			dappAccount,
		);
		if (dappUserSolutions.length > 0) {
			for (const dappUserSolution of dappUserSolutions) {
				if (dappUserSolution.result.status === CaptchaStatus.approved) {
					return dappUserSolution;
				}
			}
		}
		return undefined;
	}
}<|MERGE_RESOLUTION|>--- conflicted
+++ resolved
@@ -17,80 +17,68 @@
 import { randomAsHex, signatureVerify } from "@polkadot/util-crypto";
 import { type Logger, ProsopoEnvError } from "@prosopo/common";
 import {
-	compareCaptchaSolutions,
-	computePendingRequestHash,
-	parseAndSortCaptchaSolutions,
+  compareCaptchaSolutions,
+  computePendingRequestHash,
+  parseAndSortCaptchaSolutions,
 } from "@prosopo/datasets";
 import {
-<<<<<<< HEAD
   type Captcha,
   type CaptchaConfig,
   type CaptchaSolution,
   CaptchaStatus,
+  DEFAULT_IMAGE_CAPTCHA_TIMEOUT,
   type DappUserSolutionResult,
-  DEFAULT_IMAGE_CAPTCHA_TIMEOUT,
   type Hash,
   type PendingCaptchaRequest,
   RequestHeaders,
-=======
-	type Captcha,
-	type CaptchaConfig,
-	type CaptchaSolution,
-	CaptchaStatus,
-	DEFAULT_IMAGE_CAPTCHA_TIMEOUT,
-	type DappUserSolutionResult,
-	type Hash,
-	type PendingCaptchaRequest,
->>>>>>> 6203add6
 } from "@prosopo/types";
 import {
-	type Database,
-	StoredStatusNames,
-	type UserCommitment,
+  type Database,
+  StoredStatusNames,
+  type UserCommitment,
 } from "@prosopo/types-database";
 import { at } from "@prosopo/util";
 import { shuffleArray } from "../../util.js";
 import { buildTreeAndGetCommitmentId } from "./imgCaptchaTasksUtils.js";
 
 export class ImgCaptchaManager {
-	db: Database;
-	pair: KeyringPair;
-	logger: Logger;
-	captchaConfig: CaptchaConfig;
-
-	constructor(
-		db: Database,
-		pair: KeyringPair,
-		logger: Logger,
-		captchaConfig: CaptchaConfig,
-	) {
-		this.db = db;
-		this.pair = pair;
-		this.logger = logger;
-		this.captchaConfig = captchaConfig;
-	}
-
-	async getCaptchaWithProof(
-		datasetId: Hash,
-		solved: boolean,
-		size: number,
-	): Promise<Captcha[]> {
-		const captchaDocs = await this.db.getRandomCaptcha(solved, datasetId, size);
-		if (!captchaDocs) {
-			throw new ProsopoEnvError("DATABASE.CAPTCHA_GET_FAILED", {
-				context: {
-					failedFuncName: this.getCaptchaWithProof.name,
-					datasetId,
-					solved,
-					size,
-				},
-			});
-		}
-
-		return captchaDocs;
-	}
-
-<<<<<<< HEAD
+  db: Database;
+  pair: KeyringPair;
+  logger: Logger;
+  captchaConfig: CaptchaConfig;
+
+  constructor(
+    db: Database,
+    pair: KeyringPair,
+    logger: Logger,
+    captchaConfig: CaptchaConfig,
+  ) {
+    this.db = db;
+    this.pair = pair;
+    this.logger = logger;
+    this.captchaConfig = captchaConfig;
+  }
+
+  async getCaptchaWithProof(
+    datasetId: Hash,
+    solved: boolean,
+    size: number,
+  ): Promise<Captcha[]> {
+    const captchaDocs = await this.db.getRandomCaptcha(solved, datasetId, size);
+    if (!captchaDocs) {
+      throw new ProsopoEnvError("DATABASE.CAPTCHA_GET_FAILED", {
+        context: {
+          failedFuncName: this.getCaptchaWithProof.name,
+          datasetId,
+          solved,
+          size,
+        },
+      });
+    }
+
+    return captchaDocs;
+  }
+
   async getRandomCaptchasAndRequestHash(
     datasetId: string,
     userAccount: string,
@@ -112,64 +100,41 @@
         },
       });
     }
-=======
-	async getRandomCaptchasAndRequestHash(
-		datasetId: string,
-		userAccount: string,
-		ipAddress: string,
-	): Promise<{
-		captchas: Captcha[];
-		requestHash: string;
-		timestamp: number;
-		signedRequestHash: string;
-	}> {
-		const dataset = await this.db.getDatasetDetails(datasetId);
-		if (!dataset) {
-			throw new ProsopoEnvError("DATABASE.DATASET_GET_FAILED", {
-				context: {
-					failedFuncName: this.getRandomCaptchasAndRequestHash.name,
-					dataset,
-					datasetId,
-				},
-			});
-		}
->>>>>>> 6203add6
-
-		const unsolvedCount: number = Math.abs(
-			Math.trunc(this.captchaConfig.unsolved.count),
-		);
-		const solvedCount: number = Math.abs(
-			Math.trunc(this.captchaConfig.solved.count),
-		);
-
-		if (!solvedCount) {
-			throw new ProsopoEnvError("CONFIG.INVALID_CAPTCHA_NUMBER");
-		}
-
-		const solved = await this.getCaptchaWithProof(datasetId, true, solvedCount);
-		let unsolved: Captcha[] = [];
-		if (unsolvedCount) {
-			unsolved = await this.getCaptchaWithProof(
-				datasetId,
-				false,
-				unsolvedCount,
-			);
-		}
-		const captchas: Captcha[] = shuffleArray([...solved, ...unsolved]);
-		const salt = randomAsHex();
-
-		const requestHash = computePendingRequestHash(
-			captchas.map((c) => c.captchaId),
-			userAccount,
-			salt,
-		);
-
-		const currentTime = Date.now();
-		const signedRequestHash = u8aToHex(
-			this.pair.sign(stringToHex(requestHash)),
-		);
-
-<<<<<<< HEAD
+
+    const unsolvedCount: number = Math.abs(
+      Math.trunc(this.captchaConfig.unsolved.count),
+    );
+    const solvedCount: number = Math.abs(
+      Math.trunc(this.captchaConfig.solved.count),
+    );
+
+    if (!solvedCount) {
+      throw new ProsopoEnvError("CONFIG.INVALID_CAPTCHA_NUMBER");
+    }
+
+    const solved = await this.getCaptchaWithProof(datasetId, true, solvedCount);
+    let unsolved: Captcha[] = [];
+    if (unsolvedCount) {
+      unsolved = await this.getCaptchaWithProof(
+        datasetId,
+        false,
+        unsolvedCount,
+      );
+    }
+    const captchas: Captcha[] = shuffleArray([...solved, ...unsolved]);
+    const salt = randomAsHex();
+
+    const requestHash = computePendingRequestHash(
+      captchas.map((c) => c.captchaId),
+      userAccount,
+      salt,
+    );
+
+    const currentTime = Date.now();
+    const signedRequestHash = u8aToHex(
+      this.pair.sign(stringToHex(requestHash)),
+    );
+
     const timeLimit = captchas
       // if 2 captchas with 30s time limit, this will add to 1 minute (30s * 2)
       .map((captcha) => captcha.timeLimitMs || DEFAULT_IMAGE_CAPTCHA_TIMEOUT)
@@ -229,115 +194,55 @@
         context: { failedFuncName: this.dappUserSolution.name, userAccount },
       });
     }
-=======
-		const timeLimit = captchas
-			// if 2 captchas with 30s time limit, this will add to 1 minute (30s * 2)
-			.map((captcha) => captcha.timeLimitMs || DEFAULT_IMAGE_CAPTCHA_TIMEOUT)
-			.reduce((a, b) => a + b, 0);
-		const deadlineTs = timeLimit + currentTime;
-		const currentBlockNumber = 0; //TEMP
-		await this.db.storeDappUserPending(
-			userAccount,
-			requestHash,
-			salt,
-			deadlineTs,
-			currentTime,
-			ipAddress,
-		);
-		return {
-			captchas,
-			requestHash,
-			timestamp: currentTime,
-			signedRequestHash,
-		};
-	}
-
-	/**
-	 * Validate and store the text captcha solution(s) from the Dapp User in a web2 environment
-	 * @param {string} userAccount
-	 * @param {string} dappAccount
-	 * @param {string} requestHash
-	 * @param {JSON} captchas
-	 * @param {string} userRequestHashSignature
-	 * @param timestamp
-	 * @param providerRequestHashSignature
-	 * @param ipAddress
-	 * @return {Promise<DappUserSolutionResult>} result containing the contract event
-	 */
-	async dappUserSolution(
-		userAccount: string,
-		dappAccount: string,
-		requestHash: string,
-		captchas: CaptchaSolution[],
-		userRequestHashSignature: string, // the signature to indicate ownership of account
-		timestamp: number,
-		providerRequestHashSignature: string,
-		ipAddress: string,
-	): Promise<DappUserSolutionResult> {
-		// check that the signature is valid (i.e. the user has signed the request hash with their private key, proving they own their account)
-		const verification = signatureVerify(
-			stringToHex(requestHash),
-			userRequestHashSignature,
-			userAccount,
-		);
-		if (!verification.isValid) {
-			// the signature is not valid, so the user is not the owner of the account. May have given a false account address with good reputation in an attempt to impersonate
-			this.logger.info("Invalid user requestHash signature");
-			throw new ProsopoEnvError("GENERAL.INVALID_SIGNATURE", {
-				context: { failedFuncName: this.dappUserSolution.name, userAccount },
-			});
-		}
->>>>>>> 6203add6
-
-		// check that the timestamp signature is valid and signed by the provider
-		const providerRequestHashSignatureVerify = signatureVerify(
-			stringToHex(requestHash.toString()),
-			providerRequestHashSignature,
-			this.pair.address,
-		);
-
-		if (!providerRequestHashSignatureVerify.isValid) {
-			this.logger.info("Invalid provider requestHash signature");
-			// the signature is not valid, so the user is not the owner of the account. May have given a false account address with good reputation in an attempt to impersonate
-			throw new ProsopoEnvError("GENERAL.INVALID_SIGNATURE", {
-				context: {
-					failedFuncName: this.dappUserSolution.name,
-					userAccount,
-					error: "requestHash signature is invalid",
-				},
-			});
-		}
-
-		let response: DappUserSolutionResult = {
-			captchas: [],
-			verified: false,
-		};
-
-		const pendingRecord = await this.db.getDappUserPending(requestHash);
-
-		const unverifiedCaptchaIds = captchas.map((captcha) => captcha.captchaId);
-		const pendingRequest = await this.validateDappUserSolutionRequestIsPending(
-			requestHash,
-			pendingRecord,
-			userAccount,
-			unverifiedCaptchaIds,
-		);
-		if (pendingRequest) {
-			const { storedCaptchas, receivedCaptchas, captchaIds } =
-				await this.validateReceivedCaptchasAgainstStoredCaptchas(captchas);
-
-			const { tree, commitmentId } =
-				buildTreeAndGetCommitmentId(receivedCaptchas);
-
-			const datasetId = at(storedCaptchas, 0).datasetId;
-
-			if (!datasetId) {
-				throw new ProsopoEnvError("CAPTCHA.ID_MISMATCH", {
-					context: { failedFuncName: this.dappUserSolution.name },
-				});
-			}
-
-<<<<<<< HEAD
+
+    // check that the timestamp signature is valid and signed by the provider
+    const providerRequestHashSignatureVerify = signatureVerify(
+      stringToHex(requestHash.toString()),
+      providerRequestHashSignature,
+      this.pair.address,
+    );
+
+    if (!providerRequestHashSignatureVerify.isValid) {
+      this.logger.info("Invalid provider requestHash signature");
+      // the signature is not valid, so the user is not the owner of the account. May have given a false account address with good reputation in an attempt to impersonate
+      throw new ProsopoEnvError("GENERAL.INVALID_SIGNATURE", {
+        context: {
+          failedFuncName: this.dappUserSolution.name,
+          userAccount,
+          error: "requestHash signature is invalid",
+        },
+      });
+    }
+
+    let response: DappUserSolutionResult = {
+      captchas: [],
+      verified: false,
+    };
+
+    const pendingRecord = await this.db.getDappUserPending(requestHash);
+
+    const unverifiedCaptchaIds = captchas.map((captcha) => captcha.captchaId);
+    const pendingRequest = await this.validateDappUserSolutionRequestIsPending(
+      requestHash,
+      pendingRecord,
+      userAccount,
+      unverifiedCaptchaIds,
+    );
+    if (pendingRequest) {
+      const { storedCaptchas, receivedCaptchas, captchaIds } =
+        await this.validateReceivedCaptchasAgainstStoredCaptchas(captchas);
+
+      const { tree, commitmentId } =
+        buildTreeAndGetCommitmentId(receivedCaptchas);
+
+      const datasetId = at(storedCaptchas, 0).datasetId;
+
+      if (!datasetId) {
+        throw new ProsopoEnvError("CAPTCHA.ID_MISMATCH", {
+          context: { failedFuncName: this.dappUserSolution.name },
+        });
+      }
+
       // Only do stuff if the request is in the local DB
       // prevent this request hash from being used twice
       await this.db.updateDappUserPendingStatus(requestHash);
@@ -356,165 +261,146 @@
         headers,
       };
       await this.db.storeDappUserSolution(receivedCaptchas, commit);
-=======
-			// Only do stuff if the request is in the local DB
-			// prevent this request hash from being used twice
-			await this.db.updateDappUserPendingStatus(requestHash);
-			const commit: UserCommitment = {
-				id: commitmentId,
-				userAccount: userAccount,
-				dappAccount,
-				providerAccount: this.pair.address,
-				datasetId,
-				result: { status: CaptchaStatus.pending },
-				userSignature: userRequestHashSignature,
-				userSubmitted: true,
-				serverChecked: false,
-				requestedAtTimestamp: timestamp,
-				ipAddress,
-			};
-			await this.db.storeDappUserSolution(receivedCaptchas, commit);
->>>>>>> 6203add6
-
-			if (compareCaptchaSolutions(receivedCaptchas, storedCaptchas)) {
-				response = {
-					captchas: captchaIds.map((id) => ({
-						captchaId: id,
-						proof: tree.proof(id),
-					})),
-					verified: true,
-				};
-				await this.db.approveDappUserCommitment(commitmentId);
-			} else {
-				await this.db.disapproveDappUserCommitment(
-					commitmentId,
-					"CAPTCHA.INVALID_SOLUTION",
-				);
-				response = {
-					captchas: captchaIds.map((id) => ({
-						captchaId: id,
-						proof: [[]],
-					})),
-					verified: false,
-				};
-			}
-		} else {
-			this.logger.info("Request hash not found");
-		}
-		return response;
-	}
-
-	/**
-	 * Validate length of received captchas array matches length of captchas found in database
-	 * Validate that the datasetId is the same for all captchas and is equal to the datasetId on the stored captchas
-	 */
-	async validateReceivedCaptchasAgainstStoredCaptchas(
-		captchas: CaptchaSolution[],
-	): Promise<{
-		storedCaptchas: Captcha[];
-		receivedCaptchas: CaptchaSolution[];
-		captchaIds: string[];
-	}> {
-		const receivedCaptchas = parseAndSortCaptchaSolutions(captchas);
-		const captchaIds = receivedCaptchas.map((captcha) => captcha.captchaId);
-		const storedCaptchas = await this.db.getCaptchaById(captchaIds);
-		if (!storedCaptchas || receivedCaptchas.length !== storedCaptchas.length) {
-			throw new ProsopoEnvError("CAPTCHA.INVALID_CAPTCHA_ID", {
-				context: {
-					failedFuncName:
-						this.validateReceivedCaptchasAgainstStoredCaptchas.name,
-
-					captchas,
-				},
-			});
-		}
-		if (
-			!storedCaptchas.every(
-				(captcha) => captcha.datasetId === at(storedCaptchas, 0).datasetId,
-			)
-		) {
-			throw new ProsopoEnvError("CAPTCHA.DIFFERENT_DATASET_IDS", {
-				context: {
-					failedFuncName:
-						this.validateReceivedCaptchasAgainstStoredCaptchas.name,
-					captchas,
-				},
-			});
-		}
-		return { storedCaptchas, receivedCaptchas, captchaIds };
-	}
-
-	/**
-	 * Validate that a Dapp User is responding to their own pending captcha request
-	 * @param {string} requestHash
-	 * @param {PendingCaptchaRequest} pendingRecord
-	 * @param {string} userAccount
-	 * @param {string[]} captchaIds
-	 */
-	async validateDappUserSolutionRequestIsPending(
-		requestHash: string,
-		pendingRecord: PendingCaptchaRequest,
-		userAccount: string,
-		captchaIds: string[],
-	): Promise<boolean> {
-		const currentTime = Date.now();
-		// only proceed if there is a pending record
-		if (!pendingRecord) {
-			this.logger.info("No pending record found");
-			return false;
-		}
-
-		if (pendingRecord.deadlineTimestamp < currentTime) {
-			// deadline for responding to the captcha has expired
-			this.logger.info("Deadline for responding to captcha has expired");
-			return false;
-		}
-		if (pendingRecord) {
-			const pendingHashComputed = computePendingRequestHash(
-				captchaIds,
-				userAccount,
-				pendingRecord.salt,
-			);
-			return requestHash === pendingHashComputed;
-		}
-		return false;
-	}
-
-	/*
-	 * Get dapp user solution from database
-	 */
-	async getDappUserCommitmentById(
-		commitmentId: string,
-	): Promise<UserCommitment> {
-		const dappUserSolution =
-			await this.db.getDappUserCommitmentById(commitmentId);
-		if (!dappUserSolution) {
-			throw new ProsopoEnvError("CAPTCHA.DAPP_USER_SOLUTION_NOT_FOUND", {
-				context: {
-					failedFuncName: this.getDappUserCommitmentById.name,
-					commitmentId: commitmentId,
-				},
-			});
-		}
-		return dappUserSolution;
-	}
-
-	/* Check if dapp user has verified solution in cache */
-	async getDappUserCommitmentByAccount(
-		userAccount: string,
-		dappAccount: string,
-	): Promise<UserCommitment | undefined> {
-		const dappUserSolutions = await this.db.getDappUserCommitmentByAccount(
-			userAccount,
-			dappAccount,
-		);
-		if (dappUserSolutions.length > 0) {
-			for (const dappUserSolution of dappUserSolutions) {
-				if (dappUserSolution.result.status === CaptchaStatus.approved) {
-					return dappUserSolution;
-				}
-			}
-		}
-		return undefined;
-	}
+
+      if (compareCaptchaSolutions(receivedCaptchas, storedCaptchas)) {
+        response = {
+          captchas: captchaIds.map((id) => ({
+            captchaId: id,
+            proof: tree.proof(id),
+          })),
+          verified: true,
+        };
+        await this.db.approveDappUserCommitment(commitmentId);
+      } else {
+        await this.db.disapproveDappUserCommitment(
+          commitmentId,
+          "CAPTCHA.INVALID_SOLUTION",
+        );
+        response = {
+          captchas: captchaIds.map((id) => ({
+            captchaId: id,
+            proof: [[]],
+          })),
+          verified: false,
+        };
+      }
+    } else {
+      this.logger.info("Request hash not found");
+    }
+    return response;
+  }
+
+  /**
+   * Validate length of received captchas array matches length of captchas found in database
+   * Validate that the datasetId is the same for all captchas and is equal to the datasetId on the stored captchas
+   */
+  async validateReceivedCaptchasAgainstStoredCaptchas(
+    captchas: CaptchaSolution[],
+  ): Promise<{
+    storedCaptchas: Captcha[];
+    receivedCaptchas: CaptchaSolution[];
+    captchaIds: string[];
+  }> {
+    const receivedCaptchas = parseAndSortCaptchaSolutions(captchas);
+    const captchaIds = receivedCaptchas.map((captcha) => captcha.captchaId);
+    const storedCaptchas = await this.db.getCaptchaById(captchaIds);
+    if (!storedCaptchas || receivedCaptchas.length !== storedCaptchas.length) {
+      throw new ProsopoEnvError("CAPTCHA.INVALID_CAPTCHA_ID", {
+        context: {
+          failedFuncName:
+            this.validateReceivedCaptchasAgainstStoredCaptchas.name,
+
+          captchas,
+        },
+      });
+    }
+    if (
+      !storedCaptchas.every(
+        (captcha) => captcha.datasetId === at(storedCaptchas, 0).datasetId,
+      )
+    ) {
+      throw new ProsopoEnvError("CAPTCHA.DIFFERENT_DATASET_IDS", {
+        context: {
+          failedFuncName:
+            this.validateReceivedCaptchasAgainstStoredCaptchas.name,
+          captchas,
+        },
+      });
+    }
+    return { storedCaptchas, receivedCaptchas, captchaIds };
+  }
+
+  /**
+   * Validate that a Dapp User is responding to their own pending captcha request
+   * @param {string} requestHash
+   * @param {PendingCaptchaRequest} pendingRecord
+   * @param {string} userAccount
+   * @param {string[]} captchaIds
+   */
+  async validateDappUserSolutionRequestIsPending(
+    requestHash: string,
+    pendingRecord: PendingCaptchaRequest,
+    userAccount: string,
+    captchaIds: string[],
+  ): Promise<boolean> {
+    const currentTime = Date.now();
+    // only proceed if there is a pending record
+    if (!pendingRecord) {
+      this.logger.info("No pending record found");
+      return false;
+    }
+
+    if (pendingRecord.deadlineTimestamp < currentTime) {
+      // deadline for responding to the captcha has expired
+      this.logger.info("Deadline for responding to captcha has expired");
+      return false;
+    }
+    if (pendingRecord) {
+      const pendingHashComputed = computePendingRequestHash(
+        captchaIds,
+        userAccount,
+        pendingRecord.salt,
+      );
+      return requestHash === pendingHashComputed;
+    }
+    return false;
+  }
+
+  /*
+   * Get dapp user solution from database
+   */
+  async getDappUserCommitmentById(
+    commitmentId: string,
+  ): Promise<UserCommitment> {
+    const dappUserSolution =
+      await this.db.getDappUserCommitmentById(commitmentId);
+    if (!dappUserSolution) {
+      throw new ProsopoEnvError("CAPTCHA.DAPP_USER_SOLUTION_NOT_FOUND", {
+        context: {
+          failedFuncName: this.getDappUserCommitmentById.name,
+          commitmentId: commitmentId,
+        },
+      });
+    }
+    return dappUserSolution;
+  }
+
+  /* Check if dapp user has verified solution in cache */
+  async getDappUserCommitmentByAccount(
+    userAccount: string,
+    dappAccount: string,
+  ): Promise<UserCommitment | undefined> {
+    const dappUserSolutions = await this.db.getDappUserCommitmentByAccount(
+      userAccount,
+      dappAccount,
+    );
+    if (dappUserSolutions.length > 0) {
+      for (const dappUserSolution of dappUserSolutions) {
+        if (dappUserSolution.result.status === CaptchaStatus.approved) {
+          return dappUserSolution;
+        }
+      }
+    }
+    return undefined;
+  }
 }