// Copyright 2021-2022 Prosopo (UK) Ltd.
//
// Licensed under the Apache License, Version 2.0 (the "License");
// you may not use this file except in compliance with the License.
// You may obtain a copy of the License at
//
//     http://www.apache.org/licenses/LICENSE-2.0
//
// Unless required by applicable law or agreed to in writing, software
// distributed under the License is distributed on an "AS IS" BASIS,
// WITHOUT WARRANTIES OR CONDITIONS OF ANY KIND, either express or implied.
// See the License for the specific language governing permissions and
// limitations under the License.
import { validateAddress } from '@polkadot/util-crypto'
<<<<<<< HEAD
import { ProsopoEnvError } from '@prosopo/common'
import { CaptchaWithProof, parseCaptchaAssets } from '@prosopo/datasets'
import express, { Router } from 'express'
import { Tasks } from './tasks/tasks'
import {
    DappUserSolutionResult,
    DappsAccountsResponse,
    ProvidersAccountsResponse,
    VerifySolutionBody,
} from './types/api'
=======
import { ProsopoEnvError } from '@prosopo/datasets'
import { CaptchaWithProof, parseCaptchaAssets } from '@prosopo/datasets'
import express, { Router } from 'express'
import { Tasks } from './tasks/tasks'
import { DappUserSolutionResult, VerifySolutionBody } from './types/api'
>>>>>>> 00c3d8d8
import { ProsopoEnvironment } from './types/env'
import { CaptchaSolutionBody } from './types/api'
import { parseBlockNumber } from './util'
import { DappAccounts } from '@prosopo/contract'
import { AccountId } from '@polkadot/types/interfaces'
import { Vec } from '@polkadot/types-codec'

/**
 * Returns a router connected to the database which can interact with the Proposo protocol
 *
 * @return {Router} - A middleware router that can interact with the Prosopo protocol
 * @param {Environment} env - The Prosopo environment
 */
export function prosopoRouter(env: ProsopoEnvironment): Router {
    const router = express.Router()
    const tasks = new Tasks(env)
    const contractApi = env.contractInterface

    /**
     * Get the contract address
     * @return {contractAddress: string} - The contract address from environment
     */
    router.get('/v1/prosopo/contract_address', async (req, res, next) => {
        const { contractAddress } = env
        return res.json({ contractAddress })
    })

    /**
     * Returns a random provider using the account that is currently the env signer
     * @param {string} userAccount - Dapp User AccountId
     * @return {Provider} - A Provider
     */
    router.get('/v1/prosopo/random_provider/:userAccount/:dappContractAccount', async (req, res, next) => {
        const { userAccount, dappContractAccount } = req.params

        try {
            const provider = await tasks.contractApi.getRandomProvider(userAccount, dappContractAccount)

            return res.json(provider)
        } catch (err) {
            return next(new ProsopoEnvError(err))
        }
    })

    /**
     * Returns the list of provider accounts
     *
     * @return {Hash} - The Providers
     */
    router.get('/v1/prosopo/providers/', async (req, res, next) => {
        try {
            await env.isReady()
            const providers: Vec<AccountId> = await tasks.contractApi.getProviderAccounts()

            return res.json({
                accounts: providers,
            } as ProvidersAccountsResponse)
        } catch (err) {
            return next(new ProsopoEnvError(err))
        }
    })

    /**
     * Returns the list of dapp accounts
     *
     * @return {Hash} - The Dapps
     */
    router.get('/v1/prosopo/dapps/', async (req, res, next) => {
        try {
            await env.isReady()
            const dapps: DappAccounts = await tasks.contractApi.getDappAccounts()

            return res.json({
                accounts: dapps,
            } as DappsAccountsResponse)
        } catch (err) {
            return next(new ProsopoEnvError(err))
        }
    })

    /**
     * Returns details of the provider
     *
     * @param {string} provider_account - Provider's account
     * @return {Hash} - The Captcha Provider object
     */
    router.get('/v1/prosopo/provider/:providerAccount', async (req, res, next) => {
        await env.isReady()
        const { providerAccount } = req.params

        if (!providerAccount) {
            return next(new ProsopoEnvError('API.BAD_REQUEST'))
        }

        try {
            validateAddress(providerAccount)
            const result = await contractApi.getProviderDetails(providerAccount)

            return res.json(result)
        } catch (err) {
            return next(new ProsopoEnvError(err))
        }
    })

    /**
     * Provides a Captcha puzzle to a Dapp User
     * @param {string} datasetId - Provider datasetId
     * @param {string} userAccount - Dapp User AccountId
     * @param {string} blockNumber - Block number
     * @return {Captcha} - The Captcha data
     */
    router.get(
        '/v1/prosopo/provider/captcha/:datasetId/:userAccount/:dappContractAccount/:blockNumber',
        async (req, res, next) => {
            const { blockNumber, datasetId, userAccount, dappContractAccount } = req.params

            if (!datasetId || !userAccount || !blockNumber || !dappContractAccount) {
                return next(new ProsopoEnvError('API.PARAMETER_UNDEFINED'))
            }

            try {
                validateAddress(userAccount, false, env.api.registry.chainSS58)
                const blockNumberParsed = parseBlockNumber(blockNumber)

                await tasks.validateProviderWasRandomlyChosen(
                    userAccount,
                    dappContractAccount,
                    datasetId,
                    blockNumberParsed
                )

                const taskData = await tasks.getRandomCaptchasAndRequestHash(datasetId, userAccount)
                taskData.captchas = taskData.captchas.map((cwp: CaptchaWithProof) => ({
                    ...cwp,
                    captcha: {
                        ...cwp.captcha,
                        items: cwp.captcha.items.map((item) => parseCaptchaAssets(item, env.assetsResolver)),
                    },
                }))
                return res.json(taskData)
            } catch (err) {
                return next(new ProsopoEnvError(err))
            }
        }
    )

    /**
     * Receives solved CAPTCHA challenges, store to database, and check against solution commitment
     *
     * @param {string} userAccount - Dapp User id
     * @param {string} dappAccount - Dapp Contract AccountId
     * @param {Captcha[]} captchas - The Captcha solutions
     * @return {DappUserSolutionResult} - The Captcha solution result and proof
     */
    router.post('/v1/prosopo/provider/solution', async (req, res, next) => {
        let parsed
        try {
            parsed = CaptchaSolutionBody.parse(req.body)
        } catch (err) {
            return next(new ProsopoEnvError(err))
        }

        try {
            let result: DappUserSolutionResult
            if (parsed.web2) {
                // TODO does this open an attack vector when dealing with a web3 dapp user?
                result = await tasks.dappUserSolutionWeb2(
                    parsed.userAccount,
                    parsed.dappAccount,
                    parsed.requestHash,
                    parsed.captchas,
                    parsed.signature
                )
                return res.json({
                    status: req.i18n.t(result.solutionApproved ? 'API.CAPTCHA_PASSED' : 'API.CAPTCHA_FAILED'),
                    ...result,
                })
            } else {
                result = await tasks.dappUserSolution(
                    parsed.userAccount,
                    parsed.dappAccount,
                    parsed.requestHash,
                    parsed.captchas,
                    parsed.blockHash,
                    parsed.txHash
                )
                return res.json({
                    status: req.t('API.CAPTCHA_PENDING'),
                    ...result,
                })
            }
        } catch (err) {
            return next(new ProsopoEnvError(err))
        }
    })

    router.post('/v1/prosopo/provider/verify', async (req, res, next) => {
        let parsed
        try {
            parsed = VerifySolutionBody.parse(req.body)
        } catch (err) {
            return next(new ProsopoEnvError(err))
        }
        try {
            let solution
            let statusMessage = 'API.USER_NOT_VERIFIED'
            if (!parsed.commitmentId) {
                solution = await tasks.getDappUserCommitmentByAccount(parsed.userAccount)
            } else {
                solution = await tasks.getDappUserCommitmentById(parsed.commitmentId)
            }
            if (solution) {
                if (solution.approved) {
                    statusMessage = 'API.USER_VERIFIED'
                }
                return res.json({
                    status: req.t(statusMessage),
                    solutionApproved: !!solution.approved,
                    commitmentId: solution.commitmentId,
                })
            }
            return res.json({
                status: req.t(statusMessage),
                solutionApproved: false,
            })
        } catch (err) {
            return next(new ProsopoEnvError(err))
        }
    })

    return router
}<|MERGE_RESOLUTION|>--- conflicted
+++ resolved
@@ -12,7 +12,6 @@
 // See the License for the specific language governing permissions and
 // limitations under the License.
 import { validateAddress } from '@polkadot/util-crypto'
-<<<<<<< HEAD
 import { ProsopoEnvError } from '@prosopo/common'
 import { CaptchaWithProof, parseCaptchaAssets } from '@prosopo/datasets'
 import express, { Router } from 'express'
@@ -23,13 +22,6 @@
     ProvidersAccountsResponse,
     VerifySolutionBody,
 } from './types/api'
-=======
-import { ProsopoEnvError } from '@prosopo/datasets'
-import { CaptchaWithProof, parseCaptchaAssets } from '@prosopo/datasets'
-import express, { Router } from 'express'
-import { Tasks } from './tasks/tasks'
-import { DappUserSolutionResult, VerifySolutionBody } from './types/api'
->>>>>>> 00c3d8d8
 import { ProsopoEnvironment } from './types/env'
 import { CaptchaSolutionBody } from './types/api'
 import { parseBlockNumber } from './util'
