// Copyright 2021-2022 Prosopo (UK) Ltd.
//
// Licensed under the Apache License, Version 2.0 (the "License");
// you may not use this file except in compliance with the License.
// You may obtain a copy of the License at
//
//     http://www.apache.org/licenses/LICENSE-2.0
//
// Unless required by applicable law or agreed to in writing, software
// distributed under the License is distributed on an "AS IS" BASIS,
// WITHOUT WARRANTIES OR CONDITIONS OF ANY KIND, either express or implied.
// See the License for the specific language governing permissions and
// limitations under the License.
import { validateAddress } from '@polkadot/util-crypto'
import { ProsopoApiError } from '@prosopo/common'
import { parseCaptchaAssets } from '@prosopo/datasets'
import express, { Router } from 'express'
import { Tasks } from './tasks/tasks'
import {
    CaptchaSolutionBody,
    CaptchaWithProof,
    DappUserSolutionResult,
<<<<<<< HEAD
    DappsAccountsResponse,
    ProvidersAccountsResponse,
=======
    ProsopoEnvironment,
>>>>>>> 1c40c4ca
    VerifySolutionBody,
} from '@prosopo/types'
import { ProsopoEnvironment } from '@prosopo/types-env'
import { parseBlockNumber } from './util'

/**
 * Returns a router connected to the database which can interact with the Proposo protocol
 *
 * @return {Router} - A middleware router that can interact with the Prosopo protocol
 * @param {Environment} env - The Prosopo environment
 */
export function prosopoRouter(env: ProsopoEnvironment): Router {
    const router = express.Router()
    const tasks = new Tasks(env)

    /**
     * Provides a Captcha puzzle to a Dapp User
     * @param {string} datasetId - Provider datasetId
     * @param {string} userAccount - Dapp User AccountId
     * @param {string} blockNumber - Block number
     * @return {Captcha} - The Captcha data
     */
    router.get(
        '/v1/prosopo/provider/captcha/:datasetId/:userAccount/:dappContractAccount/:blockNumber',
        async (req, res, next) => {
            const { blockNumber, datasetId, userAccount, dappContractAccount } = req.params

            if (!datasetId || !userAccount || !blockNumber || !dappContractAccount) {
                return next(new ProsopoApiError('API.PARAMETER_UNDEFINED', undefined, 400))
            }

            try {
                validateAddress(userAccount, false, env.api.registry.chainSS58)
                const blockNumberParsed = parseBlockNumber(blockNumber)

                await tasks.validateProviderWasRandomlyChosen(
                    userAccount,
                    dappContractAccount,
                    datasetId,
                    blockNumberParsed
                )

                const taskData = await tasks.getRandomCaptchasAndRequestHash(datasetId, userAccount)
                taskData.captchas = taskData.captchas.map((cwp: CaptchaWithProof) => ({
                    ...cwp,
                    captcha: {
                        ...cwp.captcha,
                        items: cwp.captcha.items.map((item) => parseCaptchaAssets(item, env.assetsResolver)),
                    },
                }))
                return res.json(taskData)
            } catch (err) {
                return next(new ProsopoApiError(err, undefined, 400))
            }
        }
    )

    /**
     * Receives solved CAPTCHA challenges, store to database, and check against solution commitment
     *
     * @param {string} userAccount - Dapp User id
     * @param {string} dappAccount - Dapp Contract AccountId
     * @param {Captcha[]} captchas - The Captcha solutions
     * @return {DappUserSolutionResult} - The Captcha solution result and proof
     */
    router.post('/v1/prosopo/provider/solution', async (req, res, next) => {
        let parsed
        try {
            parsed = CaptchaSolutionBody.parse(req.body)
        } catch (err) {
            return next(new ProsopoApiError(err, undefined, 400))
        }

        try {
            let result: DappUserSolutionResult
            if (parsed.web2) {
                // TODO does this open an attack vector when dealing with a web3 dapp user?
                result = await tasks.dappUserSolutionWeb2(
                    parsed.userAccount,
                    parsed.dappAccount,
                    parsed.requestHash,
                    parsed.captchas,
                    parsed.signature
                )
                return res.json({
                    status: req.i18n.t(result.solutionApproved ? 'API.CAPTCHA_PASSED' : 'API.CAPTCHA_FAILED'),
                    ...result,
                })
            } else {
                result = await tasks.dappUserSolution(
                    parsed.userAccount,
                    parsed.dappAccount,
                    parsed.requestHash,
                    parsed.captchas,
                    parsed.blockHash,
                    parsed.txHash
                )
                return res.json({
                    status: req.t('API.CAPTCHA_PENDING'),
                    ...result,
                })
            }
        } catch (err) {
            return next(new ProsopoApiError(err, undefined, 400))
        }
    })

    /**
     * Verifies a user's solution as being approved or not
     *
     * @param {string} userAccount - Dapp User id
     * @param {string} commitmentId - The captcha solution to look up
     */
    router.post('/v1/prosopo/provider/verify', async (req, res, next) => {
        let parsed
        try {
            parsed = VerifySolutionBody.parse(req.body)
        } catch (err) {
            return next(new ProsopoApiError(err, undefined, 400))
        }
        try {
            let solution
            let statusMessage = 'API.USER_NOT_VERIFIED'
            if (!parsed.commitmentId) {
                solution = await tasks.getDappUserCommitmentByAccount(parsed.userAccount)
            } else {
                solution = await tasks.getDappUserCommitmentById(parsed.commitmentId)
            }
            if (solution) {
                if (solution.approved) {
                    statusMessage = 'API.USER_VERIFIED'
                }
                return res.json({
                    status: req.t(statusMessage),
                    solutionApproved: !!solution.approved,
                    commitmentId: solution.commitmentId,
                })
            }
            return res.json({
                status: req.t(statusMessage),
                solutionApproved: false,
            })
        } catch (err) {
            return next(new ProsopoApiError(err, undefined, 400))
        }
    })

    return router
}<|MERGE_RESOLUTION|>--- conflicted
+++ resolved
@@ -20,12 +20,6 @@
     CaptchaSolutionBody,
     CaptchaWithProof,
     DappUserSolutionResult,
-<<<<<<< HEAD
-    DappsAccountsResponse,
-    ProvidersAccountsResponse,
-=======
-    ProsopoEnvironment,
->>>>>>> 1c40c4ca
     VerifySolutionBody,
 } from '@prosopo/types'
 import { ProsopoEnvironment } from '@prosopo/types-env'
