// Copyright 2021-2022 Prosopo (UK) Ltd.
//
// Licensed under the Apache License, Version 2.0 (the "License");
// you may not use this file except in compliance with the License.
// You may obtain a copy of the License at
//
//     http://www.apache.org/licenses/LICENSE-2.0
//
// Unless required by applicable law or agreed to in writing, software
// distributed under the License is distributed on an "AS IS" BASIS,
// WITHOUT WARRANTIES OR CONDITIONS OF ANY KIND, either express or implied.
// See the License for the specific language governing permissions and
// limitations under the License.
<<<<<<< HEAD
// import { findUpSync } from 'find-up'
import {
    ContractAbi,
    ContractApiInterface,
    Network,
    ProsopoContractApi,
    ProsopoEnvError,
    abiJson,
    createNetwork
} from '@prosopo/contract';
import {
    AssetsResolver,
} from '@prosopo/datasets';
import consola, { LogLevel } from "consola";
import dotenv from 'dotenv';
import path from 'path';
import { LocalAssetsResolver } from './assets';
import { Database, ProsopoConfig, ProsopoEnvironment } from './types';
// import { loadEnvFile } from "./util";

// loadEnv();

import prosopoConfig from './prosopo.config';
=======
import { ContractAbi, ContractApiInterface, ProsopoContractApi, abiJson } from '@prosopo/contract'
import { AssetsResolver, ProsopoEnvError } from '@prosopo/datasets'
import consola, { LogLevel } from 'consola'
import dotenv from 'dotenv'
import path from 'path'
import { LocalAssetsResolver } from './assets'
import { Database, EnvironmentTypes, ProsopoConfig, ProsopoEnvironment } from './types'
import prosopoConfig from './prosopo.config'
import { ApiPromise } from '@polkadot/api'
import { WsProvider } from '@polkadot/rpc-provider'
import { Keyring } from '@polkadot/keyring'
import { KeyringPair } from '@polkadot/keyring/types'
>>>>>>> 114e317a

export function loadEnv() {
    const args = { path: getEnvFile() }
    dotenv.config(args)
}

export function getEnvFile(filename = '.env', filepath = path.join(__dirname, '..')) {
    const env = process.env.NODE_ENV || 'development'
    return path.join(filepath, `${filename}.${env}`)
}

export class Environment implements ProsopoEnvironment {
    config: ProsopoConfig
    db: Database | undefined
    contractInterface: ContractApiInterface
    mnemonic: string
    contractAddress: string
    defaultEnvironment: EnvironmentTypes
    contractName: string
    abi: ContractAbi
    logger: typeof consola
    assetsResolver: AssetsResolver | undefined
    wsProvider: WsProvider
    keyring: Keyring
    pair: KeyringPair
    api: ApiPromise

    constructor(mnemonic: string) {
        loadEnv()
        this.config = Environment.getConfig()
        this.mnemonic = mnemonic
        if (
            this.config.defaultEnvironment &&
            Object.prototype.hasOwnProperty.call(this.config.networks, this.config.defaultEnvironment)
        ) {
            this.defaultEnvironment = this.config.defaultEnvironment
            this.wsProvider = new WsProvider(this.config.networks[this.defaultEnvironment].endpoint)
            this.contractAddress = this.config.networks[this.defaultEnvironment].contract.address
            this.contractName = this.config.networks[this.defaultEnvironment].contract.name
            this.logger = consola.create({
                level: this.config.logLevel as unknown as LogLevel,
            })
            this.keyring = new Keyring({
                type: 'sr25519', // TODO get this from the chain
            })
            this.abi = abiJson as ContractAbi
            this.importDatabase().catch((err) => {
                this.logger.error(err)
            })
            this.assetsResolver = new LocalAssetsResolver({
                absolutePath: this.config.assets.absolutePath,
                basePath: this.config.assets.basePath,
                serverBaseURL: this.config.server.baseURL,
            })
        } else {
            throw new ProsopoEnvError(
                'CONFIG.UNKNOWN_ENVIRONMENT',
                this.constructor.name,
                {},
                this.config.defaultEnvironment
            )
        }
    }

    async getSigner(): Promise<void> {
        if (!this.api) {
            this.api = await ApiPromise.create({ provider: this.wsProvider })
        }
        await this.api.isReadyOrError
        const { mnemonic } = this
        if (!mnemonic) {
            throw new ProsopoEnvError('CONTRACT.SIGNER_UNDEFINED')
        }
        this.pair = this.keyring.addFromMnemonic(mnemonic)
    }

    async changeSigner(mnemonic: string): Promise<void> {
        await this.api.isReadyOrError
        this.mnemonic = mnemonic
        await this.getSigner()
        await this.getContractApi()
    }

    async getContractApi(): Promise<ProsopoContractApi> {
        this.contractInterface = await ProsopoContractApi.create(
            this.contractAddress,
            this.pair,
            this.contractName,
            this.abi,
            this.api
        )
        return this.contractInterface
    }

    async isReady() {
        try {
            this.api = await ApiPromise.create({ provider: this.wsProvider })
            await this.getSigner()
            await this.getContractApi()
            await this.db?.connect()
        } catch (err) {
            throw new ProsopoEnvError(err, 'GENERAL.ENVIRONMENT_NOT_READY')
        }
    }

    async importDatabase(): Promise<void> {
        try {
            if (this.config.database) {
                const { ProsopoDatabase } = await import(`./db/${this.config.database[this.defaultEnvironment].type}`)
                this.db = new ProsopoDatabase(
                    this.config.database[this.defaultEnvironment].endpoint,
                    this.config.database[this.defaultEnvironment].dbname,
                    this.logger,
                    this.config.database[this.defaultEnvironment].authSource
                )
            }
        } catch (err) {
            throw new ProsopoEnvError(
                err,
                'DATABASE.DATABASE_IMPORT_FAILED',
                {},
                this.config.database[this.defaultEnvironment].type
            )
        }
    }

    private static getConfig(): ProsopoConfig {
        return prosopoConfig() as ProsopoConfig
    }
}<|MERGE_RESOLUTION|>--- conflicted
+++ resolved
@@ -11,31 +11,6 @@
 // WITHOUT WARRANTIES OR CONDITIONS OF ANY KIND, either express or implied.
 // See the License for the specific language governing permissions and
 // limitations under the License.
-<<<<<<< HEAD
-// import { findUpSync } from 'find-up'
-import {
-    ContractAbi,
-    ContractApiInterface,
-    Network,
-    ProsopoContractApi,
-    ProsopoEnvError,
-    abiJson,
-    createNetwork
-} from '@prosopo/contract';
-import {
-    AssetsResolver,
-} from '@prosopo/datasets';
-import consola, { LogLevel } from "consola";
-import dotenv from 'dotenv';
-import path from 'path';
-import { LocalAssetsResolver } from './assets';
-import { Database, ProsopoConfig, ProsopoEnvironment } from './types';
-// import { loadEnvFile } from "./util";
-
-// loadEnv();
-
-import prosopoConfig from './prosopo.config';
-=======
 import { ContractAbi, ContractApiInterface, ProsopoContractApi, abiJson } from '@prosopo/contract'
 import { AssetsResolver, ProsopoEnvError } from '@prosopo/datasets'
 import consola, { LogLevel } from 'consola'
@@ -48,7 +23,6 @@
 import { WsProvider } from '@polkadot/rpc-provider'
 import { Keyring } from '@polkadot/keyring'
 import { KeyringPair } from '@polkadot/keyring/types'
->>>>>>> 114e317a
 
 export function loadEnv() {
     const args = { path: getEnvFile() }
