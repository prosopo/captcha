--- conflicted
+++ resolved
@@ -1,14 +1,4 @@
-<<<<<<< HEAD
-import type { KeyringPair } from '@polkadot/keyring/types'
-import { ProsopoEnvError } from '@prosopo/common'
-import { ProviderEnvironment } from '@prosopo/env'
-import type { ProsopoConfigOutput } from '@prosopo/types'
-import { at } from '@prosopo/util'
-import { CronJob } from 'cron'
-// Copyright 2021-2022 Prosopo (UK) Ltd.
-=======
 // Copyright 2021-2024 Prosopo (UK) Ltd.
->>>>>>> 772cc3ce
 //
 // Licensed under the Apache License, Version 2.0 (the "License");
 // you may not use this file except in compliance with the License.
@@ -23,6 +13,12 @@
 // limitations under the License.
 import { BatchCommitmentsTask } from './batch/commitments.js'
 import { CalculateSolutionsTask } from './tasks/calculateSolutions.js'
+import { CronJob } from 'cron'
+import { KeyringPair } from '@polkadot/keyring/types'
+import { ProsopoConfigOutput } from '@prosopo/types'
+import { ProsopoEnvError } from '@prosopo/common'
+import { ProviderEnvironment } from '@prosopo/env'
+import { at } from '@prosopo/util'
 
 export async function calculateSolutionsScheduler(pair: KeyringPair, config: ProsopoConfigOutput) {
     const env = new ProviderEnvironment(config, pair)
