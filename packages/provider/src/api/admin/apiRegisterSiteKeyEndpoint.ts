--- conflicted
+++ resolved
@@ -17,11 +17,7 @@
 	type ApiEndpointResponse,
 	ApiEndpointResponseStatus,
 } from "@prosopo/api-route";
-<<<<<<< HEAD
-import { CaptchaType, RegisterSitekeyBody } from "@prosopo/types";
-=======
 import { ClientSettingsSchema, RegisterSitekeyBody } from "@prosopo/types";
->>>>>>> 3b0ffbf3
 import type { z } from "zod";
 import type { ClientTaskManager } from "../../tasks/client/clientTasks.js";
 
@@ -45,12 +41,7 @@
 	): Promise<ApiEndpointResponse> {
 		const { siteKey, tier, settings } = args;
 
-<<<<<<< HEAD
-		 
-		const temp = settings || defaultSettings;
-=======
 		const temp = settings || ClientSettingsSchema.parse({});
->>>>>>> 3b0ffbf3
 
 		await this.clientTaskManager.registerSiteKey(siteKey, tier, temp);
 
