--- conflicted
+++ resolved
@@ -140,7 +140,6 @@
                 return res.json({ status: req.t('API.USER_NOT_VERIFIED'), solutionApproved: false })
             }
 
-<<<<<<< HEAD
             if (parsed.maxVerifiedTime) {
                 const currentBlockNumber = await tasks.getCurrentBlockNumber()
                 const blockTimeMs = await tasks.getBlockTimeMs()
@@ -149,22 +148,13 @@
                 if (timeSinceCompletion > parsed.maxVerifiedTime) {
                     return res.json({ status: req.t('API.USER_NOT_VERIFIED'), solutionApproved: false })
                 }
-=======
-            // Check completed within maxVerifiedTime
-            const msSinceCompleted = new Date().getTime() - solution.completedAt
-            if (parsed.maxVerifiedTime && msSinceCompleted > parsed.maxVerifiedTime) {
-                return res.json({ status: req.t('API.USER_NOT_VERIFIED'), solutionApproved: false })
->>>>>>> dc46694d
             }
 
             const isApproved = solution.status === CaptchaStatus.approved
             return res.json({
                 status: req.t(isApproved ? 'API.USER_VERIFIED' : 'API.USER_NOT_VERIFIED'),
                 solutionApproved: isApproved,
-<<<<<<< HEAD
                 commitmentId: solution.id,
-=======
->>>>>>> dc46694d
             })
         } catch (err) {
             // TODO fix error handling
