--- conflicted
+++ resolved
@@ -531,28 +531,6 @@
 
 				// Check if the IP address is blocked
 				const ipAddress = getIPAddress(req.ip || "");
-<<<<<<< HEAD
-				const isIpBlocked = await tasks.frictionlessManager.checkIpRules(
-					ipAddress,
-					dapp,
-				);
-				if (isIpBlocked) {
-					return res.json(
-						await tasks.frictionlessManager.sendImageCaptcha(tokenId),
-					);
-				}
-
-				// Check if the user is blocked
-				const isUserBlocked = await tasks.frictionlessManager.checkUserRules(
-					user,
-					dapp,
-				);
-				if (isUserBlocked) {
-					return res.json(
-						await tasks.frictionlessManager.sendImageCaptcha(tokenId),
-					);
-				}
-=======
 
 				const imageCaptchaConfigDefined =
 					await imageCaptchaConfigResolver.isConfigDefined(
@@ -563,7 +541,6 @@
 
 				if (imageCaptchaConfigDefined)
 					return res.json(tasks.frictionlessManager.sendImageCaptcha());
->>>>>>> e0eaf85a
 
 				// If the bot score is greater than the threshold, send an image captcha
 				if (Number(botScore) > botThreshold) {
