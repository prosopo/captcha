// Copyright 2021-2025 Prosopo (UK) Ltd.
//
// Licensed under the Apache License, Version 2.0 (the "License");
// you may not use this file except in compliance with the License.
// You may obtain a copy of the License at
//
//     http://www.apache.org/licenses/LICENSE-2.0
//
// Unless required by applicable law or agreed to in writing, software
// distributed under the License is distributed on an "AS IS" BASIS,
// WITHOUT WARRANTIES OR CONDITIONS OF ANY KIND, either express or implied.
// See the License for the specific language governing permissions and
// limitations under the License.

import { handleErrors } from "@prosopo/api-express-router";
import { ClientApiPaths } from "@prosopo/types";
import type { ProviderEnvironment } from "@prosopo/types-env";
import express, { type Router } from "express";
<<<<<<< HEAD
import { getCompositeIpAddress } from "../compositeIpAddress.js";
import { FrictionlessManager } from "../tasks/frictionless/frictionlessTasks.js";
import { timestampDecayFunction } from "../tasks/frictionless/frictionlessTasksUtils.js";
import { Tasks } from "../tasks/tasks.js";
import { hashUserAgent } from "../utils/hashUserAgent.js";
import { hashUserIp as hashUserSitekeyIp } from "../utils/hashUserIp.js";
import { getMaintenanceMode } from "./admin/apiToggleMaintenanceModeEndpoint.js";
import { getRequestUserScope } from "./blacklistRequestInspector.js";
import { validateAddr, validateSiteKey } from "./validateAddress.js";

const DEFAULT_FRICTIONLESS_THRESHOLD = 0.5;
=======
import getFrictionlessCaptchaChallenge from "./captcha/getFrictionlessCaptchaChallenge.js";
import getImageCaptchaChallenge from "./captcha/getImageCaptchaChallenge.js";
import getPoWCaptchaChallenge from "./captcha/getPoWCaptchaChallenge.js";
import submitImageCaptchaSolution from "./captcha/submitImageCaptchaSolution.js";
import submitPoWCaptchaSolution from "./captcha/submitPoWCaptchaSolution.js";
>>>>>>> 6ac5367e

/**
 * Returns a router connected to the database which can interact with the Proposo protocol
 *
 * @return {Router} - A middleware router that can interact with the Prosopo protocol
 * @param {ProviderEnvironment} env - The Prosopo environment
 */
export function prosopoRouter(env: ProviderEnvironment): Router {
	const router = express.Router();

	const userAccessRulesStorage = env.getDb().getUserAccessRulesStorage();

	/**
	 * Provides a Captcha puzzle to a Dapp User
	 */
	router.post(ClientApiPaths.GetImageCaptchaChallenge, (req, res, next) =>
		getImageCaptchaChallenge(env, userAccessRulesStorage)(req, res, next),
	);

	/**
	 * Receives solved CAPTCHA challenges from the user, stores to database, and checks against solution commitment
	 */
	router.post(ClientApiPaths.SubmitImageCaptchaSolution, (req, res, next) =>
		submitImageCaptchaSolution(env, userAccessRulesStorage)(req, res, next),
	);

	/**
	 * Supplies a PoW challenge to a Dapp User
	 */
	router.post(ClientApiPaths.GetPowCaptchaChallenge, (req, res, next) =>
		getPoWCaptchaChallenge(env, userAccessRulesStorage)(req, res, next),
	);

	/**
	 * Verifies a user's PoW solution as being approved or not
	 */
	router.post(ClientApiPaths.SubmitPowCaptchaSolution, (req, res, next) =>
		submitPoWCaptchaSolution(env)(req, res, next),
	);

	/**
	 * Gets a frictionless captcha challenge
	 */
	router.post(
		ClientApiPaths.GetFrictionlessCaptchaChallenge,
<<<<<<< HEAD
		async (req, res, next) => {
			try {
				const tasks = new Tasks(env, req.logger);
				const { token, headHash, dapp, user } =
					GetFrictionlessCaptchaChallengeRequestBody.parse(req.body);

				// If in maintenance mode, store dummy token and send PoW captcha
				if (getMaintenanceMode()) {
					req.logger.info(() => ({
						msg: "Maintenance mode active - storing dummy token and sending PoW captcha",
						data: { dapp, user },
					}));

					// Send PoW captcha with dummy frictionless data
					tasks.frictionlessManager.setSessionParams({
						token,
						score: 0,
						threshold: 0.5,
						scoreComponents: {
							baseScore: 0,
						},
						providerSelectEntropy: 0,
						ipAddress: getCompositeIpAddress(req.ip || ""),
						webView: false,
						iFrame: false,
						decryptedHeadHash: "",
					});
					return res.json(
						await tasks.frictionlessManager.sendPowCaptcha(undefined),
					);
				}

				// Check if the token has already been used
				const existingToken = await tasks.db.getSessionRecordByToken(token);

				if (existingToken) {
					req.logger.info(() => ({
						token: existingToken,
						msg: "Token has already been used",
					}));
					return next(
						new ProsopoApiError("API.BAD_REQUEST", {
							context: {
								code: 400,
								siteKey: dapp,
								user,
							},
							i18n: req.i18n,
							logger: req.logger,
						}),
					);
				}

				const lScore = tasks.frictionlessManager.checkLangRules(
					req.headers["accept-language"] || "",
				);

				const {
					baseBotScore,
					timestamp,
					providerSelectEntropy,
					userId,
					userAgent,
					webView,
					iFrame,
					decryptedHeadHash,
				} = await tasks.frictionlessManager.decryptPayload(token, headHash);

				req.logger.debug(() => ({
					msg: "Decrypted payload",
					data: {
						baseBotScore,
						timestamp,
						providerSelectEntropy,
						userId,
						userAgent,
						webView,
					},
				}));

				let botScore = baseBotScore + lScore;

				const clientRecord = await tasks.db.getClientRecord(dapp);

				if (!clientRecord) {
					return next(
						new ProsopoApiError("API.SITE_KEY_NOT_REGISTERED", {
							context: { code: 400, siteKey: dapp },
							i18n: req.i18n,
							logger: req.logger,
						}),
					);
				}

				const { valid, reason } =
					await tasks.frictionlessManager.isValidRequest(
						clientRecord,
						CaptchaType.frictionless,
						env,
					);

				if (!valid) {
					return next(
						new ProsopoApiError(reason || "API.BAD_REQUEST", {
							context: {
								code: 400,
								siteKey: dapp,
								user,
							},
							i18n: req.i18n,
							logger: req.logger,
						}),
					);
				}

				const botThreshold =
					clientRecord.settings?.frictionlessThreshold ||
					DEFAULT_FRICTIONLESS_THRESHOLD;

				// Initialize score components
				let scoreComponents: ScoreComponents = {
					baseScore: baseBotScore,
					...(lScore && { lScore }),
				};

				const ipAddress = getCompositeIpAddress(req.ip || "");

				// Set common session parameters on the frictionless manager
				tasks.frictionlessManager.setSessionParams({
					token,
					score: botScore,
					threshold: botThreshold,
					scoreComponents,
					providerSelectEntropy,
					ipAddress,
					webView,
					iFrame,
					decryptedHeadHash,
				});

				// Check if there's an existing session for this user-IP combination
				const userSitekeyIpHash = hashUserSitekeyIp(user, req.ip || "", dapp);
				const existingSession =
					await tasks.db.getSessionByuserSitekeyIpHash(userSitekeyIpHash);

				if (existingSession) {
					req.logger.info(() => ({
						msg: "Reusing existing session for user-IP combination",
						data: {
							userSitekeyIpHash: userSitekeyIpHash,
							sessionId: existingSession.sessionId,
							captchaType: existingSession.captchaType,
						},
					}));
					return res.json({
						[ApiParams.captchaType]: existingSession.captchaType,
						[ApiParams.sessionId]: existingSession.sessionId,
						[ApiParams.status]: "ok",
					});
				}

				// Check if the IP address is blocked
				const userScope = getRequestUserScope(
					flatten(req.headers),
					req.ja4,
					req.ip,
					user,
				);
				const userAccessPolicy = (
					await tasks.frictionlessManager.getPrioritisedAccessPolicies(
						userAccessRulesStorage,
						dapp,
						userScope,
					)
				)[0];

				// Check the user agent in token and user id in request match request
				// Hash the request user agent to compare with the hashed user agent from the token
				const headersUserAgent = req.headers["user-agent"];
				const hashedHeadersUserAgent = headersUserAgent
					? hashUserAgent(headersUserAgent)
					: "";
				const headersProsopoUser = req.headers["prosopo-user"];
				if (
					hashedHeadersUserAgent !== userAgent ||
					headersProsopoUser !== userId
				) {
					req.logger.info(() => ({
						msg: "User agent or user id does not match",
						data: {
							headersUserAgent,
							hashedHeadersUserAgent,
							userAgent: userAgent, // This is the hashed user agent from the token
							headersProsopoUser,
							userId,
						},
					}));
					return res.json(
						await tasks.frictionlessManager.sendImageCaptcha(
							timestampDecayFunction(timestamp),
							userSitekeyIpHash,
						),
					);
				}

				// If the user or IP address has an image captcha config defined, send an image captcha
				if (userAccessPolicy) {
					const scoreUpdate =
						tasks.frictionlessManager.scoreIncreaseAccessPolicy(
							userAccessPolicy,
							baseBotScore,
							botScore,
							scoreComponents,
						);
					botScore = scoreUpdate.score;
					scoreComponents = scoreUpdate.scoreComponents;
					tasks.frictionlessManager.updateScore(botScore, scoreComponents);

					if (userAccessPolicy.captchaType === CaptchaType.image) {
						return res.json(
							await tasks.frictionlessManager.sendImageCaptcha(
								userAccessPolicy.solvedImagesCount,
								userSitekeyIpHash,
							),
						);
					}
					if (userAccessPolicy.captchaType === CaptchaType.pow) {
						return res.json(
							await tasks.frictionlessManager.sendPowCaptcha(
								undefined,
								userSitekeyIpHash,
							),
						);
					}
				}

				if (clientRecord.settings.disallowWebView && webView) {
					tasks.logger.info(() => ({
						msg: "WebView detected",
					}));
					const scoreUpdate = tasks.frictionlessManager.scoreIncreaseWebView(
						baseBotScore,
						botScore,
						scoreComponents,
					);
					botScore = scoreUpdate.score;
					scoreComponents = scoreUpdate.scoreComponents;
					tasks.frictionlessManager.updateScore(botScore, scoreComponents);

					return res.json(
						await tasks.frictionlessManager.sendImageCaptcha(
							env.config.captchas.solved.count * 2,
							userSitekeyIpHash,
						),
					);
				}

				// If the timestamp is older than 10 minutes, send an image captcha
				if (FrictionlessManager.timestampTooOld(timestamp)) {
					const scoreUpdate = tasks.frictionlessManager.scoreIncreaseTimestamp(
						timestamp,
						baseBotScore,
						botScore,
						scoreComponents,
					);
					botScore = scoreUpdate.score;
					scoreComponents = scoreUpdate.scoreComponents;
					tasks.frictionlessManager.updateScore(botScore, scoreComponents);

					return res.json(
						await tasks.frictionlessManager.sendImageCaptcha(
							timestampDecayFunction(timestamp),
							userSitekeyIpHash,
						),
					);
				}

				// If the host is not verified, send an image captcha
				const hostVerified = await tasks.frictionlessManager.hostVerified(
					providerSelectEntropy,
				);
				if (!hostVerified.verified) {
					const scoreUpdate =
						tasks.frictionlessManager.scoreIncreaseUnverifiedHost(
							hostVerified.domain,
							baseBotScore,
							botScore,
							scoreComponents,
						);
					botScore = scoreUpdate.score;
					scoreComponents = scoreUpdate.scoreComponents;
					tasks.frictionlessManager.updateScore(botScore, scoreComponents);
				}

				// If the bot score is greater than the threshold, send an image captcha
				if (Number(botScore) > botThreshold) {
					req.logger.info(() => ({
						msg: "Bot score is greater than threshold",
						data: {
							botScore,
							botThreshold,
							token,
						},
					}));
					return res.json(
						await tasks.frictionlessManager.sendImageCaptcha(
							env.config.captchas.solved.count,
							userSitekeyIpHash,
						),
					);
				}

				// Otherwise, send a PoW captcha
				return res.json(
					await tasks.frictionlessManager.sendPowCaptcha(
						undefined,
						userSitekeyIpHash,
					),
				);
			} catch (err) {
				req.logger.error(() => ({
					err,
					msg: "Error in frictionless captcha challenge",
				}));
				return next(
					new ProsopoApiError("API.BAD_REQUEST", {
						context: { code: 400, error: err },
						i18n: req.i18n,
						logger: req.logger,
					}),
				);
			}
		},
=======
		(req, res, next) =>
			getFrictionlessCaptchaChallenge(env, userAccessRulesStorage)(
				req,
				res,
				next,
			),
>>>>>>> 6ac5367e
	);

	// Your error handler should always be at the end of your application stack. Apparently it means not only after all
	// app.use() but also after all your app.get() and app.post() calls.
	// https://stackoverflow.com/a/62358794/1178971
	router.use(handleErrors);

	return router;
}<|MERGE_RESOLUTION|>--- conflicted
+++ resolved
@@ -16,25 +16,11 @@
 import { ClientApiPaths } from "@prosopo/types";
 import type { ProviderEnvironment } from "@prosopo/types-env";
 import express, { type Router } from "express";
-<<<<<<< HEAD
-import { getCompositeIpAddress } from "../compositeIpAddress.js";
-import { FrictionlessManager } from "../tasks/frictionless/frictionlessTasks.js";
-import { timestampDecayFunction } from "../tasks/frictionless/frictionlessTasksUtils.js";
-import { Tasks } from "../tasks/tasks.js";
-import { hashUserAgent } from "../utils/hashUserAgent.js";
-import { hashUserIp as hashUserSitekeyIp } from "../utils/hashUserIp.js";
-import { getMaintenanceMode } from "./admin/apiToggleMaintenanceModeEndpoint.js";
-import { getRequestUserScope } from "./blacklistRequestInspector.js";
-import { validateAddr, validateSiteKey } from "./validateAddress.js";
-
-const DEFAULT_FRICTIONLESS_THRESHOLD = 0.5;
-=======
 import getFrictionlessCaptchaChallenge from "./captcha/getFrictionlessCaptchaChallenge.js";
 import getImageCaptchaChallenge from "./captcha/getImageCaptchaChallenge.js";
 import getPoWCaptchaChallenge from "./captcha/getPoWCaptchaChallenge.js";
 import submitImageCaptchaSolution from "./captcha/submitImageCaptchaSolution.js";
 import submitPoWCaptchaSolution from "./captcha/submitPoWCaptchaSolution.js";
->>>>>>> 6ac5367e
 
 /**
  * Returns a router connected to the database which can interact with the Proposo protocol
@@ -80,348 +66,12 @@
 	 */
 	router.post(
 		ClientApiPaths.GetFrictionlessCaptchaChallenge,
-<<<<<<< HEAD
-		async (req, res, next) => {
-			try {
-				const tasks = new Tasks(env, req.logger);
-				const { token, headHash, dapp, user } =
-					GetFrictionlessCaptchaChallengeRequestBody.parse(req.body);
-
-				// If in maintenance mode, store dummy token and send PoW captcha
-				if (getMaintenanceMode()) {
-					req.logger.info(() => ({
-						msg: "Maintenance mode active - storing dummy token and sending PoW captcha",
-						data: { dapp, user },
-					}));
-
-					// Send PoW captcha with dummy frictionless data
-					tasks.frictionlessManager.setSessionParams({
-						token,
-						score: 0,
-						threshold: 0.5,
-						scoreComponents: {
-							baseScore: 0,
-						},
-						providerSelectEntropy: 0,
-						ipAddress: getCompositeIpAddress(req.ip || ""),
-						webView: false,
-						iFrame: false,
-						decryptedHeadHash: "",
-					});
-					return res.json(
-						await tasks.frictionlessManager.sendPowCaptcha(undefined),
-					);
-				}
-
-				// Check if the token has already been used
-				const existingToken = await tasks.db.getSessionRecordByToken(token);
-
-				if (existingToken) {
-					req.logger.info(() => ({
-						token: existingToken,
-						msg: "Token has already been used",
-					}));
-					return next(
-						new ProsopoApiError("API.BAD_REQUEST", {
-							context: {
-								code: 400,
-								siteKey: dapp,
-								user,
-							},
-							i18n: req.i18n,
-							logger: req.logger,
-						}),
-					);
-				}
-
-				const lScore = tasks.frictionlessManager.checkLangRules(
-					req.headers["accept-language"] || "",
-				);
-
-				const {
-					baseBotScore,
-					timestamp,
-					providerSelectEntropy,
-					userId,
-					userAgent,
-					webView,
-					iFrame,
-					decryptedHeadHash,
-				} = await tasks.frictionlessManager.decryptPayload(token, headHash);
-
-				req.logger.debug(() => ({
-					msg: "Decrypted payload",
-					data: {
-						baseBotScore,
-						timestamp,
-						providerSelectEntropy,
-						userId,
-						userAgent,
-						webView,
-					},
-				}));
-
-				let botScore = baseBotScore + lScore;
-
-				const clientRecord = await tasks.db.getClientRecord(dapp);
-
-				if (!clientRecord) {
-					return next(
-						new ProsopoApiError("API.SITE_KEY_NOT_REGISTERED", {
-							context: { code: 400, siteKey: dapp },
-							i18n: req.i18n,
-							logger: req.logger,
-						}),
-					);
-				}
-
-				const { valid, reason } =
-					await tasks.frictionlessManager.isValidRequest(
-						clientRecord,
-						CaptchaType.frictionless,
-						env,
-					);
-
-				if (!valid) {
-					return next(
-						new ProsopoApiError(reason || "API.BAD_REQUEST", {
-							context: {
-								code: 400,
-								siteKey: dapp,
-								user,
-							},
-							i18n: req.i18n,
-							logger: req.logger,
-						}),
-					);
-				}
-
-				const botThreshold =
-					clientRecord.settings?.frictionlessThreshold ||
-					DEFAULT_FRICTIONLESS_THRESHOLD;
-
-				// Initialize score components
-				let scoreComponents: ScoreComponents = {
-					baseScore: baseBotScore,
-					...(lScore && { lScore }),
-				};
-
-				const ipAddress = getCompositeIpAddress(req.ip || "");
-
-				// Set common session parameters on the frictionless manager
-				tasks.frictionlessManager.setSessionParams({
-					token,
-					score: botScore,
-					threshold: botThreshold,
-					scoreComponents,
-					providerSelectEntropy,
-					ipAddress,
-					webView,
-					iFrame,
-					decryptedHeadHash,
-				});
-
-				// Check if there's an existing session for this user-IP combination
-				const userSitekeyIpHash = hashUserSitekeyIp(user, req.ip || "", dapp);
-				const existingSession =
-					await tasks.db.getSessionByuserSitekeyIpHash(userSitekeyIpHash);
-
-				if (existingSession) {
-					req.logger.info(() => ({
-						msg: "Reusing existing session for user-IP combination",
-						data: {
-							userSitekeyIpHash: userSitekeyIpHash,
-							sessionId: existingSession.sessionId,
-							captchaType: existingSession.captchaType,
-						},
-					}));
-					return res.json({
-						[ApiParams.captchaType]: existingSession.captchaType,
-						[ApiParams.sessionId]: existingSession.sessionId,
-						[ApiParams.status]: "ok",
-					});
-				}
-
-				// Check if the IP address is blocked
-				const userScope = getRequestUserScope(
-					flatten(req.headers),
-					req.ja4,
-					req.ip,
-					user,
-				);
-				const userAccessPolicy = (
-					await tasks.frictionlessManager.getPrioritisedAccessPolicies(
-						userAccessRulesStorage,
-						dapp,
-						userScope,
-					)
-				)[0];
-
-				// Check the user agent in token and user id in request match request
-				// Hash the request user agent to compare with the hashed user agent from the token
-				const headersUserAgent = req.headers["user-agent"];
-				const hashedHeadersUserAgent = headersUserAgent
-					? hashUserAgent(headersUserAgent)
-					: "";
-				const headersProsopoUser = req.headers["prosopo-user"];
-				if (
-					hashedHeadersUserAgent !== userAgent ||
-					headersProsopoUser !== userId
-				) {
-					req.logger.info(() => ({
-						msg: "User agent or user id does not match",
-						data: {
-							headersUserAgent,
-							hashedHeadersUserAgent,
-							userAgent: userAgent, // This is the hashed user agent from the token
-							headersProsopoUser,
-							userId,
-						},
-					}));
-					return res.json(
-						await tasks.frictionlessManager.sendImageCaptcha(
-							timestampDecayFunction(timestamp),
-							userSitekeyIpHash,
-						),
-					);
-				}
-
-				// If the user or IP address has an image captcha config defined, send an image captcha
-				if (userAccessPolicy) {
-					const scoreUpdate =
-						tasks.frictionlessManager.scoreIncreaseAccessPolicy(
-							userAccessPolicy,
-							baseBotScore,
-							botScore,
-							scoreComponents,
-						);
-					botScore = scoreUpdate.score;
-					scoreComponents = scoreUpdate.scoreComponents;
-					tasks.frictionlessManager.updateScore(botScore, scoreComponents);
-
-					if (userAccessPolicy.captchaType === CaptchaType.image) {
-						return res.json(
-							await tasks.frictionlessManager.sendImageCaptcha(
-								userAccessPolicy.solvedImagesCount,
-								userSitekeyIpHash,
-							),
-						);
-					}
-					if (userAccessPolicy.captchaType === CaptchaType.pow) {
-						return res.json(
-							await tasks.frictionlessManager.sendPowCaptcha(
-								undefined,
-								userSitekeyIpHash,
-							),
-						);
-					}
-				}
-
-				if (clientRecord.settings.disallowWebView && webView) {
-					tasks.logger.info(() => ({
-						msg: "WebView detected",
-					}));
-					const scoreUpdate = tasks.frictionlessManager.scoreIncreaseWebView(
-						baseBotScore,
-						botScore,
-						scoreComponents,
-					);
-					botScore = scoreUpdate.score;
-					scoreComponents = scoreUpdate.scoreComponents;
-					tasks.frictionlessManager.updateScore(botScore, scoreComponents);
-
-					return res.json(
-						await tasks.frictionlessManager.sendImageCaptcha(
-							env.config.captchas.solved.count * 2,
-							userSitekeyIpHash,
-						),
-					);
-				}
-
-				// If the timestamp is older than 10 minutes, send an image captcha
-				if (FrictionlessManager.timestampTooOld(timestamp)) {
-					const scoreUpdate = tasks.frictionlessManager.scoreIncreaseTimestamp(
-						timestamp,
-						baseBotScore,
-						botScore,
-						scoreComponents,
-					);
-					botScore = scoreUpdate.score;
-					scoreComponents = scoreUpdate.scoreComponents;
-					tasks.frictionlessManager.updateScore(botScore, scoreComponents);
-
-					return res.json(
-						await tasks.frictionlessManager.sendImageCaptcha(
-							timestampDecayFunction(timestamp),
-							userSitekeyIpHash,
-						),
-					);
-				}
-
-				// If the host is not verified, send an image captcha
-				const hostVerified = await tasks.frictionlessManager.hostVerified(
-					providerSelectEntropy,
-				);
-				if (!hostVerified.verified) {
-					const scoreUpdate =
-						tasks.frictionlessManager.scoreIncreaseUnverifiedHost(
-							hostVerified.domain,
-							baseBotScore,
-							botScore,
-							scoreComponents,
-						);
-					botScore = scoreUpdate.score;
-					scoreComponents = scoreUpdate.scoreComponents;
-					tasks.frictionlessManager.updateScore(botScore, scoreComponents);
-				}
-
-				// If the bot score is greater than the threshold, send an image captcha
-				if (Number(botScore) > botThreshold) {
-					req.logger.info(() => ({
-						msg: "Bot score is greater than threshold",
-						data: {
-							botScore,
-							botThreshold,
-							token,
-						},
-					}));
-					return res.json(
-						await tasks.frictionlessManager.sendImageCaptcha(
-							env.config.captchas.solved.count,
-							userSitekeyIpHash,
-						),
-					);
-				}
-
-				// Otherwise, send a PoW captcha
-				return res.json(
-					await tasks.frictionlessManager.sendPowCaptcha(
-						undefined,
-						userSitekeyIpHash,
-					),
-				);
-			} catch (err) {
-				req.logger.error(() => ({
-					err,
-					msg: "Error in frictionless captcha challenge",
-				}));
-				return next(
-					new ProsopoApiError("API.BAD_REQUEST", {
-						context: { code: 400, error: err },
-						i18n: req.i18n,
-						logger: req.logger,
-					}),
-				);
-			}
-		},
-=======
 		(req, res, next) =>
 			getFrictionlessCaptchaChallenge(env, userAccessRulesStorage)(
 				req,
 				res,
 				next,
 			),
->>>>>>> 6ac5367e
 	);
 
 	// Your error handler should always be at the end of your application stack. Apparently it means not only after all
