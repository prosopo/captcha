// Copyright 2021-2024 Prosopo (UK) Ltd.
//
// Licensed under the Apache License, Version 2.0 (the "License");
// you may not use this file except in compliance with the License.
// You may obtain a copy of the License at
//
//     http://www.apache.org/licenses/LICENSE-2.0
//
// Unless required by applicable law or agreed to in writing, software
// distributed under the License is distributed on an "AS IS" BASIS,
// WITHOUT WARRANTIES OR CONDITIONS OF ANY KIND, either express or implied.
// See the License for the specific language governing permissions and
// limitations under the License.

import { handleErrors } from "@prosopo/api-express-router";
import { ProsopoApiError } from "@prosopo/common";
import { parseCaptchaAssets } from "@prosopo/datasets";
import {
	ApiParams,
	ApiPaths,
	type Captcha,
	CaptchaRequestBody,
	type CaptchaRequestBodyTypeOutput,
	type CaptchaResponseBody,
	CaptchaSolutionBody,
	type CaptchaSolutionBodyType,
	type CaptchaSolutionResponse,
	CaptchaType,
	type DappUserSolutionResult,
	GetFrictionlessCaptchaChallengeRequestBody,
	GetPowCaptchaChallengeRequestBody,
	type GetPowCaptchaChallengeRequestBodyTypeOutput,
	type GetPowCaptchaResponse,
	type PowCaptchaSolutionResponse,
	SubmitPowCaptchaSolutionBody,
	type SubmitPowCaptchaSolutionBodyTypeOutput,
} from "@prosopo/types";
import type { ProviderEnvironment } from "@prosopo/types-env";
import { createImageCaptchaConfigResolver } from "@prosopo/user-access-policy";
import { flatten } from "@prosopo/util";
import express, { type Router } from "express";
import type { ObjectId } from "mongoose";
import { getBotScore } from "../tasks/detection/getBotScore.js";
import { FrictionlessManager } from "../tasks/frictionless/frictionlessTasks.js";
import { Tasks } from "../tasks/tasks.js";
import { getIPAddress } from "../util.js";
import { validateAddr, validiateSiteKey } from "./validateAddress.js";

const DEFAULT_FRICTIONLESS_THRESHOLD = 0.5;

/**
 * Returns a router connected to the database which can interact with the Proposo protocol
 *
 * @return {Router} - A middleware router that can interact with the Prosopo protocol
 * @param {Environment} env - The Prosopo environment
 */
export function prosopoRouter(env: ProviderEnvironment): Router {
	const router = express.Router();
	const tasks = new Tasks(env);

	const userAccessRulesStorage = env.getDb().getUserAccessRulesStorage();
	const imageCaptchaConfigResolver = createImageCaptchaConfigResolver(
		userAccessRulesStorage,
		env.logger,
	);

	/**
	 * Provides a Captcha puzzle to a Dapp User
	 * @param {string} datasetId - Provider datasetId
	 * @param {string} userAccount - Dapp User AccountId
	 * @return {Captcha} - The Captcha data
	 */
	router.post(ApiPaths.GetImageCaptchaChallenge, async (req, res, next) => {
		let parsed: CaptchaRequestBodyTypeOutput;

		if (!req.ip) {
			return next(
				new ProsopoApiError("API.BAD_REQUEST", {
					context: { code: 400, error: "IP address not found" },
				}),
			);
		}

		const ipAddress = getIPAddress(req.ip || "");

		try {
			parsed = CaptchaRequestBody.parse(req.body);
		} catch (err) {
			return next(
				new ProsopoApiError("CAPTCHA.PARSE_ERROR", {
					context: { code: 400, error: err },
				}),
			);
		}

		const { datasetId, user, dapp, sessionId } = parsed;

		validiateSiteKey(dapp);
		validateAddr(user);

		try {
			const clientRecord = await tasks.db.getClientRecord(dapp);
			console.log("\n\n\---\n\n\clientRecord", clientRecord);

			if (!clientRecord) {
				return next(
					new ProsopoApiError("API.SITE_KEY_NOT_REGISTERED", {
						context: { code: 400, siteKey: dapp },
					}),
				);
			}

			const captchaConfig = await imageCaptchaConfigResolver.resolveConfig(
				env.config.captchas,
				ipAddress,
				user,
				dapp,
			);

			const { valid, reason, frictionlessTokenId } =
				await tasks.imgCaptchaManager.isValidRequest(
					clientRecord,
					CaptchaType.image,
					sessionId,
				);

			if (!valid) {
				return next(
					new ProsopoApiError(reason || "API.BAD_REQUEST", {
						context: {
							code: 400,
							siteKey: dapp,
							user,
						},
					}),
				);
			}

			const taskData =
				await tasks.imgCaptchaManager.getRandomCaptchasAndRequestHash(
					datasetId,
					user,
					ipAddress,
					flatten(req.headers),
					captchaConfig,
					frictionlessTokenId,
				);
			const captchaResponse: CaptchaResponseBody = {
				[ApiParams.status]: "ok",
				[ApiParams.captchas]: taskData.captchas.map((captcha: Captcha) => ({
					...captcha,
					items: captcha.items.map((item) =>
						parseCaptchaAssets(item, env.assetsResolver),
					),
				})),
				[ApiParams.requestHash]: taskData.requestHash,
				[ApiParams.timestamp]: taskData.timestamp.toString(),
				[ApiParams.signature]: {
					[ApiParams.provider]: {
						[ApiParams.requestHash]: taskData.signedRequestHash,
					},
				},
			};
			return res.json(captchaResponse);
		} catch (err) {
			tasks.logger.error({ err, params: req.params });
			return next(
				new ProsopoApiError("API.BAD_REQUEST", {
					context: {
						error: err,
						code: 500,
						params: req.params,
						context: err,
					},
				}),
			);
		}
	});

	/**
	 * Receives solved CAPTCHA challenges from the user, stores to database, and checks against solution commitment
	 *
	 * @param {string} userAccount - Dapp User id
	 * @param {string} dappAccount - Dapp Contract AccountId
	 * @param {Captcha[]} captchas - The Captcha solutions
	 * @return {DappUserSolutionResult} - The Captcha solution result and proof
	 */
	router.post(ApiPaths.SubmitImageCaptchaSolution, async (req, res, next) => {
		let parsed: CaptchaSolutionBodyType;
		try {
			parsed = CaptchaSolutionBody.parse(req.body);
		} catch (err) {
			return next(
				new ProsopoApiError("CAPTCHA.PARSE_ERROR", {
					context: { code: 400, error: err, body: req.body },
				}),
			);
		}

		const { user, dapp } = parsed;

		validiateSiteKey(dapp);
		validateAddr(user);

		try {
			const clientRecord = await tasks.db.getClientRecord(parsed.dapp);
						console.log("\n\n\---\n\n\clientRecord", clientRecord);

			if (!clientRecord) {
				return next(
					new ProsopoApiError("API.SITE_KEY_NOT_REGISTERED", {
						context: { code: 400, siteKey: dapp },
					}),
				);
			}

			// TODO allow the dapp to override the length of time that the request hash is valid for
			const result: DappUserSolutionResult =
				await tasks.imgCaptchaManager.dappUserSolution(
					user,
					dapp,
					parsed[ApiParams.requestHash],
					parsed[ApiParams.captchas],
					parsed[ApiParams.signature].user.timestamp,
					Number.parseInt(parsed[ApiParams.timestamp]),
					parsed[ApiParams.signature].provider.requestHash,
					getIPAddress(req.ip || "").bigInt(),
					flatten(req.headers),
				);

			const returnValue: CaptchaSolutionResponse = {
				status: req.i18n.t(
					result.verified ? "API.CAPTCHA_PASSED" : "API.CAPTCHA_FAILED",
				),
				...result,
			};
			return res.json(returnValue);
		} catch (err) {
			tasks.logger.error({ err, body: req.body });
			return next(
				new ProsopoApiError("API.BAD_REQUEST", {
					context: { code: 500, siteKey: req.body.dapp, error: err },
				}),
			);
		}
	});

	/**
	 * Supplies a PoW challenge to a Dapp User
	 *
	 * @param {string} userAccount - User address
	 * @param {string} dappAccount - Dapp address
	 */
	router.post(ApiPaths.GetPowCaptchaChallenge, async (req, res, next) => {
		let parsed: GetPowCaptchaChallengeRequestBodyTypeOutput;

		try {
			parsed = GetPowCaptchaChallengeRequestBody.parse(req.body);
		} catch (err) {
			return next(
				new ProsopoApiError("CAPTCHA.PARSE_ERROR", {
					context: { code: 400, error: err },
				}),
			);
		}

		const { user, dapp, sessionId } = parsed;

		validiateSiteKey(dapp);
		validateAddr(user);

		try {
			const clientSettings = await tasks.db.getClientRecord(dapp);
<<<<<<< HEAD
			const clientRecord = await tasks.db.getClientRecord(dapp);
						console.log("\n\n\---\n\n\clientRecord", clientRecord);
=======
>>>>>>> 25f78600

			if (!clientSettings) {
				return next(
					new ProsopoApiError("API.SITE_KEY_NOT_REGISTERED", {
						context: { code: 400, siteKey: dapp },
					}),
				);
			}

			const { valid, reason, frictionlessTokenId } =
				await tasks.powCaptchaManager.isValidRequest(
					clientSettings,
					CaptchaType.pow,
					sessionId,
				);

			if (!valid) {
				return next(
					new ProsopoApiError(reason || "API.BAD_REQUEST", {
						context: {
							code: 400,
							siteKey: dapp,
							user,
						},
					}),
				);
			}

			const origin = req.headers.origin;

			if (!origin) {
				return next(
					new ProsopoApiError("API.BAD_REQUEST", {
						context: {
							error: "Origin header not found",
							code: 400,
							siteKey: dapp,
							user,
						},
					}),
				);
			}

			const challenge = await tasks.powCaptchaManager.getPowCaptchaChallenge(
				user,
				dapp,
				origin,
				clientSettings?.settings?.powDifficulty,
			);

			await tasks.db.storePowCaptchaRecord(
				challenge.challenge,
				{
					requestedAtTimestamp: challenge.requestedAtTimestamp,
					userAccount: user,
					dappAccount: dapp,
				},
				challenge.difficulty,
				challenge.providerSignature,
				getIPAddress(req.ip || "").bigInt(),
				flatten(req.headers),
				frictionlessTokenId,
			);

			const getPowCaptchaResponse: GetPowCaptchaResponse = {
				[ApiParams.status]: "ok",
				[ApiParams.challenge]: challenge.challenge,
				[ApiParams.difficulty]: challenge.difficulty,
				[ApiParams.timestamp]: challenge.requestedAtTimestamp.toString(),
				[ApiParams.signature]: {
					[ApiParams.provider]: {
						[ApiParams.challenge]: challenge.providerSignature,
					},
				},
			};

			return res.json(getPowCaptchaResponse);
		} catch (err) {
			tasks.logger.error({ err, body: req.body });
			return next(
				new ProsopoApiError("API.BAD_REQUEST", {
					context: {
						code: 500,
						siteKey: req.body.dapp,
						user: req.body.user,
						error: err,
					},
				}),
			);
		}
	});

	/**
	 * Verifies a user's PoW solution as being approved or not
	 *
	 * @param {string} challenge - the challenge string
	 * @param {number} difficulty - the difficulty of the challenge
	 * @param {string} signature - the signature of the challenge
	 * @param {string} nonce - the nonce of the challenge
	 * @param {number} verifiedTimeout - the valid length of captcha solution in ms
	 */
	router.post(ApiPaths.SubmitPowCaptchaSolution, async (req, res, next) => {
		let parsed: SubmitPowCaptchaSolutionBodyTypeOutput;

		try {
			parsed = SubmitPowCaptchaSolutionBody.parse(req.body);
		} catch (err) {
			return next(
				new ProsopoApiError("CAPTCHA.PARSE_ERROR", {
					context: { code: 400, error: err, body: req.body },
				}),
			);
		}

		const {
			challenge,
			difficulty,
			signature,
			nonce,
			verifiedTimeout,
			dapp,
			user,
		} = parsed;

		validiateSiteKey(dapp);
		validateAddr(user);

		try {
			const clientRecord = await tasks.db.getClientRecord(dapp);
						console.log("\n\n\---\n\n\clientRecord", clientRecord);

			if (!clientRecord) {
				return next(
					new ProsopoApiError("API.SITE_KEY_NOT_REGISTERED", {
						context: { code: 400, siteKey: dapp },
					}),
				);
			}

			const verified = await tasks.powCaptchaManager.verifyPowCaptchaSolution(
				challenge,
				difficulty,
				signature.provider.challenge,
				nonce,
				verifiedTimeout,
				signature.user.timestamp,
				getIPAddress(req.ip || ""),
				flatten(req.headers),
			);
			const response: PowCaptchaSolutionResponse = { status: "ok", verified };
			return res.json(response);
		} catch (err) {
			tasks.logger.error({ err, body: req.body });
			return next(
				new ProsopoApiError("API.BAD_REQUEST", {
					context: {
						code: 500,
						siteKey: req.body.dapp,
						error: err,
					},
				}),
			);
		}
	});

	/**
	 * Gets a frictionless captcha challenge
	 */
	router.post(
		ApiPaths.GetFrictionlessCaptchaChallenge,
		async (req, res, next) => {
			try {
				const { token, dapp, user } =
					GetFrictionlessCaptchaChallengeRequestBody.parse(req.body);

				// Check if the token has already been used
				const existingToken =
					await tasks.db.getFrictionlessTokenRecordByToken(token);

				if (existingToken) {
					tasks.logger.info(`Token ${existingToken} has already been used`);
					return res.json(
						await tasks.frictionlessManager.sendImageCaptcha(
							existingToken._id as ObjectId,
						),
					);
				}

				const lScore = tasks.frictionlessManager.checkLangRules(
					req.headers["accept-language"] || "",
				);

				const { baseBotScore, timestamp } = await getBotScore(token);

				const botScore = baseBotScore + lScore;

				const clientRecord = await tasks.db.getClientRecord(dapp);

				if (!clientRecord) {
					return next(
						new ProsopoApiError("API.SITE_KEY_NOT_REGISTERED", {
							context: { code: 400, siteKey: dapp },
						}),
					);
				}

				const { valid, reason } =
					await tasks.frictionlessManager.isValidRequest(
						clientRecord,
						CaptchaType.frictionless,
					);

				if (!valid) {
					return next(
						new ProsopoApiError(reason || "API.BAD_REQUEST", {
							context: {
								code: 400,
								siteKey: dapp,
								user,
							},
						}),
					);
				}

				const botThreshold =
					clientRecord.settings?.frictionlessThreshold ||
					DEFAULT_FRICTIONLESS_THRESHOLD;

				// Store the token
				const tokenId = await tasks.db.storeFrictionlessTokenRecord({
					token,
					score: botScore,
					threshold: botThreshold,
					scoreComponents: {
						baseScore: baseBotScore,
						...(lScore && { lScore }),
					},
				});

				// If the timestamp is older than 10 minutes, send an image captcha
				if (FrictionlessManager.timestampTooOld(timestamp)) {
					await tasks.frictionlessManager.scoreIncreaseTimestamp(
						timestamp,
						baseBotScore,
						botScore,
						tokenId,
					);
					return res.json(
						await tasks.frictionlessManager.sendImageCaptcha(tokenId),
					);
				}

				// Check if the IP address is blocked
				const ipAddress = getIPAddress(req.ip || "");

				// If the user or IP address has an image captcha config defined, send an image captcha
				const imageCaptchaConfigDefined =
					await imageCaptchaConfigResolver.isConfigDefined(
						dapp,
						ipAddress,
						user,
					);

				if (imageCaptchaConfigDefined) {
					await tasks.frictionlessManager.scoreIncreaseAccessPolicy(
						imageCaptchaConfigResolver.accessRule,
						baseBotScore,
						botScore,
						tokenId,
					);
					return res.json(
						await tasks.frictionlessManager.sendImageCaptcha(tokenId),
					);
				}

				// If the bot score is greater than the threshold, send an image captcha
				if (Number(botScore) > botThreshold) {
					tasks.logger.info({
						message: `Bot score ${botScore} is greater than threshold ${botThreshold}`,
					});
					return res.json(
						await tasks.frictionlessManager.sendImageCaptcha(tokenId),
					);
				}

				// Otherwise, send a PoW captcha
				return res.json(
					await tasks.frictionlessManager.sendPowCaptcha(tokenId),
				);
			} catch (err) {
				tasks.logger.error("Error in frictionless captcha challenge:", err);
				return next(
					new ProsopoApiError("API.BAD_REQUEST", {
						context: { code: 400, error: err },
					}),
				);
			}
		},
	);

	// Your error handler should always be at the end of your application stack. Apparently it means not only after all
	// app.use() but also after all your app.get() and app.post() calls.
	// https://stackoverflow.com/a/62358794/1178971
	router.use(handleErrors);

	return router;
}<|MERGE_RESOLUTION|>--- conflicted
+++ resolved
@@ -271,11 +271,6 @@
 
 		try {
 			const clientSettings = await tasks.db.getClientRecord(dapp);
-<<<<<<< HEAD
-			const clientRecord = await tasks.db.getClientRecord(dapp);
-						console.log("\n\n\---\n\n\clientRecord", clientRecord);
-=======
->>>>>>> 25f78600
 
 			if (!clientSettings) {
 				return next(
