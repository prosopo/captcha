--- conflicted
+++ resolved
@@ -47,12 +47,7 @@
 import type { ObjectId } from "mongoose";
 import { FrictionlessManager } from "../tasks/frictionless/frictionlessTasks.js";
 import { Tasks } from "../tasks/tasks.js";
-<<<<<<< HEAD
-import { validateAddr, validiateSiteKey } from "./validateAddress.js";
-=======
-import { getIPAddress } from "../util.js";
 import { validateAddr, validateSiteKey } from "./validateAddress.js";
->>>>>>> 9c6b0bd2
 
 const DEFAULT_FRICTIONLESS_THRESHOLD = 0.5;
 
