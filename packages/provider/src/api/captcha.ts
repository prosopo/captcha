--- conflicted
+++ resolved
@@ -37,17 +37,12 @@
 	type SubmitPowCaptchaSolutionBodyTypeOutput,
 } from "@prosopo/types";
 import type { ProviderEnvironment } from "@prosopo/types-env";
-<<<<<<< HEAD
-import { createImageCaptchaConfigResolver } from "@prosopo/user-access-policy";
-import { flatten, getIPAddress } from "@prosopo/util";
-=======
 import {
 	type ResolveAccessPolicy,
 	ScopeMatch,
 	createAccessPolicyResolver,
 } from "@prosopo/user-access-policy";
-import { flatten } from "@prosopo/util";
->>>>>>> 1b8772b4
+import { flatten, getIPAddress } from "@prosopo/util";
 import express, { type Router } from "express";
 import type { ObjectId } from "mongoose";
 import { FrictionlessManager } from "../tasks/frictionless/frictionlessTasks.js";
