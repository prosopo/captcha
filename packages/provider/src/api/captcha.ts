// Copyright 2021-2024 Prosopo (UK) Ltd.
//
// Licensed under the Apache License, Version 2.0 (the "License");
// you may not use this file except in compliance with the License.
// You may obtain a copy of the License at
//
//     http://www.apache.org/licenses/LICENSE-2.0
//
// Unless required by applicable law or agreed to in writing, software
// distributed under the License is distributed on an "AS IS" BASIS,
// WITHOUT WARRANTIES OR CONDITIONS OF ANY KIND, either express or implied.
// See the License for the specific language governing permissions and
// limitations under the License.
import { validateAddress } from "@polkadot/util-crypto/address";
import { ProsopoApiError } from "@prosopo/common";
import { parseCaptchaAssets } from "@prosopo/datasets";
import {
	ApiParams,
	ApiPaths,
	type Captcha,
	CaptchaRequestBody,
	type CaptchaResponseBody,
	CaptchaSolutionBody,
	type CaptchaSolutionBodyType,
	type CaptchaSolutionResponse,
	type DappUserSolutionResult,
	GetPowCaptchaChallengeRequestBody,
	type GetPowCaptchaResponse,
	type PowCaptchaSolutionResponse,
	SubmitPowCaptchaSolutionBody,
	type TGetImageCaptchaChallengePathAndParams,
} from "@prosopo/types";
import type { ProviderEnvironment } from "@prosopo/types-env";
import { flatten, version } from "@prosopo/util";
import express, { type Router } from "express";
import { Tasks } from "../tasks/tasks.js";
import { handleErrors } from "./errorHandler.js";

const NO_IP_ADDRESS = "NO_IP_ADDRESS" as const;

const flattenHeaders = (headers: {
	[key: string]: string | string[] | undefined;
}) => {
	// for each key/value pair in headers, if the value is an array, join it with a comma, if the value is undefined, return an empty string
	return Object.fromEntries(
		Object.entries(headers).map(([key, value]) => [
			key,
			Array.isArray(value) ? value.join(",") : value || "",
		]),
	);
};

/**
 * Returns a router connected to the database which can interact with the Proposo protocol
 *
 * @return {Router} - A middleware router that can interact with the Prosopo protocol
 * @param {Environment} env - The Prosopo environment
 */
export function prosopoRouter(env: ProviderEnvironment): Router {
	const router = express.Router();
	const tasks = new Tasks(env);
<<<<<<< HEAD

	/**
	 * Provides a Captcha puzzle to a Dapp User
	 * @param {string} datasetId - Provider datasetId
	 * @param {string} userAccount - Dapp User AccountId
	 * @return {Captcha} - The Captcha data
	 */
	const GetImageCaptchaChallengePath: TGetImageCaptchaChallengePathAndParams = `${ApiPaths.GetImageCaptchaChallenge}/:${ApiParams.datasetId}/:${ApiParams.user}/:${ApiParams.dapp}`;
	router.get(GetImageCaptchaChallengePath, async (req, res, next) => {
		try {
			const { datasetId, user, dapp } = CaptchaRequestBody.parse(req.params);
			validateAddress(user, false, 42);
			validateAddress(dapp, false, 42);

			const clientRecord = await tasks.db.getClientRecord(dapp);

			if (!clientRecord) {
				return res.json({
					error: req.i18n.t("API.SITE_KEY_NOT_REGISTERED"),
					code: 200,
				});
			}

			const taskData =
				await tasks.imgCaptchaManager.getRandomCaptchasAndRequestHash(
					datasetId,
					user,
					req.ip || NO_IP_ADDRESS,
					flatten(req.headers, ","),
				);
			const captchaResponse: CaptchaResponseBody = {
				[ApiParams.status]: "ok",
				[ApiParams.captchas]: taskData.captchas.map((captcha: Captcha) => ({
					...captcha,
					items: captcha.items.map((item) =>
						parseCaptchaAssets(item, env.assetsResolver),
					),
				})),
				[ApiParams.requestHash]: taskData.requestHash,
				[ApiParams.timestamp]: taskData.timestamp.toString(),
				[ApiParams.signature]: {
					[ApiParams.provider]: {
						[ApiParams.requestHash]: taskData.signedRequestHash,
					},
				},
			};
			return res.json(captchaResponse);
		} catch (err) {
			tasks.logger.error(err);
			return next(
				new ProsopoApiError("API.BAD_REQUEST", {
					context: { error: err, code: 400 },
				}),
			);
		}
	});

	/**
	 * Receives solved CAPTCHA challenges from the user, stores to database, and checks against solution commitment
	 *
	 * @param {string} userAccount - Dapp User id
	 * @param {string} dappAccount - Dapp Contract AccountId
	 * @param {Captcha[]} captchas - The Captcha solutions
	 * @return {DappUserSolutionResult} - The Captcha solution result and proof
	 */
	router.post(ApiPaths.SubmitImageCaptchaSolution, async (req, res, next) => {
		let parsed: CaptchaSolutionBodyType;
		try {
			parsed = CaptchaSolutionBody.parse(req.body);
		} catch (err) {
			return next(
				new ProsopoApiError("CAPTCHA.PARSE_ERROR", {
					context: { code: 400, error: err },
				}),
			);
		}

		try {
			const clientRecord = await tasks.db.getClientRecord(parsed.dapp);

			if (!clientRecord) {
				return res.json({
					error: req.i18n.t("API.SITE_KEY_NOT_REGISTERED"),
					code: 200,
				});
			}

			// TODO allow the dapp to override the length of time that the request hash is valid for
			const result: DappUserSolutionResult =
				await tasks.imgCaptchaManager.dappUserSolution(
					parsed[ApiParams.user],
					parsed[ApiParams.dapp],
					parsed[ApiParams.requestHash],
					parsed[ApiParams.captchas],
					parsed[ApiParams.signature].user.requestHash,
					Number.parseInt(parsed[ApiParams.timestamp]),
					parsed[ApiParams.signature].provider.requestHash,
					req.ip || NO_IP_ADDRESS,
					flatten(req.headers, ","),
				);

			const returnValue: CaptchaSolutionResponse = {
				status: req.i18n.t(
					result.verified ? "API.CAPTCHA_PASSED" : "API.CAPTCHA_FAILED",
				),
				...result,
			};
			return res.json(returnValue);
		} catch (err) {
			tasks.logger.error(err);
			return next(
				new ProsopoApiError("API.UNKNOWN", {
					context: { code: 400, error: err },
				}),
			);
		}
	});

	/**
	 * Supplies a PoW challenge to a Dapp User
	 *
	 * @param {string} userAccount - User address
	 * @param {string} dappAccount - Dapp address
	 */
	router.post(ApiPaths.GetPowCaptchaChallenge, async (req, res, next) => {
		try {
			const { user, dapp } = GetPowCaptchaChallengeRequestBody.parse(req.body);

			validateAddress(user, false, 42);
			validateAddress(dapp, false, 42);

			const clientRecord = await tasks.db.getClientRecord(dapp);

			if (!clientRecord) {
				return res.json({
					error: req.i18n.t("API.SITE_KEY_NOT_REGISTERED"),
					code: 200,
				});
			}

			// TODO do something with domains

			const origin = req.headers.origin;

			if (!origin) {
				return next(
					new ProsopoApiError("API.BAD_REQUEST", {
						context: { error: "origin header not found", code: 400 },
					}),
				);
			}

			const challenge = await tasks.powCaptchaManager.getPowCaptchaChallenge(
				user,
				dapp,
				origin,
			);

			await tasks.db.storePowCaptchaRecord(
				challenge.challenge,
				{
					requestedAtTimestamp: challenge.requestedAtTimestamp,
					userAccount: user,
					dappAccount: dapp,
				},
				challenge.difficulty,
				challenge.providerSignature,
				req.ip || NO_IP_ADDRESS,
				flatten(req.headers, ","),
			);

			const getPowCaptchaResponse: GetPowCaptchaResponse = {
				[ApiParams.status]: "ok",
				[ApiParams.challenge]: challenge.challenge,
				[ApiParams.difficulty]: challenge.difficulty,
				[ApiParams.timestamp]: challenge.requestedAtTimestamp.toString(),
				[ApiParams.signature]: {
					[ApiParams.provider]: {
						[ApiParams.challenge]: challenge.providerSignature,
					},
				},
			};

			return res.json(getPowCaptchaResponse);
		} catch (err) {
			tasks.logger.error(err);
			return next(
				new ProsopoApiError("API.BAD_REQUEST", {
					context: { code: 400, error: err },
				}),
			);
		}
	});

	/**
	 * Verifies a user's PoW solution as being approved or not
	 *
	 * @param {string} challenge - the challenge string
	 * @param {number} difficulty - the difficulty of the challenge
	 * @param {string} signature - the signature of the challenge
	 * @param {string} nonce - the nonce of the challenge
	 * @param {number} verifiedTimeout - the valid length of captcha solution in ms
	 */
	router.post(ApiPaths.SubmitPowCaptchaSolution, async (req, res, next) => {
		try {
			const { challenge, difficulty, signature, nonce, verifiedTimeout, dapp } =
				SubmitPowCaptchaSolutionBody.parse(req.body);

			const clientRecord = await tasks.db.getClientRecord(dapp);

			if (!clientRecord) {
				return res.json({
					error: req.i18n.t("API.SITE_KEY_NOT_REGISTERED"),
					code: 200,
				});
			}

			const verified = await tasks.powCaptchaManager.verifyPowCaptchaSolution(
				challenge,
				difficulty,
				signature.provider.challenge,
				nonce,
				verifiedTimeout,
				signature.user.timestamp,
				req.ip || NO_IP_ADDRESS,
				flatten(req.headers, ","),
			);
			const response: PowCaptchaSolutionResponse = { status: "ok", verified };
			return res.json(response);
		} catch (err) {
			tasks.logger.error(err);
			return next(
				new ProsopoApiError("API.BAD_REQUEST", {
					context: { code: 400, error: err },
				}),
			);
		}
	});

	/**
	 * Gets public details of the provider
	 */
	router.get(ApiPaths.GetProviderDetails, async (req, res, next) => {
		try {
			return res.json({ version, ...{ message: "Provider online" } });
		} catch (err) {
			tasks.logger.error(err);
			return next(
				new ProsopoApiError("API.BAD_REQUEST", {
					context: { code: 400, error: err },
				}),
			);
		}
	});

	// Your error handler should always be at the end of your application stack. Apparently it means not only after all
	// app.use() but also after all your app.get() and app.post() calls.
	// https://stackoverflow.com/a/62358794/1178971
	router.use(handleErrors);

=======

	/**
	 * Provides a Captcha puzzle to a Dapp User
	 * @param {string} datasetId - Provider datasetId
	 * @param {string} userAccount - Dapp User AccountId
	 * @return {Captcha} - The Captcha data
	 */
	const GetImageCaptchaChallengePath: TGetImageCaptchaChallengePathAndParams = `${ApiPaths.GetImageCaptchaChallenge}/:${ApiParams.datasetId}/:${ApiParams.user}/:${ApiParams.dapp}`;
	router.get(GetImageCaptchaChallengePath, async (req, res, next) => {
		try {
			const { datasetId, user } = CaptchaRequestBody.parse(req.params);
			validateAddress(user, false, 42);

			const taskData =
				await tasks.imgCaptchaManager.getRandomCaptchasAndRequestHash(
					datasetId,
					user,
					req.ip || NO_IP_ADDRESS,
					flattenHeaders(req.headers),
				);
			const captchaResponse: CaptchaResponseBody = {
				[ApiParams.captchas]: taskData.captchas.map((captcha: Captcha) => ({
					...captcha,
					items: captcha.items.map((item) =>
						parseCaptchaAssets(item, env.assetsResolver),
					),
				})),
				[ApiParams.requestHash]: taskData.requestHash,
				[ApiParams.timestamp]: taskData.timestamp.toString(),
				[ApiParams.signature]: {
					[ApiParams.provider]: {
						[ApiParams.requestHash]: taskData.signedRequestHash,
					},
				},
			};
			return res.json(captchaResponse);
		} catch (err) {
			tasks.logger.error(err);
			return next(
				new ProsopoApiError("API.BAD_REQUEST", {
					context: { error: err, code: 400 },
				}),
			);
		}
	});

	/**
	 * Receives solved CAPTCHA challenges from the user, stores to database, and checks against solution commitment
	 *
	 * @param {string} userAccount - Dapp User id
	 * @param {string} dappAccount - Dapp Contract AccountId
	 * @param {Captcha[]} captchas - The Captcha solutions
	 * @return {DappUserSolutionResult} - The Captcha solution result and proof
	 */
	router.post(ApiPaths.SubmitImageCaptchaSolution, async (req, res, next) => {
		let parsed: CaptchaSolutionBodyType;
		try {
			parsed = CaptchaSolutionBody.parse(req.body);
		} catch (err) {
			return next(
				new ProsopoApiError("CAPTCHA.PARSE_ERROR", {
					context: { code: 400, error: err },
				}),
			);
		}

		try {
			// TODO allow the dapp to override the length of time that the request hash is valid for
			const result: DappUserSolutionResult =
				await tasks.imgCaptchaManager.dappUserSolution(
					parsed[ApiParams.user],
					parsed[ApiParams.dapp],
					parsed[ApiParams.requestHash],
					parsed[ApiParams.captchas],
					parsed[ApiParams.signature].user.requestHash,
					Number.parseInt(parsed[ApiParams.timestamp]),
					parsed[ApiParams.signature].provider.requestHash,
					req.ip || NO_IP_ADDRESS,
					flattenHeaders(req.headers),
				);

			const returnValue: CaptchaSolutionResponse = {
				status: req.i18n.t(
					result.verified ? "API.CAPTCHA_PASSED" : "API.CAPTCHA_FAILED",
				),
				...result,
			};
			return res.json(returnValue);
		} catch (err) {
			tasks.logger.error(err);
			return next(
				new ProsopoApiError("API.UNKNOWN", {
					context: { code: 400, error: err },
				}),
			);
		}
	});

	/**
	 * Supplies a PoW challenge to a Dapp User
	 *
	 * @param {string} userAccount - User address
	 * @param {string} dappAccount - Dapp address
	 */
	router.post(ApiPaths.GetPowCaptchaChallenge, async (req, res, next) => {
		try {
			const { user, dapp } = GetPowCaptchaChallengeRequestBody.parse(req.body);

			const origin = req.headers.origin;

			if (!origin) {
				throw new ProsopoApiError("API.BAD_REQUEST", {
					context: { code: 400, error: "origin header not found" },
				});
			}

			const challenge = await tasks.powCaptchaManager.getPowCaptchaChallenge(
				user,
				dapp,
				origin,
			);

			await tasks.db.storePowCaptchaRecord(
				challenge.challenge,
				{
					requestedAtTimestamp: challenge.requestedAtTimestamp,
					userAccount: user,
					dappAccount: dapp,
				},
				challenge.difficulty,
				challenge.providerSignature,
				req.ip || NO_IP_ADDRESS,
				flattenHeaders(req.headers),
			);

			const getPowCaptchaResponse: GetPowCaptchaResponse = {
				challenge: challenge.challenge,
				difficulty: challenge.difficulty,
				timestamp: challenge.requestedAtTimestamp.toString(),
				signature: {
					provider: {
						challenge: challenge.providerSignature,
					},
				},
			};

			return res.json(getPowCaptchaResponse);
		} catch (err) {
			tasks.logger.error(err);
			return next(
				new ProsopoApiError("API.BAD_REQUEST", {
					context: { code: 400, error: err },
				}),
			);
		}
	});

	/**
	 * Verifies a user's PoW solution as being approved or not
	 *
	 * @param {string} challenge - the challenge string
	 * @param {number} difficulty - the difficulty of the challenge
	 * @param {string} signature - the signature of the challenge
	 * @param {string} nonce - the nonce of the challenge
	 * @param {number} verifiedTimeout - the valid length of captcha solution in ms
	 */
	router.post(ApiPaths.SubmitPowCaptchaSolution, async (req, res, next) => {
		try {
			const { challenge, difficulty, signature, nonce, verifiedTimeout } =
				SubmitPowCaptchaSolutionBody.parse(req.body);
			const verified = await tasks.powCaptchaManager.verifyPowCaptchaSolution(
				challenge,
				difficulty,
				signature.provider.challenge,
				nonce,
				verifiedTimeout,
				signature.user.timestamp,
				req.ip || NO_IP_ADDRESS,
				flattenHeaders(req.headers),
			);
			const response: PowCaptchaSolutionResponse = { verified };
			return res.json(response);
		} catch (err) {
			tasks.logger.error(err);
			return next(
				new ProsopoApiError("API.BAD_REQUEST", {
					context: { code: 400, error: err },
				}),
			);
		}
	});

	/**
	 * Gets public details of the provider
	 */
	router.get(ApiPaths.GetProviderDetails, async (req, res, next) => {
		try {
			return res.json({ version, ...{ message: "Provider online" } });
		} catch (err) {
			tasks.logger.error(err);
			return next(
				new ProsopoApiError("API.BAD_REQUEST", {
					context: { code: 400, error: err },
				}),
			);
		}
	});

	// Your error handler should always be at the end of your application stack. Apparently it means not only after all
	// app.use() but also after all your app.get() and app.post() calls.
	// https://stackoverflow.com/a/62358794/1178971
	router.use(handleErrors);

>>>>>>> c58e540a
	return router;
}<|MERGE_RESOLUTION|>--- conflicted
+++ resolved
@@ -59,7 +59,6 @@
 export function prosopoRouter(env: ProviderEnvironment): Router {
 	const router = express.Router();
 	const tasks = new Tasks(env);
-<<<<<<< HEAD
 
 	/**
 	 * Provides a Captcha puzzle to a Dapp User
@@ -320,220 +319,5 @@
 	// https://stackoverflow.com/a/62358794/1178971
 	router.use(handleErrors);
 
-=======
-
-	/**
-	 * Provides a Captcha puzzle to a Dapp User
-	 * @param {string} datasetId - Provider datasetId
-	 * @param {string} userAccount - Dapp User AccountId
-	 * @return {Captcha} - The Captcha data
-	 */
-	const GetImageCaptchaChallengePath: TGetImageCaptchaChallengePathAndParams = `${ApiPaths.GetImageCaptchaChallenge}/:${ApiParams.datasetId}/:${ApiParams.user}/:${ApiParams.dapp}`;
-	router.get(GetImageCaptchaChallengePath, async (req, res, next) => {
-		try {
-			const { datasetId, user } = CaptchaRequestBody.parse(req.params);
-			validateAddress(user, false, 42);
-
-			const taskData =
-				await tasks.imgCaptchaManager.getRandomCaptchasAndRequestHash(
-					datasetId,
-					user,
-					req.ip || NO_IP_ADDRESS,
-					flattenHeaders(req.headers),
-				);
-			const captchaResponse: CaptchaResponseBody = {
-				[ApiParams.captchas]: taskData.captchas.map((captcha: Captcha) => ({
-					...captcha,
-					items: captcha.items.map((item) =>
-						parseCaptchaAssets(item, env.assetsResolver),
-					),
-				})),
-				[ApiParams.requestHash]: taskData.requestHash,
-				[ApiParams.timestamp]: taskData.timestamp.toString(),
-				[ApiParams.signature]: {
-					[ApiParams.provider]: {
-						[ApiParams.requestHash]: taskData.signedRequestHash,
-					},
-				},
-			};
-			return res.json(captchaResponse);
-		} catch (err) {
-			tasks.logger.error(err);
-			return next(
-				new ProsopoApiError("API.BAD_REQUEST", {
-					context: { error: err, code: 400 },
-				}),
-			);
-		}
-	});
-
-	/**
-	 * Receives solved CAPTCHA challenges from the user, stores to database, and checks against solution commitment
-	 *
-	 * @param {string} userAccount - Dapp User id
-	 * @param {string} dappAccount - Dapp Contract AccountId
-	 * @param {Captcha[]} captchas - The Captcha solutions
-	 * @return {DappUserSolutionResult} - The Captcha solution result and proof
-	 */
-	router.post(ApiPaths.SubmitImageCaptchaSolution, async (req, res, next) => {
-		let parsed: CaptchaSolutionBodyType;
-		try {
-			parsed = CaptchaSolutionBody.parse(req.body);
-		} catch (err) {
-			return next(
-				new ProsopoApiError("CAPTCHA.PARSE_ERROR", {
-					context: { code: 400, error: err },
-				}),
-			);
-		}
-
-		try {
-			// TODO allow the dapp to override the length of time that the request hash is valid for
-			const result: DappUserSolutionResult =
-				await tasks.imgCaptchaManager.dappUserSolution(
-					parsed[ApiParams.user],
-					parsed[ApiParams.dapp],
-					parsed[ApiParams.requestHash],
-					parsed[ApiParams.captchas],
-					parsed[ApiParams.signature].user.requestHash,
-					Number.parseInt(parsed[ApiParams.timestamp]),
-					parsed[ApiParams.signature].provider.requestHash,
-					req.ip || NO_IP_ADDRESS,
-					flattenHeaders(req.headers),
-				);
-
-			const returnValue: CaptchaSolutionResponse = {
-				status: req.i18n.t(
-					result.verified ? "API.CAPTCHA_PASSED" : "API.CAPTCHA_FAILED",
-				),
-				...result,
-			};
-			return res.json(returnValue);
-		} catch (err) {
-			tasks.logger.error(err);
-			return next(
-				new ProsopoApiError("API.UNKNOWN", {
-					context: { code: 400, error: err },
-				}),
-			);
-		}
-	});
-
-	/**
-	 * Supplies a PoW challenge to a Dapp User
-	 *
-	 * @param {string} userAccount - User address
-	 * @param {string} dappAccount - Dapp address
-	 */
-	router.post(ApiPaths.GetPowCaptchaChallenge, async (req, res, next) => {
-		try {
-			const { user, dapp } = GetPowCaptchaChallengeRequestBody.parse(req.body);
-
-			const origin = req.headers.origin;
-
-			if (!origin) {
-				throw new ProsopoApiError("API.BAD_REQUEST", {
-					context: { code: 400, error: "origin header not found" },
-				});
-			}
-
-			const challenge = await tasks.powCaptchaManager.getPowCaptchaChallenge(
-				user,
-				dapp,
-				origin,
-			);
-
-			await tasks.db.storePowCaptchaRecord(
-				challenge.challenge,
-				{
-					requestedAtTimestamp: challenge.requestedAtTimestamp,
-					userAccount: user,
-					dappAccount: dapp,
-				},
-				challenge.difficulty,
-				challenge.providerSignature,
-				req.ip || NO_IP_ADDRESS,
-				flattenHeaders(req.headers),
-			);
-
-			const getPowCaptchaResponse: GetPowCaptchaResponse = {
-				challenge: challenge.challenge,
-				difficulty: challenge.difficulty,
-				timestamp: challenge.requestedAtTimestamp.toString(),
-				signature: {
-					provider: {
-						challenge: challenge.providerSignature,
-					},
-				},
-			};
-
-			return res.json(getPowCaptchaResponse);
-		} catch (err) {
-			tasks.logger.error(err);
-			return next(
-				new ProsopoApiError("API.BAD_REQUEST", {
-					context: { code: 400, error: err },
-				}),
-			);
-		}
-	});
-
-	/**
-	 * Verifies a user's PoW solution as being approved or not
-	 *
-	 * @param {string} challenge - the challenge string
-	 * @param {number} difficulty - the difficulty of the challenge
-	 * @param {string} signature - the signature of the challenge
-	 * @param {string} nonce - the nonce of the challenge
-	 * @param {number} verifiedTimeout - the valid length of captcha solution in ms
-	 */
-	router.post(ApiPaths.SubmitPowCaptchaSolution, async (req, res, next) => {
-		try {
-			const { challenge, difficulty, signature, nonce, verifiedTimeout } =
-				SubmitPowCaptchaSolutionBody.parse(req.body);
-			const verified = await tasks.powCaptchaManager.verifyPowCaptchaSolution(
-				challenge,
-				difficulty,
-				signature.provider.challenge,
-				nonce,
-				verifiedTimeout,
-				signature.user.timestamp,
-				req.ip || NO_IP_ADDRESS,
-				flattenHeaders(req.headers),
-			);
-			const response: PowCaptchaSolutionResponse = { verified };
-			return res.json(response);
-		} catch (err) {
-			tasks.logger.error(err);
-			return next(
-				new ProsopoApiError("API.BAD_REQUEST", {
-					context: { code: 400, error: err },
-				}),
-			);
-		}
-	});
-
-	/**
-	 * Gets public details of the provider
-	 */
-	router.get(ApiPaths.GetProviderDetails, async (req, res, next) => {
-		try {
-			return res.json({ version, ...{ message: "Provider online" } });
-		} catch (err) {
-			tasks.logger.error(err);
-			return next(
-				new ProsopoApiError("API.BAD_REQUEST", {
-					context: { code: 400, error: err },
-				}),
-			);
-		}
-	});
-
-	// Your error handler should always be at the end of your application stack. Apparently it means not only after all
-	// app.use() but also after all your app.get() and app.post() calls.
-	// https://stackoverflow.com/a/62358794/1178971
-	router.use(handleErrors);
-
->>>>>>> c58e540a
 	return router;
 }