// Copyright 2021-2024 Prosopo (UK) Ltd.
//
// Licensed under the Apache License, Version 2.0 (the "License");
// you may not use this file except in compliance with the License.
// You may obtain a copy of the License at
//
//     http://www.apache.org/licenses/LICENSE-2.0
//
// Unless required by applicable law or agreed to in writing, software
// distributed under the License is distributed on an "AS IS" BASIS,
// WITHOUT WARRANTIES OR CONDITIONS OF ANY KIND, either express or implied.
// See the License for the specific language governing permissions and
// limitations under the License.
import {
    ApiParams,
    ApiPaths,
    CaptchaRequestBody,
    CaptchaResponseBody,
    CaptchaSolutionBody,
    CaptchaSolutionBodyType,
    CaptchaSolutionResponse,
    CaptchaWithProof,
    DappUserSolutionResult,
    GetPowCaptchaChallengeRequestBody,
    PowCaptchaSolutionResponse,
    SubmitPowCaptchaSolutionBody,
} from '@prosopo/types'
import { ProsopoApiError } from '@prosopo/common'
import { ProviderEnvironment } from '@prosopo/types-env'
import { Tasks } from '../tasks/tasks.js'
import { handleErrors } from './errorHandler.js'
import { parseBlockNumber } from '../util.js'
import { parseCaptchaAssets } from '@prosopo/datasets'
import { validateAddress } from '@polkadot/util-crypto/address'
import { version } from '@prosopo/util'
import express, { Router } from 'express'

/**
 * Returns a router connected to the database which can interact with the Proposo protocol
 *
 * @return {Router} - A middleware router that can interact with the Prosopo protocol
 * @param {Environment} env - The Prosopo environment
 */
export function prosopoRouter(env: ProviderEnvironment): Router {
    const router = express.Router()
    const tasks = new Tasks(env)

    /**
     * Provides a Captcha puzzle to a Dapp User
     * @param {string} datasetId - Provider datasetId
     * @param {string} userAccount - Dapp User AccountId
     * @param {string} blockNumber - Block number
     * @return {Captcha} - The Captcha data
     */
    router.get(
        `${ApiPaths.GetCaptchaChallenge}/:${ApiParams.datasetId}/:${ApiParams.user}/:${ApiParams.dapp}/:${ApiParams.blockNumber}`,
        async (req, res, next) => {
            try {
                const { blockNumber, datasetId, user, dapp } = CaptchaRequestBody.parse(req.params)
                const api = env.api
                if (api === undefined) {
                    throw new ProsopoApiError('DEVELOPER.METHOD_NOT_IMPLEMENTED', {
                        context: { error: 'api not setup', env },
                    })
                }
                validateAddress(user, false, api.registry.chainSS58)
                const blockNumberParsed = parseBlockNumber(blockNumber)

                // await tasks.validateProviderWasRandomlyChosen(user, dapp, datasetId, blockNumberParsed)

                const taskData = await tasks.getRandomCaptchasAndRequestHash(datasetId, user)
                const captchaResponse: CaptchaResponseBody = {
                    captchas: taskData.captchas.map((cwp: CaptchaWithProof) => ({
                        ...cwp,
                        captcha: {
                            ...cwp.captcha,
                            items: cwp.captcha.items.map((item) => parseCaptchaAssets(item, env.assetsResolver)),
                        },
                    })),
                    requestHash: taskData.requestHash,
                }
                return res.json(captchaResponse)
            } catch (err) {
                tasks.logger.error(err)
                return next(new ProsopoApiError('API.BAD_REQUEST', { context: { error: err, code: 400 } }))
            }
        }
    )

    /**
     * Receives solved CAPTCHA challenges from the user, stores to database, and checks against solution commitment
     *
     * @param {string} userAccount - Dapp User id
     * @param {string} dappAccount - Dapp Contract AccountId
     * @param {Captcha[]} captchas - The Captcha solutions
     * @return {DappUserSolutionResult} - The Captcha solution result and proof
     */
    router.post(ApiPaths.SubmitCaptchaSolution, async (req, res, next) => {
        let parsed: CaptchaSolutionBodyType
        try {
            parsed = CaptchaSolutionBody.parse(req.body)
        } catch (err) {
            return next(new ProsopoApiError('CAPTCHA.PARSE_ERROR', { context: { code: 400, error: err } }))
        }

        try {
            // TODO allow the dapp to override the length of time that the request hash is valid for
            const result: DappUserSolutionResult = await tasks.dappUserSolution(
                parsed[ApiParams.user],
                parsed[ApiParams.dapp],
                parsed[ApiParams.requestHash],
                parsed[ApiParams.captchas],
                parsed[ApiParams.signature]
            )
            const returnValue: CaptchaSolutionResponse = {
                status: req.i18n.t(result.verified ? 'API.CAPTCHA_PASSED' : 'API.CAPTCHA_FAILED'),
                ...result,
            }
            return res.json(returnValue)
        } catch (err) {
            tasks.logger.error(err)
            return next(new ProsopoApiError('API.UNKNOWN', { context: { code: 400, error: err } }))
        }
    })

    /**
<<<<<<< HEAD
=======
     * Verifies a user's solution as being approved or not
     *
     * @param {string} user - Dapp User id
     * @param {string} commitmentId - The captcha solution to look up
     * @param {number} maxVerifiedTime - The maximum time in milliseconds since the blockNumber
     */
    router.post(ApiPaths.VerifyCaptchaSolution, async (req, res, next) => {
        let parsed: VerifySolutionBodyType
        try {
            parsed = VerifySolutionBody.parse(req.body)
        } catch (err) {
            return next(new ProsopoApiError('CAPTCHA.PARSE_ERROR', { context: { code: 400, error: err } }))
        }
        try {
            const solution = await (parsed.commitmentId
                ? tasks.getDappUserCommitmentById(parsed.commitmentId)
                : tasks.getDappUserCommitmentByAccount(parsed.user))

            // No solution exists
            if (!solution) {
                tasks.logger.debug('Not verified - no solution found')
                const noSolutionResponse: VerificationResponse = {
                    [ApiParams.status]: req.t('API.USER_NOT_VERIFIED_NO_SOLUTION'),
                    [ApiParams.verified]: false,
                }
                return res.json(noSolutionResponse)
            }

            // A solution exists but is disapproved
            if (solution.status === CaptchaStatus.disapproved) {
                const disapprovedResponse: VerificationResponse = {
                    [ApiParams.status]: req.t('API.USER_NOT_VERIFIED'),
                    [ApiParams.verified]: false,
                }
                return res.json(disapprovedResponse)
            }

            // Check if solution was completed recently
            if (parsed.maxVerifiedTime) {
                const currentBlockNumber = await getCurrentBlockNumber(tasks.contract.api)
                const blockTimeMs = getBlockTimeMs(tasks.contract.api)
                const timeSinceCompletion = (currentBlockNumber - solution.completedAt) * blockTimeMs
                // A solution exists but has timed out
                if (timeSinceCompletion > parsed.maxVerifiedTime) {
                    const expiredResponse: VerificationResponse = {
                        [ApiParams.status]: req.t('API.USER_NOT_VERIFIED_TIME_EXPIRED'),
                        [ApiParams.verified]: false,
                    }
                    tasks.logger.debug('Not verified - time run out')
                    return res.json(expiredResponse)
                }
            }

            const isApproved = solution.status === CaptchaStatus.approved
            const response: ImageVerificationResponse = {
                [ApiParams.status]: req.t(isApproved ? 'API.USER_VERIFIED' : 'API.USER_NOT_VERIFIED'),
                [ApiParams.verified]: isApproved,
                [ApiParams.commitmentId]: solution.id.toString(),
                [ApiParams.blockNumber]: solution.requestedAt,
            }
            return res.json(response)
        } catch (err) {
            return next(new ProsopoApiError('API.BAD_REQUEST', { context: { code: 400, error: err } }))
        }
    })

    /**
     * Verifies a user's solution as being approved or not
     *
     * @param {string} dappAccount - Dapp User id
     * @param {string} challenge - The captcha solution to look up
     */
    router.post(ApiPaths.ServerPowCaptchaVerify, async (req, res, next) => {
        try {
            const { challenge, dapp, verifiedTimeout } = ServerPowCaptchaVerifyRequestBody.parse(req.body)

            const approved = await tasks.serverVerifyPowCaptchaSolution(dapp, challenge, verifiedTimeout)

            const verificationResponse: VerificationResponse = {
                status: req.t(approved ? 'API.USER_VERIFIED' : 'API.USER_NOT_VERIFIED'),
                [ApiParams.verified]: approved,
            }

            return res.json(verificationResponse)
        } catch (err) {
            tasks.logger.error(err)
            return next(new ProsopoApiError('API.BAD_REQUEST', { context: { code: 400, error: err } }))
        }
    })

    /**
>>>>>>> adb28944
     * Supplies a PoW challenge to a Dapp User
     *
     * @param {string} userAccount - User address
     * @param {string} dappAccount - Dapp address
     */
    router.post(ApiPaths.GetPowCaptchaChallenge, async (req, res, next) => {
        try {
            const { user, dapp } = GetPowCaptchaChallengeRequestBody.parse(req.body)

            const origin = req.headers.origin

            if (!origin) {
                throw new ProsopoApiError('API.BAD_REQUEST', {
                    context: { code: 400, error: 'origin header not found' },
                })
            }

            const challenge = await tasks.getPowCaptchaChallenge(user, dapp, origin)
            return res.json(challenge)
        } catch (err) {
            tasks.logger.error(err)
            return next(new ProsopoApiError('API.BAD_REQUEST', { context: { code: 400, error: err } }))
        }
    })

    /**
     * Verifies a user's PoW solution as being approved or not
     *
     * @param {string} blocknumber - the block number at which the captcha was requested
     * @param {string} challenge - the challenge string
     * @param {number} difficulty - the difficulty of the challenge
     * @param {string} signature - the signature of the challenge
     * @param {string} nonce - the nonce of the challenge
     */
    router.post(ApiPaths.SubmitPowCaptchaSolution, async (req, res, next) => {
        try {
            const { blockNumber, challenge, difficulty, signature, nonce, verifiedTimeout } =
                SubmitPowCaptchaSolutionBody.parse(req.body)
            const verified = await tasks.verifyPowCaptchaSolution(
                blockNumber,
                challenge,
                difficulty,
                signature,
                nonce,
                verifiedTimeout
            )
            const response: PowCaptchaSolutionResponse = { verified }
            return res.json(response)
        } catch (err) {
            tasks.logger.error(err)
            return next(new ProsopoApiError('API.BAD_REQUEST', { context: { code: 400, error: err } }))
        }
    })

    /**
     * Receives user events, store to database
     *
     * @param {StoredEvents}
     * @param {string} accountId - Dapp User id
     */
    router.post(ApiPaths.SubmitUserEvents, async (req, res, next) => {
        try {
            const { events, accountId } = req.body
            await tasks.saveCaptchaEvent(events, accountId)
            return res.json({ status: 'success' })
        } catch (err) {
            tasks.logger.error(err)
            return next(new ProsopoApiError('API.BAD_REQUEST', { context: { code: 400, error: err } }))
        }
    })

    /**
     * Verifies that the provider is running and registered in the contract
     */
    router.get(ApiPaths.GetProviderStatus, async (req, res, next) => {
        try {
            const status = await tasks.providerStatus()
            return res.json({ status })
        } catch (err) {
            tasks.logger.error(err)
            return next(new ProsopoApiError('API.BAD_REQUEST', { context: { code: 400, error: err } }))
        }
    })

    /**
     * Gets public details of the provider
     */
    router.get(ApiPaths.GetProviderDetails, async (req, res, next) => {
        try {
            const details = await tasks.getProviderDetails()
            return res.json({ version, ...details })
        } catch (err) {
            tasks.logger.error(err)
            return next(new ProsopoApiError('API.BAD_REQUEST', { context: { code: 400, error: err } }))
        }
    })

    // Your error handler should always be at the end of your application stack. Apparently it means not only after all
    // app.use() but also after all your app.get() and app.post() calls.
    // https://stackoverflow.com/a/62358794/1178971
    router.use(handleErrors)

    return router
}<|MERGE_RESOLUTION|>--- conflicted
+++ resolved
@@ -124,8 +124,6 @@
     })
 
     /**
-<<<<<<< HEAD
-=======
      * Verifies a user's solution as being approved or not
      *
      * @param {string} user - Dapp User id
@@ -217,7 +215,6 @@
     })
 
     /**
->>>>>>> adb28944
      * Supplies a PoW challenge to a Dapp User
      *
      * @param {string} userAccount - User address
