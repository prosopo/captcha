// Copyright 2021-2025 Prosopo (UK) Ltd.
//
// Licensed under the Apache License, Version 2.0 (the "License");
// you may not use this file except in compliance with the License.
// You may obtain a copy of the License at
//
//     http://www.apache.org/licenses/LICENSE-2.0
//
// Unless required by applicable law or agreed to in writing, software
// distributed under the License is distributed on an "AS IS" BASIS,
// WITHOUT WARRANTIES OR CONDITIONS OF ANY KIND, either express or implied.
// See the License for the specific language governing permissions and
// limitations under the License.

import { handleErrors } from "@prosopo/api-express-router";
import { ProsopoApiError } from "@prosopo/common";
import { parseCaptchaAssets } from "@prosopo/datasets";
import {
	ApiParams,
	type Captcha,
	CaptchaRequestBody,
	type CaptchaRequestBodyTypeOutput,
	type CaptchaResponseBody,
	CaptchaSolutionBody,
	type CaptchaSolutionBodyType,
	type CaptchaSolutionResponse,
	CaptchaType,
	ClientApiPaths,
	type DappUserSolutionResult,
	GetFrictionlessCaptchaChallengeRequestBody,
	GetPowCaptchaChallengeRequestBody,
	type GetPowCaptchaChallengeRequestBodyTypeOutput,
	type GetPowCaptchaResponse,
	type PowCaptchaSolutionResponse,
	type ProsopoCaptchaCountConfigSchemaOutput,
	SubmitPowCaptchaSolutionBody,
	type SubmitPowCaptchaSolutionBodyTypeOutput,
} from "@prosopo/types";
import type { ProviderEnvironment } from "@prosopo/types-env";
import { flatten, getIPAddress } from "@prosopo/util";
import express, { type Router } from "express";
import { getCompositeIpAddress } from "../compositeIpAddress.js";
import { FrictionlessManager } from "../tasks/frictionless/frictionlessTasks.js";
import { timestampDecayFunction } from "../tasks/frictionless/frictionlessTasksUtils.js";
import { Tasks } from "../tasks/tasks.js";
import { hashUserAgent } from "../utils/hashUserAgent.js";
import { getMaintenanceMode } from "./admin/apiToggleMaintenanceModeEndpoint.js";
import { getRequestUserScope } from "./blacklistRequestInspector.js";
import { validateAddr, validateSiteKey } from "./validateAddress.js";

const DEFAULT_FRICTIONLESS_THRESHOLD = 0.5;

/**
 * Returns a router connected to the database which can interact with the Proposo protocol
 *
 * @return {Router} - A middleware router that can interact with the Prosopo protocol
 * @param {ProviderEnvironment} env - The Prosopo environment
 */
export function prosopoRouter(env: ProviderEnvironment): Router {
	const router = express.Router();

	const userAccessRulesStorage = env.getDb().getUserAccessRulesStorage();

	/**
	 * Provides a Captcha puzzle to a Dapp User
	 * @param {string} datasetId - Provider datasetId
	 * @param {string} userAccount - Dapp User AccountId
	 * @return {Captcha} - The Captcha data
	 */
	router.post(
		ClientApiPaths.GetImageCaptchaChallenge,
		async (req, res, next) => {
			const tasks = new Tasks(env, req.logger);
			let parsed: CaptchaRequestBodyTypeOutput;

			if (!req.ip) {
				return next(
					new ProsopoApiError("API.BAD_REQUEST", {
						context: { code: 400, error: "IP address not found" },
						i18n: req.i18n,
						logger: req.logger,
					}),
				);
			}

			const ipAddress = getIPAddress(req.ip || "");

			try {
				parsed = CaptchaRequestBody.parse(req.body);
			} catch (err) {
				return next(
					new ProsopoApiError("CAPTCHA.PARSE_ERROR", {
						context: { code: 400, error: err },
						i18n: req.i18n,
						logger: req.logger,
					}),
				);
			}

			const { datasetId, user, dapp, sessionId } = parsed;

			validateSiteKey(dapp);
			validateAddr(user);

			try {
				const clientRecord = await tasks.db.getClientRecord(dapp);

				if (!clientRecord) {
					return next(
						new ProsopoApiError("API.SITE_KEY_NOT_REGISTERED", {
							context: { code: 400, siteKey: dapp },
							i18n: req.i18n,
							logger: req.logger,
						}),
					);
				}

				const userScope = getRequestUserScope(
					flatten(req.headers),
					req.ja4,
					req.ip,
					user,
				);
				const userAccessPolicy = (
					await tasks.imgCaptchaManager.getPrioritisedAccessPolicies(
						userAccessRulesStorage,
						dapp,
						userScope,
					)
				)[0];

				const { valid, reason, frictionlessTokenId, solvedImagesCount } =
					await tasks.imgCaptchaManager.isValidRequest(
						clientRecord,
						CaptchaType.image,
						env,
						undefined,
						sessionId,
						userAccessPolicy,
						req.ip,
					);

				if (!valid) {
					return next(
						new ProsopoApiError(reason || "API.BAD_REQUEST", {
							context: {
								code: 400,
								siteKey: dapp,
								user,
							},
							i18n: req.i18n,
							logger: req.logger,
						}),
					);
				}

				const captchaConfig: ProsopoCaptchaCountConfigSchemaOutput = {
					solved: {
						count:
							solvedImagesCount ||
							userAccessPolicy?.solvedImagesCount ||
							env.config.captchas.solved.count,
					},
					unsolved: {
						count:
							userAccessPolicy?.unsolvedImagesCount ||
							env.config.captchas.unsolved.count,
					},
				};

				const taskData =
					await tasks.imgCaptchaManager.getRandomCaptchasAndRequestHash(
						datasetId,
						user,
						ipAddress,
						captchaConfig,
						clientRecord.settings.imageThreshold ?? 0.8,
						frictionlessTokenId,
					);
				const captchaResponse: CaptchaResponseBody = {
					[ApiParams.status]: "ok",
					[ApiParams.captchas]: taskData.captchas.map((captcha: Captcha) => ({
						...captcha,
						target: req.t(`TARGET.${captcha.target}`),
						items: captcha.items.map((item) =>
							parseCaptchaAssets(item, env.assetsResolver),
						),
					})),
					[ApiParams.requestHash]: taskData.requestHash,
					[ApiParams.timestamp]: taskData.timestamp.toString(),
					[ApiParams.signature]: {
						[ApiParams.provider]: {
							[ApiParams.requestHash]: taskData.signedRequestHash,
						},
					},
				};
				req.logger.info(() => ({
					msg: "Image captcha challenge issued",
					data: {
						captchaType: CaptchaType.image,
						requestHash: taskData.requestHash,
						solvedImagesCount: captchaConfig.solved.count,
						user,
						dapp,
						sessionId,
					},
				}));
				return res.json(captchaResponse);
			} catch (err) {
				req.logger.error(() => ({
					err,
					data: req.params,
					msg: "Error in image captcha challenge request",
				}));
				return next(
					new ProsopoApiError("API.BAD_REQUEST", {
						context: {
							error: err,

							code: 500,
							params: req.params,
							context: err,
						},
						i18n: req.i18n,
						logger: req.logger,
					}),
				);
			}
		},
	);

	/**
	 * Receives solved CAPTCHA challenges from the user, stores to database, and checks against solution commitment
	 *
	 * @param {string} userAccount - Dapp User id
	 * @param {string} dappAccount - Dapp Contract AccountId
	 * @param {Captcha[]} captchas - The Captcha solutions
	 * @return {DappUserSolutionResult} - The Captcha solution result and proof
	 */
	router.post(
		ClientApiPaths.SubmitImageCaptchaSolution,
		async (req, res, next) => {
			const tasks = new Tasks(env, req.logger);

			// If in maintenance mode, always return verified
			if (getMaintenanceMode()) {
				req.logger.info(() => ({
					msg: "Maintenance mode active - returning verified for image captcha",
				}));
				const result: CaptchaSolutionResponse = {
					status: "ok",
					captchas: [],
					verified: true,
				};
				return res.json(result);
			}

			let parsed: CaptchaSolutionBodyType;
			try {
				parsed = CaptchaSolutionBody.parse(req.body);
			} catch (err) {
				return next(
					new ProsopoApiError("CAPTCHA.PARSE_ERROR", {
						context: { code: 400, error: err, body: req.body },
						i18n: req.i18n,
						logger: req.logger,
					}),
				);
			}

			const { user, dapp } = parsed;

			validateSiteKey(dapp);
			validateAddr(user);

			try {
				const clientRecord = await tasks.db.getClientRecord(parsed.dapp);

				if (!clientRecord) {
					return next(
						new ProsopoApiError("API.SITE_KEY_NOT_REGISTERED", {
							context: { code: 400, siteKey: dapp },
							i18n: req.i18n,
							logger: req.logger,
						}),
					);
				}

				const result: DappUserSolutionResult =
					await tasks.imgCaptchaManager.dappUserSolution(
						user,
						dapp,
						parsed[ApiParams.requestHash],
						parsed[ApiParams.captchas],
						parsed[ApiParams.signature].user.timestamp,
						Number.parseInt(parsed[ApiParams.timestamp]),
						parsed[ApiParams.signature].provider.requestHash,
						getIPAddress(req.ip || ""),
						flatten(req.headers),
						req.ja4,
					);

				const returnValue: CaptchaSolutionResponse = {
					status: req.i18n.t(
						result.verified ? "API.CAPTCHA_PASSED" : "API.CAPTCHA_FAILED",
					),
					...result,
				};
				return res.json(returnValue);
			} catch (err) {
				req.logger.error(() => ({
					err,
					body: req.body,
					msg: "Error in image captcha solution submission",
				}));
				return next(
					new ProsopoApiError("API.BAD_REQUEST", {
						context: {
							code: 500,
							siteKey: req.body.dapp,
							error: err,
						},
						i18n: req.i18n,
						logger: req.logger,
					}),
				);
			}
		},
	);

	/**
	 * Supplies a PoW challenge to a Dapp User
	 *
	 * @param {string} userAccount - User address
	 * @param {string} dappAccount - Dapp address
	 */
	router.post(ClientApiPaths.GetPowCaptchaChallenge, async (req, res, next) => {
		let parsed: GetPowCaptchaChallengeRequestBodyTypeOutput;
		const tasks = new Tasks(env);
		tasks.setLogger(req.logger);

		try {
			parsed = GetPowCaptchaChallengeRequestBody.parse(req.body);
		} catch (err) {
			return next(
				new ProsopoApiError("CAPTCHA.PARSE_ERROR", {
					context: { code: 400, error: err },
					i18n: req.i18n,
					logger: req.logger,
				}),
			);
		}

		const { user, dapp, sessionId } = parsed;

		validateSiteKey(dapp);
		validateAddr(user);

		try {
			const clientSettings = await tasks.db.getClientRecord(dapp);

			if (!clientSettings) {
				return next(
					new ProsopoApiError("API.SITE_KEY_NOT_REGISTERED", {
						context: { code: 400, siteKey: dapp },
						i18n: req.i18n,
						logger: req.logger,
					}),
				);
			}

			const userScope = getRequestUserScope(
				flatten(req.headers),
				req.ja4,
				req.ip,
				user,
			);
			const userAccessPolicy = (
				await tasks.powCaptchaManager.getPrioritisedAccessPolicies(
					userAccessRulesStorage,
					dapp,
					userScope,
				)
			)[0];

			const { valid, reason, frictionlessTokenId, powDifficulty } =
				await tasks.powCaptchaManager.isValidRequest(
					clientSettings,
					CaptchaType.pow,
					env,
					undefined,
					sessionId,
					userAccessPolicy,
					req.ip,
				);

			if (!valid) {
				return next(
					new ProsopoApiError(reason || "API.BAD_REQUEST", {
						context: {
							code: 400,
							siteKey: dapp,
							user,
						},
						i18n: req.i18n,
						logger: req.logger,
					}),
				);
			}

			const origin = req.headers.origin;

			if (!origin) {
				return next(
					new ProsopoApiError("API.BAD_REQUEST", {
						context: {
							error: "Origin header not found",
							code: 400,
							siteKey: dapp,
							user,
						},
						i18n: req.i18n,
						logger: req.logger,
					}),
				);
			}

			const difficulty =
				powDifficulty ||
				userAccessPolicy?.powDifficulty ||
				clientSettings?.settings?.powDifficulty;
			const challenge = await tasks.powCaptchaManager.getPowCaptchaChallenge(
				user,
				dapp,
				origin,
				difficulty,
			);

			await tasks.db.storePowCaptchaRecord(
				challenge.challenge,
				{
					requestedAtTimestamp: challenge.requestedAtTimestamp,
					userAccount: user,
					dappAccount: dapp,
				},
				challenge.difficulty,
				challenge.providerSignature,
				getCompositeIpAddress(req.ip || ""),
				flatten(req.headers),
				req.ja4,
				frictionlessTokenId,
			);

			const getPowCaptchaResponse: GetPowCaptchaResponse = {
				[ApiParams.status]: "ok",
				[ApiParams.challenge]: challenge.challenge,
				[ApiParams.difficulty]: challenge.difficulty,
				[ApiParams.timestamp]: challenge.requestedAtTimestamp.toString(),
				[ApiParams.signature]: {
					[ApiParams.provider]: {
						[ApiParams.challenge]: challenge.providerSignature,
					},
				},
			};

			req.logger.info(() => ({
				msg: "PoW captcha challenge issued",
				data: {
					captchaType: CaptchaType.pow,
					challenge: challenge.challenge,
					difficulty: challenge.difficulty,
					user,
					dapp,
					session: sessionId,
				},
			}));
			return res.json(getPowCaptchaResponse);
		} catch (err) {
			req.logger.error(() => ({
				err,
				body: req.body,
				msg: "Error in PoW captcha challenge request",
			}));
			return next(
				new ProsopoApiError("API.BAD_REQUEST", {
					context: {
						code: 500,
						siteKey: req.body.dapp,
						user: req.body.user,
						error: err,
					},
					i18n: req.i18n,
					logger: req.logger,
				}),
			);
		}
	});

	/**
	 * Verifies a user's PoW solution as being approved or not
	 *
	 * @param {string} challenge - the challenge string
	 * @param {number} difficulty - the difficulty of the challenge
	 * @param {string} signature - the signature of the challenge
	 * @param {string} nonce - the nonce of the challenge
	 * @param {number} verifiedTimeout - the valid length of captcha solution in ms
	 */
	router.post(
		ClientApiPaths.SubmitPowCaptchaSolution,
		async (req, res, next) => {
			let parsed: SubmitPowCaptchaSolutionBodyTypeOutput;
			const tasks = new Tasks(env, req.logger);

			// If in maintenance mode, always return verified
			if (getMaintenanceMode()) {
				req.logger.info(() => ({
					msg: "Maintenance mode active - returning verified",
				}));
				const response: PowCaptchaSolutionResponse = {
					status: "ok",
					verified: true,
				};
				return res.json(response);
			}

			try {
				parsed = SubmitPowCaptchaSolutionBody.parse(req.body);
			} catch (err) {
				return next(
					new ProsopoApiError("CAPTCHA.PARSE_ERROR", {
						context: { code: 400, error: err, body: req.body },
						i18n: req.i18n,
						logger: req.logger,
					}),
				);
			}

			const { challenge, signature, nonce, verifiedTimeout, dapp, user } =
				parsed;

			validateSiteKey(dapp);
			validateAddr(user);

			try {
				const clientRecord = await tasks.db.getClientRecord(dapp);

				if (!clientRecord) {
					return next(
						new ProsopoApiError("API.SITE_KEY_NOT_REGISTERED", {
							context: { code: 400, siteKey: dapp },
							i18n: req.i18n,
							logger: req.logger,
						}),
					);
				}

				const verified = await tasks.powCaptchaManager.verifyPowCaptchaSolution(
					challenge,
					signature.provider.challenge,
					nonce,
					verifiedTimeout,
					signature.user.timestamp,
					getIPAddress(req.ip || ""),
					flatten(req.headers),
				);
				const response: PowCaptchaSolutionResponse = { status: "ok", verified };
				return res.json(response);
			} catch (err) {
				req.logger.error(() => ({
					err,
					body: req.body,
					msg: "Error in PoW captcha solution submission",
				}));
				return next(
					new ProsopoApiError("API.BAD_REQUEST", {
						context: {
							code: 500,
							siteKey: req.body.dapp,
							error: err,
						},
						i18n: req.i18n,
						logger: req.logger,
					}),
				);
			}
		},
	);

	/**
	 * Gets a frictionless captcha challenge
	 */
	router.post(
		ClientApiPaths.GetFrictionlessCaptchaChallenge,
		async (req, res, next) => {
			try {
				const tasks = new Tasks(env, req.logger);
				const { token, dapp, user } =
					GetFrictionlessCaptchaChallengeRequestBody.parse(req.body);

				// If in maintenance mode, store dummy token and send PoW captcha
				if (getMaintenanceMode()) {
					req.logger.info(() => ({
						msg: "Maintenance mode active - storing dummy token and sending PoW captcha",
						data: { dapp, user },
					}));

					// Store a dummy frictionless token record
					const tokenId = await tasks.db.storeFrictionlessTokenRecord({
						token,
						score: 0,
						threshold: 0.5,
						scoreComponents: {
							baseScore: 0,
						},
						providerSelectEntropy: 0,
						ipAddress: getCompositeIpAddress(req.ip || ""),
					});

					// Send PoW captcha
					return res.json(
						await tasks.frictionlessManager.sendPowCaptcha(
							tokenId,
							undefined,
							false,
							false,
						),
					);
				}

				// Check if the token has already been used
				const existingToken =
					await tasks.db.getFrictionlessTokenRecordByToken(token);

				if (existingToken) {
					req.logger.info(() => ({
						token: existingToken,
						msg: "Token has already been used",
					}));
					return next(
						new ProsopoApiError("API.BAD_REQUEST", {
							context: {
								code: 400,
								siteKey: dapp,
								user,
							},
							i18n: req.i18n,
							logger: req.logger,
						}),
					);
				}

				const lScore = tasks.frictionlessManager.checkLangRules(
					req.headers["accept-language"] || "",
				);

				const {
					baseBotScore,
					timestamp,
					providerSelectEntropy,
<<<<<<< HEAD
					contextAwareEntropy,
				} = await tasks.frictionlessManager.decryptPayload(token);
=======
					userId,
					userAgent,
					webView,
					iFrame,
				} = await tasks.frictionlessManager.decryptPayload(token);

				req.logger.debug(() => ({
					msg: "Decrypted payload",
					data: {
						baseBotScore,
						timestamp,
						providerSelectEntropy,
						userId,
						userAgent,
						webView,
					},
				}));
>>>>>>> b58046d4

				let botScore = baseBotScore + lScore;

				const clientRecord = await tasks.db.getClientRecord(dapp);

				if (!clientRecord) {
					return next(
						new ProsopoApiError("API.SITE_KEY_NOT_REGISTERED", {
							context: { code: 400, siteKey: dapp },
							i18n: req.i18n,
							logger: req.logger,
						}),
					);
				}

				const { valid, reason } =
					await tasks.frictionlessManager.isValidRequest(
						clientRecord,
						CaptchaType.frictionless,
						env,
						contextAwareEntropy,
					);

				if (!valid) {
					return next(
						new ProsopoApiError(reason || "API.BAD_REQUEST", {
							context: {
								code: 400,
								siteKey: dapp,
								user,
							},
							i18n: req.i18n,
							logger: req.logger,
						}),
					);
				}

				const botThreshold =
					clientRecord.settings?.frictionlessThreshold ||
					DEFAULT_FRICTIONLESS_THRESHOLD;

				// Store the token
				const tokenId = await tasks.db.storeFrictionlessTokenRecord({
					token,
					score: botScore,
					threshold: botThreshold,
					scoreComponents: {
						baseScore: baseBotScore,
						...(lScore && { lScore }),
					},
					providerSelectEntropy,
					ipAddress: getCompositeIpAddress(req.ip || ""),
				});

				// Check if the IP address is blocked
				const userScope = getRequestUserScope(
					flatten(req.headers),
					req.ja4,
					req.ip,
					user,
				);
				const userAccessPolicy = (
					await tasks.frictionlessManager.getPrioritisedAccessPolicies(
						userAccessRulesStorage,
						dapp,
						userScope,
					)
				)[0];

				// Check the user agent in token and user id in request match request
				// Hash the request user agent to compare with the hashed user agent from the token
				const headersUserAgent = req.headers["user-agent"];
				const hashedHeadersUserAgent = headersUserAgent
					? hashUserAgent(headersUserAgent)
					: "";
				const headersProsopoUser = req.headers["prosopo-user"];
				if (
					hashedHeadersUserAgent !== userAgent ||
					headersProsopoUser !== userId
				) {
					req.logger.info(() => ({
						msg: "User agent or user id does not match",
						data: {
							headersUserAgent,
							hashedHeadersUserAgent,
							userAgent: userAgent, // This is the hashed user agent from the token
							headersProsopoUser,
							userId,
						},
					}));
					return res.json(
						await tasks.frictionlessManager.sendImageCaptcha(
							tokenId,
							timestampDecayFunction(timestamp),
							webView,
							iFrame,
						),
					);
				}

				// If the user or IP address has an image captcha config defined, send an image captcha
				if (userAccessPolicy) {
					await tasks.frictionlessManager.scoreIncreaseAccessPolicy(
						userAccessPolicy,
						baseBotScore,
						botScore,
						tokenId,
					);
					if (userAccessPolicy.captchaType === CaptchaType.image) {
						return res.json(
							await tasks.frictionlessManager.sendImageCaptcha(
								tokenId,
								userAccessPolicy.solvedImagesCount,
								webView,
								iFrame,
							),
						);
					}
					if (userAccessPolicy.captchaType === CaptchaType.pow) {
						return res.json(
							await tasks.frictionlessManager.sendPowCaptcha(
								tokenId,
								undefined,
								webView,
								iFrame,
							),
						);
					}
				}

				if (clientRecord.settings.disallowWebView && webView) {
					tasks.logger.info(() => ({
						msg: "WebView detected",
					}));
					botScore = await tasks.frictionlessManager.scoreIncreaseWebView(
						baseBotScore,
						botScore,
						tokenId,
					);
					return res.json(
						await tasks.frictionlessManager.sendImageCaptcha(
							tokenId,
							env.config.captchas.solved.count * 2,
							webView,
							iFrame,
						),
					);
				}

				// If the timestamp is older than 10 minutes, send an image captcha
				if (FrictionlessManager.timestampTooOld(timestamp)) {
					await tasks.frictionlessManager.scoreIncreaseTimestamp(
						timestamp,
						baseBotScore,
						botScore,
						tokenId,
					);
					return res.json(
						await tasks.frictionlessManager.sendImageCaptcha(
							tokenId,
							timestampDecayFunction(timestamp),
							webView,
							iFrame,
						),
					);
				}

				// If the host is not verified, send an image captcha
				const hostVerified = await tasks.frictionlessManager.hostVerified(
					providerSelectEntropy,
				);
				if (!hostVerified.verified) {
					botScore =
						await tasks.frictionlessManager.scoreIncreaseUnverifiedHost(
							hostVerified.domain,
							baseBotScore,
							botScore,
							tokenId,
						);
				}

				// If the bot score is greater than the threshold, send an image captcha
				if (Number(botScore) > botThreshold) {
					req.logger.info(() => ({
						msg: "Bot score is greater than threshold",
						data: {
							botScore,
							botThreshold,
							tokenId,
						},
					}));
					return res.json(
						await tasks.frictionlessManager.sendImageCaptcha(
							tokenId,
							env.config.captchas.solved.count,
							webView,
							iFrame,
						),
					);
				}

				// Otherwise, send a PoW captcha
				return res.json(
					await tasks.frictionlessManager.sendPowCaptcha(
						tokenId,
						undefined,
						webView,
						iFrame,
					),
				);
			} catch (err) {
				req.logger.error(() => ({
					err,
					msg: "Error in frictionless captcha challenge",
				}));
				return next(
					new ProsopoApiError("API.BAD_REQUEST", {
						context: { code: 400, error: err },
						i18n: req.i18n,
						logger: req.logger,
					}),
				);
			}
		},
	);

	// Your error handler should always be at the end of your application stack. Apparently it means not only after all
	// app.use() but also after all your app.get() and app.post() calls.
	// https://stackoverflow.com/a/62358794/1178971
	router.use(handleErrors);

	return router;
}<|MERGE_RESOLUTION|>--- conflicted
+++ resolved
@@ -657,14 +657,11 @@
 					baseBotScore,
 					timestamp,
 					providerSelectEntropy,
-<<<<<<< HEAD
-					contextAwareEntropy,
-				} = await tasks.frictionlessManager.decryptPayload(token);
-=======
 					userId,
 					userAgent,
 					webView,
 					iFrame,
+                    contextAwareEntropy
 				} = await tasks.frictionlessManager.decryptPayload(token);
 
 				req.logger.debug(() => ({
@@ -678,7 +675,12 @@
 						webView,
 					},
 				}));
->>>>>>> b58046d4
+				const {
+					baseBotScore,
+					timestamp,
+					providerSelectEntropy,
+					contextAwareEntropy,
+				} = await tasks.frictionlessManager.decryptPayload(token);
 
 				let botScore = baseBotScore + lScore;
 
