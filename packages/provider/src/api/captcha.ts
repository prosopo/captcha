import { validateAddress } from "@polkadot/util-crypto/address";
import { ProsopoApiError } from "@prosopo/common";
import { parseCaptchaAssets } from "@prosopo/datasets";
// Copyright 2021-2024 Prosopo (UK) Ltd.
//
// Licensed under the Apache License, Version 2.0 (the "License");
// you may not use this file except in compliance with the License.
// You may obtain a copy of the License at
//
//     http://www.apache.org/licenses/LICENSE-2.0
//
// Unless required by applicable law or agreed to in writing, software
// distributed under the License is distributed on an "AS IS" BASIS,
// WITHOUT WARRANTIES OR CONDITIONS OF ANY KIND, either express or implied.
// See the License for the specific language governing permissions and
// limitations under the License.
import { validateAddress } from "@polkadot/util-crypto/address";
import { ProsopoApiError } from "@prosopo/common";
import { parseCaptchaAssets } from "@prosopo/datasets";
import {
	ApiParams,
	ApiPaths,
	type Captcha,
	CaptchaRequestBody,
	type CaptchaResponseBody,
	CaptchaSolutionBody,
	type CaptchaSolutionBodyType,
	type CaptchaSolutionResponse,
	type DappUserSolutionResult,
	GetPowCaptchaChallengeRequestBody,
<<<<<<< HEAD
=======
	type GetPowCaptchaResponse,
>>>>>>> edf4536b
	type PowCaptchaSolutionResponse,
	SubmitPowCaptchaSolutionBody,
} from "@prosopo/types";
import type { ProviderEnvironment } from "@prosopo/types-env";
import { version } from "@prosopo/util";
import express, { type Router } from "express";
import { Tasks } from "../tasks/tasks.js";
import { handleErrors } from "./errorHandler.js";

/**
 * Returns a router connected to the database which can interact with the Proposo protocol
 *
 * @return {Router} - A middleware router that can interact with the Prosopo protocol
 * @param {Environment} env - The Prosopo environment
 */
export function prosopoRouter(env: ProviderEnvironment): Router {
	const router = express.Router();
	const tasks = new Tasks(env);

	/**
	 * Provides a Captcha puzzle to a Dapp User
	 * @param {string} datasetId - Provider datasetId
	 * @param {string} userAccount - Dapp User AccountId
	 * @param {string} blockNumber - Block number
	 * @return {Captcha} - The Captcha data
	 */
	router.get(
		`${ApiPaths.GetImageCaptchaChallenge}/:${ApiParams.datasetId}/:${ApiParams.user}/:${ApiParams.dapp}/:${ApiParams.blockNumber}`,
		async (req, res, next) => {
			try {
				const { datasetId, user } = CaptchaRequestBody.parse(req.params);
				validateAddress(user, false, 42);

				const taskData =
					await tasks.imgCaptchaManager.getRandomCaptchasAndRequestHash(
						datasetId,
						user,
					);
				const captchaResponse: CaptchaResponseBody = {
					captchas: taskData.captchas.map((captcha: Captcha) => ({
						...captcha,
						items: captcha.items.map((item) =>
							parseCaptchaAssets(item, env.assetsResolver),
						),
					})),
<<<<<<< HEAD
					requestHash: taskData.requestHash,
					timestamp: taskData.timestamp,
					timestampSignature: taskData.signedTime,
=======
					[ApiParams.requestHash]: taskData.requestHash,
					[ApiParams.timestamp]: taskData.timestamp,
					[ApiParams.signature]: {
						[ApiParams.provider]: {
							[ApiParams.timestamp]: taskData.signedTimestamp,
						},
					},
>>>>>>> edf4536b
				};
				return res.json(captchaResponse);
			} catch (err) {
				tasks.logger.error(err);
				return next(
					new ProsopoApiError("API.BAD_REQUEST", {
						context: { error: err, code: 400 },
					}),
				);
			}
		},
	);

	/**
	 * Receives solved CAPTCHA challenges from the user, stores to database, and checks against solution commitment
	 *
	 * @param {string} userAccount - Dapp User id
	 * @param {string} dappAccount - Dapp Contract AccountId
	 * @param {Captcha[]} captchas - The Captcha solutions
	 * @return {DappUserSolutionResult} - The Captcha solution result and proof
	 */
	router.post(ApiPaths.SubmitImageCaptchaSolution, async (req, res, next) => {
		let parsed: CaptchaSolutionBodyType;
		try {
			parsed = CaptchaSolutionBody.parse(req.body);
		} catch (err) {
			return next(
				new ProsopoApiError("CAPTCHA.PARSE_ERROR", {
					context: { code: 400, error: err },
				}),
			);
		}

		try {
			// TODO allow the dapp to override the length of time that the request hash is valid for
			const result: DappUserSolutionResult =
				await tasks.imgCaptchaManager.dappUserSolution(
					parsed[ApiParams.user],
					parsed[ApiParams.dapp],
					parsed[ApiParams.requestHash],
					parsed[ApiParams.captchas],
<<<<<<< HEAD
					parsed[ApiParams.signature],
					parsed[ApiParams.timestamp],
					parsed[ApiParams.timestampSignature],
=======
					parsed[ApiParams.signature].user.requestHash,
					parsed[ApiParams.timestamp],
					parsed[ApiParams.signature].provider.timestamp,
>>>>>>> edf4536b
				);

			const returnValue: CaptchaSolutionResponse = {
				status: req.i18n.t(
					result.verified ? "API.CAPTCHA_PASSED" : "API.CAPTCHA_FAILED",
				),
				...result,
			};
			return res.json(returnValue);
		} catch (err) {
			tasks.logger.error(err);
			return next(
				new ProsopoApiError("API.UNKNOWN", {
					context: { code: 400, error: err },
				}),
			);
		}
	});

	/**
	 * Supplies a PoW challenge to a Dapp User
	 *
	 * @param {string} userAccount - User address
	 * @param {string} dappAccount - Dapp address
	 */
	router.post(ApiPaths.GetPowCaptchaChallenge, async (req, res, next) => {
		try {
			const { user, dapp } = GetPowCaptchaChallengeRequestBody.parse(req.body);

			const origin = req.headers.origin;

			if (!origin) {
				throw new ProsopoApiError("API.BAD_REQUEST", {
					context: { code: 400, error: "origin header not found" },
				});
			}

			const challenge = await tasks.powCaptchaManager.getPowCaptchaChallenge(
				user,
				dapp,
				origin,
			);
<<<<<<< HEAD
			return res.json(challenge);
=======

			const getPowCaptchaResponse: GetPowCaptchaResponse = {
				challenge: challenge.challenge,
				difficulty: challenge.difficulty,
				timestamp: challenge.timestamp,
				signature: {
					provider: {
						timestamp: challenge.timestampSignature,
						challenge: challenge.signature,
					},
				},
			};

			return res.json(getPowCaptchaResponse);
>>>>>>> edf4536b
		} catch (err) {
			tasks.logger.error(err);
			return next(
				new ProsopoApiError("API.BAD_REQUEST", {
					context: { code: 400, error: err },
				}),
			);
		}
	});

	/**
	 * Verifies a user's PoW solution as being approved or not
	 *
	 * @param {string} challenge - the challenge string
	 * @param {number} difficulty - the difficulty of the challenge
	 * @param {string} signature - the signature of the challenge
	 * @param {string} nonce - the nonce of the challenge
	 * @param {number} verifiedTimeout - the valid length of captcha solution in ms
	 */
	router.post(ApiPaths.SubmitPowCaptchaSolution, async (req, res, next) => {
		try {
			const { challenge, difficulty, signature, nonce, verifiedTimeout } =
				SubmitPowCaptchaSolutionBody.parse(req.body);
			const verified = await tasks.powCaptchaManager.verifyPowCaptchaSolution(
				challenge,
				difficulty,
<<<<<<< HEAD
				signature,
				nonce,
				verifiedTimeout,
=======
				signature.provider.challenge,
				nonce,
				verifiedTimeout,
				signature.user.timestamp,
>>>>>>> edf4536b
			);
			const response: PowCaptchaSolutionResponse = { verified };
			return res.json(response);
		} catch (err) {
			tasks.logger.error(err);
			return next(
				new ProsopoApiError("API.BAD_REQUEST", {
					context: { code: 400, error: err },
				}),
			);
		}
	});

	/**
	 * Receives user events, store to database
	 *
	 * @param {StoredEvents}
	 * @param {string} accountId - Dapp User id
	 */
	router.post(ApiPaths.SubmitUserEvents, async (req, res, next) => {
		try {
			const { events, accountId } = req.body;
			await tasks.datasetManager.saveCaptchaEvent(events, accountId);
			return res.json({ status: "success" });
		} catch (err) {
			tasks.logger.error(err);
			return next(
				new ProsopoApiError("API.BAD_REQUEST", {
					context: { code: 400, error: err },
				}),
			);
		}
	});

	/**
	 * Gets public details of the provider
	 */
	router.get(ApiPaths.GetProviderDetails, async (req, res, next) => {
		try {
			return res.json({ version, ...{ message: "Provider online" } });
		} catch (err) {
			tasks.logger.error(err);
			return next(
				new ProsopoApiError("API.BAD_REQUEST", {
					context: { code: 400, error: err },
				}),
			);
		}
	});

	// Your error handler should always be at the end of your application stack. Apparently it means not only after all
	// app.use() but also after all your app.get() and app.post() calls.
	// https://stackoverflow.com/a/62358794/1178971
	router.use(handleErrors);

	return router;
}<|MERGE_RESOLUTION|>--- conflicted
+++ resolved
@@ -1,6 +1,3 @@
-import { validateAddress } from "@polkadot/util-crypto/address";
-import { ProsopoApiError } from "@prosopo/common";
-import { parseCaptchaAssets } from "@prosopo/datasets";
 // Copyright 2021-2024 Prosopo (UK) Ltd.
 //
 // Licensed under the Apache License, Version 2.0 (the "License");
@@ -28,10 +25,7 @@
 	type CaptchaSolutionResponse,
 	type DappUserSolutionResult,
 	GetPowCaptchaChallengeRequestBody,
-<<<<<<< HEAD
-=======
 	type GetPowCaptchaResponse,
->>>>>>> edf4536b
 	type PowCaptchaSolutionResponse,
 	SubmitPowCaptchaSolutionBody,
 } from "@prosopo/types";
@@ -77,11 +71,6 @@
 							parseCaptchaAssets(item, env.assetsResolver),
 						),
 					})),
-<<<<<<< HEAD
-					requestHash: taskData.requestHash,
-					timestamp: taskData.timestamp,
-					timestampSignature: taskData.signedTime,
-=======
 					[ApiParams.requestHash]: taskData.requestHash,
 					[ApiParams.timestamp]: taskData.timestamp,
 					[ApiParams.signature]: {
@@ -89,7 +78,6 @@
 							[ApiParams.timestamp]: taskData.signedTimestamp,
 						},
 					},
->>>>>>> edf4536b
 				};
 				return res.json(captchaResponse);
 			} catch (err) {
@@ -131,15 +119,9 @@
 					parsed[ApiParams.dapp],
 					parsed[ApiParams.requestHash],
 					parsed[ApiParams.captchas],
-<<<<<<< HEAD
-					parsed[ApiParams.signature],
-					parsed[ApiParams.timestamp],
-					parsed[ApiParams.timestampSignature],
-=======
 					parsed[ApiParams.signature].user.requestHash,
 					parsed[ApiParams.timestamp],
 					parsed[ApiParams.signature].provider.timestamp,
->>>>>>> edf4536b
 				);
 
 			const returnValue: CaptchaSolutionResponse = {
@@ -182,9 +164,6 @@
 				dapp,
 				origin,
 			);
-<<<<<<< HEAD
-			return res.json(challenge);
-=======
 
 			const getPowCaptchaResponse: GetPowCaptchaResponse = {
 				challenge: challenge.challenge,
@@ -199,7 +178,6 @@
 			};
 
 			return res.json(getPowCaptchaResponse);
->>>>>>> edf4536b
 		} catch (err) {
 			tasks.logger.error(err);
 			return next(
@@ -226,16 +204,10 @@
 			const verified = await tasks.powCaptchaManager.verifyPowCaptchaSolution(
 				challenge,
 				difficulty,
-<<<<<<< HEAD
-				signature,
-				nonce,
-				verifiedTimeout,
-=======
 				signature.provider.challenge,
 				nonce,
 				verifiedTimeout,
 				signature.user.timestamp,
->>>>>>> edf4536b
 			);
 			const response: PowCaptchaSolutionResponse = { verified };
 			return res.json(response);
