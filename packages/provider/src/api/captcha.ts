--- conflicted
+++ resolved
@@ -235,44 +235,6 @@
 		}
 	});
 
-<<<<<<< HEAD
-  /**
-   * Gets public details of the provider
-   */
-  router.get(ApiPaths.GetProviderDetails, async (req, res, next) => {
-    try {
-      return res.json({ version, ...{ message: "Provider online" } });
-    } catch (err) {
-      tasks.logger.error(err);
-      return next(
-        new ProsopoApiError("API.BAD_REQUEST", {
-          context: { code: 400, error: err },
-        }),
-      );
-    }
-  });
-=======
-	/**
-	 * Receives user events, store to database
-	 *
-	 * @param {StoredEvents}
-	 * @param {string} accountId - Dapp User id
-	 */
-	router.post(ApiPaths.SubmitUserEvents, async (req, res, next) => {
-		try {
-			const { events, accountId } = req.body;
-			await tasks.datasetManager.saveCaptchaEvent(events, accountId);
-			return res.json({ status: "success" });
-		} catch (err) {
-			tasks.logger.error(err);
-			return next(
-				new ProsopoApiError("API.BAD_REQUEST", {
-					context: { code: 400, error: err },
-				}),
-			);
-		}
-	});
-
 	/**
 	 * Gets public details of the provider
 	 */
@@ -288,7 +250,6 @@
 			);
 		}
 	});
->>>>>>> 2ca87bb3
 
 	// Your error handler should always be at the end of your application stack. Apparently it means not only after all
 	// app.use() but also after all your app.get() and app.post() calls.
