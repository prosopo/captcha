--- conflicted
+++ resolved
@@ -58,13 +58,8 @@
   ) {
     const parsed = VerifySolutionBody.parse(req.body);
     try {
-<<<<<<< HEAD
       const { dappSignature, token } = parsed;
-      const { user, dapp, blockNumber, commitmentId } =
-=======
-      const { dappUserSignature, token } = parsed;
       const { user, dapp, timestamp, commitmentId } =
->>>>>>> 1559dfb6
         decodeProcaptchaOutput(token);
 
       // Verify using the appropriate pair based on isDapp flag
@@ -73,11 +68,7 @@
         : env.keyring.addFromAddress(user);
 
       // Will throw an error if the signature is invalid
-<<<<<<< HEAD
-      verifySignature(dappSignature, blockNumber.toString(), keyPair);
-=======
-      verifySignature(dappUserSignature, timestamp.toString(), keyPair);
->>>>>>> 1559dfb6
+      verifySignature(dappSignature, timestamp.toString(), keyPair);
 
       const solution = await (commitmentId
         ? tasks.imgCaptchaManager.getDappUserCommitmentById(commitmentId)
