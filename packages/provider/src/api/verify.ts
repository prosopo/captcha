--- conflicted
+++ resolved
@@ -12,12 +12,7 @@
 // See the License for the specific language governing permissions and
 // limitations under the License.
 
-<<<<<<< HEAD
-import { validateAddress } from "@polkadot/util-crypto/address";
 import { handleErrors, verifySignature } from "@prosopo/api-express-router";
-=======
-import { handleErrors } from "@prosopo/api-express-router";
->>>>>>> 9c6b0bd2
 import { ProsopoApiError } from "@prosopo/common";
 import {
 	ApiParams,
