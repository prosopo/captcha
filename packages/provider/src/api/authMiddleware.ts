// Copyright 2021-2025 Prosopo (UK) Ltd.
//
// Licensed under the Apache License, Version 2.0 (the "License");
// you may not use this file except in compliance with the License.
// You may obtain a copy of the License at
//
//     http://www.apache.org/licenses/LICENSE-2.0
//
// Unless required by applicable law or agreed to in writing, software
// distributed under the License is distributed on an "AS IS" BASIS,
// WITHOUT WARRANTIES OR CONDITIONS OF ANY KIND, either express or implied.
// See the License for the specific language governing permissions and
// limitations under the License.
import type { KeyringPair } from "@polkadot/keyring/types";
import { hexToU8a, isHex } from "@polkadot/util";
import { ProsopoApiError, ProsopoEnvError } from "@prosopo/common";
import { ApiPrefix } from "@prosopo/types";
import type { ProviderEnvironment } from "@prosopo/types-env";
import type { NextFunction, Request, Response } from "express";

export const authMiddleware = (env: ProviderEnvironment) => {
	return async (req: Request, res: Response, next: NextFunction) => {
		try {
			// Stops this middleware from running on non-api routes like /json /favicon.ico etc
			if (req.originalUrl.indexOf(ApiPrefix) === -1) {
				env.logger.info({
					message: "Non-api route, skipping auth middleware",
				});
				next();
				return;
			}

			const { signature, timestamp } = extractHeaders(req);

			let error: ProsopoApiError | undefined;

			if (env.authAccount) {
				try {
					verifySignature(signature, timestamp, env.authAccount);
<<<<<<< HEAD
=======
					next();
					return;
>>>>>>> bb1e7b35
				} catch (e: unknown) {
					// need to fall through to the verifySignature check
					env.logger.warn({
						message: (e as ProsopoApiError).message,
						code: (e as ProsopoApiError).code,
						account: env.authAccount.address,
					});
					error = e as ProsopoApiError;
				}
			}

			if (env.pair) {
				verifySignature(signature, timestamp, env.pair);
				next();
				return;
			}

			res.status(401).json({
				error: "Unauthorized",
				message: new ProsopoEnvError(error || "CONTRACT.CANNOT_FIND_KEYPAIR"),
			});
			return;
		} catch (err) {
			env.logger.error("Auth Middleware Error:", err);
			res.status(401).json({ error: "Unauthorized", message: err });
			return;
		}
	};
};

const extractHeaders = (req: Request) => {
	const signature = req.headers.signature as string;
	const timestamp = req.headers.timestamp as string;

	if (!timestamp) {
		throw new ProsopoApiError("GENERAL.INVALID_TIMESTAMP", {
			context: { error: "Missing timestamp", code: 400 },
		});
	}

	if (!signature) {
		throw new ProsopoApiError("GENERAL.INVALID_SIGNATURE", {
			context: { error: "Missing signature", code: 400 },
		});
	}

	if (
		Array.isArray(signature) ||
		Array.isArray(timestamp) ||
		!isHex(signature)
	) {
		throw new ProsopoApiError("CONTRACT.INVALID_DATA_FORMAT", {
			context: { error: "Invalid header format", code: 400 },
		});
	}

	// check if timestamp is from the last 5 minutes
	const now = new Date().getTime();
	const ts = Number.parseInt(timestamp);

	if (now - ts > 300000) {
		throw new ProsopoApiError("GENERAL.INVALID_TIMESTAMP", {
			context: { error: "Timestamp is too old", code: 400 },
		});
	}

	return { signature, timestamp };
};

export const verifySignature = (
	signature: string,
	timestamp: string,
	pair: KeyringPair,
) => {
	const u8Sig = hexToU8a(signature);

	if (!pair.verify(timestamp, u8Sig, pair.publicKey)) {
		throw new ProsopoApiError("GENERAL.INVALID_SIGNATURE", {
			context: {
				error: "Signature verification failed",
				code: 401,
				account: pair.address,
			},
		});
	}
};<|MERGE_RESOLUTION|>--- conflicted
+++ resolved
@@ -37,11 +37,8 @@
 			if (env.authAccount) {
 				try {
 					verifySignature(signature, timestamp, env.authAccount);
-<<<<<<< HEAD
-=======
 					next();
 					return;
->>>>>>> bb1e7b35
 				} catch (e: unknown) {
 					// need to fall through to the verifySignature check
 					env.logger.warn({
