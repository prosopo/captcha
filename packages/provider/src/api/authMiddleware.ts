// Copyright 2021-2024 Prosopo (UK) Ltd.
//
// Licensed under the Apache License, Version 2.0 (the "License");
// you may not use this file except in compliance with the License.
// You may obtain a copy of the License at
//
//     http://www.apache.org/licenses/LICENSE-2.0
//
// Unless required by applicable law or agreed to in writing, software
// distributed under the License is distributed on an "AS IS" BASIS,
// WITHOUT WARRANTIES OR CONDITIONS OF ANY KIND, either express or implied.
// See the License for the specific language governing permissions and
// limitations under the License.
import type { KeyringPair } from "@polkadot/keyring/types";
import { hexToU8a, isHex } from "@polkadot/util";
import { ProsopoApiError, ProsopoEnvError } from "@prosopo/common";
import { ApiPrefix } from "@prosopo/types";
import type { ProviderEnvironment } from "@prosopo/types-env";
import type { NextFunction, Request, Response } from "express";

export const authMiddleware = (env: ProviderEnvironment) => {
	return async (req: Request, res: Response, next: NextFunction) => {
		try {
<<<<<<< HEAD
			// Not sure what these are but they seem to be continually called by the provider process causing errors
			// with the auth middleware
			if (req.url === "/json/list" || req.url === "/json/version") {
=======
			// Stops this middleware from running on non-api routes like /json /favicon.ico etc
			if (req.url.indexOf(ApiPrefix) === -1) {
>>>>>>> 10e7a55c
				next();
				return;
			}

			const { signature, timestamp } = extractHeaders(req);

			if (!env.pair) {
				res.status(401).json({
					error: "Unauthorized",
					message: new ProsopoEnvError("CONTRACT.CANNOT_FIND_KEYPAIR"),
				});
				return;
			}
			verifySignature(signature, timestamp, env.pair);

			next();
		} catch (err) {
			console.error("Auth Middleware Error:", err);
			res.status(401).json({ error: "Unauthorized", message: err });
			return;
		}
	};
};

const extractHeaders = (req: Request) => {
	const signature = req.headers.signature as string;
	const timestamp = req.headers.timestamp as string;

	if (!timestamp) {
		throw new ProsopoApiError("GENERAL.INVALID_TIMESTAMP", {
			context: { error: "Missing timestamp", code: 400 },
		});
	}

	if (!signature) {
		throw new ProsopoApiError("GENERAL.INVALID_SIGNATURE", {
			context: { error: "Missing signature", code: 400 },
		});
	}

	if (
		Array.isArray(signature) ||
		Array.isArray(timestamp) ||
		!isHex(signature)
	) {
		throw new ProsopoApiError("CONTRACT.INVALID_DATA_FORMAT", {
			context: { error: "Invalid header format", code: 400 },
		});
	}

	// check if timestamp is from the last 5 minutes
	const now = new Date().getTime();
	const ts = Number.parseInt(timestamp, 10);
	if (now - ts > 300000) {
		throw new ProsopoApiError("GENERAL.INVALID_TIMESTAMP", {
			context: { error: "Timestamp is too old", code: 400 },
		});
	}

	return { signature, timestamp };
};

export const verifySignature = (
	signature: string,
	timestamp: string,
	pair: KeyringPair,
) => {
	const u8Sig = hexToU8a(signature);

	if (!pair.verify(timestamp, u8Sig, pair.publicKey)) {
		throw new ProsopoApiError("GENERAL.INVALID_SIGNATURE", {
			context: { error: "Signature verification failed", code: 401 },
		});
	}
};<|MERGE_RESOLUTION|>--- conflicted
+++ resolved
@@ -21,14 +21,8 @@
 export const authMiddleware = (env: ProviderEnvironment) => {
 	return async (req: Request, res: Response, next: NextFunction) => {
 		try {
-<<<<<<< HEAD
-			// Not sure what these are but they seem to be continually called by the provider process causing errors
-			// with the auth middleware
-			if (req.url === "/json/list" || req.url === "/json/version") {
-=======
 			// Stops this middleware from running on non-api routes like /json /favicon.ico etc
 			if (req.url.indexOf(ApiPrefix) === -1) {
->>>>>>> 10e7a55c
 				next();
 				return;
 			}
