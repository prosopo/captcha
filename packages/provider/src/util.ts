// Copyright 2021-2022 Prosopo (UK) Ltd.
//
// Licensed under the Apache License, Version 2.0 (the "License");
// you may not use this file except in compliance with the License.
// You may obtain a copy of the License at
//
//     http://www.apache.org/licenses/LICENSE-2.0
//
// Unless required by applicable law or agreed to in writing, software
// distributed under the License is distributed on an "AS IS" BASIS,
// WITHOUT WARRANTIES OR CONDITIONS OF ANY KIND, either express or implied.
// See the License for the specific language governing permissions and
// limitations under the License.
import { decodeAddress, encodeAddress } from '@polkadot/keyring'
import { hexToU8a, isHex } from '@polkadot/util'
import fs, { WriteStream, createWriteStream } from 'fs'
<<<<<<< HEAD
import { ProsopoEnvError } from '@prosopo/contract'
import { CaptchaSolution, arrayJoin, captchaSort } from '@prosopo/datasets'
import { DappUserSolution } from './types/index'
import pl from 'nodejs-polars'
=======
import { ProsopoEnvError } from '@prosopo/datasets'
>>>>>>> aab441f6

export function encodeStringAddress(address: string) {
    try {
        return encodeAddress(isHex(address) ? hexToU8a(address) : decodeAddress(address))
    } catch (error) {
        throw new ProsopoEnvError(error, 'CONTRACT.INVALID_ADDRESS', {}, address)
    }
}

// export function handleFileProtocol(filePath: string, logger?): string {
//     let parsedFilePath = filePath;
//     try {
//         parsedFilePath = node_url.fileURLToPath(filePath);
//     } catch (err) {
//         if (logger) {
//             logger.debug(err, filePath);
//         }
//     }
//     return parsedFilePath
// }

export function loadJSONFile(filePath: string, logger?: any) {
    // const parsedFilePath = handleFileProtocol(filePath, logger)
    try {
        return JSON.parse(fs.readFileSync(filePath, 'utf8'))
    } catch (err) {
        throw new ProsopoEnvError(err, 'GENERAL.JSON_LOAD_FAILED', {}, filePath)
    }
}

export function writeJSONFile(filePath: string, jsonData) {
    return new Promise((resolve, reject) => {
        const writeStream: WriteStream = createWriteStream(filePath)

        writeStream.setDefaultEncoding('utf-8')

        writeStream.on('open', () => {
            writeStream.write(JSON.stringify(jsonData), (err) => {
                if (err) {
                    reject(err)
                }
                writeStream.end()
            })
        })

        writeStream.on('finish', () => {
            resolve(true)
        })

        writeStream.on('error', (err) => {
            reject(err)
        })
    })
}

export async function readFile(filePath): Promise<Buffer> {
    // const parsedFilePath = handleFileProtocol(filePath, undefined)
    return new Promise((resolve, reject) => {
        fs.readFile(filePath, (err, data) => {
            if (err) reject(err)
            resolve(data as Buffer)
        })
    })
}

export function shuffleArray<T>(array: T[]): T[] {
    for (let arrayIndex = array.length - 1; arrayIndex > 0; arrayIndex--) {
        const randIndex = Math.floor(Math.random() * (arrayIndex + 1))
        ;[array[arrayIndex], array[randIndex]] = [array[randIndex], array[arrayIndex]]
    }
    return array
}

type PromiseQueueRes<T> = {
    data?: T
    error?: Error
}[]

/**
 * Executes promises in order
 * @param array - array of promises
 * @returns PromiseQueueRes\<T\>
 */
export async function promiseQueue<T>(array: (() => Promise<T>)[]): Promise<PromiseQueueRes<T>> {
    const ret: PromiseQueueRes<T> = []

    await [...array, () => Promise.resolve(undefined)].reduce((promise, curr, i) => {
        return promise
            .then((res) => {
                // first iteration has no res (initial reduce result)
                if (res) {
                    ret.push({ data: res })
                }
                return curr()
            })
            .catch((err) => {
                ret.push({ data: err })
                return curr()
            })
    }, Promise.resolve<T | undefined>(undefined))

    return ret
}

export function parseBlockNumber(blockNumberString: string) {
    return parseInt(blockNumberString.replace(/,/g, ''))
}

// export function loadEnvFile() {
//     const envPath =
//       process.env.NODE_ENV !== undefined
//         ? { override: true, path: `.env.${process.env.NODE_ENV.toLowerCase()}` }
//         : undefined;
//     config(envPath);
// }

export function extractSolutionsFromDappUserSolutions(
    captchaIds: string[],
    dappUserCommitments: DappUserSolution[]
): CaptchaSolution[] {
    // This could be simplified by storing solutions in a separate table to avoid the need to filter
    // solutions = [{captchaId: '0x123', solution: ['0x123', '0x456']}, {captchaId: '0x456', solution: ['0x123', '0x456']}]
    return dappUserCommitments
        .map((commitment) => commitment.captchas)
        .flat()
        .filter((captcha: CaptchaSolution) => captchaIds.indexOf(captcha.captchaId) !== -1)
        .sort(captchaSort)
}

export function calculateNewSolutions(solutions: CaptchaSolution[], winningNumberOfSolutions: number) {
    const solutionsNoEmptyArrays = solutions.map(({ solution, ...otherAttrs }) => {
        return { solutionKey: arrayJoin(solution, ','), ...otherAttrs }
    })
    let df = pl.readRecords(solutionsNoEmptyArrays)
    df = df.drop('salt')
    const group = df.groupBy(['captchaId', 'solutionKey']).agg(pl.count('captchaContentId').alias('count'))
    const filtered = group.filter(pl.col('count').gt(winningNumberOfSolutions))
    return filtered.withColumn(filtered['solutionKey'].str.split(',').rename('solution'))
}

export function reconstructDataset(newSolutions: CaptchaSolution[]) {}<|MERGE_RESOLUTION|>--- conflicted
+++ resolved
@@ -14,14 +14,10 @@
 import { decodeAddress, encodeAddress } from '@polkadot/keyring'
 import { hexToU8a, isHex } from '@polkadot/util'
 import fs, { WriteStream, createWriteStream } from 'fs'
-<<<<<<< HEAD
-import { ProsopoEnvError } from '@prosopo/contract'
+import { ProsopoEnvError } from '@prosopo/datasets'
 import { CaptchaSolution, arrayJoin, captchaSort } from '@prosopo/datasets'
 import { DappUserSolution } from './types/index'
 import pl from 'nodejs-polars'
-=======
-import { ProsopoEnvError } from '@prosopo/datasets'
->>>>>>> aab441f6
 
 export function encodeStringAddress(address: string) {
     try {
