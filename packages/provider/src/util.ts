// Copyright 2021-2024 Prosopo (UK) Ltd.
//
// Licensed under the Apache License, Version 2.0 (the "License");
// you may not use this file except in compliance with the License.
// You may obtain a copy of the License at
//
//     http://www.apache.org/licenses/LICENSE-2.0
//
// Unless required by applicable law or agreed to in writing, software
// distributed under the License is distributed on an "AS IS" BASIS,
// WITHOUT WARRANTIES OR CONDITIONS OF ANY KIND, either express or implied.
// See the License for the specific language governing permissions and
// limitations under the License.
import { decodeAddress, encodeAddress } from "@polkadot/util-crypto/address";
import { hexToU8a } from "@polkadot/util/hex";
import { isHex } from "@polkadot/util/is";
import { ProsopoContractError } from "@prosopo/common";
import { type ScheduledTaskNames, ScheduledTaskStatus } from "@prosopo/types";
import type { IDatabase, IProviderDatabase } from "@prosopo/types-database";
import { at } from "@prosopo/util";

export function encodeStringAddress(address: string) {
	try {
		return encodeAddress(
			isHex(address) ? hexToU8a(address) : decodeAddress(address),
		);
	} catch (err) {
		throw new ProsopoContractError("CONTRACT.INVALID_ADDRESS", {
			context: { address },
		});
	}
}

export function shuffleArray<T>(array: T[]): T[] {
	for (let arrayIndex = array.length - 1; arrayIndex > 0; arrayIndex--) {
		const randIndex = Math.floor(Math.random() * (arrayIndex + 1));
		const tmp = at(array, randIndex);
		array[randIndex] = at(array, arrayIndex);
		array[arrayIndex] = tmp;
	}
	return array;
}

/**
 * Check if there is a scheduled task running.
 * If the scheduled task is running and not completed, return true.
 * If the scheduled task is running and completed, return false.
 * Otherwise, the scheduled task is not running, return false.
 */
export async function checkIfTaskIsRunning(
<<<<<<< HEAD
  taskName: ScheduledTaskNames,
  db: IProviderDatabase,
=======
	taskName: ScheduledTaskNames,
	db: Database,
>>>>>>> ef15df77
): Promise<boolean> {
	const runningTask = await db.getLastScheduledTaskStatus(
		taskName,
		ScheduledTaskStatus.Running,
	);
	if (runningTask) {
		const completedTask = await db.getScheduledTaskStatus(
			runningTask.id,
			ScheduledTaskStatus.Completed,
		);
		return !completedTask;
	}
	return false;
}<|MERGE_RESOLUTION|>--- conflicted
+++ resolved
@@ -48,13 +48,8 @@
  * Otherwise, the scheduled task is not running, return false.
  */
 export async function checkIfTaskIsRunning(
-<<<<<<< HEAD
-  taskName: ScheduledTaskNames,
-  db: IProviderDatabase,
-=======
 	taskName: ScheduledTaskNames,
-	db: Database,
->>>>>>> ef15df77
+	db: IProviderDatabase,
 ): Promise<boolean> {
 	const runningTask = await db.getLastScheduledTaskStatus(
 		taskName,
