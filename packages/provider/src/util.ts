// Copyright 2021-2022 Prosopo (UK) Ltd.
//
// Licensed under the Apache License, Version 2.0 (the "License");
// you may not use this file except in compliance with the License.
// You may obtain a copy of the License at
//
//     http://www.apache.org/licenses/LICENSE-2.0
//
// Unless required by applicable law or agreed to in writing, software
// distributed under the License is distributed on an "AS IS" BASIS,
// WITHOUT WARRANTIES OR CONDITIONS OF ANY KIND, either express or implied.
// See the License for the specific language governing permissions and
// limitations under the License.
import { Captcha, CaptchaSolution, ScheduledTaskNames, ScheduledTaskStatus } from '@prosopo/types'
import { Database } from '@prosopo/types-database/types'
import { Logger, ProsopoEnvError } from '@prosopo/common'
import { arrayJoin } from '@prosopo/common'
import { decodeAddress, encodeAddress } from '@polkadot/keyring'
import { hexToU8a, isHex } from '@polkadot/util'
import pl from 'nodejs-polars'

export function encodeStringAddress(address: string) {
    try {
        return encodeAddress(isHex(address) ? hexToU8a(address) : decodeAddress(address))
    } catch (error) {
        throw new ProsopoEnvError(error, 'CONTRACT.INVALID_ADDRESS', {}, address)
    }
}

export function shuffleArray<T>(array: T[]): T[] {
    for (let arrayIndex = array.length - 1; arrayIndex > 0; arrayIndex--) {
        const randIndex = Math.floor(Math.random() * (arrayIndex + 1))
        ;[array[arrayIndex], array[randIndex]] = [array[randIndex], array[arrayIndex]]
    }
    return array
}

type PromiseQueueRes<T> = {
    data?: T
    error?: Error
}[]

/**
 * Executes promises in order
 * @param array - array of promises
 * @returns PromiseQueueRes\<T\>
 */
export async function promiseQueue<T>(array: (() => Promise<T>)[]): Promise<PromiseQueueRes<T>> {
    const ret: PromiseQueueRes<T> = []

    await [...array, () => Promise.resolve(undefined)].reduce((promise, curr, i) => {
        return promise
            .then((res) => {
                // first iteration has no res (initial reduce result)
                if (res) {
                    ret.push({ data: res })
                }
                return curr() as any
            })
            .catch((err) => {
                ret.push({ data: err })
                return curr()
            })
    }, Promise.resolve<T | undefined>(undefined))

    return ret
}

export function parseBlockNumber(blockNumberString: string) {
    return parseInt(blockNumberString.replace(/,/g, ''))
}

export function calculateNewSolutions(solutions: CaptchaSolution[], winningNumberOfSolutions: number) {
    if (solutions.length === 0) {
        return pl.DataFrame([])
    }
    const solutionsNoEmptyArrays = solutions.map(({ solution, ...otherAttrs }) => {
        return { solutionKey: arrayJoin(solution, ','), ...otherAttrs }
    })
    let df = pl.readRecords(solutionsNoEmptyArrays)
    df = df.drop('salt')
    const group = df.groupBy(['captchaId', 'solutionKey']).agg(pl.count('captchaContentId').alias('count'))
    const filtered = group.filter(pl.col('count').gt(winningNumberOfSolutions))
    return filtered.withColumn(filtered['solutionKey'].str.split(',').rename('solution'))
}

export function updateSolutions(solutions: pl.DataFrame, captchas: Captcha[], logger: Logger): Captcha[] {
    // Note - loading the dataset in nodejs-polars doesn't work because of nested objects, which is why this is done in
    // a map instead of a join
    return captchas.map((captcha: Captcha) => {
        // try to find the solution in the solutions dataframe
        if (!captcha.solution) {
            try {
                const captchaSolutions = [
                    ...solutions.filter(pl.col('captchaId').eq(pl.lit(captcha.captchaId)))['solution'].values(),
                ]
                if (captchaSolutions.length > 0) {
                    captcha.solution = captchaSolutions[0]
                    captcha.solved = true
                }
            } catch {
                logger.debug('No solution found for captchaId', captcha.captchaId)
            }
        }
        return captcha
    })
}

/**
 * Check if there is a batch running.
 * If the batch task is running and not completed, return true.
 * If the batch task is running and completed, return false.
 * Otherwise, the batch task is not running, return false.
 */
export async function checkIfTaskIsRunning(taskName: ScheduledTaskNames, db: Database): Promise<boolean> {
<<<<<<< HEAD
    const runningTask = await db.getLastScheduledTask(taskName, ScheduledTaskStatus.Running)
    if (runningTask) {
        const completedTask = await db.getScheduledTaskById(runningTask.taskId)
=======
    const runningTask = await db.getLastScheduledTaskStatus(taskName, ScheduledTaskStatus.Running)
    if (runningTask) {
        const completedTask = await db.getScheduledTaskStatus(runningTask.taskId, ScheduledTaskStatus.Completed)
>>>>>>> 6762a667
        return !completedTask
    }
    return false
}<|MERGE_RESOLUTION|>--- conflicted
+++ resolved
@@ -113,15 +113,9 @@
  * Otherwise, the batch task is not running, return false.
  */
 export async function checkIfTaskIsRunning(taskName: ScheduledTaskNames, db: Database): Promise<boolean> {
-<<<<<<< HEAD
-    const runningTask = await db.getLastScheduledTask(taskName, ScheduledTaskStatus.Running)
-    if (runningTask) {
-        const completedTask = await db.getScheduledTaskById(runningTask.taskId)
-=======
     const runningTask = await db.getLastScheduledTaskStatus(taskName, ScheduledTaskStatus.Running)
     if (runningTask) {
         const completedTask = await db.getScheduledTaskStatus(runningTask.taskId, ScheduledTaskStatus.Completed)
->>>>>>> 6762a667
         return !completedTask
     }
     return false
