--- conflicted
+++ resolved
@@ -11,14 +11,6 @@
 // WITHOUT WARRANTIES OR CONDITIONS OF ANY KIND, either express or implied.
 // See the License for the specific language governing permissions and
 // limitations under the License.
-<<<<<<< HEAD
-import { decodeAddress, encodeAddress } from '@polkadot/keyring';
-import { hexToU8a, isHex } from '@polkadot/util';
-import fs, { WriteStream, createWriteStream } from 'fs';
-import {ProsopoEnvError} from "@prosopo/contract";
-
-export function encodeStringAddress (address: string) {
-=======
 import { decodeAddress, encodeAddress } from '@polkadot/keyring'
 import { hexToU8a, isHex } from '@polkadot/util'
 import fs, { WriteStream, createWriteStream } from 'fs'
@@ -28,7 +20,6 @@
 import consola from 'consola'
 
 export function encodeStringAddress(address: string) {
->>>>>>> 114e317a
     try {
         return encodeAddress(isHex(address) ? hexToU8a(address) : decodeAddress(address))
     } catch (error) {
