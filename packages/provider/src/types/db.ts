--- conflicted
+++ resolved
@@ -17,11 +17,7 @@
 import { Hash } from '@polkadot/types/interfaces'
 import { Captcha, CaptchaSolution, CaptchaStates, Dataset } from './captcha'
 import { PendingCaptchaRequest } from './api'
-<<<<<<< HEAD
-import { WithId } from 'mongodb'
-=======
 import { WithId } from 'mongodb/mongodb';
->>>>>>> d1ed30fe
 // Other table types from other database engines go here
 export type Table = Collection | undefined
 
