<<<<<<< HEAD
import { BigNumber, Payee } from '@prosopo/contract';
=======
import { BigNumber, Payee } from '@prosopo/contract'
>>>>>>> 114e317a

export interface IUserAccount {
    mnemonic: string
    address: string
}

export interface IProviderAccount extends IUserAccount {
    serviceOrigin: string
    fee: number
    datasetFile: string
    stake: BigNumber
    payee: Payee
    captchaDatasetId: string
}

export interface IDappAccount {
    serviceOrigin: string
    mnemonic: string
    contractAccount: string
    optionalOwner: string
    fundAmount: BigNumber
}<|MERGE_RESOLUTION|>--- conflicted
+++ resolved
@@ -1,8 +1,4 @@
-<<<<<<< HEAD
-import { BigNumber, Payee } from '@prosopo/contract';
-=======
 import { BigNumber, Payee } from '@prosopo/contract'
->>>>>>> 114e317a
 
 export interface IUserAccount {
     mnemonic: string
