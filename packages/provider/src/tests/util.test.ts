--- conflicted
+++ resolved
@@ -1,11 +1,4 @@
-<<<<<<< HEAD
-import { ProsopoEnvError, hexHash } from '@prosopo/common'
-import { getTestConfig } from '@prosopo/config'
-import { getPairAsync } from '@prosopo/contract'
-// Copyright 2021-2023 Prosopo (UK) Ltd.
-=======
 // Copyright 2021-2024 Prosopo (UK) Ltd.
->>>>>>> 5f314a6e
 //
 // Licensed under the Apache License, Version 2.0 (the "License");
 // you may not use this file except in compliance with the License.
@@ -18,17 +11,9 @@
 // WITHOUT WARRANTIES OR CONDITIONS OF ANY KIND, either express or implied.
 // See the License for the specific language governing permissions and
 // limitations under the License.
-<<<<<<< HEAD
-import { MockEnvironment } from '@prosopo/env'
-import { ScheduledTaskNames, ScheduledTaskStatus } from '@prosopo/types'
-import { sleep } from '@prosopo/util'
-import { describe, expect, test } from 'vitest'
-import { checkIfTaskIsRunning, encodeStringAddress, shuffleArray } from '../util.js'
-=======
 import { describe, expect, test } from 'vitest'
 import { encodeStringAddress, shuffleArray } from '../util.js'
 import { hexHash } from '@prosopo/common'
->>>>>>> 5f314a6e
 
 describe('UTIL FUNCTIONS', async () => {
     test('does not modify an already encoded address', () => {
@@ -37,7 +22,7 @@
         )
     })
     test('fails on an invalid address', () => {
-        expect(() => {
+        expect(function () {
             encodeStringAddress('xx')
         }).to.throw()
     })
