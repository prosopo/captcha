--- conflicted
+++ resolved
@@ -1,9 +1,4 @@
-<<<<<<< HEAD
-import path from 'node:path'
-// Copyright 2021-2023 Prosopo (UK) Ltd.
-=======
 // Copyright 2021-2024 Prosopo (UK) Ltd.
->>>>>>> 772cc3ce
 //
 // Licensed under the Apache License, Version 2.0 (the "License");
 // you may not use this file except in compliance with the License.
@@ -20,17 +15,14 @@
 import { hexToU8a } from '@polkadot/util/hex'
 import { isWasm } from '@polkadot/util/is'
 import fse from 'fs-extra'
+import path from 'path'
 
 // TODO use the .contract file instead of the .json and .wasm files. Polkadot-JS apps is also erroring out when using
 //   the .wasm and .json files. The .contract file works but I don't know why.
 
 export async function DappAbiJSON(): Promise<Abi> {
     try {
-        const json = JSON.parse(
-            await fse.readFile(path.resolve(__dirname, 'dapp.contract'), {
-                encoding: 'utf8',
-            })
-        )
+        const json = JSON.parse(await fse.readFile(path.resolve(__dirname, 'dapp.contract'), { encoding: 'utf8' }))
         return new Abi(json)
     } catch (e) {
         console.error(`Error loading dapp.json: ${e}`)
@@ -43,7 +35,8 @@
     const wasmBytes = hexToU8a(wasm)
     if (isWasm(wasmBytes)) {
         return wasmBytes
+    } else {
+        console.error(`Error loading dapp.wasm: ${wasm.slice(0, 10)}...`)
+        process.exit(1)
     }
-    console.error(`Error loading dapp.wasm: ${wasm.slice(0, 10)}...`)
-    process.exit(1)
 }