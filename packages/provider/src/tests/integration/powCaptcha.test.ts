--- conflicted
+++ resolved
@@ -1,10 +1,3 @@
-import { sha256 } from "@noble/hashes/sha256";
-import {
-	ApiPaths,
-	type PoWCaptcha,
-	type PowCaptchaSolutionResponse,
-} from "@prosopo/types";
-import fetch from "node-fetch";
 // Copyright 2021-2024 Prosopo (UK) Ltd.
 //
 // Licensed under the Apache License, Version 2.0 (the "License");
@@ -18,9 +11,6 @@
 // WITHOUT WARRANTIES OR CONDITIONS OF ANY KIND, either express or implied.
 // See the License for the specific language governing permissions and
 // limitations under the License.
-<<<<<<< HEAD
-import { describe, expect, it } from "vitest";
-=======
 
 import { sha256 } from "@noble/hashes/sha256";
 import { u8aToHex } from "@polkadot/util/u8a";
@@ -36,7 +26,6 @@
 import fetch from "node-fetch";
 import { describe, expect, it } from "vitest";
 import { dummyUserAccount } from "./mocks/solvedTestCaptchas.js";
->>>>>>> edf4536b
 
 // Define the endpoint path and base URL
 const baseUrl = "http://localhost:9229";
@@ -52,10 +41,7 @@
 	let nonce = 0;
 	const prefix = "0".repeat(difficulty);
 
-<<<<<<< HEAD
-=======
 	// eslint-disable-next-line no-constant-condition
->>>>>>> edf4536b
 	while (true) {
 		const message = new TextEncoder().encode(nonce + data);
 		const hashHex = bufferToHex(sha256(message));
@@ -73,10 +59,7 @@
 	let nonce = 0;
 	const prefix = "0".repeat(difficulty);
 
-<<<<<<< HEAD
-=======
 	// eslint-disable-next-line no-constant-condition
->>>>>>> edf4536b
 	while (true) {
 		const message = new TextEncoder().encode(nonce + data);
 		const hashHex = bufferToHex(sha256(message));
@@ -95,25 +78,17 @@
 			const userAccount = "userAddress";
 			const dappAccount = "dappAddress";
 			const origin = "http://localhost";
-<<<<<<< HEAD
-
-=======
 			const body: GetPowCaptchaChallengeRequestBodyType = {
 				user: userAccount,
 				dapp: dappAccount,
 			};
->>>>>>> edf4536b
 			const response = await fetch(`${baseUrl}${getPowCaptchaChallengePath}`, {
 				method: "POST",
 				headers: {
 					"Content-Type": "application/json",
 					Origin: origin,
 				},
-<<<<<<< HEAD
-				body: JSON.stringify({ user: userAccount, dapp: dappAccount }),
-=======
 				body: JSON.stringify(body),
->>>>>>> edf4536b
 			});
 
 			expect(response.status).toBe(200);
@@ -142,12 +117,6 @@
 	});
 	describe("SubmitPowCaptchaSolution", () => {
 		it("should verify a correctly completed PoW captcha as true", async () => {
-<<<<<<< HEAD
-			const userAccount = "userAddress";
-			const dappAccount = "dappAddress";
-			const origin = "http://localhost";
-
-=======
 			const userPair = await getPairAsync(
 				undefined,
 				dummyUserAccount.seed,
@@ -161,7 +130,6 @@
 				user: userPair.address,
 				dapp: dappAccount,
 			};
->>>>>>> edf4536b
 			const captchaRes = await fetch(
 				`${baseUrl}${getPowCaptchaChallengePath}`,
 				{
@@ -170,19 +138,11 @@
 						"Content-Type": "application/json",
 						Origin: origin,
 					},
-<<<<<<< HEAD
-					body: JSON.stringify({ user: userAccount, dapp: dappAccount }),
-				},
-			);
-
-			const challengeBody = (await captchaRes.json()) as PoWCaptcha;
-=======
 					body: JSON.stringify(requestBody),
 				},
 			);
 
 			const challengeBody = (await captchaRes.json()) as GetPowCaptchaResponse;
->>>>>>> edf4536b
 
 			const challenge = challengeBody.challenge;
 			const difficulty = challengeBody.difficulty;
@@ -190,11 +150,6 @@
 			const nonce = solvePoW(challenge, difficulty);
 
 			const verifiedTimeout = 120000;
-<<<<<<< HEAD
-			const user = "aZZW9CeVFStJw3si91CXBqaEsGR1sk6h1bBEecJ4EBaSgsx";
-			const dapp = "5C7bfXYwachNuvmasEFtWi9BMS41uBvo6KpYHVSQmad4nWzw";
-
-=======
 			const dapp = "5C7bfXYwachNuvmasEFtWi9BMS41uBvo6KpYHVSQmad4nWzw";
 			const submitBody: SubmitPowCaptchaSolutionBodyType = {
 				challenge,
@@ -212,7 +167,6 @@
 				user: userPair.address,
 				dapp,
 			};
->>>>>>> edf4536b
 			const response = await fetch(
 				`${baseUrl}${ApiPaths.SubmitPowCaptchaSolution}`,
 				{
@@ -220,19 +174,7 @@
 					headers: {
 						"Content-Type": "application/json",
 					},
-<<<<<<< HEAD
-					body: JSON.stringify({
-						challenge,
-						difficulty,
-						signature,
-						nonce,
-						verifiedTimeout,
-						user,
-						dapp,
-					}),
-=======
 					body: JSON.stringify(submitBody),
->>>>>>> edf4536b
 				},
 			);
 
@@ -245,9 +187,6 @@
 		});
 
 		it("should return false for incorrectly completed PoW captcha", async () => {
-<<<<<<< HEAD
-			const userAccount = "userAddress";
-=======
 			const userPair = await getPairAsync(
 				undefined,
 				dummyUserAccount.seed,
@@ -256,7 +195,6 @@
 				42,
 			);
 			const userAccount = userPair.address;
->>>>>>> edf4536b
 			const dappAccount = "dappAddress";
 			const origin = "http://localhost";
 
@@ -272,23 +210,12 @@
 				},
 			);
 
-<<<<<<< HEAD
-			const challengeBody = (await captchaRes.json()) as PoWCaptcha;
-=======
 			const challengeBody = (await captchaRes.json()) as GetPowCaptchaResponse;
->>>>>>> edf4536b
 
 			const challenge = challengeBody.challenge;
 			const difficulty = challengeBody.difficulty;
 			const signature = challengeBody.signature;
 			const nonce = failPoW(challenge, difficulty);
-<<<<<<< HEAD
-
-			const verifiedTimeout = 120000;
-			const user = "aZZW9CeVFStJw3si91CXBqaEsGR1sk6h1bBEecJ4EBaSgsx";
-			const dapp = "5C7bfXYwachNuvmasEFtWi9BMS41uBvo6KpYHVSQmad4nWzw";
-
-=======
 			const verifiedTimeout = 120000;
 
 			const dapp = "5C7bfXYwachNuvmasEFtWi9BMS41uBvo6KpYHVSQmad4nWzw";
@@ -308,7 +235,6 @@
 				user: userPair.address,
 				dapp,
 			};
->>>>>>> edf4536b
 			const response = await fetch(
 				`${baseUrl}${ApiPaths.SubmitPowCaptchaSolution}`,
 				{
@@ -316,19 +242,7 @@
 					headers: {
 						"Content-Type": "application/json",
 					},
-<<<<<<< HEAD
-					body: JSON.stringify({
-						challenge,
-						difficulty,
-						signature,
-						nonce,
-						verifiedTimeout,
-						user,
-						dapp,
-					}),
-=======
 					body: JSON.stringify(body),
->>>>>>> edf4536b
 				},
 			);
 
