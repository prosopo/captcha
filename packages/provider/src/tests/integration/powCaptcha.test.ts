--- conflicted
+++ resolved
@@ -1,13 +1,3 @@
-<<<<<<< HEAD
-import { sha256 } from "@noble/hashes/sha256";
-import {
-	ApiPaths,
-	type PoWCaptcha,
-	type PowCaptchaSolutionResponse,
-} from "@prosopo/types";
-import fetch from "node-fetch";
-=======
->>>>>>> b96fe50d
 // Copyright 2021-2024 Prosopo (UK) Ltd.
 //
 // Licensed under the Apache License, Version 2.0 (the "License");
@@ -21,209 +11,175 @@
 // WITHOUT WARRANTIES OR CONDITIONS OF ANY KIND, either express or implied.
 // See the License for the specific language governing permissions and
 // limitations under the License.
-<<<<<<< HEAD
-import { describe, expect, it } from "vitest";
-=======
 import { describe, it, expect } from 'vitest'
 import fetch from 'node-fetch'
 import { ApiPaths, PoWCaptcha, PowCaptchaSolutionResponse } from '@prosopo/types'
 import { sha256 } from '@noble/hashes/sha256'
->>>>>>> b96fe50d
 
 // Define the endpoint path and base URL
-const baseUrl = "http://localhost:9229";
-const getPowCaptchaChallengePath = ApiPaths.GetPowCaptchaChallenge;
+const baseUrl = 'http://localhost:9229'
+const getPowCaptchaChallengePath = ApiPaths.GetPowCaptchaChallenge
 
 const bufferToHex = (buffer: Uint8Array): string =>
-	Array.from(buffer)
-		.map((byte) => byte.toString(16).padStart(2, "0"))
-		.join("");
+    Array.from(buffer)
+        .map((byte) => byte.toString(16).padStart(2, '0'))
+        .join('')
 
 // PoW Captcha Solver
 const solvePoW = (data: string, difficulty: number): number => {
-	let nonce = 0;
-	const prefix = "0".repeat(difficulty);
+    let nonce = 0
+    const prefix = '0'.repeat(difficulty)
 
-	// eslint-disable-next-line no-constant-condition
-	while (true) {
-		const message = new TextEncoder().encode(nonce + data);
-		const hashHex = bufferToHex(sha256(message));
+    // eslint-disable-next-line no-constant-condition
+    while (true) {
+        const message = new TextEncoder().encode(nonce + data)
+        const hashHex = bufferToHex(sha256(message))
 
-		if (hashHex.startsWith(prefix)) {
-			return nonce;
-		}
+        if (hashHex.startsWith(prefix)) {
+            return nonce
+        }
 
-		nonce += 1;
-	}
-};
+        nonce += 1
+    }
+}
 
 // PoW Captcha Incorrect Solver - avoids slim chance of accidental correct solution
 const failPoW = (data: string, difficulty: number): number => {
-	let nonce = 0;
-	const prefix = "0".repeat(difficulty);
+    let nonce = 0
+    const prefix = '0'.repeat(difficulty)
 
-	// eslint-disable-next-line no-constant-condition
-	while (true) {
-		const message = new TextEncoder().encode(nonce + data);
-		const hashHex = bufferToHex(sha256(message));
+    // eslint-disable-next-line no-constant-condition
+    while (true) {
+        const message = new TextEncoder().encode(nonce + data)
+        const hashHex = bufferToHex(sha256(message))
 
-		if (!hashHex.startsWith(prefix)) {
-			return nonce;
-		}
+        if (!hashHex.startsWith(prefix)) {
+            return nonce
+        }
 
-		nonce += 1;
-	}
-};
+        nonce += 1
+    }
+}
 
-describe("PoW Integration Tests", () => {
-	describe("GetPowCaptchaChallenge", () => {
-		it("should supply a PoW challenge to a Dapp User", async () => {
-			const userAccount = "userAddress";
-			const dappAccount = "dappAddress";
-			const origin = "http://localhost";
+describe('PoW Integration Tests', () => {
+    describe('GetPowCaptchaChallenge', () => {
+        it('should supply a PoW challenge to a Dapp User', async () => {
+            const userAccount = 'userAddress'
+            const dappAccount = 'dappAddress'
+            const origin = 'http://localhost'
 
-			const response = await fetch(`${baseUrl}${getPowCaptchaChallengePath}`, {
-				method: "POST",
-				headers: {
-					"Content-Type": "application/json",
-					Origin: origin,
-				},
-				body: JSON.stringify({ user: userAccount, dapp: dappAccount }),
-			});
+            const response = await fetch(`${baseUrl}${getPowCaptchaChallengePath}`, {
+                method: 'POST',
+                headers: {
+                    'Content-Type': 'application/json',
+                    Origin: origin,
+                },
+                body: JSON.stringify({ user: userAccount, dapp: dappAccount }),
+            })
 
-			expect(response.status).toBe(200);
+            expect(response.status).toBe(200)
 
-			const data = await response.json();
+            const data = await response.json()
 
-			expect(data).toHaveProperty("challenge");
-			expect(data).toHaveProperty("difficulty");
-			expect(data).toHaveProperty("signature");
-		});
+            expect(data).toHaveProperty('challenge')
+            expect(data).toHaveProperty('difficulty')
+            expect(data).toHaveProperty('signature')
+        })
 
-		it("should return an error if origin header is not provided", async () => {
-			const userAccount = "userAddress";
-			const dappAccount = "dappAddress";
+        it('should return an error if origin header is not provided', async () => {
+            const userAccount = 'userAddress'
+            const dappAccount = 'dappAddress'
 
-			const response = await fetch(`${baseUrl}${getPowCaptchaChallengePath}`, {
-				method: "POST",
-				headers: {
-					"Content-Type": "application/json",
-				},
-				body: JSON.stringify({ user: userAccount, dapp: dappAccount }),
-			});
+            const response = await fetch(`${baseUrl}${getPowCaptchaChallengePath}`, {
+                method: 'POST',
+                headers: {
+                    'Content-Type': 'application/json',
+                },
+                body: JSON.stringify({ user: userAccount, dapp: dappAccount }),
+            })
 
-			expect(response.status).toBe(400);
-		});
-	});
-	describe("SubmitPowCaptchaSolution", () => {
-		it("should verify a correctly completed PoW captcha as true", async () => {
-			const userAccount = "userAddress";
-			const dappAccount = "dappAddress";
-			const origin = "http://localhost";
+            expect(response.status).toBe(400)
+        })
+    })
+    describe('SubmitPowCaptchaSolution', () => {
+        it('should verify a correctly completed PoW captcha as true', async () => {
+            const userAccount = 'userAddress'
+            const dappAccount = 'dappAddress'
+            const origin = 'http://localhost'
 
-			const captchaRes = await fetch(
-				`${baseUrl}${getPowCaptchaChallengePath}`,
-				{
-					method: "POST",
-					headers: {
-						"Content-Type": "application/json",
-						Origin: origin,
-					},
-					body: JSON.stringify({ user: userAccount, dapp: dappAccount }),
-				},
-			);
+            const captchaRes = await fetch(`${baseUrl}${getPowCaptchaChallengePath}`, {
+                method: 'POST',
+                headers: {
+                    'Content-Type': 'application/json',
+                    Origin: origin,
+                },
+                body: JSON.stringify({ user: userAccount, dapp: dappAccount }),
+            })
 
-			const challengeBody = (await captchaRes.json()) as PoWCaptcha;
+            const challengeBody = (await captchaRes.json()) as PoWCaptcha
 
-			const challenge = challengeBody.challenge;
-			const difficulty = challengeBody.difficulty;
-			const signature = challengeBody.signature;
-			const nonce = solvePoW(challenge, difficulty);
+            const challenge = challengeBody.challenge
+            const difficulty = challengeBody.difficulty
+            const signature = challengeBody.signature
+            const nonce = solvePoW(challenge, difficulty)
 
-			const verifiedTimeout = 120000;
-			const user = "aZZW9CeVFStJw3si91CXBqaEsGR1sk6h1bBEecJ4EBaSgsx";
-			const dapp = "5C7bfXYwachNuvmasEFtWi9BMS41uBvo6KpYHVSQmad4nWzw";
+            const verifiedTimeout = 120000
+            const user = 'aZZW9CeVFStJw3si91CXBqaEsGR1sk6h1bBEecJ4EBaSgsx'
+            const dapp = '5C7bfXYwachNuvmasEFtWi9BMS41uBvo6KpYHVSQmad4nWzw'
 
-			const response = await fetch(
-				`${baseUrl}${ApiPaths.SubmitPowCaptchaSolution}`,
-				{
-					method: "POST",
-					headers: {
-						"Content-Type": "application/json",
-					},
-					body: JSON.stringify({
-						challenge,
-						difficulty,
-						signature,
-						nonce,
-						verifiedTimeout,
-						user,
-						dapp,
-					}),
-				},
-			);
+            const response = await fetch(`${baseUrl}${ApiPaths.SubmitPowCaptchaSolution}`, {
+                method: 'POST',
+                headers: {
+                    'Content-Type': 'application/json',
+                },
+                body: JSON.stringify({ challenge, difficulty, signature, nonce, verifiedTimeout, user, dapp }),
+            })
 
-			expect(response.status).toBe(200);
+            expect(response.status).toBe(200)
 
-			const data = (await response.json()) as PowCaptchaSolutionResponse;
+            const data = (await response.json()) as PowCaptchaSolutionResponse
 
-			expect(data).toHaveProperty("verified");
-			expect(data.verified).toBe(true);
-		});
+            expect(data).toHaveProperty('verified')
+            expect(data.verified).toBe(true)
+        })
 
-		it("should return false for incorrectly completed PoW captcha", async () => {
-			const userAccount = "userAddress";
-			const dappAccount = "dappAddress";
-			const origin = "http://localhost";
+        it('should return false for incorrectly completed PoW captcha', async () => {
+            const userAccount = 'userAddress'
+            const dappAccount = 'dappAddress'
+            const origin = 'http://localhost'
 
-			const captchaRes = await fetch(
-				`${baseUrl}${getPowCaptchaChallengePath}`,
-				{
-					method: "POST",
-					headers: {
-						"Content-Type": "application/json",
-						Origin: origin,
-					},
-					body: JSON.stringify({ user: userAccount, dapp: dappAccount }),
-				},
-			);
+            const captchaRes = await fetch(`${baseUrl}${getPowCaptchaChallengePath}`, {
+                method: 'POST',
+                headers: {
+                    'Content-Type': 'application/json',
+                    Origin: origin,
+                },
+                body: JSON.stringify({ user: userAccount, dapp: dappAccount }),
+            })
 
-			const challengeBody = (await captchaRes.json()) as PoWCaptcha;
+            const challengeBody = (await captchaRes.json()) as PoWCaptcha
 
-			const challenge = challengeBody.challenge;
-			const difficulty = challengeBody.difficulty;
-			const signature = challengeBody.signature;
-			const nonce = failPoW(challenge, difficulty);
+            const challenge = challengeBody.challenge
+            const difficulty = challengeBody.difficulty
+            const signature = challengeBody.signature
+            const nonce = failPoW(challenge, difficulty)
 
-			const verifiedTimeout = 120000;
-			const user = "aZZW9CeVFStJw3si91CXBqaEsGR1sk6h1bBEecJ4EBaSgsx";
-			const dapp = "5C7bfXYwachNuvmasEFtWi9BMS41uBvo6KpYHVSQmad4nWzw";
+            const verifiedTimeout = 120000
+            const user = 'aZZW9CeVFStJw3si91CXBqaEsGR1sk6h1bBEecJ4EBaSgsx'
+            const dapp = '5C7bfXYwachNuvmasEFtWi9BMS41uBvo6KpYHVSQmad4nWzw'
 
-			const response = await fetch(
-				`${baseUrl}${ApiPaths.SubmitPowCaptchaSolution}`,
-				{
-					method: "POST",
-					headers: {
-						"Content-Type": "application/json",
-					},
-					body: JSON.stringify({
-						challenge,
-						difficulty,
-						signature,
-						nonce,
-						verifiedTimeout,
-						user,
-						dapp,
-					}),
-				},
-			);
+            const response = await fetch(`${baseUrl}${ApiPaths.SubmitPowCaptchaSolution}`, {
+                method: 'POST',
+                headers: {
+                    'Content-Type': 'application/json',
+                },
+                body: JSON.stringify({ challenge, difficulty, signature, nonce, verifiedTimeout, user, dapp }),
+            })
 
-			expect(response.status).toBe(400);
+            expect(response.status).toBe(400)
 
-			const data = response.statusText;
-			expect(data).toBe(
-				'"You answered one or more captchas incorrectly. Please try again"',
-			);
-		});
-	});
-});+            const data = response.statusText
+            expect(data).toBe('"You answered one or more captchas incorrectly. Please try again"')
+        })
+    })
+})