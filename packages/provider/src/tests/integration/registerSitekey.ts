--- conflicted
+++ resolved
@@ -31,13 +31,8 @@
 				authSource: process.env.PROSOPO_DATABASE_AUTH_SOURCE || "admin",
 			},
 			redis: {
-<<<<<<< HEAD
-				url: process.env.REDIS_CONNECTION_URL || "",
-				password: process.env.REDIS_CONNECTION_PASSWORD || "",
-=======
 				url: process.env.REDIS_CONNECTION_URL || "redis://localhost:6379",
 				password: process.env.REDIS_CONNECTION_PASSWORD || "root",
->>>>>>> 2ffbf1c1
 			},
 		});
 		await db.connect();
