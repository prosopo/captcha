--- conflicted
+++ resolved
@@ -12,11 +12,7 @@
 // See the License for the specific language governing permissions and
 // limitations under the License.
 import { ProviderDatabase } from "@prosopo/database";
-<<<<<<< HEAD
-import { type CaptchaType, Tier } from "@prosopo/types";
-=======
 import type { CaptchaType } from "@prosopo/types";
->>>>>>> a1ee949c
 import type { ClientRecord } from "@prosopo/types-database";
 
 export const registerSiteKey = async (
@@ -38,7 +34,6 @@
 		await db.updateClientRecords([
 			{
 				account: siteKey,
-				tier: Tier.Free,
 				settings: {
 					captchaType: captchaType,
 					domains: ["example.com"],
