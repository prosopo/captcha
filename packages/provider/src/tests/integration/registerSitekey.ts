--- conflicted
+++ resolved
@@ -24,8 +24,8 @@
 		const pw = process.env.PROSOPO_DATABASE_PASSWORD || "root";
 		const host = process.env.PROSOPO_DATABASE_HOST || "localhost";
 		const port = process.env.PROSOPO_DATABASE_PORT || 27017;
-<<<<<<< HEAD
-		const db = new ProviderDatabase({
+        const dbName = process.env.PROSOPO_DATABASE_NAME || "prosopo";
+        const db = new ProviderDatabase({
 			mongo: {
 				url: `mongodb://${username}:${pw}@${host}:${port}`,
 				dbname: process.env.PROSOPO_DATABASE_NAME || "prosopo",
@@ -36,14 +36,6 @@
 				password: process.env.REDIS_CONNECTION_PASSWORD || "root",
 			},
 		});
-=======
-		const dbName = process.env.PROSOPO_DATABASE_NAME || "prosopo";
-		const db = new ProviderDatabase(
-			`mongodb://${username}:${pw}@${host}:${port}`,
-			dbName,
-			process.env.PROSOPO_DATABASE_AUTH_SOURCE || "admin",
-		);
->>>>>>> 9c6b0bd2
 		await db.connect();
 		console.log(
 			"Registering site key",
