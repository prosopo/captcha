--- conflicted
+++ resolved
@@ -1,13 +1,3 @@
-import { stringToU8a, u8aToHex } from "@polkadot/util";
-import { getPairAsync } from "@prosopo/contract";
-import { datasetWithSolutionHashes } from "@prosopo/datasets";
-import {
-	ApiPaths,
-	type Captcha,
-	type CaptchaResponseBody,
-	type CaptchaSolutionResponse,
-} from "@prosopo/types";
-import fetch from "node-fetch";
 // Copyright 2021-2024 Prosopo (UK) Ltd.
 //
 // Licensed under the Apache License, Version 2.0 (the "License");
@@ -21,8 +11,6 @@
 // WITHOUT WARRANTIES OR CONDITIONS OF ANY KIND, either express or implied.
 // See the License for the specific language governing permissions and
 // limitations under the License.
-<<<<<<< HEAD
-=======
 import { stringToU8a, u8aToHex } from "@polkadot/util";
 import { getPairAsync } from "@prosopo/contract";
 import { datasetWithSolutionHashes } from "@prosopo/datasets";
@@ -35,7 +23,6 @@
 	type CaptchaSolutionResponse,
 } from "@prosopo/types";
 import fetch from "node-fetch";
->>>>>>> edf4536b
 import { describe, expect, it } from "vitest";
 import { dummyUserAccount } from "./mocks/solvedTestCaptchas.js";
 
@@ -102,11 +89,7 @@
 		});
 	});
 	describe("SubmitImageCaptchaSolution", () => {
-<<<<<<< HEAD
-		it("should verify a correctly completed PoW captcha as true", async () => {
-=======
 		it("should verify a correctly completed image captcha as true", async () => {
->>>>>>> edf4536b
 			const pair = await getPairAsync(
 				undefined,
 				dummyUserAccount.seed,
@@ -137,13 +120,9 @@
 			const solvedCaptchas = datasetWithSolutionHashes.captchas.map(
 				(captcha) => ({
 					captchaContentId: captcha.captchaContentId,
-<<<<<<< HEAD
-					solution: captcha.solution,
-=======
 					solution: captcha.solution
 						? captcha.solution.map((s) => s.toString())
 						: captcha.solution,
->>>>>>> edf4536b
 					salt: captcha.salt,
 				}),
 			);
@@ -165,16 +144,6 @@
 				};
 			});
 
-<<<<<<< HEAD
-			const body = {
-				captchas: temp,
-				dapp: dappAccount,
-				requestHash: data.requestHash,
-				signature: u8aToHex(pair.sign(stringToU8a(data.requestHash))),
-				timestampSignature: data.timestampSignature,
-				timestamp: data.timestamp,
-				user: userAccount,
-=======
 			const body: CaptchaSolutionBodyType = {
 				[ApiParams.captchas]: temp,
 				[ApiParams.dapp]: dappAccount,
@@ -189,7 +158,6 @@
 				},
 				[ApiParams.timestamp]: data.timestamp,
 				[ApiParams.user]: userAccount,
->>>>>>> edf4536b
 			};
 
 			const solveThatCaptcha = await fetch(
@@ -203,15 +171,10 @@
 					body: JSON.stringify(body),
 				},
 			);
-<<<<<<< HEAD
-
-			const res = (await solveThatCaptcha.json()) as CaptchaSolutionResponse;
-=======
 			const jsonRes = await solveThatCaptcha.json();
 			console.log(jsonRes);
 
 			const res = jsonRes as CaptchaSolutionResponse;
->>>>>>> edf4536b
 			expect(res.status).toBe("You correctly answered the captchas");
 		});
 	});
