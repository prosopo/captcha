import type { KeyringPair } from "@polkadot/keyring/types";
import { hexToU8a, stringToHex, u8aToHex } from "@polkadot/util";
import { randomAsHex, signatureVerify } from "@polkadot/util-crypto";
import { type Logger, ProsopoEnvError } from "@prosopo/common";
import {
	compareCaptchaSolutions,
	computePendingRequestHash,
	parseAndSortCaptchaSolutions,
} from "@prosopo/datasets";
import {
	type Captcha,
	type CaptchaSolution,
	CaptchaStatus,
	type PendingCaptchaRequest,
} from "@prosopo/types";
import type { Database, UserCommitmentRecord } from "@prosopo/types-database";
// Copyright 2021-2024 Prosopo (UK) Ltd.
//
// Licensed under the Apache License, Version 2.0 (the "License");
// you may not use this file except in compliance with the License.
// You may obtain a copy of the License at
//
//     http://www.apache.org/licenses/LICENSE-2.0
//
// Unless required by applicable law or agreed to in writing, software
// distributed under the License is distributed on an "AS IS" BASIS,
// WITHOUT WARRANTIES OR CONDITIONS OF ANY KIND, either express or implied.
// See the License for the specific language governing permissions and
// limitations under the License.
<<<<<<< HEAD
import { beforeEach, describe, expect, it, vi } from "vitest";
import { ImgCaptchaManager } from "../../../../tasks/imgCaptcha/imgCaptchaTasks.js";
import { buildTreeAndGetCommitmentId } from "../../../../tasks/imgCaptcha/imgCaptchaTasksUtils.js";
=======
import type { KeyringPair } from "@polkadot/keyring/types";
import { hexToU8a, stringToHex, u8aToHex } from "@polkadot/util";
import { randomAsHex, signatureVerify } from "@polkadot/util-crypto";
import { type Logger, ProsopoEnvError } from "@prosopo/common";
import {
	compareCaptchaSolutions,
	computePendingRequestHash,
	parseAndSortCaptchaSolutions,
} from "@prosopo/datasets";
import {
	type Captcha,
	type CaptchaSolution,
	CaptchaStatus,
	type PendingCaptchaRequest,
} from "@prosopo/types";
import type { Database, UserCommitmentRecord } from "@prosopo/types-database";
import { beforeEach, describe, expect, it, vi } from "vitest";
import { ImgCaptchaManager } from "../../../../tasks/imgCaptcha/imgCaptchaTasks.js";
>>>>>>> edf4536b
import { shuffleArray } from "../../../../util.js";

// Mock dependencies
vi.mock("@prosopo/datasets", () => ({
	computePendingRequestHash: vi.fn(),
	compareCaptchaSolutions: vi.fn(),
	parseAndSortCaptchaSolutions: vi.fn(),
}));
vi.mock("@polkadot/util-crypto", () => ({
	randomAsHex: vi.fn(),
	signatureVerify: vi.fn(),
}));
vi.mock("@polkadot/util", () => ({
	u8aToHex: vi.fn(),
	stringToHex: vi.fn(),
}));
vi.mock("../../../../util.js", () => ({
	shuffleArray: vi.fn(),
}));
vi.mock("../../../../tasks/imgCaptcha/imgCaptchaTasksUtils.js", () => ({
	buildTreeAndGetCommitmentId: vi.fn(),
}));

describe("ImgCaptchaManager", () => {
	let db: Database;
	let pair: KeyringPair;
	let logger: Logger;
<<<<<<< HEAD
	// biome-ignore lint/suspicious/noExplicitAny: TODO fix
=======
>>>>>>> edf4536b
	let captchaConfig: any;
	let imgCaptchaManager: ImgCaptchaManager;

	beforeEach(() => {
		db = {
			getRandomCaptcha: vi.fn(),
			getDatasetDetails: vi.fn(),
			storeDappUserPending: vi.fn(),
			getDappUserPending: vi.fn(),
			updateDappUserPendingStatus: vi.fn(),
			storeDappUserSolution: vi.fn(),
			approveDappUserCommitment: vi.fn(),
			getCaptchaById: vi.fn(),
			getDappUserCommitmentById: vi.fn(),
			getDappUserCommitmentByAccount: vi.fn(),
		} as unknown as Database;

		pair = {
			sign: vi.fn(),
			address: "testAddress",
		} as unknown as KeyringPair;

		logger = {
			info: vi.fn(),
			error: vi.fn(),
		} as unknown as Logger;

		captchaConfig = {
			solved: { count: 5 },
			unsolved: { count: 5 },
		};

		imgCaptchaManager = new ImgCaptchaManager(db, pair, logger, captchaConfig);

		vi.clearAllMocks();
	});

	describe("getCaptchaWithProof", () => {
		it("should get captcha with proof", async () => {
			const datasetId = "datasetId";
			const size = 3;
			const solved = true;
			const captchaDocs = [
				{
					captchaId: "captcha1",
					solution: "solution1",
					question: "question1",
					options: ["option1"],
					datasetId,
				},
			] as unknown as Captcha[];
<<<<<<< HEAD
			// biome-ignore lint/suspicious/noExplicitAny: TODO fix
=======

>>>>>>> edf4536b
			(db.getRandomCaptcha as any).mockResolvedValue(captchaDocs);

			const result = await imgCaptchaManager.getCaptchaWithProof(
				datasetId,
				solved,
				size,
			);

			expect(result).toEqual(captchaDocs);
			expect(db.getRandomCaptcha).toHaveBeenCalledWith(solved, datasetId, size);
		});

		it("should throw an error if get captcha with proof fails", async () => {
			const datasetId = "datasetId";
			const size = 3;
			const solved = true;
<<<<<<< HEAD
			// biome-ignore lint/suspicious/noExplicitAny: TODO fix
=======

>>>>>>> edf4536b
			(db.getRandomCaptcha as any).mockResolvedValue(null);

			await expect(
				imgCaptchaManager.getCaptchaWithProof(datasetId, solved, size),
			).rejects.toThrow(
				new ProsopoEnvError("DATABASE.CAPTCHA_GET_FAILED", {
					context: {
						failedFuncName: "getCaptchaWithProof",
						datasetId,
						solved,
						size,
					},
				}),
			);
		});
	});

	describe("getRandomCaptchasAndRequestHash", () => {
		it("should get random captchas and request hash", async () => {
			const datasetId = "datasetId";
			const userAccount = "userAccount";
			const dataset = { datasetId, captchas: [] };
<<<<<<< HEAD
			// biome-ignore lint/suspicious/noExplicitAny: TODO fix
			(db.getDatasetDetails as any).mockResolvedValue(dataset);
			// biome-ignore lint/suspicious/noExplicitAny: TODO fix
			(db.getRandomCaptcha as any).mockResolvedValue([]);
			// biome-ignore lint/suspicious/noExplicitAny: TODO fix
			(randomAsHex as any).mockReturnValue("randomSalt");
			// biome-ignore lint/suspicious/noExplicitAny: TODO fix
			(computePendingRequestHash as any).mockReturnValue("computedHash");
			// biome-ignore lint/suspicious/noExplicitAny: TODO fix
			(pair.sign as any).mockReturnValue("signedTime");
			// biome-ignore lint/suspicious/noExplicitAny: TODO fix
			(u8aToHex as any).mockReturnValue("hexSignedTime");
			// biome-ignore lint/suspicious/noExplicitAny: TODO fix
=======

			(db.getDatasetDetails as any).mockResolvedValue(dataset);
			(db.getRandomCaptcha as any).mockResolvedValue([]);
			(randomAsHex as any).mockReturnValue("randomSalt");
			(computePendingRequestHash as any).mockReturnValue("computedHash");
			(pair.sign as any).mockReturnValue("signedTimestamp");
			(u8aToHex as any).mockReturnValue("hexSignedTime");
>>>>>>> edf4536b
			(shuffleArray as any).mockReturnValue([]);

			const result = await imgCaptchaManager.getRandomCaptchasAndRequestHash(
				datasetId,
				userAccount,
			);

			expect(result).toEqual({
				captchas: [],
				requestHash: "computedHash",
				timestamp: expect.any(String),
<<<<<<< HEAD
				signedTime: "hexSignedTime",
=======
				signedTimestamp: "hexSignedTime",
>>>>>>> edf4536b
			});
		});

		it("should throw an error if dataset details are not found", async () => {
			const datasetId = "datasetId";
			const userAccount = "userAccount";
<<<<<<< HEAD
			// biome-ignore lint/suspicious/noExplicitAny: TODO fix
=======

>>>>>>> edf4536b
			(db.getDatasetDetails as any).mockResolvedValue(null);

			await expect(
				imgCaptchaManager.getRandomCaptchasAndRequestHash(
					datasetId,
					userAccount,
				),
			).rejects.toThrow(
				new ProsopoEnvError("DATABASE.DATASET_GET_FAILED", {
					context: {
						failedFuncName: "getRandomCaptchasAndRequestHash",
						dataset: null,
						datasetId,
					},
				}),
			);
		});
	});

	it("should validate received captchas against stored captchas", async () => {
		const captchas = [
			{ captchaId: "captcha1", solution: "solution1", salt: "salt1" },
		] as unknown as CaptchaSolution[];
		const storedCaptchas = [
			{
				captchaId: "captcha1",
				solution: "solution1",
				question: "question1",
				options: ["option1"],
				datasetId: "dataset1",
			},
		] as unknown as Captcha[];
<<<<<<< HEAD
		// biome-ignore lint/suspicious/noExplicitAny: TODO fix
		(parseAndSortCaptchaSolutions as any).mockReturnValue(captchas);
		// biome-ignore lint/suspicious/noExplicitAny: TODO fix
=======

		(parseAndSortCaptchaSolutions as any).mockReturnValue(captchas);
>>>>>>> edf4536b
		(db.getCaptchaById as any).mockResolvedValue(storedCaptchas);

		const result =
			await imgCaptchaManager.validateReceivedCaptchasAgainstStoredCaptchas(
				captchas,
			);

		expect(result).toEqual({
			storedCaptchas,
			receivedCaptchas: captchas,
			captchaIds: ["captcha1"],
		});
	});

	it("should throw an error if received captchas length does not match stored captchas", async () => {
		const captchas = [
			{ captchaId: "captcha1", solution: "solution1", salt: "salt1" },
		] as unknown as CaptchaSolution[];
<<<<<<< HEAD
		// biome-ignore lint/suspicious/noExplicitAny: TODO fix
		(parseAndSortCaptchaSolutions as any).mockReturnValue(captchas);
		// biome-ignore lint/suspicious/noExplicitAny: TODO fix
=======

		(parseAndSortCaptchaSolutions as any).mockReturnValue(captchas);
>>>>>>> edf4536b
		(db.getCaptchaById as any).mockResolvedValue([]);

		await expect(
			imgCaptchaManager.validateReceivedCaptchasAgainstStoredCaptchas(captchas),
		).rejects.toThrow(
			new ProsopoEnvError("CAPTCHA.INVALID_CAPTCHA_ID", {
				context: {
					failedFuncName: "validateReceivedCaptchasAgainstStoredCaptchas",
					captchas,
				},
			}),
		);
	});

	it("should validate dapp user solution request is pending", async () => {
		const requestHash = "requestHash";
<<<<<<< HEAD
=======
		const timestamp = Date.now() + 10000;
>>>>>>> edf4536b
		const pendingRecord = {
			requestHash: "requestHash",
			userAccount: "userAccount",
			datasetId: "datasetId",
			salt: "salt",
<<<<<<< HEAD
			deadlineTimestamp: Date.now() + 10000,
=======
			deadlineTimestamp: timestamp,
>>>>>>> edf4536b
			currentBlockNumber: 0,
		} as unknown as PendingCaptchaRequest;
		const userAccount = "userAccount";
		const captchaIds = ["captcha1"];
<<<<<<< HEAD
		// biome-ignore lint/suspicious/noExplicitAny: TODO fix
=======

>>>>>>> edf4536b
		(computePendingRequestHash as any).mockReturnValue("requestHash");

		const result =
			await imgCaptchaManager.validateDappUserSolutionRequestIsPending(
				requestHash,
				pendingRecord,
				userAccount,
				captchaIds,
			);

		expect(result).toBe(true);
	});

	it("should return false if deadline has expired", async () => {
		const requestHash = "requestHash";
<<<<<<< HEAD
=======
		const timestamp = Date.now() - 10000;
>>>>>>> edf4536b
		const pendingRecord = {
			requestHash: "requestHash",
			userAccount: "userAccount",
			datasetId: "datasetId",
			salt: "salt",
<<<<<<< HEAD
			deadlineTimestamp: Date.now() - 10000,
=======
			deadlineTimestamp: timestamp,
>>>>>>> edf4536b
			currentBlockNumber: 0,
		} as unknown as PendingCaptchaRequest;
		const userAccount = "userAccount";
		const captchaIds = ["captcha1"];

		const result =
			await imgCaptchaManager.validateDappUserSolutionRequestIsPending(
				requestHash,
				pendingRecord,
				userAccount,
				captchaIds,
			);

		expect(result).toBe(false);
		expect(logger.info).toHaveBeenCalledWith(
			"Deadline for responding to captcha has expired",
		);
	});

	it("should get dapp user commitment by ID", async () => {
		const commitmentId = "commitmentId";
		const dappUserCommitment: UserCommitmentRecord = {
			id: "commitmentId",
			userAccount: "userAccount",
			dappContract: "dappContract",
			providerAccount: "providerAccount",
			datasetId: "datasetId",
			status: CaptchaStatus.approved,
			userSignature: [],
			requestedAt: 0,
			completedAt: 0,
			processed: false,
			batched: false,
			stored: false,
			requestedAtTimestamp: 0,
		};
<<<<<<< HEAD
		// biome-ignore lint/suspicious/noExplicitAny: TODO fix
=======

>>>>>>> edf4536b
		(db.getDappUserCommitmentById as any).mockResolvedValue(dappUserCommitment);

		const result =
			await imgCaptchaManager.getDappUserCommitmentById(commitmentId);

		expect(result).toEqual(dappUserCommitment);
	});

	it("should throw an error if dapp user commitment is not found by ID", async () => {
		const commitmentId = "commitmentId";
<<<<<<< HEAD
		// biome-ignore lint/suspicious/noExplicitAny: TODO fix
=======

>>>>>>> edf4536b
		(db.getDappUserCommitmentById as any).mockResolvedValue(null);

		await expect(
			imgCaptchaManager.getDappUserCommitmentById(commitmentId),
		).rejects.toThrow(
			new ProsopoEnvError("CAPTCHA.DAPP_USER_SOLUTION_NOT_FOUND", {
				context: {
					failedFuncName: "getDappUserCommitmentById",
					commitmentId: commitmentId,
				},
			}),
		);
	});

	it("should get dapp user commitment by account", async () => {
		const userAccount = "userAccount";
		const dappUserCommitments: UserCommitmentRecord[] = [
			{
				id: "commitmentId",
				userAccount: "userAccount",
				dappContract: "dappContract",
				providerAccount: "providerAccount",
				datasetId: "datasetId",
				status: CaptchaStatus.approved,
				userSignature: [],
				requestedAt: 0,
				completedAt: 0,
				processed: false,
				batched: false,
				stored: false,
				requestedAtTimestamp: 0,
			},
		];
<<<<<<< HEAD
		// biome-ignore lint/suspicious/noExplicitAny: TODO fix
=======

>>>>>>> edf4536b
		(db.getDappUserCommitmentByAccount as any).mockResolvedValue(
			dappUserCommitments,
		);

		const result =
			await imgCaptchaManager.getDappUserCommitmentByAccount(userAccount);

		expect(result).toEqual(dappUserCommitments[0]);
	});

	it("should return undefined if no approved dapp user commitment is found by account", async () => {
		const userAccount = "userAccount";
		const dappUserCommitments: UserCommitmentRecord[] = [];
<<<<<<< HEAD
		// biome-ignore lint/suspicious/noExplicitAny: TODO fix
=======

>>>>>>> edf4536b
		(db.getDappUserCommitmentByAccount as any).mockResolvedValue(
			dappUserCommitments,
		);

		const result =
			await imgCaptchaManager.getDappUserCommitmentByAccount(userAccount);

		expect(result).toBeUndefined();
	});
});<|MERGE_RESOLUTION|>--- conflicted
+++ resolved
@@ -1,19 +1,3 @@
-import type { KeyringPair } from "@polkadot/keyring/types";
-import { hexToU8a, stringToHex, u8aToHex } from "@polkadot/util";
-import { randomAsHex, signatureVerify } from "@polkadot/util-crypto";
-import { type Logger, ProsopoEnvError } from "@prosopo/common";
-import {
-	compareCaptchaSolutions,
-	computePendingRequestHash,
-	parseAndSortCaptchaSolutions,
-} from "@prosopo/datasets";
-import {
-	type Captcha,
-	type CaptchaSolution,
-	CaptchaStatus,
-	type PendingCaptchaRequest,
-} from "@prosopo/types";
-import type { Database, UserCommitmentRecord } from "@prosopo/types-database";
 // Copyright 2021-2024 Prosopo (UK) Ltd.
 //
 // Licensed under the Apache License, Version 2.0 (the "License");
@@ -27,11 +11,6 @@
 // WITHOUT WARRANTIES OR CONDITIONS OF ANY KIND, either express or implied.
 // See the License for the specific language governing permissions and
 // limitations under the License.
-<<<<<<< HEAD
-import { beforeEach, describe, expect, it, vi } from "vitest";
-import { ImgCaptchaManager } from "../../../../tasks/imgCaptcha/imgCaptchaTasks.js";
-import { buildTreeAndGetCommitmentId } from "../../../../tasks/imgCaptcha/imgCaptchaTasksUtils.js";
-=======
 import type { KeyringPair } from "@polkadot/keyring/types";
 import { hexToU8a, stringToHex, u8aToHex } from "@polkadot/util";
 import { randomAsHex, signatureVerify } from "@polkadot/util-crypto";
@@ -50,7 +29,6 @@
 import type { Database, UserCommitmentRecord } from "@prosopo/types-database";
 import { beforeEach, describe, expect, it, vi } from "vitest";
 import { ImgCaptchaManager } from "../../../../tasks/imgCaptcha/imgCaptchaTasks.js";
->>>>>>> edf4536b
 import { shuffleArray } from "../../../../util.js";
 
 // Mock dependencies
@@ -78,10 +56,6 @@
 	let db: Database;
 	let pair: KeyringPair;
 	let logger: Logger;
-<<<<<<< HEAD
-	// biome-ignore lint/suspicious/noExplicitAny: TODO fix
-=======
->>>>>>> edf4536b
 	let captchaConfig: any;
 	let imgCaptchaManager: ImgCaptchaManager;
 
@@ -133,11 +107,7 @@
 					datasetId,
 				},
 			] as unknown as Captcha[];
-<<<<<<< HEAD
-			// biome-ignore lint/suspicious/noExplicitAny: TODO fix
-=======
-
->>>>>>> edf4536b
+
 			(db.getRandomCaptcha as any).mockResolvedValue(captchaDocs);
 
 			const result = await imgCaptchaManager.getCaptchaWithProof(
@@ -154,11 +124,7 @@
 			const datasetId = "datasetId";
 			const size = 3;
 			const solved = true;
-<<<<<<< HEAD
-			// biome-ignore lint/suspicious/noExplicitAny: TODO fix
-=======
-
->>>>>>> edf4536b
+
 			(db.getRandomCaptcha as any).mockResolvedValue(null);
 
 			await expect(
@@ -181,21 +147,6 @@
 			const datasetId = "datasetId";
 			const userAccount = "userAccount";
 			const dataset = { datasetId, captchas: [] };
-<<<<<<< HEAD
-			// biome-ignore lint/suspicious/noExplicitAny: TODO fix
-			(db.getDatasetDetails as any).mockResolvedValue(dataset);
-			// biome-ignore lint/suspicious/noExplicitAny: TODO fix
-			(db.getRandomCaptcha as any).mockResolvedValue([]);
-			// biome-ignore lint/suspicious/noExplicitAny: TODO fix
-			(randomAsHex as any).mockReturnValue("randomSalt");
-			// biome-ignore lint/suspicious/noExplicitAny: TODO fix
-			(computePendingRequestHash as any).mockReturnValue("computedHash");
-			// biome-ignore lint/suspicious/noExplicitAny: TODO fix
-			(pair.sign as any).mockReturnValue("signedTime");
-			// biome-ignore lint/suspicious/noExplicitAny: TODO fix
-			(u8aToHex as any).mockReturnValue("hexSignedTime");
-			// biome-ignore lint/suspicious/noExplicitAny: TODO fix
-=======
 
 			(db.getDatasetDetails as any).mockResolvedValue(dataset);
 			(db.getRandomCaptcha as any).mockResolvedValue([]);
@@ -203,7 +154,6 @@
 			(computePendingRequestHash as any).mockReturnValue("computedHash");
 			(pair.sign as any).mockReturnValue("signedTimestamp");
 			(u8aToHex as any).mockReturnValue("hexSignedTime");
->>>>>>> edf4536b
 			(shuffleArray as any).mockReturnValue([]);
 
 			const result = await imgCaptchaManager.getRandomCaptchasAndRequestHash(
@@ -215,22 +165,14 @@
 				captchas: [],
 				requestHash: "computedHash",
 				timestamp: expect.any(String),
-<<<<<<< HEAD
-				signedTime: "hexSignedTime",
-=======
 				signedTimestamp: "hexSignedTime",
->>>>>>> edf4536b
 			});
 		});
 
 		it("should throw an error if dataset details are not found", async () => {
 			const datasetId = "datasetId";
 			const userAccount = "userAccount";
-<<<<<<< HEAD
-			// biome-ignore lint/suspicious/noExplicitAny: TODO fix
-=======
-
->>>>>>> edf4536b
+
 			(db.getDatasetDetails as any).mockResolvedValue(null);
 
 			await expect(
@@ -263,14 +205,8 @@
 				datasetId: "dataset1",
 			},
 		] as unknown as Captcha[];
-<<<<<<< HEAD
-		// biome-ignore lint/suspicious/noExplicitAny: TODO fix
+
 		(parseAndSortCaptchaSolutions as any).mockReturnValue(captchas);
-		// biome-ignore lint/suspicious/noExplicitAny: TODO fix
-=======
-
-		(parseAndSortCaptchaSolutions as any).mockReturnValue(captchas);
->>>>>>> edf4536b
 		(db.getCaptchaById as any).mockResolvedValue(storedCaptchas);
 
 		const result =
@@ -289,14 +225,8 @@
 		const captchas = [
 			{ captchaId: "captcha1", solution: "solution1", salt: "salt1" },
 		] as unknown as CaptchaSolution[];
-<<<<<<< HEAD
-		// biome-ignore lint/suspicious/noExplicitAny: TODO fix
+
 		(parseAndSortCaptchaSolutions as any).mockReturnValue(captchas);
-		// biome-ignore lint/suspicious/noExplicitAny: TODO fix
-=======
-
-		(parseAndSortCaptchaSolutions as any).mockReturnValue(captchas);
->>>>>>> edf4536b
 		(db.getCaptchaById as any).mockResolvedValue([]);
 
 		await expect(
@@ -313,29 +243,18 @@
 
 	it("should validate dapp user solution request is pending", async () => {
 		const requestHash = "requestHash";
-<<<<<<< HEAD
-=======
 		const timestamp = Date.now() + 10000;
->>>>>>> edf4536b
 		const pendingRecord = {
 			requestHash: "requestHash",
 			userAccount: "userAccount",
 			datasetId: "datasetId",
 			salt: "salt",
-<<<<<<< HEAD
-			deadlineTimestamp: Date.now() + 10000,
-=======
 			deadlineTimestamp: timestamp,
->>>>>>> edf4536b
 			currentBlockNumber: 0,
 		} as unknown as PendingCaptchaRequest;
 		const userAccount = "userAccount";
 		const captchaIds = ["captcha1"];
-<<<<<<< HEAD
-		// biome-ignore lint/suspicious/noExplicitAny: TODO fix
-=======
-
->>>>>>> edf4536b
+
 		(computePendingRequestHash as any).mockReturnValue("requestHash");
 
 		const result =
@@ -351,20 +270,13 @@
 
 	it("should return false if deadline has expired", async () => {
 		const requestHash = "requestHash";
-<<<<<<< HEAD
-=======
 		const timestamp = Date.now() - 10000;
->>>>>>> edf4536b
 		const pendingRecord = {
 			requestHash: "requestHash",
 			userAccount: "userAccount",
 			datasetId: "datasetId",
 			salt: "salt",
-<<<<<<< HEAD
-			deadlineTimestamp: Date.now() - 10000,
-=======
 			deadlineTimestamp: timestamp,
->>>>>>> edf4536b
 			currentBlockNumber: 0,
 		} as unknown as PendingCaptchaRequest;
 		const userAccount = "userAccount";
@@ -401,11 +313,7 @@
 			stored: false,
 			requestedAtTimestamp: 0,
 		};
-<<<<<<< HEAD
-		// biome-ignore lint/suspicious/noExplicitAny: TODO fix
-=======
-
->>>>>>> edf4536b
+
 		(db.getDappUserCommitmentById as any).mockResolvedValue(dappUserCommitment);
 
 		const result =
@@ -416,11 +324,7 @@
 
 	it("should throw an error if dapp user commitment is not found by ID", async () => {
 		const commitmentId = "commitmentId";
-<<<<<<< HEAD
-		// biome-ignore lint/suspicious/noExplicitAny: TODO fix
-=======
-
->>>>>>> edf4536b
+
 		(db.getDappUserCommitmentById as any).mockResolvedValue(null);
 
 		await expect(
@@ -454,11 +358,7 @@
 				requestedAtTimestamp: 0,
 			},
 		];
-<<<<<<< HEAD
-		// biome-ignore lint/suspicious/noExplicitAny: TODO fix
-=======
-
->>>>>>> edf4536b
+
 		(db.getDappUserCommitmentByAccount as any).mockResolvedValue(
 			dappUserCommitments,
 		);
@@ -472,11 +372,7 @@
 	it("should return undefined if no approved dapp user commitment is found by account", async () => {
 		const userAccount = "userAccount";
 		const dappUserCommitments: UserCommitmentRecord[] = [];
-<<<<<<< HEAD
-		// biome-ignore lint/suspicious/noExplicitAny: TODO fix
-=======
-
->>>>>>> edf4536b
+
 		(db.getDappUserCommitmentByAccount as any).mockResolvedValue(
 			dappUserCommitments,
 		);
