// Copyright 2021-2024 Prosopo (UK) Ltd.
//
// Licensed under the Apache License, Version 2.0 (the "License");
// you may not use this file except in compliance with the License.
// You may obtain a copy of the License at
//
//     http://www.apache.org/licenses/LICENSE-2.0
//
// Unless required by applicable law or agreed to in writing, software
// distributed under the License is distributed on an "AS IS" BASIS,
// WITHOUT WARRANTIES OR CONDITIONS OF ANY KIND, either express or implied.
// See the License for the specific language governing permissions and
// limitations under the License.

import type { KeyringPair } from "@polkadot/keyring/types";
import type { Logger } from "@prosopo/common";
<<<<<<< HEAD
import { CaptchaType, IUserSettings, Tier } from "@prosopo/types";
=======
import { CaptchaType, type IUserSettings, Tier } from "@prosopo/types";
>>>>>>> 3b0ffbf3
import type {
	ClientRecord,
	IProviderDatabase,
	Session,
} from "@prosopo/types-database";
import type { ObjectId } from "mongoose";
import { beforeEach, describe, expect, it, vi } from "vitest";
import { CaptchaManager } from "../../../tasks/captchaManager.js";

const defaultUserSettings: IUserSettings = {
	frictionlessThreshold: 0.8,
	domains: [],
	captchaType: CaptchaType.frictionless,
	powDifficulty: 4,
};

describe("CaptchaManager", () => {
	let db: IProviderDatabase;
	let pair: KeyringPair;
	let logger: Logger;
	let captchaManager: CaptchaManager;

	beforeEach(() => {
		db = {
			checkAndRemoveSession: vi.fn(),
			getFrictionlessTokenRecordByTokenId: vi.fn(),
		} as unknown as IProviderDatabase;

		pair = {
			sign: vi.fn(),
			address: "testAddress",
		} as unknown as KeyringPair;

		logger = {
			info: vi.fn(),
			error: vi.fn(),
			debug: vi.fn(),
			warn: vi.fn(),
		} as unknown as Logger;

		captchaManager = new CaptchaManager(db, pair, logger);

		vi.clearAllMocks();
	});

	describe("isValidRequest", () => {
		it("should validate a request for an image captcha when the client settings are set to image and no session ID is passed", async () => {
			const result = await captchaManager.isValidRequest(
				{
					account: "account",
					tier: Tier.Free,
					settings: {
						...defaultUserSettings,
						captchaType: CaptchaType.image,
					} as IUserSettings,
				},
				CaptchaType.image,
			);
			expect(result).toEqual({
				valid: true,
				type: CaptchaType.image,
			});
		});
		it("should validate a request for an pow captcha when the client settings are set to pow and no session ID is passed", async () => {
			const result = await captchaManager.isValidRequest(
				{
					account: "account",
					tier: Tier.Free,
					settings: {
						...defaultUserSettings,
						captchaType: CaptchaType.pow,
					} as IUserSettings,
				},
				CaptchaType.pow,
			);
			expect(result).toEqual({
				valid: true,
				type: CaptchaType.pow,
			});
		});
		it("should validate a request for an pow captcha when the client settings are set to frictionless and a session ID is passed and found", async () => {
			// biome-ignore lint/suspicious/noExplicitAny: tests
			(db.checkAndRemoveSession as any).mockResolvedValue({
				tokenId: "tokenId" as unknown as ObjectId,
			} as Pick<Session, "tokenId">);

			// biome-ignore lint/suspicious/noExplicitAny: tests
			(db.getFrictionlessTokenRecordByTokenId as any).mockResolvedValue({
				_id: "frictionlessTokenId",
			});

			const result = await captchaManager.isValidRequest(
				{
					account: "account",
					tier: Tier.Free,
					settings: {
						...defaultUserSettings,
						captchaType: CaptchaType.frictionless,
					} as IUserSettings,
				},
				CaptchaType.pow,
				"sessionId",
			);

			expect(result).toEqual({
				valid: true,
				type: CaptchaType.pow,
				frictionlessTokenId: "frictionlessTokenId",
			});
		});
		it("should validate a request for an image captcha when the client settings are set to frictionless and a session ID is passed and found", async () => {
			// biome-ignore lint/suspicious/noExplicitAny: tests
			(db.checkAndRemoveSession as any).mockResolvedValue({
				tokenId: "tokenId" as unknown as ObjectId,
			} as Pick<Session, "tokenId">);

			// biome-ignore lint/suspicious/noExplicitAny: tests
			(db.getFrictionlessTokenRecordByTokenId as any).mockResolvedValue({
				_id: "frictionlessTokenId",
			});

			const result = await captchaManager.isValidRequest(
				{
					account: "account",
					tier: Tier.Free,
					settings: {
						...defaultUserSettings,
						captchaType: CaptchaType.frictionless,
					} as IUserSettings,
				},
				CaptchaType.image,
				"sessionId",
			);

			expect(result).toEqual({
				valid: true,
				type: CaptchaType.image,
				frictionlessTokenId: "frictionlessTokenId",
			});
		});
		it("should not validate a request for an image captcha when the client settings are set to frictionless and a session ID is passed but not found", async () => {
			// biome-ignore lint/suspicious/noExplicitAny: tests
			(db.checkAndRemoveSession as any).mockResolvedValue(undefined);

			// biome-ignore lint/suspicious/noExplicitAny: tests
			(db.getFrictionlessTokenRecordByTokenId as any).mockResolvedValue({
				_id: "frictionlessTokenId",
			});

			const sessionId = "sessionId";

			const result = await captchaManager.isValidRequest(
				{
					account: "account",
					tier: Tier.Free,
					settings: {
						...defaultUserSettings,
						captchaType: CaptchaType.frictionless,
					} as IUserSettings,
				},
				CaptchaType.image,
				sessionId,
			);

			expect(result).toEqual({
				valid: false,
				reason: "CAPTCHA.NO_SESSION_FOUND",
				type: CaptchaType.image,
			});
		});
		it("should not validate a request for a pow captcha when the client settings are set to frictionless and a session ID is passed but not found", async () => {
			// biome-ignore lint/suspicious/noExplicitAny: tests
			(db.checkAndRemoveSession as any).mockResolvedValue(undefined);

			// biome-ignore lint/suspicious/noExplicitAny: tests
			(db.getFrictionlessTokenRecordByTokenId as any).mockResolvedValue({
				_id: "frictionlessTokenId",
			});

			const sessionId = "sessionId";

			const result = await captchaManager.isValidRequest(
				{
					account: "account",
					tier: Tier.Free,
					settings: {
						...defaultUserSettings,
						captchaType: CaptchaType.frictionless,
					} as IUserSettings,
				},
				CaptchaType.pow,
				sessionId,
			);

			expect(result).toEqual({
				valid: false,
				reason: "CAPTCHA.NO_SESSION_FOUND",
				type: CaptchaType.pow,
			});
		});
		it("should not validate a request for a pow captcha when the client settings are set to frictionless but no session ID is passed in", async () => {
			const result = await captchaManager.isValidRequest(
				{
					account: "account",
					tier: Tier.Free,
					settings: {
						...defaultUserSettings,
						captchaType: CaptchaType.frictionless,
					} as IUserSettings,
				},
				CaptchaType.pow,
				undefined,
			);

			expect(result).toEqual({
				valid: false,
				reason: "API.INCORRECT_CAPTCHA_TYPE",
				type: CaptchaType.pow,
			});
		});
		it("should not validate a request for an image captcha when the client settings are set to frictionless but no session ID is passed in", async () => {
			const result = await captchaManager.isValidRequest(
				{
					account: "account",
					tier: Tier.Free,
					settings: {
						...defaultUserSettings,
						captchaType: CaptchaType.frictionless,
					} as IUserSettings,
				},
				CaptchaType.image,
				undefined,
			);

			expect(result).toEqual({
				valid: false,
				reason: "API.INCORRECT_CAPTCHA_TYPE",
				type: CaptchaType.image,
			});
		});

		it("should not validate a request for a pow captcha when the client settings are set to image", async () => {
			const result = await captchaManager.isValidRequest(
				{
					account: "account",
					tier: Tier.Free,
					settings: {
						...defaultUserSettings,
						captchaType: CaptchaType.image,
					} as IUserSettings,
				},
				CaptchaType.pow,
			);

			expect(result).toEqual({
				valid: false,
				reason: "API.INCORRECT_CAPTCHA_TYPE",
				type: CaptchaType.pow,
			});
		});
		it("should not validate a request for an image captcha when the client settings are set to pow", async () => {
			const result = await captchaManager.isValidRequest(
				{
					account: "account",
					tier: Tier.Free,
					settings: {
						...defaultUserSettings,
						captchaType: CaptchaType.pow,
					} as IUserSettings,
				},
				CaptchaType.image,
			);

			expect(result).toEqual({
				valid: false,
				reason: "API.INCORRECT_CAPTCHA_TYPE",
				type: CaptchaType.image,
			});
		});
	});
	describe("getVerificationResponse", () => {
		it("should return a verification response with a score if the tier is not free", async () => {
			const result = captchaManager.getVerificationResponse(
				true,
				{
					account: "account",
					tier: Tier.Professional,
				} as unknown as ClientRecord,
				() => "translated",
				0.5,
			);
			expect(result).toEqual({
				status: "translated",
				verified: true,
				score: 0.5,
			});
		});
		it("should return a verification response without a score if the tier is free", async () => {
			const result = captchaManager.getVerificationResponse(
				true,
				{
					account: "account",
					tier: Tier.Free,
				} as unknown as ClientRecord,
				() => "translated",
				0.5,
			);
			expect(result).toEqual({
				status: "translated",
				verified: true,
			});
		});
	});
});<|MERGE_RESOLUTION|>--- conflicted
+++ resolved
@@ -14,11 +14,7 @@
 
 import type { KeyringPair } from "@polkadot/keyring/types";
 import type { Logger } from "@prosopo/common";
-<<<<<<< HEAD
-import { CaptchaType, IUserSettings, Tier } from "@prosopo/types";
-=======
 import { CaptchaType, type IUserSettings, Tier } from "@prosopo/types";
->>>>>>> 3b0ffbf3
 import type {
 	ClientRecord,
 	IProviderDatabase,
