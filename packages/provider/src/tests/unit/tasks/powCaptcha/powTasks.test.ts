--- conflicted
+++ resolved
@@ -1,7 +1,3 @@
-import type { KeyringPair } from "@polkadot/keyring/types";
-import { stringToHex, u8aToHex } from "@polkadot/util";
-import { ProsopoEnvError } from "@prosopo/common";
-import type { Database } from "@prosopo/types-database";
 // Copyright 2021-2024 Prosopo (UK) Ltd.
 //
 // Licensed under the Apache License, Version 2.0 (the "License");
@@ -15,10 +11,6 @@
 // WITHOUT WARRANTIES OR CONDITIONS OF ANY KIND, either express or implied.
 // See the License for the specific language governing permissions and
 // limitations under the License.
-<<<<<<< HEAD
-import { beforeEach, describe, expect, it, vi } from "vitest";
-import { PowCaptchaManager } from "../../../../tasks/powCaptcha/powTasks.js";
-=======
 
 import type { KeyringPair } from "@polkadot/keyring/types";
 import { stringToHex, u8aToHex } from "@polkadot/util";
@@ -30,7 +22,6 @@
 	POW_SEPARATOR,
 	PowCaptchaManager,
 } from "../../../../tasks/powCaptcha/powTasks.js";
->>>>>>> edf4536b
 import {
 	checkPowSignature,
 	checkPowSolution,
@@ -79,20 +70,11 @@
 			const userAccount = "userAccount";
 			const dappAccount = "dappAccount";
 			const origin = "origin";
-<<<<<<< HEAD
-			const timestamp = Date.now().toString();
-			const challenge = `${timestamp}___${userAccount}___${dappAccount}`;
-
-			// biome-ignore lint/suspicious/noExplicitAny: TODO fix
-			(pair.sign as any).mockReturnValueOnce("signedChallenge");
-			// biome-ignore lint/suspicious/noExplicitAny: TODO fix
-=======
 			const challengeRegExp = new RegExp(
 				`[0-9]+___${userAccount}___${dappAccount}`,
 			);
 
 			(pair.sign as any).mockReturnValueOnce("signedChallenge");
->>>>>>> edf4536b
 			(u8aToHex as any).mockReturnValueOnce("hexSignedChallenge");
 
 			const result = await powCaptchaManager.getPowCaptchaChallenge(
@@ -101,35 +83,15 @@
 				origin,
 			);
 
-<<<<<<< HEAD
-			expect(result.challenge).toEqual(challenge);
-			expect(result.difficulty).toEqual(4);
-			expect(result.signature).toEqual("hexSignedChallenge");
-			expect(pair.sign).toHaveBeenCalledWith(stringToHex(challenge));
-=======
 			expect(result.challenge.match(challengeRegExp)).toBeTruthy();
 			expect(result.difficulty).toEqual(4);
 			expect(result.signature).toEqual("hexSignedChallenge");
 			expect(pair.sign).toHaveBeenCalledWith(stringToHex(result.challenge));
->>>>>>> edf4536b
 		});
 	});
 
 	describe("verifyPowCaptchaSolution", () => {
 		it("should verify a valid PoW captcha solution", async () => {
-<<<<<<< HEAD
-			const challenge = "testChallenge";
-			const difficulty = 4;
-			const signature = "testSignature";
-			const nonce = 12345;
-			const timeout = 1000;
-
-			// biome-ignore lint/suspicious/noExplicitAny: TODO fix
-			(checkRecentPowSolution as any).mockImplementation(() => true);
-			// biome-ignore lint/suspicious/noExplicitAny: TODO fix
-			(checkPowSignature as any).mockImplementation(() => true);
-			// biome-ignore lint/suspicious/noExplicitAny: TODO fix
-=======
 			const timestamp = "testTimestamp";
 			const userAccount = "testUserAccount";
 			const challenge = `${timestamp}${POW_SEPARATOR}${userAccount}${POW_SEPARATOR}${pair.address}`;
@@ -141,7 +103,6 @@
 
 			(checkRecentPowSolution as any).mockImplementation(() => true);
 			(checkPowSignature as any).mockImplementation(() => true);
->>>>>>> edf4536b
 			(checkPowSolution as any).mockImplementation(() => true);
 
 			const result = await powCaptchaManager.verifyPowCaptchaSolution(
@@ -150,20 +111,12 @@
 				signature,
 				nonce,
 				timeout,
-<<<<<<< HEAD
-=======
 				timestampSignature,
->>>>>>> edf4536b
 			);
 
 			expect(result).toBe(true);
 			expect(checkRecentPowSolution).toHaveBeenCalledWith(challenge, timeout);
 			expect(checkPowSignature).toHaveBeenCalledWith(
-<<<<<<< HEAD
-				challenge,
-				signature,
-				pair.address,
-=======
 				timestamp,
 				timestampSignature,
 				userAccount,
@@ -174,7 +127,6 @@
 				signature,
 				pair.address,
 				ApiParams.challenge,
->>>>>>> edf4536b
 			);
 			expect(checkPowSolution).toHaveBeenCalledWith(
 				nonce,
@@ -190,13 +142,8 @@
 			const signature = "testSignature";
 			const nonce = 12345;
 			const timeout = 1000;
-<<<<<<< HEAD
-
-			// biome-ignore lint/suspicious/noExplicitAny: TODO fix
-=======
 			const timestampSignature = "testTimestampSignature";
 
->>>>>>> edf4536b
 			(checkRecentPowSolution as any).mockImplementation(() => {
 				throw new ProsopoEnvError("CAPTCHA.INVALID_CAPTCHA_CHALLENGE", {
 					context: {
@@ -212,10 +159,7 @@
 					signature,
 					nonce,
 					timeout,
-<<<<<<< HEAD
-=======
 					timestampSignature,
->>>>>>> edf4536b
 				),
 			).rejects.toThrow(
 				new ProsopoEnvError("CAPTCHA.INVALID_CAPTCHA_CHALLENGE", {
@@ -239,17 +183,9 @@
 				checked: false,
 			};
 
-<<<<<<< HEAD
-			// biome-ignore lint/suspicious/noExplicitAny: TODO fix
 			(db.getPowCaptchaRecordByChallenge as any).mockResolvedValue(
 				challengeRecord,
 			);
-			// biome-ignore lint/suspicious/noExplicitAny: TODO fix
-=======
-			(db.getPowCaptchaRecordByChallenge as any).mockResolvedValue(
-				challengeRecord,
-			);
->>>>>>> edf4536b
 			(checkRecentPowSolution as any).mockImplementation(() => true);
 
 			const result = await powCaptchaManager.serverVerifyPowCaptchaSolution(
@@ -269,10 +205,6 @@
 			const challenge = "timestamp___userAccount___dappAccount";
 			const timeout = 1000;
 
-<<<<<<< HEAD
-			// biome-ignore lint/suspicious/noExplicitAny: TODO fix
-=======
->>>>>>> edf4536b
 			(db.getPowCaptchaRecordByChallenge as any).mockResolvedValue(null);
 
 			await expect(
