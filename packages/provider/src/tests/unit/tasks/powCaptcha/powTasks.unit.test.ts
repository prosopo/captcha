--- conflicted
+++ resolved
@@ -44,11 +44,7 @@
 }));
 
 vi.mock("@prosopo/util", async (importOriginal) => {
-<<<<<<< HEAD
-	// biome-ignore lint/suspicious/noExplicitAny: TODO fix
-=======
 	// biome-ignore lint/suspicious/noExplicitAny: <explanation>
->>>>>>> ec0d1af8
 	const actual = (await importOriginal()) as Record<string, any>;
 	return {
 		...actual,
@@ -248,11 +244,7 @@
 				return true;
 			});
 
-<<<<<<< HEAD
-			// biome-ignore lint/suspicious/noExplicitAny: TODO fix
-=======
 			// biome-ignore lint/suspicious/noExplicitAny: <explanation>
->>>>>>> ec0d1af8
 			(db.getPowCaptchaRecordByChallenge as any).mockResolvedValue(
 				challengeRecord,
 			);
