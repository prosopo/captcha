--- conflicted
+++ resolved
@@ -13,16 +13,12 @@
 // limitations under the License.
 
 import { stringToHex, u8aToHex } from "@polkadot/util";
-<<<<<<< HEAD
-=======
-import type { KeyringPair } from "@prosopo/types";
->>>>>>> 9c6b0bd2
 import {
-	ApiParams,
-	CaptchaStatus,
-	POW_SEPARATOR,
-	type PoWChallengeId,
-	type RequestHeaders,
+    ApiParams,
+    CaptchaStatus, KeyringPair,
+    POW_SEPARATOR,
+    type PoWChallengeId,
+    type RequestHeaders,
 } from "@prosopo/types";
 import type {
 	IProviderDatabase,
