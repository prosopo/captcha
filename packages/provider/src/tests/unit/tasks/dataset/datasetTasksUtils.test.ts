--- conflicted
+++ resolved
@@ -1,9 +1,3 @@
-<<<<<<< HEAD
-import { ProsopoEnvError } from "@prosopo/common";
-import { buildDataset } from "@prosopo/datasets";
-import type { DatasetRaw } from "@prosopo/types";
-=======
->>>>>>> b96fe50d
 // Copyright 2021-2024 Prosopo (UK) Ltd.
 //
 // Licensed under the Apache License, Version 2.0 (the "License");
@@ -17,136 +11,102 @@
 // WITHOUT WARRANTIES OR CONDITIONS OF ANY KIND, either express or implied.
 // See the License for the specific language governing permissions and
 // limitations under the License.
-<<<<<<< HEAD
-import { beforeEach, describe, expect, it, vi } from "vitest";
-import { providerValidateDataset } from "../../../../tasks/dataset/datasetTasksUtils.js";
-=======
 import { describe, it, expect, vi, beforeEach } from 'vitest'
 import { ProsopoEnvError } from '@prosopo/common'
 import { buildDataset } from '@prosopo/datasets'
 import { DatasetRaw } from '@prosopo/types'
 import { providerValidateDataset } from '../../../../tasks/dataset/datasetTasksUtils.js'
->>>>>>> b96fe50d
 
 // Mock buildDataset function
-vi.mock("@prosopo/datasets", () => ({
-	buildDataset: vi.fn(),
-}));
+vi.mock('@prosopo/datasets', () => ({
+    buildDataset: vi.fn(),
+}))
 
-describe("providerValidateDataset", () => {
-	beforeEach(() => {
-		vi.clearAllMocks();
-	});
+describe('providerValidateDataset', () => {
+    beforeEach(() => {
+        vi.clearAllMocks()
+    })
 
-	it("should throw an error if captchas count is less than configured", async () => {
-		const datasetRaw = {
-			captchas: [],
-		} as unknown as DatasetRaw;
-		const minSolvedCaptchas = 5;
-		const minUnsolvedCaptchas = 5;
+    it('should throw an error if captchas count is less than configured', async () => {
+        const datasetRaw = {
+            captchas: [],
+        } as unknown as DatasetRaw
+        const minSolvedCaptchas = 5
+        const minUnsolvedCaptchas = 5
 
-		await expect(
-			providerValidateDataset(
-				datasetRaw,
-				minSolvedCaptchas,
-				minUnsolvedCaptchas,
-			),
-		).rejects.toThrow(
-			new ProsopoEnvError("DATASET.CAPTCHAS_COUNT_LESS_THAN_CONFIGURED", {
-				context: { failedFuncName: "providerValidateDataset" },
-			}),
-		);
-	});
+        await expect(providerValidateDataset(datasetRaw, minSolvedCaptchas, minUnsolvedCaptchas)).rejects.toThrow(
+            new ProsopoEnvError('DATASET.CAPTCHAS_COUNT_LESS_THAN_CONFIGURED', {
+                context: { failedFuncName: 'providerValidateDataset' },
+            })
+        )
+    })
 
-	it("should throw an error if solved captchas count is less than configured", async () => {
-		const datasetRaw = {
-			captchas: [{ solution: null }, { solution: null }, { solution: null }],
-		} as unknown as DatasetRaw;
-		const minSolvedCaptchas = 2;
-		const minUnsolvedCaptchas = 1;
+    it('should throw an error if solved captchas count is less than configured', async () => {
+        const datasetRaw = {
+            captchas: [{ solution: null }, { solution: null }, { solution: null }],
+        } as unknown as DatasetRaw
+        const minSolvedCaptchas = 2
+        const minUnsolvedCaptchas = 1
 
-		await expect(
-			providerValidateDataset(
-				datasetRaw,
-				minSolvedCaptchas,
-				minUnsolvedCaptchas,
-			),
-		).rejects.toThrow(
-			new ProsopoEnvError("DATASET.SOLUTIONS_COUNT_LESS_THAN_CONFIGURED", {
-				context: { failedFuncName: "providerValidateDataset" },
-			}),
-		);
-	});
+        await expect(providerValidateDataset(datasetRaw, minSolvedCaptchas, minUnsolvedCaptchas)).rejects.toThrow(
+            new ProsopoEnvError('DATASET.SOLUTIONS_COUNT_LESS_THAN_CONFIGURED', {
+                context: { failedFuncName: 'providerValidateDataset' },
+            })
+        )
+    })
 
-	it("should throw an error if unsolved captchas count is less than configured", async () => {
-		const datasetRaw = {
-			captchas: [{ solution: "sol1" }, { solution: "sol2" }],
-		} as unknown as DatasetRaw;
-		const minSolvedCaptchas = 1;
-		const minUnsolvedCaptchas = 2;
+    it('should throw an error if unsolved captchas count is less than configured', async () => {
+        const datasetRaw = {
+            captchas: [{ solution: 'sol1' }, { solution: 'sol2' }],
+        } as unknown as DatasetRaw
+        const minSolvedCaptchas = 1
+        const minUnsolvedCaptchas = 2
 
-		await expect(
-			providerValidateDataset(
-				datasetRaw,
-				minSolvedCaptchas,
-				minUnsolvedCaptchas,
-			),
-		).rejects.toThrow(
-			new ProsopoEnvError("DATASET.CAPTCHAS_COUNT_LESS_THAN_CONFIGURED", {
-				context: { failedFuncName: "providerValidateDataset" },
-			}),
-		);
-	});
+        await expect(providerValidateDataset(datasetRaw, minSolvedCaptchas, minUnsolvedCaptchas)).rejects.toThrow(
+            new ProsopoEnvError('DATASET.CAPTCHAS_COUNT_LESS_THAN_CONFIGURED', {
+                context: { failedFuncName: 'providerValidateDataset' },
+            })
+        )
+    })
 
-	it("should throw an error if datasetId or datasetContentId is undefined", async () => {
-		const datasetRaw = {
-			captchas: [{ solution: "sol1" }, { solution: "sol2" }],
-		} as unknown as DatasetRaw;
-		const minSolvedCaptchas = 1;
-		const minUnsolvedCaptchas = 1;
-		// biome-ignore lint/suspicious/noExplicitAny: TODO fix
-		(buildDataset as any).mockResolvedValue({
-			datasetId: null,
-			datasetContentId: null,
-		});
+    it('should throw an error if datasetId or datasetContentId is undefined', async () => {
+        const datasetRaw = {
+            captchas: [{ solution: 'sol1' }, { solution: 'sol2' }],
+        } as unknown as DatasetRaw
+        const minSolvedCaptchas = 1
+        const minUnsolvedCaptchas = 1
 
-		await expect(
-			providerValidateDataset(
-				datasetRaw,
-				minSolvedCaptchas,
-				minUnsolvedCaptchas,
-			),
-		).rejects.toThrow(
-			new ProsopoEnvError("DATASET.DATASET_ID_UNDEFINED", {
-				context: {
-					failedFuncName: "providerValidateDataset",
-					datasetId: null,
-					datasetContentId: null,
-				},
-			}),
-		);
-	});
+        ;(buildDataset as any).mockResolvedValue({
+            datasetId: null,
+            datasetContentId: null,
+        })
 
-	it("should return the dataset if validation is successful", async () => {
-		const datasetRaw = {
-			captchas: [{ solution: "solution" }, {}],
-		} as unknown as DatasetRaw;
-		const minSolvedCaptchas = 1;
-		const minUnsolvedCaptchas = 1;
+        await expect(providerValidateDataset(datasetRaw, minSolvedCaptchas, minUnsolvedCaptchas)).rejects.toThrow(
+            new ProsopoEnvError('DATASET.DATASET_ID_UNDEFINED', {
+                context: {
+                    failedFuncName: 'providerValidateDataset',
+                    datasetId: null,
+                    datasetContentId: null,
+                },
+            })
+        )
+    })
 
-		const mockDataset = {
-			datasetId: "datasetId",
-			datasetContentId: "datasetContentId",
-		};
-		// biome-ignore lint/suspicious/noExplicitAny: TODO fix
-		(buildDataset as any).mockResolvedValue(mockDataset);
+    it('should return the dataset if validation is successful', async () => {
+        const datasetRaw = {
+            captchas: [{ solution: 'solution' }, {}],
+        } as unknown as DatasetRaw
+        const minSolvedCaptchas = 1
+        const minUnsolvedCaptchas = 1
 
-		const result = await providerValidateDataset(
-			datasetRaw,
-			minSolvedCaptchas,
-			minUnsolvedCaptchas,
-		);
+        const mockDataset = {
+            datasetId: 'datasetId',
+            datasetContentId: 'datasetContentId',
+        }
+        ;(buildDataset as any).mockResolvedValue(mockDataset)
 
-		expect(result).toEqual(mockDataset);
-	});
-});+        const result = await providerValidateDataset(datasetRaw, minSolvedCaptchas, minUnsolvedCaptchas)
+
+        expect(result).toEqual(mockDataset)
+    })
+})