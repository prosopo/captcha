--- conflicted
+++ resolved
@@ -12,11 +12,7 @@
 // See the License for the specific language governing permissions and
 // limitations under the License.
 
-<<<<<<< HEAD
-import type { KeyringPair } from "@polkadot/keyring/types";
-=======
 import type { KeyringPair } from "@prosopo/types";
->>>>>>> 9c6b0bd2
 import {
 	FrictionlessPenalties,
 	type ProsopoConfigOutput,
