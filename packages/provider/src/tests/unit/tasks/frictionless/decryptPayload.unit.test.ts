// Copyright 2021-2025 Prosopo (UK) Ltd.
//
// Licensed under the Apache License, Version 2.0 (the "License");
// you may not use this file except in compliance with the License.
// You may obtain a copy of the License at
//
//     http://www.apache.org/licenses/LICENSE-2.0
//
// Unless required by applicable law or agreed to in writing, software
// distributed under the License is distributed on an "AS IS" BASIS,
// WITHOUT WARRANTIES OR CONDITIONS OF ANY KIND, either express or implied.
// See the License for the specific language governing permissions and
// limitations under the License.

import {
	FrictionlessPenalties,
	type KeyringPair,
	type ProsopoConfigOutput,
} from "@prosopo/types";
import type { IProviderDatabase } from "@prosopo/types-database";
import { afterEach, beforeEach, describe, expect, it, vi } from "vitest";

describe("decryptPayload", () => {
	let db: IProviderDatabase;
	let pair: KeyringPair;
	let config: ProsopoConfigOutput;
	const detectorKey = process.env.BOT_DECRYPTION_KEY;
	beforeEach(() => {
		process.env.BOT_DECRYPTION_KEY = "";
		vi.clearAllMocks();
		vi.resetAllMocks();
		vi.resetModules();
		db = {
			updateFrictionlessTokenRecord: vi.fn(),
			storeFrictionlessTokenRecord: vi.fn(),
			storeSessionRecord: vi.fn(),
			getDetectorKeys: vi.fn(() => Promise.resolve(["test-key"])),
		} as unknown as IProviderDatabase;

		pair = {
			sign: vi.fn(),
			address: "testAddress",
		} as unknown as KeyringPair;

		config = {
			penalties: FrictionlessPenalties.parse({}),
			captchas: {
				solved: { count: 5 },
				unsolved: { count: 5 },
			},
			lRules: { en: 1 },
		} as unknown as ProsopoConfigOutput;

		vi.clearAllMocks();
	});

	afterEach(() => {
		process.env.BOT_DECRYPTION_KEY = detectorKey;
	});

	it("should get values from the payload", async () => {
		vi.doMock("../../../../tasks/detection/getBotScore.ts", () => ({
			getBotScore: vi.fn().mockImplementation(() => {
				return {
					baseBotScore: 1,
					timestamp: Date.now(),
					providerSelectEntropy: 1,
				};
			}),
		}));
		const FrictionlessManager = (
			await import("../../../../tasks/frictionless/frictionlessTasks.js")
		).FrictionlessManager;

		const frictionlessTaskManager = new FrictionlessManager(db, pair, config);

		const result = await frictionlessTaskManager.decryptPayload(
			"payload",
			"headHash",
		);
		expect(result).toEqual({
			baseBotScore: 1,
			timestamp: expect.any(Number),
			providerSelectEntropy: 1,
		});
	});
	it("should get values from the payload when some values are undefined", async () => {
		vi.doMock("../../../../tasks/detection/getBotScore.ts", () => ({
			getBotScore: vi.fn().mockImplementation(() => {
				return {
					baseBotScore: 1,
					timestamp: Date.now(),
				};
			}),
		}));
		const fmImport = await import(
			"../../../../tasks/frictionless/frictionlessTasks.js"
		);
		const frictionlessTaskManager = new fmImport.FrictionlessManager(
			db,
			pair,
			config,
		);

		const result = await frictionlessTaskManager.decryptPayload(
			"payload",
			"headHash",
		);
		expect(result).toEqual({
			baseBotScore: 1,
			timestamp: expect.any(Number),
			providerSelectEntropy: fmImport.DEFAULT_ENTROPY - 1,
<<<<<<< HEAD
=======
			userId: undefined,
			userAgent: undefined,
			webView: false,
			iFrame: false,
			decryptedHeadHash: "",
>>>>>>> 6ac5367e
		});
	});
	it("should set values for the payload when there are keys but they fail to decrypt", async () => {
		vi.doMock("../../../../tasks/detection/getBotScore.ts", () => ({
			getBotScore: vi.fn().mockImplementationOnce(() => {
				throw Error();
			}),
		}));
		const fmImport = await import(
			"../../../../tasks/frictionless/frictionlessTasks.js"
		);
		db = {
			updateFrictionlessTokenRecord: vi.fn(),
			storeFrictionlessTokenRecord: vi.fn(),
			storeSessionRecord: vi.fn(),
			getDetectorKeys: vi.fn(() => Promise.resolve(["test-key1", "test-key2"])),
		} as unknown as IProviderDatabase;
		const frictionlessTaskManager = new fmImport.FrictionlessManager(
			db,
			pair,
			config,
		);

		const result = await frictionlessTaskManager.decryptPayload(
			"payload",
			"headHash",
		);
		expect(result).toEqual({
			baseBotScore: 1,
			timestamp: expect.any(Number),
			providerSelectEntropy: fmImport.DEFAULT_ENTROPY + 1,
<<<<<<< HEAD
=======
			userId: undefined,
			userAgent: undefined,
			webView: false,
			iFrame: false,
			decryptedHeadHash: "",
>>>>>>> 6ac5367e
		});
	});
	it("should set values for the payload when there are no keys", async () => {
		vi.unmock("../../../../tasks/detection/getBotScore.ts");
		vi.doMock("../../../../tasks/detection/getBotScore.ts", () => ({
			getBotScore: vi.fn().mockImplementation(() => {
				throw new Error();
			}),
		}));
		// override process.env.BOT_DECRYPTION_KEY,
		process.env.BOT_DECRYPTION_KEY = "";

		const fmImport = await import(
			"../../../../tasks/frictionless/frictionlessTasks.js"
		);
		const db2 = {
			updateFrictionlessTokenRecord: vi.fn(),
			storeFrictionlessTokenRecord: vi.fn(),
			storeSessionRecord: vi.fn(),
			getDetectorKeys: vi.fn(() => Promise.resolve([])),
		} as unknown as IProviderDatabase;
		const frictionlessTaskManager = new fmImport.FrictionlessManager(
			db2,
			pair,
			config,
		);

		const result = await frictionlessTaskManager.decryptPayload(
			"payload",
			"headHash",
		);
		expect(result).toEqual({
			baseBotScore: 1,
			timestamp: expect.any(Number),
			providerSelectEntropy: fmImport.DEFAULT_ENTROPY - 3,
<<<<<<< HEAD
=======
			userId: undefined,
			userAgent: undefined,
			webView: false,
			iFrame: false,
			decryptedHeadHash: "",
>>>>>>> 6ac5367e
		});
	});
});<|MERGE_RESOLUTION|>--- conflicted
+++ resolved
@@ -110,14 +110,11 @@
 			baseBotScore: 1,
 			timestamp: expect.any(Number),
 			providerSelectEntropy: fmImport.DEFAULT_ENTROPY - 1,
-<<<<<<< HEAD
-=======
 			userId: undefined,
 			userAgent: undefined,
 			webView: false,
 			iFrame: false,
 			decryptedHeadHash: "",
->>>>>>> 6ac5367e
 		});
 	});
 	it("should set values for the payload when there are keys but they fail to decrypt", async () => {
@@ -149,14 +146,11 @@
 			baseBotScore: 1,
 			timestamp: expect.any(Number),
 			providerSelectEntropy: fmImport.DEFAULT_ENTROPY + 1,
-<<<<<<< HEAD
-=======
 			userId: undefined,
 			userAgent: undefined,
 			webView: false,
 			iFrame: false,
 			decryptedHeadHash: "",
->>>>>>> 6ac5367e
 		});
 	});
 	it("should set values for the payload when there are no keys", async () => {
@@ -192,14 +186,11 @@
 			baseBotScore: 1,
 			timestamp: expect.any(Number),
 			providerSelectEntropy: fmImport.DEFAULT_ENTROPY - 3,
-<<<<<<< HEAD
-=======
 			userId: undefined,
 			userAgent: undefined,
 			webView: false,
 			iFrame: false,
 			decryptedHeadHash: "",
->>>>>>> 6ac5367e
 		});
 	});
 });