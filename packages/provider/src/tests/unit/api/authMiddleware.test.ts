--- conflicted
+++ resolved
@@ -1,11 +1,3 @@
-<<<<<<< HEAD
-import type { KeyringPair } from "@polkadot/keyring/types";
-import { hexToU8a, isHex } from "@polkadot/util";
-import { ProsopoApiError, ProsopoEnvError } from "@prosopo/common";
-import type { ProviderEnvironment } from "@prosopo/types-env";
-import type { NextFunction, Request, Response } from "express";
-=======
->>>>>>> b96fe50d
 // Copyright 2021-2024 Prosopo (UK) Ltd.
 //
 // Licensed under the Apache License, Version 2.0 (the "License");
@@ -19,18 +11,6 @@
 // WITHOUT WARRANTIES OR CONDITIONS OF ANY KIND, either express or implied.
 // See the License for the specific language governing permissions and
 // limitations under the License.
-<<<<<<< HEAD
-import { describe, expect, it, vi } from "vitest";
-import { authMiddleware } from "../../../api/authMiddleware.js";
-import type { Tasks } from "../../../tasks/tasks.js";
-
-vi.mock("@polkadot/util", () => ({
-	hexToU8a: vi.fn(),
-	isHex: vi.fn(),
-}));
-
-const mockTasks = {} as Tasks;
-=======
 import { describe, it, expect, vi } from 'vitest'
 import { Request, Response, NextFunction } from 'express'
 import { KeyringPair } from '@polkadot/keyring/types'
@@ -46,99 +26,98 @@
 }))
 
 const mockTasks = {} as Tasks
->>>>>>> b96fe50d
 const mockPair = {
-	publicKey: "mockPublicKey",
-	verify: vi.fn(),
-} as unknown as KeyringPair;
+    publicKey: 'mockPublicKey',
+    verify: vi.fn(),
+} as unknown as KeyringPair
 const mockEnv = {
-	pair: mockPair,
-} as ProviderEnvironment;
+    pair: mockPair,
+} as ProviderEnvironment
 
-describe("authMiddleware", () => {
-	it("should call next() if signature is valid", async () => {
-		const mockReq = {
-			headers: {
-				signature: "0x1234",
-				blocknumber: "1234",
-			},
-		} as unknown as Request;
+describe('authMiddleware', () => {
+    it('should call next() if signature is valid', async () => {
+        const mockReq = {
+            headers: {
+                signature: '0x1234',
+                blocknumber: '1234',
+            },
+        } as unknown as Request
 
-		const mockRes = {
-			status: vi.fn().mockReturnThis(),
-			json: vi.fn(),
-		} as unknown as Response;
+        const mockRes = {
+            status: vi.fn().mockReturnThis(),
+            json: vi.fn(),
+        } as unknown as Response
 
-		const mockNext = vi.fn() as unknown as NextFunction;
+        const mockNext = vi.fn() as unknown as NextFunction
 
-		vi.mocked(isHex).mockReturnValue(true);
-		vi.mocked(hexToU8a).mockReturnValue(new Uint8Array());
-		vi.mocked(mockPair.verify).mockReturnValue(true);
+        vi.mocked(isHex).mockReturnValue(true)
+        vi.mocked(hexToU8a).mockReturnValue(new Uint8Array())
+        vi.mocked(mockPair.verify).mockReturnValue(true)
 
-		const middleware = authMiddleware(mockTasks, mockEnv);
-		await middleware(mockReq, mockRes, mockNext);
+        const middleware = authMiddleware(mockTasks, mockEnv)
+        await middleware(mockReq, mockRes, mockNext)
 
-		expect(mockNext).toHaveBeenCalled();
-		expect(mockRes.status).not.toHaveBeenCalled();
-	});
+        expect(mockNext).toHaveBeenCalled()
+        expect(mockRes.status).not.toHaveBeenCalled()
+    })
 
-	it("should return 401 if signature is invalid", async () => {
-		const mockReq = {
-			headers: {
-				signature: "0x1234",
-				blocknumber: "1234",
-			},
-		} as unknown as Request;
+    it('should return 401 if signature is invalid', async () => {
+        const mockReq = {
+            headers: {
+                signature: '0x1234',
+                blocknumber: '1234',
+            },
+        } as unknown as Request
 
-		const mockRes = {
-			status: vi.fn().mockReturnThis(),
-			json: vi.fn(),
-		} as unknown as Response;
+        const mockRes = {
+            status: vi.fn().mockReturnThis(),
+            json: vi.fn(),
+        } as unknown as Response
 
-		const mockNext = vi.fn() as unknown as NextFunction;
+        const mockNext = vi.fn() as unknown as NextFunction
 
-		vi.mocked(isHex).mockReturnValue(true);
-		vi.mocked(hexToU8a).mockReturnValue(new Uint8Array());
-		vi.mocked(mockPair.verify).mockReturnValue(false);
+        vi.mocked(isHex).mockReturnValue(true)
+        vi.mocked(hexToU8a).mockReturnValue(new Uint8Array())
+        vi.mocked(mockPair.verify).mockReturnValue(false)
 
-		const middleware = authMiddleware(mockTasks, mockEnv);
-		await middleware(mockReq, mockRes, mockNext);
+        const middleware = authMiddleware(mockTasks, mockEnv)
+        await middleware(mockReq, mockRes, mockNext)
 
-		expect(mockNext).not.toHaveBeenCalled();
-		expect(mockRes.status).toHaveBeenCalledWith(401);
-		expect(mockRes.json).toHaveBeenCalledWith({
-			error: "Unauthorized",
-			message: expect.any(ProsopoApiError),
-		});
-	});
+        expect(mockNext).not.toHaveBeenCalled()
+        expect(mockRes.status).toHaveBeenCalledWith(401)
+        expect(mockRes.json).toHaveBeenCalledWith({
+            error: 'Unauthorized',
+            message: expect.any(ProsopoApiError),
+        })
+    })
 
-	it("should return 401 if key pair is missing", async () => {
-		const mockReq = {
-			headers: {
-				signature: "0x1234",
-				blocknumber: "1234",
-			},
-		} as unknown as Request;
+    it('should return 401 if key pair is missing', async () => {
+        const mockReq = {
+            headers: {
+                signature: '0x1234',
+                blocknumber: '1234',
+            },
+        } as unknown as Request
 
-		const mockRes = {
-			status: vi.fn().mockReturnThis(),
-			json: vi.fn(),
-		} as unknown as Response;
+        const mockRes = {
+            status: vi.fn().mockReturnThis(),
+            json: vi.fn(),
+        } as unknown as Response
 
-		const mockNext = vi.fn() as unknown as NextFunction;
+        const mockNext = vi.fn() as unknown as NextFunction
 
-		const invalidEnv = {
-			pair: null,
-		} as unknown as ProviderEnvironment;
+        const invalidEnv = {
+            pair: null,
+        } as unknown as ProviderEnvironment
 
-		const middleware = authMiddleware(mockTasks, invalidEnv);
-		await middleware(mockReq, mockRes, mockNext);
+        const middleware = authMiddleware(mockTasks, invalidEnv)
+        await middleware(mockReq, mockRes, mockNext)
 
-		expect(mockNext).not.toHaveBeenCalled();
-		expect(mockRes.status).toHaveBeenCalledWith(401);
-		expect(mockRes.json).toHaveBeenCalledWith({
-			error: "Unauthorized",
-			message: expect.any(ProsopoEnvError),
-		});
-	});
-});+        expect(mockNext).not.toHaveBeenCalled()
+        expect(mockRes.status).toHaveBeenCalledWith(401)
+        expect(mockRes.json).toHaveBeenCalledWith({
+            error: 'Unauthorized',
+            message: expect.any(ProsopoEnvError),
+        })
+    })
+})