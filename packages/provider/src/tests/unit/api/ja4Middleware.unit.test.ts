--- conflicted
+++ resolved
@@ -25,13 +25,8 @@
 		const mockReq: {
 			ja4?: string;
 			logger?: {
-<<<<<<< HEAD
-				error: (fn: () => { msg?: string; data?: Record<string | number, unknown>; err?: Error }) => void;
-
-=======
 				error: (message: string) => void;
 				debug: (message: string) => void;
->>>>>>> 9575eaa2
 			};
 		} & Request = {
 			headers: {},
