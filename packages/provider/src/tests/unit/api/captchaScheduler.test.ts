<<<<<<< HEAD
import type { KeyringPair } from "@polkadot/keyring/types";
import { ProsopoEnvError } from "@prosopo/common";
import { ProviderEnvironment } from "@prosopo/env";
import type { ProsopoConfigOutput } from "@prosopo/types";
import { CronJob } from "cron";
=======
>>>>>>> b96fe50d
// Copyright 2021-2024 Prosopo (UK) Ltd.
//
// Licensed under the Apache License, Version 2.0 (the "License");
// you may not use this file except in compliance with the License.
// You may obtain a copy of the License at
//
//     http://www.apache.org/licenses/LICENSE-2.0
//
// Unless required by applicable law or agreed to in writing, software
// distributed under the License is distributed on an "AS IS" BASIS,
// WITHOUT WARRANTIES OR CONDITIONS OF ANY KIND, either express or implied.
// See the License for the specific language governing permissions and
// limitations under the License.
<<<<<<< HEAD
import { beforeEach, describe, expect, it, vi } from "vitest";
=======
import { describe, it, expect, vi, beforeEach } from "vitest";
import { CronJob } from "cron";
import { KeyringPair } from "@polkadot/keyring/types";
import { ProsopoConfigOutput } from "@prosopo/types";
import { ProsopoEnvError } from "@prosopo/common";
import { ProviderEnvironment } from "@prosopo/env";
>>>>>>> b96fe50d
import { storeCaptchasExternally } from "../../../api/captchaScheduler.js";
import { Tasks } from "../../../tasks/tasks.js";

vi.mock("@prosopo/env", () => ({
<<<<<<< HEAD
	ProviderEnvironment: vi.fn().mockImplementation(() => ({
		isReady: vi.fn().mockResolvedValue(true),
		logger: {
			log: vi.fn(),
			error: vi.fn(),
		},
		db: {},
	})),
}));

vi.mock("../../../tasks/tasks.js", () => ({
	Tasks: vi.fn().mockImplementation(() => ({
		datasetManager: {
			storeCommitmentsExternal: vi.fn().mockResolvedValue(undefined),
		},
	})),
}));

vi.mock("cron", () => ({
	CronJob: vi.fn().mockImplementation((cronTime, onTick) => ({
		start: vi.fn().mockImplementation(onTick),
	})),
}));

describe("storeCaptchasExternally", () => {
	let mockPair: KeyringPair;
	let mockConfig: ProsopoConfigOutput;

	beforeEach(() => {
		mockPair = {} as KeyringPair;
		mockConfig = {} as ProsopoConfigOutput;
	});

	it("should initialize environment and start cron job", async () => {
		await storeCaptchasExternally(mockPair, mockConfig);

		expect(ProviderEnvironment).toHaveBeenCalledWith(mockConfig, mockPair);
		expect(Tasks).toHaveBeenCalled();
		expect(CronJob).toHaveBeenCalledWith("0 * * * *", expect.any(Function));
	});

	it("should throw an error if db is undefined", async () => {
		// biome-ignore lint/suspicious/noExplicitAny: TODO fix
		(ProviderEnvironment as any).mockImplementationOnce(() => ({
			isReady: vi.fn().mockResolvedValue(true),
			logger: {
				log: vi.fn(),
				error: vi.fn(),
			},
			db: undefined,
		}));

		await expect(storeCaptchasExternally(mockPair, mockConfig)).rejects.toThrow(
			ProsopoEnvError,
		);
	});

	it("should log message when cron job runs", async () => {
		await storeCaptchasExternally(mockPair, mockConfig);

		// biome-ignore lint/suspicious/noExplicitAny: TODO fix
		const envInstance = (ProviderEnvironment as any).mock.results[0].value;
		expect(envInstance.logger.log).toHaveBeenCalledWith(
			"storeCommitmentsExternal task....",
		);
	});
=======
  ProviderEnvironment: vi.fn().mockImplementation(() => ({
    isReady: vi.fn().mockResolvedValue(true),
    logger: {
      log: vi.fn(),
      error: vi.fn(),
    },
    db: {},
  })),
}));

vi.mock("../../../tasks/tasks.js", () => ({
  Tasks: vi.fn().mockImplementation(() => ({
    datasetManager: {
      storeCommitmentsExternal: vi.fn().mockResolvedValue(undefined),
    },
  })),
}));

vi.mock("cron", () => ({
  CronJob: vi.fn().mockImplementation((cronTime, onTick) => ({
    start: vi.fn().mockImplementation(onTick),
  })),
}));

describe("storeCaptchasExternally", () => {
  let mockPair: KeyringPair;
  let mockConfig: ProsopoConfigOutput;

  beforeEach(() => {
    mockPair = {} as KeyringPair;
    mockConfig = {} as ProsopoConfigOutput;
  });

  it("should initialize environment and start cron job", async () => {
    await storeCaptchasExternally(mockPair, mockConfig);

    expect(ProviderEnvironment).toHaveBeenCalledWith(mockConfig, mockPair);
    expect(Tasks).toHaveBeenCalled();
    expect(CronJob).toHaveBeenCalledWith("0 * * * *", expect.any(Function));
  });

  // it('should throw an error if db is undefined', async () => {
  //     ;(ProviderEnvironment as any).mockImplementationOnce(() => ({
  //         isReady: vi.fn().mockResolvedValue(true),
  //         logger: {
  //             log: vi.fn(),
  //             error: vi.fn(),
  //         },
  //         db: undefined,
  //     }))

  //     await expect(storeCaptchasExternally(mockPair, mockConfig)).rejects.toThrow(ProsopoEnvError)
  // })

  it("should log message when cron job runs", async () => {
    await storeCaptchasExternally(mockPair, mockConfig);

    const envInstance = (ProviderEnvironment as any).mock.results[0].value;
    expect(envInstance.logger.log).toHaveBeenCalledWith(
      "storeCommitmentsExternal task...."
    );
  });
>>>>>>> b96fe50d
});<|MERGE_RESOLUTION|>--- conflicted
+++ resolved
@@ -1,11 +1,3 @@
-<<<<<<< HEAD
-import type { KeyringPair } from "@polkadot/keyring/types";
-import { ProsopoEnvError } from "@prosopo/common";
-import { ProviderEnvironment } from "@prosopo/env";
-import type { ProsopoConfigOutput } from "@prosopo/types";
-import { CronJob } from "cron";
-=======
->>>>>>> b96fe50d
 // Copyright 2021-2024 Prosopo (UK) Ltd.
 //
 // Licensed under the Apache License, Version 2.0 (the "License");
@@ -19,88 +11,16 @@
 // WITHOUT WARRANTIES OR CONDITIONS OF ANY KIND, either express or implied.
 // See the License for the specific language governing permissions and
 // limitations under the License.
-<<<<<<< HEAD
-import { beforeEach, describe, expect, it, vi } from "vitest";
-=======
 import { describe, it, expect, vi, beforeEach } from "vitest";
 import { CronJob } from "cron";
 import { KeyringPair } from "@polkadot/keyring/types";
 import { ProsopoConfigOutput } from "@prosopo/types";
 import { ProsopoEnvError } from "@prosopo/common";
 import { ProviderEnvironment } from "@prosopo/env";
->>>>>>> b96fe50d
 import { storeCaptchasExternally } from "../../../api/captchaScheduler.js";
 import { Tasks } from "../../../tasks/tasks.js";
 
 vi.mock("@prosopo/env", () => ({
-<<<<<<< HEAD
-	ProviderEnvironment: vi.fn().mockImplementation(() => ({
-		isReady: vi.fn().mockResolvedValue(true),
-		logger: {
-			log: vi.fn(),
-			error: vi.fn(),
-		},
-		db: {},
-	})),
-}));
-
-vi.mock("../../../tasks/tasks.js", () => ({
-	Tasks: vi.fn().mockImplementation(() => ({
-		datasetManager: {
-			storeCommitmentsExternal: vi.fn().mockResolvedValue(undefined),
-		},
-	})),
-}));
-
-vi.mock("cron", () => ({
-	CronJob: vi.fn().mockImplementation((cronTime, onTick) => ({
-		start: vi.fn().mockImplementation(onTick),
-	})),
-}));
-
-describe("storeCaptchasExternally", () => {
-	let mockPair: KeyringPair;
-	let mockConfig: ProsopoConfigOutput;
-
-	beforeEach(() => {
-		mockPair = {} as KeyringPair;
-		mockConfig = {} as ProsopoConfigOutput;
-	});
-
-	it("should initialize environment and start cron job", async () => {
-		await storeCaptchasExternally(mockPair, mockConfig);
-
-		expect(ProviderEnvironment).toHaveBeenCalledWith(mockConfig, mockPair);
-		expect(Tasks).toHaveBeenCalled();
-		expect(CronJob).toHaveBeenCalledWith("0 * * * *", expect.any(Function));
-	});
-
-	it("should throw an error if db is undefined", async () => {
-		// biome-ignore lint/suspicious/noExplicitAny: TODO fix
-		(ProviderEnvironment as any).mockImplementationOnce(() => ({
-			isReady: vi.fn().mockResolvedValue(true),
-			logger: {
-				log: vi.fn(),
-				error: vi.fn(),
-			},
-			db: undefined,
-		}));
-
-		await expect(storeCaptchasExternally(mockPair, mockConfig)).rejects.toThrow(
-			ProsopoEnvError,
-		);
-	});
-
-	it("should log message when cron job runs", async () => {
-		await storeCaptchasExternally(mockPair, mockConfig);
-
-		// biome-ignore lint/suspicious/noExplicitAny: TODO fix
-		const envInstance = (ProviderEnvironment as any).mock.results[0].value;
-		expect(envInstance.logger.log).toHaveBeenCalledWith(
-			"storeCommitmentsExternal task....",
-		);
-	});
-=======
   ProviderEnvironment: vi.fn().mockImplementation(() => ({
     isReady: vi.fn().mockResolvedValue(true),
     logger: {
@@ -163,5 +83,4 @@
       "storeCommitmentsExternal task...."
     );
   });
->>>>>>> b96fe50d
 });