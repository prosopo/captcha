--- conflicted
+++ resolved
@@ -225,67 +225,6 @@
 		expect(result.isValid).toBe(false);
 		expect(result.errorMessage).toContain("IP address mismatch:");
 	});
-<<<<<<< HEAD
-});
-
-describe("deepValidateIpAddress", () => {
-	let mockLogger: Logger;
-
-	beforeEach(() => {
-		mockLogger = {
-			info: vi.fn().mockImplementation(() => {}),
-			debug: vi.fn().mockImplementation(() => {}),
-			error: vi.fn().mockImplementation(() => {}),
-			log: vi.fn().mockImplementation(() => {}),
-			warn: vi.fn().mockImplementation(() => {}),
-		} as unknown as Logger;
-
-		vi.clearAllMocks();
-	});
-
-	it("should return valid when IP is undefined", async () => {
-		const result = await deepValidateIpAddress(
-			undefined,
-			Address4.fromBigInt(BigInt(123456789)),
-			mockLogger,
-			"test-api-key",
-			"test-base-url",
-		);
-
-		expect(result.isValid).toBe(true);
-		expect(result.shouldFlag).toBeUndefined();
-	});
-
-	it("should return valid when IPs match exactly", async () => {
-		const testIp = "192.168.1.1";
-		const ipAddress = new Address4("192.168.1.1");
-
-		const result = await deepValidateIpAddress(
-			testIp,
-			ipAddress,
-			mockLogger,
-			"test-api-key",
-			"test-base-url",
-		);
-
-		expect(result.isValid).toBe(true);
-		expect(result.shouldFlag).toBeUndefined();
-	});
-
-	it("should return valid for malformed IP addresses", async () => {
-		const invalidIp = "invalid.ip.address";
-		const challengeRecordIp = Address4.fromBigInt(BigInt(3232235777));
-
-		const result = await deepValidateIpAddress(
-			invalidIp,
-			challengeRecordIp,
-			mockLogger,
-			"test-api-key",
-			"test-base-url",
-		);
-
-		expect(result.isValid).toBe(true);
-=======
 	it("should return invalid when IP versions don't match 3", () => {
 		const providedIp = "2001:67c:2628:647:35:402:0:3a9";
 		const storedIp = getIPAddress("1.1.1.1");
@@ -301,6 +240,5 @@
 
 		expect(result.isValid).toBe(false);
 		expect(result.errorMessage).toContain("IP address mismatch:");
->>>>>>> 4aac8492
 	});
 });