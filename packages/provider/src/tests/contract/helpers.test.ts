// Copyright 2021-2023 Prosopo (UK) Ltd.
//
// Licensed under the Apache License, Version 2.0 (the "License");
// you may not use this file except in compliance with the License.
// You may obtain a copy of the License at
//
//     http://www.apache.org/licenses/LICENSE-2.0
//
// Unless required by applicable law or agreed to in writing, software
// distributed under the License is distributed on an "AS IS" BASIS,
// WITHOUT WARRANTIES OR CONDITIONS OF ANY KIND, either express or implied.
// See the License for the specific language governing permissions and
// limitations under the License.
import { AbiMessage, DecodedMessage } from '@polkadot/api-contract/types'
import { BN } from '@polkadot/util/bn'
import { ContractSelector } from '@polkadot/types/interfaces'
import { LogLevel, ProsopoEnvError, getLogger } from '@prosopo/common'
import { MockEnvironment } from '@prosopo/env'
<<<<<<< HEAD
import { ReturnNumber } from '@727-ventures/typechain-types'
import { TypeDefInfo } from '@polkadot/types-create/types'
=======
import { ReturnNumber } from '@prosopo/typechain-types'
import { TypeDefInfo } from '@polkadot/types-create'
>>>>>>> b16d7f4b
import { ViteTestContext } from '@prosopo/env'
import { afterEach, beforeEach, describe, expect, test } from 'vitest'
import { at } from '@prosopo/util'
import { encodeStringArgs, getPairAsync, wrapQuery } from '@prosopo/contract'
import { getTestConfig } from '@prosopo/config'
import { hexToU8a } from '@polkadot/util/hex'

declare module 'vitest' {
    // eslint-disable-next-line @typescript-eslint/no-empty-interface
    export interface TestContext extends ViteTestContext {}
}

describe('CONTRACT HELPERS', function () {
    const log = getLogger(LogLevel.enum.info, 'TEST')

    beforeEach(async function (context) {
        const config = getTestConfig()
        const network = config.networks[config.defaultNetwork]
        const alicePair = await getPairAsync(network, '//Alice')
        context.env = new MockEnvironment(getTestConfig(), alicePair)
        try {
            await context.env.isReady()
        } catch (e) {
            // TODO fix error handling
            throw new ProsopoEnvError(e as Error)
        }
        const promiseStakeDefault: Promise<ReturnNumber> = wrapQuery(
            context.env.getContractInterface().query.getProviderStakeThreshold,
            context.env.getContractInterface().query
        )()
        context.providerStakeThreshold = new BN((await promiseStakeDefault).toNumber())
    })

    afterEach(async ({ env }): Promise<void> => {
        if (env && 'db' in env) await env.db?.close()
    })

    test('Properly encodes `Hash` arguments when passed unhashed', async function ({ env }) {
        try {
            log.info('env ready')
            const args = ['https://localhost:9229']
            const methodObj = {
                args: [{ type: { type: 'Hash', info: TypeDefInfo.UInt }, name: '' }],
                docs: [],
                fromU8a: function (): DecodedMessage {
                    return {} as DecodedMessage
                },
                identifier: '',
                index: 0,
                method: '',
                path: [''],
                selector: hexToU8a('0x42b45efa') as ContractSelector,
                toU8a: function (): any {
                    return {} as AbiMessage
                },
            }
            expect(at(encodeStringArgs(env.getContractInterface().abi, methodObj, args), 0).toString()).to.equal(
                hexToU8a('0x0000000000000000000068747470733a2f2f6c6f63616c686f73743a39323239').toString()
            )
            log.info('end of test')
        } catch (e) {
            throw new Error(String(e))
        }
    })
})<|MERGE_RESOLUTION|>--- conflicted
+++ resolved
@@ -16,13 +16,8 @@
 import { ContractSelector } from '@polkadot/types/interfaces'
 import { LogLevel, ProsopoEnvError, getLogger } from '@prosopo/common'
 import { MockEnvironment } from '@prosopo/env'
-<<<<<<< HEAD
-import { ReturnNumber } from '@727-ventures/typechain-types'
+import { ReturnNumber } from '@prosopo/typechain-types'
 import { TypeDefInfo } from '@polkadot/types-create/types'
-=======
-import { ReturnNumber } from '@prosopo/typechain-types'
-import { TypeDefInfo } from '@polkadot/types-create'
->>>>>>> b16d7f4b
 import { ViteTestContext } from '@prosopo/env'
 import { afterEach, beforeEach, describe, expect, test } from 'vitest'
 import { at } from '@prosopo/util'
