// Copyright 2021-2022 Prosopo (UK) Ltd.
//
// Licensed under the Apache License, Version 2.0 (the "License");
// you may not use this file except in compliance with the License.
// You may obtain a copy of the License at
//
//     http://www.apache.org/licenses/LICENSE-2.0
//
// Unless required by applicable law or agreed to in writing, software
// distributed under the License is distributed on an "AS IS" BASIS,
// WITHOUT WARRANTIES OR CONDITIONS OF ANY KIND, either express or implied.
// See the License for the specific language governing permissions and
// limitations under the License.
<<<<<<< HEAD
import {ProsopoEnvError} from "@prosopo/contract";

export const handleErrors = (err: ProsopoEnvError, req, res, next) => {
=======
import { ProsopoEnvError } from '@prosopo/datasets'
>>>>>>> 114e317a

export const handleErrors = (err: ProsopoEnvError, req, res, next) => {
    return res.status(500).json({
        message: err.message,
        name: err.name,
    })
}<|MERGE_RESOLUTION|>--- conflicted
+++ resolved
@@ -11,13 +11,7 @@
 // WITHOUT WARRANTIES OR CONDITIONS OF ANY KIND, either express or implied.
 // See the License for the specific language governing permissions and
 // limitations under the License.
-<<<<<<< HEAD
-import {ProsopoEnvError} from "@prosopo/contract";
-
-export const handleErrors = (err: ProsopoEnvError, req, res, next) => {
-=======
 import { ProsopoEnvError } from '@prosopo/datasets'
->>>>>>> 114e317a
 
 export const handleErrors = (err: ProsopoEnvError, req, res, next) => {
     return res.status(500).json({
