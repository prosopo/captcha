--- conflicted
+++ resolved
@@ -16,7 +16,7 @@
 // import { hideBin } from 'yargs/helpers';
 import { KeyringPair } from '@polkadot/keyring/types';
 import { randomAsHex } from '@polkadot/util-crypto';
-import { Payee } from "@prosopo/contract";
+import { Payee, ProsopoEnvError } from "@prosopo/contract";
 import fse from 'fs-extra';
 import path from 'path';
 import { Environment, getEnvFile, loadEnv } from '../env';
@@ -115,11 +115,7 @@
     loadEnv();
 
     if (!process.env.DAPP_CONTRACT_ADDRESS) {
-<<<<<<< HEAD
         throw new ProsopoEnvError("DEVELOPER.DAPP_CONTRACT_ADDRESS_MISSING");
-=======
-        throw new Error('DAPP_CONTRACT_ADDRESS is not set in .env file.');
->>>>>>> 57cbfbd3
     }
 
 
