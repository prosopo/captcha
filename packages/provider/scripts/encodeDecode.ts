// Copyright 2021-2022 Prosopo (UK) Ltd.
//
// Licensed under the Apache License, Version 2.0 (the "License");
// you may not use this file except in compliance with the License.
// You may obtain a copy of the License at
//
//     http://www.apache.org/licenses/LICENSE-2.0
//
// Unless required by applicable law or agreed to in writing, software
// distributed under the License is distributed on an "AS IS" BASIS,
// WITHOUT WARRANTIES OR CONDITIONS OF ANY KIND, either express or implied.
// See the License for the specific language governing permissions and
// limitations under the License.
<<<<<<< HEAD
import {blake2AsHex, decodeAddress, encodeAddress, isAddress} from '@polkadot/util-crypto'
import {hexToString, isHex, u8aToHex} from '@polkadot/util'
=======
import { blake2AsHex, decodeAddress, encodeAddress, isAddress } from '@polkadot/util-crypto'
import { hexToString, isHex, u8aToHex } from '@polkadot/util'
>>>>>>> 114e317a

const ss58Format = 42
const bitLength = 128
const arg = process.argv.slice(2)[0].trim()
const argIsHex = isHex(arg, bitLength)
const argIsAddress = isAddress(arg, false, ss58Format)
// console.log(`arg is: ${arg}`)
// console.log(`argIsAddress of bitLength ${bitLength} : ${argIsAddress}`)
// console.log(`argIsHex of bitLength ${bitLength}     : ${argIsHex}`)

if (argIsAddress) {
    const encodedAddress = encodeAddress(decodeAddress(arg, false, ss58Format), ss58Format)

    if (encodedAddress === arg) {
        const hexAddress = u8aToHex(decodeAddress(encodedAddress, false, ss58Format))
        console.log(`Hex address ${hexAddress}`)
    } else {
        console.log(`Encoded address ${encodedAddress}`)
    }
} else if (argIsHex) {
    console.log(`Decoding hex ${arg} to string`)
    console.log(hexToString(arg))
} else {
    console.log(`Encoding string ${arg} to hex`)
    console.log(blake2AsHex(arg))
}<|MERGE_RESOLUTION|>--- conflicted
+++ resolved
@@ -11,13 +11,8 @@
 // WITHOUT WARRANTIES OR CONDITIONS OF ANY KIND, either express or implied.
 // See the License for the specific language governing permissions and
 // limitations under the License.
-<<<<<<< HEAD
-import {blake2AsHex, decodeAddress, encodeAddress, isAddress} from '@polkadot/util-crypto'
-import {hexToString, isHex, u8aToHex} from '@polkadot/util'
-=======
 import { blake2AsHex, decodeAddress, encodeAddress, isAddress } from '@polkadot/util-crypto'
 import { hexToString, isHex, u8aToHex } from '@polkadot/util'
->>>>>>> 114e317a
 
 const ss58Format = 42
 const bitLength = 128
