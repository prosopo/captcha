--- conflicted
+++ resolved
@@ -33,13 +33,8 @@
   serviceOrigin: 'http://localhost:8282' + randomAsHex().slice(0, 8), // make it "unique"
   fee: 10,
   payee: Payee.Provider,
-<<<<<<< HEAD
-  stake: Math.pow(10, 12),
+  stake: Math.pow(10, 13),
   datasetFile: '../data/captchas.json',
-=======
-  stake: Math.pow(10, 13),
-  datasetFile: '/usr/src/data/captchas.json',
->>>>>>> d79d0e73
   mnemonic: process.env.PROVIDER_MNEMONIC || '',
   address: process.env.PROVIDER_ADDRESS || '',
   captchaDatasetId: ''
