--- conflicted
+++ resolved
@@ -14,12 +14,6 @@
   ],
   "references": [
     {
-<<<<<<< HEAD
-      "path": "../contract"
-    },
-    {
-      "path": "../datasets"
-=======
       "path": "../datasets"
     },
     {
@@ -27,7 +21,6 @@
     },
     {
       "path": "../i18n"
->>>>>>> 3d43fd0a
     }
   ]
 }