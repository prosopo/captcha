{
	"name": "@prosopo/util",
	"version": "3.0.7",
	"author": "PROSOPO LIMITED <info@prosopo.io>",
	"license": "Apache-2.0",
	"private": false,
	"engines": {
		"node": "20",
		"npm": "10.8.2"
	},
	"scripts": {
		"clean": "del-cli --verbose dist tsconfig.tsbuildinfo",
		"build": "NODE_ENV=${NODE_ENV:-development}; vite build --config vite.esm.config.ts --mode $NODE_ENV",
		"build:tsc": "tsc --build --verbose",
		"build:cjs": "NODE_ENV=${NODE_ENV:-development}; vite build --config vite.cjs.config.ts --mode $NODE_ENV",
		"typecheck": "tsc --build --declaration --emitDeclarationOnly",
		"cli": "node ./dist/js/cli.js",
		"test": "NODE_ENV=${NODE_ENV:-test}; npx vitest run --config ./vite.test.config.ts"
	},
	"main": "dist/index.js",
	"type": "module",
	"exports": {
		".": {
			"types": "dist/index.d.ts",
			"import": "./dist/index.js",
			"require": "./dist/cjs/index.cjs"
		},
		"./lodash": {
			"types": "./dist/lodash.d.ts",
			"import": "./dist/lodash.js",
			"require": "./dist/cjs/lodash.cjs",
			"default": "./dist/lodash.js"
		}
	},
	"types": "dist/index.d.ts",
	"dependencies": {
		"@noble/hashes": "1.8.0",
		"@prosopo/config": "3.1.5",
<<<<<<< HEAD
		"@typegoose/auto-increment": "4.13.0",
		"axios": "1.10.0",
=======
>>>>>>> 9c685bb2
		"dotenv": "16.4.5",
		"ip-address": "10.0.1",
		"lodash": "4.17.21",
		"seedrandom": "3.0.5"
	},
	"devDependencies": {
		"@types/lodash": "4.17.7",
		"@types/node": "22.10.2",
		"@types/seedrandom": "3.0.8",
		"@vitest/coverage-v8": "3.0.9",
		"concurrently": "9.0.1",
		"del-cli": "6.0.0",
		"npm-run-all": "4.1.5",
		"tslib": "2.7.0",
		"tsx": "4.20.3",
		"typescript": "5.6.2",
		"vite": "6.3.5",
		"vitest": "3.0.9"
	},
	"repository": {
		"type": "git",
		"url": "git+https://github.com/prosopo/captcha.git"
	},
	"bugs": {
		"url": "https://github.com/prosopo/captcha/issues"
	},
	"homepage": "https://github.com/prosopo/captcha#readme",
	"publishConfig": {
		"registry": "https://registry.npmjs.org"
	},
	"description": "Utility package to house all code that is not specific to prosopo. E.g. random number generation, string manipulation, etc.",
	"sideEffects": false
}<|MERGE_RESOLUTION|>--- conflicted
+++ resolved
@@ -36,11 +36,6 @@
 	"dependencies": {
 		"@noble/hashes": "1.8.0",
 		"@prosopo/config": "3.1.5",
-<<<<<<< HEAD
-		"@typegoose/auto-increment": "4.13.0",
-		"axios": "1.10.0",
-=======
->>>>>>> 9c685bb2
 		"dotenv": "16.4.5",
 		"ip-address": "10.0.1",
 		"lodash": "4.17.21",
