--- conflicted
+++ resolved
@@ -1,65 +1,4 @@
 {
-<<<<<<< HEAD
-	"name": "@prosopo/util",
-	"version": "1.0.2",
-	"author": "PROSOPO LIMITED <info@prosopo.io>",
-	"license": "Apache-2.0",
-	"private": false,
-	"engines": {
-		"node": ">=20",
-		"npm": ">=9"
-	},
-	"scripts": {
-		"clean": "tsc --build --clean",
-		"build": "tsc --build --verbose",
-		"build:cjs": "npx vite --config vite.cjs.config.ts build",
-		"cli": "node ./dist/js/cli.js",
-		"test": "NODE_ENV=${NODE_ENV:-test}; npx vitest run --config ./vite.test.config.ts"
-	},
-	"main": "./dist/index.js",
-	"type": "module",
-	"exports": {
-		".": {
-			"import": "./dist/index.js",
-			"require": "./dist/cjs/index.cjs"
-		},
-		"./lodash": {
-			"types": "./dist/lodash.d.ts",
-			"import": "./dist/lodash.js",
-			"require": "./dist/cjs/lodash.cjs",
-			"default": "./dist/lodash.js"
-		}
-	},
-	"types": "./dist/index.d.ts",
-	"dependencies": {
-		"@noble/hashes": "^1.3.3",
-		"@prosopo/config": "1.0.2",
-		"@prosopo/util": "1.0.2",
-		"lodash": "^4.17.21",
-		"seedrandom": "^3.0.5"
-	},
-	"devDependencies": {
-		"@types/lodash": "^4.14.198",
-		"@types/seedrandom": "^3.0.5",
-		"dotenv": "^16.0.1",
-		"tslib": "2.6.2",
-		"typescript": "5.1.6",
-		"vitest": "^1.3.1"
-	},
-	"repository": {
-		"type": "git",
-		"url": "git+https://github.com/prosopo/captcha.git"
-	},
-	"bugs": {
-		"url": "https://github.com/prosopo/captcha/issues"
-	},
-	"homepage": "https://github.com/prosopo/captcha#readme",
-	"publishConfig": {
-		"registry": "https://registry.npmjs.org"
-	},
-	"description": "Utility package to house all code that is not specific to prosopo. E.g. random number generation, string manipulation, etc.",
-	"sideEffects": false
-=======
     "name": "@prosopo/util",
     "version": "2.0.0",
     "author": "PROSOPO LIMITED <info@prosopo.io>",
@@ -119,5 +58,4 @@
     },
     "description": "Utility package to house all code that is not specific to prosopo. E.g. random number generation, string manipulation, etc.",
     "sideEffects": false
->>>>>>> b96fe50d
 }