<<<<<<< HEAD
import { fileURLToPath } from 'node:url'
=======
// Copyright 2021-2024 Prosopo (UK) Ltd.
//
// Licensed under the Apache License, Version 2.0 (the "License");
// you may not use this file except in compliance with the License.
// You may obtain a copy of the License at
//
//     http://www.apache.org/licenses/LICENSE-2.0
//
// Unless required by applicable law or agreed to in writing, software
// distributed under the License is distributed on an "AS IS" BASIS,
// WITHOUT WARRANTIES OR CONDITIONS OF ANY KIND, either express or implied.
// See the License for the specific language governing permissions and
// limitations under the License.
import { fileURLToPath } from 'url'
>>>>>>> 5f314a6e
// https://stackoverflow.com/a/76582917
/**
 * Determines whether a module is the entry point for the running node process.
 * This works for both CommonJS and ES6 environments.
 *
 * ### CommonJS
 * ```js
 * if (moduleIsEntry(module)) {
 *     console.log('WOO HOO!!!');
 * }
 * ```
 *
 * ### ES6
 * ```js
 * if (moduleIsEntry(import.meta.url)) {
 *     console.log('WOO HOO!!!');
 * }
 * ```
 */
export const isMain = (moduleOrImportMetaUrl: NodeModule | string, binName?: string) => {
    if (typeof moduleOrImportMetaUrl === 'string') {
        return (
            process.argv[1] === fileURLToPath(moduleOrImportMetaUrl) ||
            // could be running with npx
            (binName && process.argv[1] && process.argv[1].indexOf(`node_modules/.bin/${binName}`) > -1)
        )
    }

    if (typeof require !== 'undefined' && 'exports' in moduleOrImportMetaUrl) {
        return require.main === moduleOrImportMetaUrl
    }

    return false
}<|MERGE_RESOLUTION|>--- conflicted
+++ resolved
@@ -1,6 +1,3 @@
-<<<<<<< HEAD
-import { fileURLToPath } from 'node:url'
-=======
 // Copyright 2021-2024 Prosopo (UK) Ltd.
 //
 // Licensed under the Apache License, Version 2.0 (the "License");
@@ -15,7 +12,6 @@
 // See the License for the specific language governing permissions and
 // limitations under the License.
 import { fileURLToPath } from 'url'
->>>>>>> 5f314a6e
 // https://stackoverflow.com/a/76582917
 /**
  * Determines whether a module is the entry point for the running node process.
