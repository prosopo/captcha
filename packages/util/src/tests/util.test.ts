--- conflicted
+++ resolved
@@ -1,9 +1,4 @@
-<<<<<<< HEAD
-import { describe, expect, test } from 'vitest'
-// Copyright 2021-2023 Prosopo (UK) Ltd.
-=======
 // Copyright 2021-2024 Prosopo (UK) Ltd.
->>>>>>> 772cc3ce
 //
 // Licensed under the Apache License, Version 2.0 (the "License");
 // you may not use this file except in compliance with the License.
@@ -17,6 +12,7 @@
 // See the License for the specific language governing permissions and
 // limitations under the License.
 import { at, get, merge, permutations } from '../util.js'
+import { describe, expect, test } from 'vitest'
 
 describe('util', () => {
     describe('merge', () => {
@@ -75,9 +71,7 @@
             ])
         })
         test('array in object', () => {
-            expect(merge({ a: [0, 1, 2] }, { a: [3, 4] })).to.deep.equal({
-                a: [3, 4, 2],
-            })
+            expect(merge({ a: [0, 1, 2] }, { a: [3, 4] })).to.deep.equal({ a: [3, 4, 2] })
         })
         test('array in object atomic', () => {
             expect(merge({ a: [0, 1, 2] }, { a: [3, 4] }, { atomicArrays: true })).to.deep.equal({ a: [3, 4] })
@@ -113,19 +107,13 @@
             expect(merge({ a: { b: 1 } }, { a: [1] })).to.deep.equal({ a: [1] })
         })
         test('object replaces primitive', () => {
-            expect(merge({ a: 1 }, { a: { b: 1 } })).to.deep.equal({
-                a: { b: 1 },
-            })
+            expect(merge({ a: 1 }, { a: { b: 1 } })).to.deep.equal({ a: { b: 1 } })
         })
         test('object replaces array', () => {
-            expect(merge({ a: [1] }, { a: { b: 1 } })).to.deep.equal({
-                a: { b: 1 },
-            })
+            expect(merge({ a: [1] }, { a: { b: 1 } })).to.deep.equal({ a: { b: 1 } })
         })
         test('object replaces object', () => {
-            expect(merge({ a: { b: 1 } }, { a: { c: 1 } })).to.deep.equal({
-                a: { b: 1, c: 1 },
-            })
+            expect(merge({ a: { b: 1 } }, { a: { c: 1 } })).to.deep.equal({ a: { b: 1, c: 1 } })
         })
     })
 
@@ -150,12 +138,8 @@
             const a10: string = at('abc', 0, { optional: false })
             const a11: string | undefined = at('abc', 0, { optional: true })
             const a12: undefined = at([undefined, undefined, undefined], 0)
-            const a13: undefined = at([undefined, undefined, undefined], 0, {
-                optional: true,
-            })
-            const a14: undefined = at([undefined, undefined, undefined], 0, {
-                optional: false,
-            })
+            const a13: undefined = at([undefined, undefined, undefined], 0, { optional: true })
+            const a14: undefined = at([undefined, undefined, undefined], 0, { optional: false })
         })
 
         test('compatible with string', () => {
