// Copyright 2021-2024 Prosopo (UK) Ltd.
//
// Licensed under the Apache License, Version 2.0 (the "License");
// you may not use this file except in compliance with the License.
// You may obtain a copy of the License at
//
//     http://www.apache.org/licenses/LICENSE-2.0
//
// Unless required by applicable law or agreed to in writing, software
// distributed under the License is distributed on an "AS IS" BASIS,
// WITHOUT WARRANTIES OR CONDITIONS OF ANY KIND, either express or implied.
// See the License for the specific language governing permissions and
// limitations under the License.
// sleep for some milliseconds
import { u8aToHex } from '@polkadot/util'

export const sleep = (ms: number) => new Promise((resolve) => setTimeout(resolve, ms))

export function getCurrentFileDirectory(url: string) {
    return new URL(url).pathname.split('/').slice(0, -1).join('/')
}

export const flatten = (obj: object, prefix = ''): Record<string, unknown> => {
    const flattenedObj: Record<string, unknown> = {}
    for (const [key, value] of Object.entries(obj)) {
        if (value instanceof Object) {
            Object.assign(flattenedObj, flatten(value, prefix + key + '.'))
        } else {
            flattenedObj[prefix + key] = value
        }
    }
    return flattenedObj
}

// https://stackoverflow.com/questions/63116039/camelcase-to-kebab-case
export const kebabCase = (str: string) =>
<<<<<<< HEAD
    str.replace(/[A-Z]+(?![a-z])|[A-Z]/g, ($, ofs) => (ofs ? '-' : '') + $.toLowerCase())
=======
    str.replace(/[A-Z]+(?![a-z])|[A-Z]/g, ($, ofs) => (ofs ? '-' : '') + $.toLowerCase())

export type MergeOptions = {
    atomicArrays?: boolean
}

// Merge two objects or arrays together.
// Nesting can be infinitely deep.
// Arrays can be homogeneous or hetrogeneous.
// The destination object/array is mutated directly.
// Arrays can be merged in two ways:
// - update (default): replace elements as required and extend array as required, e.g. [1,2,3] + [4,5] = [4,5,3]
// - replace: treat the array as a primitive value and simply replace as-is, e.g. [1,2,3] + [4,5] = [4,5]
// The 'atomicArrays' option controls whether arrays are treated as primitives or not. E.g. atomicArrays=true is the 'replace' strategy, atomicArrays=false is the 'update' strategy.
// This method treats arrays as an object with numeric keys and merged using the object merge strategy.
export function merge<T extends object | A[], U extends object | B[], A, B>(
    dest: T,
    src: U,
    options?: MergeOptions
): T & U {
    const atomicArrays = options?.atomicArrays
    // maintain a queue of object sources/destinations to merge
    const queue: {
        src: unknown
        dest: unknown
    }[] = [
        {
            src,
            dest,
        },
    ]
    while (queue.length > 0) {
        const task = queue.pop()
        if (task === undefined) {
            throw new Error('queue is empty')
        }
        if (isArray(task.dest)) {
            // handling arrays
            const src = task.src as unknown[]
            const dest = task.dest as unknown[]
            if (atomicArrays) {
                // delete any items beyond the length of src
                while (dest.length > src.length) {
                    dest.pop()
                }
                // treat arrays as primitives / atomic
                for (let i = 0; i < src.length; i++) {
                    dest[i] = src[i]
                }
            } else {
                // else not treating arrays as primitives / atomic
                // so need to merge them
                // copy the elements from src into dest
                for (let i = 0; i < src.length; i++) {
                    // if the element is an array or object, then we need to merge it
                    if ((isArray(dest[i]) && isArray(src[i])) || (isObject(dest[i]) && isObject(src[i]))) {
                        // need to merge arrays or objects
                        queue.push({
                            src: src[i],
                            dest: dest[i],
                        })
                    } else {
                        // primitive, so replace
                        // or src[i] is array but dest[i] is not, so replace
                        // or src[i] is object but dest[i] is not, so replace
                        dest[i] = src[i]
                    }
                }
            }
        } else if (isObject(task.dest)) {
            const src = task.src as object
            const destAny = task.dest as any
            // for every entry in src
            for (const [key, value] of Object.entries(src)) {
                // if the value in src + dest is an array or object, then we need to merge it
                if ((isArray(value) && isArray(destAny[key])) || (isObject(value) && isObject(destAny[key]))) {
                    // need to merge arrays or objects
                    queue.push({
                        src: value,
                        dest: destAny[key],
                    })
                } else {
                    // primitive, so replace
                    // or value is array but dest[key] is not, so replace
                    // or value is object but dest[key] is not, so replace
                    destAny[key] = value
                }
            }
        } else {
            throw new Error(`cannot handle type in queue: ${typeof task.dest}`)
        }
    }

    return dest as T & U
}

export const isArray = (value: unknown): boolean => {
    return Array.isArray(value)
}

export const isObject = (value: unknown): boolean => {
    return value instanceof Object && !isArray(value)
}

export type Hash = string | number[]

export const hashToHex = (hash: Hash) => {
    if (isArray(hash)) {
        // eslint-disable-next-line @typescript-eslint/ban-ts-comment
        // @ts-ignore
        return u8aToHex(new Uint8Array(hash))
    }
    return hash.toString()
}
>>>>>>> 6fad3bb2
<|MERGE_RESOLUTION|>--- conflicted
+++ resolved
@@ -34,112 +34,7 @@
 
 // https://stackoverflow.com/questions/63116039/camelcase-to-kebab-case
 export const kebabCase = (str: string) =>
-<<<<<<< HEAD
     str.replace(/[A-Z]+(?![a-z])|[A-Z]/g, ($, ofs) => (ofs ? '-' : '') + $.toLowerCase())
-=======
-    str.replace(/[A-Z]+(?![a-z])|[A-Z]/g, ($, ofs) => (ofs ? '-' : '') + $.toLowerCase())
-
-export type MergeOptions = {
-    atomicArrays?: boolean
-}
-
-// Merge two objects or arrays together.
-// Nesting can be infinitely deep.
-// Arrays can be homogeneous or hetrogeneous.
-// The destination object/array is mutated directly.
-// Arrays can be merged in two ways:
-// - update (default): replace elements as required and extend array as required, e.g. [1,2,3] + [4,5] = [4,5,3]
-// - replace: treat the array as a primitive value and simply replace as-is, e.g. [1,2,3] + [4,5] = [4,5]
-// The 'atomicArrays' option controls whether arrays are treated as primitives or not. E.g. atomicArrays=true is the 'replace' strategy, atomicArrays=false is the 'update' strategy.
-// This method treats arrays as an object with numeric keys and merged using the object merge strategy.
-export function merge<T extends object | A[], U extends object | B[], A, B>(
-    dest: T,
-    src: U,
-    options?: MergeOptions
-): T & U {
-    const atomicArrays = options?.atomicArrays
-    // maintain a queue of object sources/destinations to merge
-    const queue: {
-        src: unknown
-        dest: unknown
-    }[] = [
-        {
-            src,
-            dest,
-        },
-    ]
-    while (queue.length > 0) {
-        const task = queue.pop()
-        if (task === undefined) {
-            throw new Error('queue is empty')
-        }
-        if (isArray(task.dest)) {
-            // handling arrays
-            const src = task.src as unknown[]
-            const dest = task.dest as unknown[]
-            if (atomicArrays) {
-                // delete any items beyond the length of src
-                while (dest.length > src.length) {
-                    dest.pop()
-                }
-                // treat arrays as primitives / atomic
-                for (let i = 0; i < src.length; i++) {
-                    dest[i] = src[i]
-                }
-            } else {
-                // else not treating arrays as primitives / atomic
-                // so need to merge them
-                // copy the elements from src into dest
-                for (let i = 0; i < src.length; i++) {
-                    // if the element is an array or object, then we need to merge it
-                    if ((isArray(dest[i]) && isArray(src[i])) || (isObject(dest[i]) && isObject(src[i]))) {
-                        // need to merge arrays or objects
-                        queue.push({
-                            src: src[i],
-                            dest: dest[i],
-                        })
-                    } else {
-                        // primitive, so replace
-                        // or src[i] is array but dest[i] is not, so replace
-                        // or src[i] is object but dest[i] is not, so replace
-                        dest[i] = src[i]
-                    }
-                }
-            }
-        } else if (isObject(task.dest)) {
-            const src = task.src as object
-            const destAny = task.dest as any
-            // for every entry in src
-            for (const [key, value] of Object.entries(src)) {
-                // if the value in src + dest is an array or object, then we need to merge it
-                if ((isArray(value) && isArray(destAny[key])) || (isObject(value) && isObject(destAny[key]))) {
-                    // need to merge arrays or objects
-                    queue.push({
-                        src: value,
-                        dest: destAny[key],
-                    })
-                } else {
-                    // primitive, so replace
-                    // or value is array but dest[key] is not, so replace
-                    // or value is object but dest[key] is not, so replace
-                    destAny[key] = value
-                }
-            }
-        } else {
-            throw new Error(`cannot handle type in queue: ${typeof task.dest}`)
-        }
-    }
-
-    return dest as T & U
-}
-
-export const isArray = (value: unknown): boolean => {
-    return Array.isArray(value)
-}
-
-export const isObject = (value: unknown): boolean => {
-    return value instanceof Object && !isArray(value)
-}
 
 export type Hash = string | number[]
 
@@ -150,5 +45,4 @@
         return u8aToHex(new Uint8Array(hash))
     }
     return hash.toString()
-}
->>>>>>> 6fad3bb2
+}