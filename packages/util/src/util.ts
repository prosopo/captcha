import _lodash from 'lodash'
import seedrandom from 'seedrandom'

// set the seed for the global rng, i.e. seed `Math.random()`
export const setSeedGlobal = (seed: number | string) => {
    seedrandom(seed.toString(), { global: true })
}

// create a new lodash instance with the current Math.random() and other global state
export const lodash = () => {
    return _lodash.runInContext()
}

// create a new lodash instance with the given seed
export const seedLodash = (seed: number | string) => {
    // take a snapshot of the current Math.random() fn
    const orig = Math.random
    // replace Math.random with the seeded random
    seedrandom(seed.toString(), { global: true })
    // runInContext() creates a new lodash instance using the seeded Math.random()
    // the context is a snapshot of the state of the global javascript environment, i.e. Math.random() updated to the seedrandom instance
    const lodash = _lodash.runInContext()
    // restore the original Math.random() fn
    Math.random = orig
    // return the lodash instance with the seeded Math.random()
    return lodash
}

// create a new rng with the given seed
export const rng = (seed: number | string) => {
    const rng = seedrandom(seed.toString())
    return {
        double: () => rng.double(),
        float: () => rng.quick(),
        int: () => {
            // js only has 53 bits of precision for integers, so we can't use the full 64 bits of the rng
            // take two 32 bit integers and combine them into a 53 bit integer
            const a = rng.int32()
            const b = rng.int32()
            return (a << 21) + b
        },
        int32: () => rng.int32(),
        bool: () => rng.int32() % 2 === 0,
    }
}

// create a generator that yields the permutations for a set of options
// E.g. say we have 3 chars which can take 2 values each ('a' or 'b'), then we have 2^3 = 8 permutations:
//     a a a
//     a a b
//     a b a
//     a b b
//     b a a
//     b a b
//     b b a
//     b b b
// This function yields each permutation as an array of numbers, where each number is the index of the option for that position
// E.g. for the above example, the first permutation is [0, 0, 0], the second is [0, 0, 1], the third is [0, 1, 0], etc.
//
// The bins param is an array of numbers, where each number is the number of options for that position
// E.g. for the above example, the bins param would be [2, 2, 2]
//
// Note that the bins can be differing sizes, so the first char could have 2 options whereas the second could have 3 options and the fourth char could have 6 options
//
// Optionally include the empty permutation, i.e. [] (useful for when you want to include the empty permutation in a cartesian product)
export function* permutations(
    bins: number[],
    options?: {
        includeEmpty?: boolean
    }
): Generator<number[]> {
    if (options?.includeEmpty) {
        yield []
    }
    if (bins.length === 0) {
        return
    }
    const arr = Array.from({ length: bins.length }, () => 0)
    let i = arr.length - 1
    while (true) {
        yield [...arr]
        arr[i]++
        while (arr[i] === bins[i]) {
            arr[i] = 0
            i--
            if (i < 0) {
                return
            }
            arr[i]++
        }
        i = arr.length - 1
    }
}

<<<<<<< HEAD
// Get an element from an array, throwing an error if it's index is out of bounds or if the element is undefined or null
// Note undefined's are not allowed due to arrays returning undefined when accessing an out of bounds index
export const at = <T>(
    arr: T[],
    i: number,
    options: {
        allowUndefined?: boolean // whether to allow undefined elements in the array
        checkBounds?: boolean // whether to check the index against the bounds of the array
        wrap?: boolean // whether to wrap the index around the bounds of the array
    } = {
        allowUndefined: false,
        checkBounds: true,
        wrap: false,
    }
): T => {
    if (options.wrap) {
        i = Math.abs(i)
        if (arr.length !== 0) {
            i %= arr.length
        }
    }
    if (options.checkBounds) {
        if (i >= arr.length || i < 0) {
            throw new Error(`Array index ${i} is out of bounds for array of length ${arr.length}`)
        }
    }
    const item = arr[i]
    if (options.allowUndefined || item === undefined) {
        throw new Error(`Array item at index ${i} is undefined for array of length ${arr.length}`)
    }
    return item
}

export type GetOptions = {
    required?: boolean
}
export function get<T>(obj: T, key: unknown, options?: GetOptions): Exclude<T[keyof T], undefined>
export function get<V>(obj: unknown, key: unknown, options?: GetOptions): V
export function get<T, V>(
    obj: T,
    key: unknown,
    options: GetOptions = {
        required: true,
    }
): V {
    const value = obj[key as unknown as keyof T]
    if (options.required && value === undefined) {
        throw new Error(`Object key ${String(key)} is undefined`)
    }
    return value as V
}

export function get2<T>(obj: T, key: keyof T): Exclude<T[keyof T], undefined> {
    const value = obj[key as unknown as keyof T]
    if (value === undefined) {
        throw new Error(`Object key ${String(key)} is undefined`)
    }
    return value as Exclude<T[keyof T], undefined>
}

export const choice = <T>(
    items: T[],
    n: number,
    random: () => number,
    options?: {
        withReplacement?: boolean
    }
): {
    choices: T[]
    indices: number[]
} => {
    if (n > items.length) {
        throw new Error(`n (${n}) cannot be greater than items.length (${items.length})`)
    }
    options = options || {}

    const indicesSet = new Set<number>()
    const indices: number[] = []
    const choices: T[] = []
    while (indices.length < n) {
        const index = Math.abs(Math.round(random())) % items.length
        // with replacement == allow duplicates
        // without replacement == don't allow duplicates
        if (options.withReplacement || indicesSet.add(index)) {
            indices.push(index)
            choices.push(at(items, index, { allowUndefined: true }))
        }
    }

    return {
        choices,
        indices,
    }
=======
export function getCurrentFileDirectory(url: string) {
    return new URL(url).pathname.split('/').slice(0, -1).join('/')
>>>>>>> 9b653516
}<|MERGE_RESOLUTION|>--- conflicted
+++ resolved
@@ -92,7 +92,6 @@
     }
 }
 
-<<<<<<< HEAD
 // Get an element from an array, throwing an error if it's index is out of bounds or if the element is undefined or null
 // Note undefined's are not allowed due to arrays returning undefined when accessing an out of bounds index
 export const at = <T>(
@@ -186,8 +185,8 @@
         choices,
         indices,
     }
-=======
+}
+
 export function getCurrentFileDirectory(url: string) {
     return new URL(url).pathname.split('/').slice(0, -1).join('/')
->>>>>>> 9b653516
 }