--- conflicted
+++ resolved
@@ -16,10 +16,6 @@
 export * from './lodash.js'
 export * from './isMain.js'
 export * from './canvas.js'
-<<<<<<< HEAD
 export * from './table.js'
 export * from './url.js'
-=======
-export * from './url.js'
-export * from './version.js'
->>>>>>> 5f314a6e
+export * from './version.js'