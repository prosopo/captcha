{
    "name": "@prosopo/tx",
<<<<<<< HEAD
    "version": "0.3.41",
=======
    "version": "1.0.1",
>>>>>>> 89e3c9f8
    "author": "PROSOPO LIMITED <info@prosopo.io>",
    "license": "Apache-2.0",
    "scripts": {
        "test": "echo \"No test specified\"",
        "clean": "tsc --build --clean",
        "build": "tsc --build --verbose",
        "build:cjs": "npx vite --config vite.cjs.config.ts build",
        "eslint": "npx eslint . --no-error-on-unmatched-pattern --ignore-path ../../.eslintignore --quiet",
        "eslint:fix": "npm run eslint -- --fix",
        "prettier": "npx prettier . --check --no-error-on-unmatched-pattern --ignore-path ../../.eslintignore",
        "prettier:fix": "npm run prettier -- --write",
        "lint": "npm run eslint && npm run prettier",
        "lint:fix": "npm run eslint:fix && npm run prettier:fix"
    },
    "type": "module",
    "engines": {
        "node": ">=18",
        "npm": ">=9"
    },
    "main": "./dist/index.js",
    "types": "./dist/index.d.ts",
    "files": [
        "dist"
    ],
    "exports": {
        ".": {
            "import": "./dist/index.js",
            "require": "./dist/cjs/index.cjs"
        }
    },
    "typesVersions": {
        "*": {
            "types": [
                "dist/types"
            ],
            "captcha": [
                "dist/captcha"
            ]
        }
    },
    "dependencies": {
        "@polkadot/api": "10.13.1",
        "@polkadot/keyring": "12.6.2",
        "@polkadot/types": "10.13.1",
<<<<<<< HEAD
        "@prosopo/common": "0.3.41"
=======
        "@prosopo/common": "1.0.1"
>>>>>>> 89e3c9f8
    },
    "devDependencies": {
        "tslib": "2.6.2",
        "typescript": "5.1.6"
    },
    "repository": {
        "type": "git",
        "url": "git+https://github.com/prosopo/captcha.git"
    },
    "bugs": {
        "url": "https://github.com/prosopo/captcha/issues"
    },
    "homepage": "https://github.com/prosopo/captcha#readme",
    "publishConfig": {
        "registry": "https://registry.npmjs.org"
    },
    "description": "",
    "sideEffects": false
}<|MERGE_RESOLUTION|>--- conflicted
+++ resolved
@@ -1,10 +1,6 @@
 {
     "name": "@prosopo/tx",
-<<<<<<< HEAD
-    "version": "0.3.41",
-=======
     "version": "1.0.1",
->>>>>>> 89e3c9f8
     "author": "PROSOPO LIMITED <info@prosopo.io>",
     "license": "Apache-2.0",
     "scripts": {
@@ -49,11 +45,7 @@
         "@polkadot/api": "10.13.1",
         "@polkadot/keyring": "12.6.2",
         "@polkadot/types": "10.13.1",
-<<<<<<< HEAD
-        "@prosopo/common": "0.3.41"
-=======
         "@prosopo/common": "1.0.1"
->>>>>>> 89e3c9f8
     },
     "devDependencies": {
         "tslib": "2.6.2",
