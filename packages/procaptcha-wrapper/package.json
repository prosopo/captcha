{
	"name": "@prosopo/procaptcha-wrapper",
<<<<<<< HEAD
	"version": "2.6.21",
=======
	"version": "2.6.24",
>>>>>>> 11303d9f
	"type": "module",
	"engines": {
		"node": "20",
		"npm": "10.8.2"
	},
	"main": "dist/index.js",
	"types": "dist/index.d.ts",
	"exports": {
		".": {
			"types": "./dist/index.d.ts",
			"import": "./dist/index.js",
			"require": "./dist/cjs/index.cjs"
		}
	},
	"scripts": {
		"clean": "del-cli --verbose dist tsconfig.tsbuildinfo",
		"build": "NODE_ENV=${NODE_ENV:-development}; vite build --config vite.esm.config.ts --mode $NODE_ENV",
		"build:tsc": "tsc --build --verbose",
		"build:cjs": "NODE_ENV=${NODE_ENV:-development}; vite build --config vite.cjs.config.ts --mode $NODE_ENV",
		"typecheck": "tsc --project tsconfig.types.json"
	},
	"dependencies": {
<<<<<<< HEAD
		"@prosopo/types": "3.2.0",
		"@prosopo/config": "3.1.12",
		"@prosopo/locale": "3.1.12"
=======
		"@prosopo/types": "3.4.0",
		"@prosopo/config": "3.1.15",
		"@prosopo/locale": "3.1.15"
>>>>>>> 11303d9f
	},
	"devDependencies": {
		"@types/node": "22.10.2",
		"del-cli": "6.0.0"
	},
	"author": "PROSOPO LIMITED <info@prosopo.io>",
	"license": "Apache-2.0",
	"publishConfig": {
		"access": "public",
		"registry": "https://registry.npmjs.org"
	},
	"bugs": {
		"url": "https://github.com/prosopo/captcha/issues"
	},
	"homepage": "https://github.com/prosopo/captcha#readme",
	"sideEffects": false
}<|MERGE_RESOLUTION|>--- conflicted
+++ resolved
@@ -1,10 +1,6 @@
 {
 	"name": "@prosopo/procaptcha-wrapper",
-<<<<<<< HEAD
-	"version": "2.6.21",
-=======
 	"version": "2.6.24",
->>>>>>> 11303d9f
 	"type": "module",
 	"engines": {
 		"node": "20",
@@ -27,15 +23,9 @@
 		"typecheck": "tsc --project tsconfig.types.json"
 	},
 	"dependencies": {
-<<<<<<< HEAD
-		"@prosopo/types": "3.2.0",
-		"@prosopo/config": "3.1.12",
-		"@prosopo/locale": "3.1.12"
-=======
 		"@prosopo/types": "3.4.0",
 		"@prosopo/config": "3.1.15",
 		"@prosopo/locale": "3.1.15"
->>>>>>> 11303d9f
 	},
 	"devDependencies": {
 		"@types/node": "22.10.2",
