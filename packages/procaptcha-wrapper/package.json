--- conflicted
+++ resolved
@@ -1,10 +1,6 @@
 {
 	"name": "@prosopo/procaptcha-wrapper",
-<<<<<<< HEAD
-	"version": "2.6.3",
-=======
 	"version": "2.6.5",
->>>>>>> f5e04941
 	"type": "module",
 	"engines": {
 		"node": "20",
@@ -19,13 +15,8 @@
 		"bundle": "vite build"
 	},
 	"dependencies": {
-<<<<<<< HEAD
-		"@prosopo/types": "3.0.0",
-		"@prosopo/locale": "3.0.0"
-=======
 		"@prosopo/types": "3.0.2",
 		"@prosopo/locale": "3.0.2"
->>>>>>> f5e04941
 	},
 	"devDependencies": {
 		"@prosopo/procaptcha-integration-build-config": "1.1.0",
