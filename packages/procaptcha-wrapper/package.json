--- conflicted
+++ resolved
@@ -11,17 +11,12 @@
 	"scripts": {
 		"test": "echo \"No test specified\"",
 		"clean": "del-cli ./dist",
-<<<<<<< HEAD
-		"build": "tsc",
+		"build": "tsc --build",
 		"bundle": "vite build"
 	},
 	"dependencies": {
 		"@prosopo/types": "2.7.0",
 		"@prosopo/locale": "2.6.0"
-=======
-		"build": "tsc --build",
-		"bundle": "vite build"
->>>>>>> 7eedee9b
 	},
 	"devDependencies": {
 		"@prosopo/procaptcha-integration-build-config": "1.1.0",
