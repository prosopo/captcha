--- conflicted
+++ resolved
@@ -1,10 +1,6 @@
 {
 	"name": "@prosopo/procaptcha-wrapper",
-<<<<<<< HEAD
-	"version": "2.6.3",
-=======
 	"version": "2.6.4",
->>>>>>> e12cde6e
 	"type": "module",
 	"engines": {
 		"node": "20",
@@ -19,7 +15,6 @@
 		}
 	},
 	"scripts": {
-<<<<<<< HEAD
 		"clean": "tsc --build --clean",
 		"build": "NODE_ENV=${NODE_ENV:-production}; vite build --config vite.esm.config.ts --mode $NODE_ENV",
 		"build:cjs": "NODE_ENV=${NODE_ENV:-production}; vite build --config vite.cjs.config.ts --mode $NODE_ENV",
@@ -28,19 +23,9 @@
 		"bundle": "NODE_ENV=${NODE_ENV:-production}; vite build --config vite.config.ts --mode $NODE_ENV"
 	},
 	"dependencies": {
-		"@prosopo/types": "3.0.0",
-		"@prosopo/locale": "3.0.0",
-		"@prosopo/config": "3.0.0"
-=======
-		"test": "echo \"No test specified\"",
-		"clean": "del-cli ./dist",
-		"build": "tsc --build",
-		"bundle": "vite build"
-	},
-	"dependencies": {
+		"@prosopo/config": "3.0.0",
 		"@prosopo/types": "3.0.1",
 		"@prosopo/locale": "3.0.1"
->>>>>>> e12cde6e
 	},
 	"devDependencies": {
 		"@prosopo/procaptcha-integration-build-config": "1.1.0",
