{
	"name": "@prosopo/procaptcha-wrapper",
	"version": "2.6.1",
	"type": "module",
	"engines": {
		"node": "20",
		"npm": "10.8.2"
	},
	"main": "dist/index.js",
	"types": "dist/index.d.ts",
	"scripts": {
		"test": "echo \"No test specified\"",
		"clean": "del-cli ./dist",
		"build": "tsc",
		"bundle": "vite build"
	},
	"dependencies": {
		"@prosopo/types": "2.7.0",
		"@prosopo/locale": "2.6.0"
	},
	"devDependencies": {
		"@prosopo/procaptcha-integration-build-config": "1.1.0",
<<<<<<< HEAD
		"del-cli": "6.0.0"
=======
		"del-cli": "6.0.0",
		"@prosopo/types": "3.0.0"
>>>>>>> 20ef3a5d
	},
	"author": "PROSOPO LIMITED <info@prosopo.io>",
	"license": "Apache-2.0",
	"publishConfig": {
		"access": "public",
		"registry": "https://registry.npmjs.org"
	},
	"bugs": {
		"url": "https://github.com/prosopo/captcha/issues"
	},
	"homepage": "https://github.com/prosopo/captcha#readme",
	"sideEffects": false
}<|MERGE_RESOLUTION|>--- conflicted
+++ resolved
@@ -20,12 +20,8 @@
 	},
 	"devDependencies": {
 		"@prosopo/procaptcha-integration-build-config": "1.1.0",
-<<<<<<< HEAD
-		"del-cli": "6.0.0"
-=======
 		"del-cli": "6.0.0",
 		"@prosopo/types": "3.0.0"
->>>>>>> 20ef3a5d
 	},
 	"author": "PROSOPO LIMITED <info@prosopo.io>",
 	"license": "Apache-2.0",
