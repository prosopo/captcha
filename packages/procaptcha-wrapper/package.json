{
	"name": "@prosopo/procaptcha-wrapper",
	"version": "2.6.3",
	"type": "module",
	"engines": {
		"node": "20",
		"npm": "10.8.2"
	},
	"main": "dist/index.js",
	"types": "dist/index.d.ts",
	"scripts": {
		"test": "echo \"No test specified\"",
		"clean": "del-cli ./dist",
<<<<<<< HEAD
		"build": "NODE_ENV=${NODE_ENV:-production}; vite build --mode=$NODE_ENV"
=======
		"build": "tsc --build",
		"bundle": "vite build"
	},
	"dependencies": {
		"@prosopo/types": "3.0.0",
		"@prosopo/locale": "3.0.0"
>>>>>>> 3c443cee
	},
	"devDependencies": {
		"@prosopo/procaptcha-integration-build-config": "1.1.0",
		"del-cli": "6.0.0",
		"@prosopo/types": "3.0.0"
	},
	"author": "PROSOPO LIMITED <info@prosopo.io>",
	"license": "Apache-2.0",
	"publishConfig": {
		"access": "public",
		"registry": "https://registry.npmjs.org"
	},
	"bugs": {
		"url": "https://github.com/prosopo/captcha/issues"
	},
	"homepage": "https://github.com/prosopo/captcha#readme",
	"sideEffects": false
}<|MERGE_RESOLUTION|>--- conflicted
+++ resolved
@@ -11,16 +11,11 @@
 	"scripts": {
 		"test": "echo \"No test specified\"",
 		"clean": "del-cli ./dist",
-<<<<<<< HEAD
 		"build": "NODE_ENV=${NODE_ENV:-production}; vite build --mode=$NODE_ENV"
-=======
-		"build": "tsc --build",
-		"bundle": "vite build"
 	},
 	"dependencies": {
 		"@prosopo/types": "3.0.0",
 		"@prosopo/locale": "3.0.0"
->>>>>>> 3c443cee
 	},
 	"devDependencies": {
 		"@prosopo/procaptcha-integration-build-config": "1.1.0",
