# @prosopo/procaptcha-wrapper

<<<<<<< HEAD
=======
## 2.6.5
### Patch Changes

- Updated dependencies [f682f0c]
  - @prosopo/locale@3.0.2
  - @prosopo/types@3.0.2

## 2.6.4
### Patch Changes

- Updated dependencies [87bd9bc]
  - @prosopo/locale@3.0.1
  - @prosopo/types@3.0.1

>>>>>>> f5e04941
## 2.6.3
### Patch Changes

- dead520: fix dep versions

## 2.6.2
### Patch Changes

- 5705cfb: use build+bundle npm scripts

## 2.6.1
### Patch Changes

- 86c22b8: structured logging

## 2.6.0

### Minor Changes

- a0bfc8a: bump all pkg versions since independent versioning applied<|MERGE_RESOLUTION|>--- conflicted
+++ resolved
@@ -1,7 +1,5 @@
 # @prosopo/procaptcha-wrapper
 
-<<<<<<< HEAD
-=======
 ## 2.6.5
 ### Patch Changes
 
@@ -16,7 +14,6 @@
   - @prosopo/locale@3.0.1
   - @prosopo/types@3.0.1
 
->>>>>>> f5e04941
 ## 2.6.3
 ### Patch Changes
 
