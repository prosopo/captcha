--- conflicted
+++ resolved
@@ -12,14 +12,13 @@
 	],
 	"references": [
 		{
-<<<<<<< HEAD
 			"path": "../../dev/config/tsconfig.cjs.json"
-=======
+		},
+		{
 			"path": "../locale/tsconfig.cjs.json"
 		},
 		{
 			"path": "../util/tsconfig.cjs.json"
->>>>>>> 2287e0b0
 		}
 	]
 }