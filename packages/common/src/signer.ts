--- conflicted
+++ resolved
@@ -1,8 +1,3 @@
-<<<<<<< HEAD
-import type { Signer, SignerResult } from '@polkadot/api/types'
-import type { KeyringPair } from '@polkadot/keyring/types'
-import type { Registry, SignerPayloadJSON } from '@polkadot/types/types'
-=======
 // Copyright 2021-2024 Prosopo (UK) Ltd.
 //
 // Licensed under the Apache License, Version 2.0 (the "License");
@@ -17,10 +12,12 @@
 // See the License for the specific language governing permissions and
 // limitations under the License.
 
->>>>>>> 772cc3ce
 // Copyright 2017-2023 @polkadot/react-signer authors & contributors
 // SPDX-License-Identifier: Apache-2.0
 import { objectSpread } from '@polkadot/util/object'
+import type { KeyringPair } from '@polkadot/keyring/types'
+import type { Registry, SignerPayloadJSON } from '@polkadot/types/types'
+import type { Signer, SignerResult } from '@polkadot/api/types'
 
 let id = 0
 
@@ -36,9 +33,7 @@
     public async signPayload(payload: SignerPayloadJSON): Promise<SignerResult> {
         return new Promise((resolve): void => {
             const signed = this.#registry
-                .createType('ExtrinsicPayload', payload, {
-                    version: payload.version,
-                })
+                .createType('ExtrinsicPayload', payload, { version: payload.version })
                 .sign(this.#keyringPair)
 
             resolve(objectSpread({ id: ++id }, signed))
