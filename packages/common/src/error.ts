// Copyright 2021-2025 Prosopo (UK) Ltd.
//
// Licensed under the Apache License, Version 2.0 (the "License");
// you may not use this file except in compliance with the License.
// You may obtain a copy of the License at
//
//     http://www.apache.org/licenses/LICENSE-2.0
//
// Unless required by applicable law or agreed to in writing, software
// distributed under the License is distributed on an "AS IS" BASIS,
// WITHOUT WARRANTIES OR CONDITIONS OF ANY KIND, either express or implied.
// See the License for the specific language governing permissions and
// limitations under the License.

import type { TranslationKey } from "@prosopo/locale";
import type { TFunction } from "i18next";
import { ZodError } from "zod";
import { type LogLevel, type Logger, getLogger } from "./logger.js";
import type { ApiJsonError } from "./types.js";

type BaseErrorOptions<ContextType> = {
	name?: string;
	translationKey?: TranslationKey;
	logger?: Logger;
	logLevel?: LogLevel;
	context?: ContextType;
	silent?: boolean;
	i18n?: { t: TFunction };
};

interface BaseContextParams {
	// biome-ignore lint/suspicious/noExplicitAny: TODO remove any
	[key: string]: any;
	failedFuncName?: string;
}

type EnvContextParams = BaseContextParams & { missingEnvVars?: string[] };
type ContractContextParams = BaseContextParams;
type DBContextParams = BaseContextParams & { captchaId?: string[] };
type CliContextParams = BaseContextParams;
type DatasetContextParams = BaseContextParams;
type ApiContextParams = BaseContextParams & {
	code?: number;
};

// if i18n is not loaded then we use this
const backupTranslationObj = { t: (key: string) => key };

export abstract class ProsopoBaseError<
	ContextType extends BaseContextParams = BaseContextParams,
> extends Error {
	translationKey: string | undefined;
	context: ContextType | undefined;

	constructor(
		error: Error | TranslationKey,
		options?: BaseErrorOptions<ContextType>,
	) {
		const logger = options?.logger || getLogger("info", import.meta.url);
		const logLevel = options?.logLevel || "error";
		const i18n = options?.i18n || backupTranslationObj;
		if (error instanceof Error) {
			super(i18n.t(error.message));
			this.translationKey = options?.translationKey;
			this.context = {
				...(options?.context as ContextType),
				...(options?.translationKey
					? { translationMessage: i18n.t(options.translationKey) }
					: {}),
			};
		} else {
			super(i18n.t(error));
			this.translationKey = error;
			this.context = options?.context;
		}
		if (!options?.silent) this.logError(logger, logLevel, options?.name);
	}

	private logError(logger: Logger, logLevel: LogLevel, errorName?: string) {
		const errorParams = { error: this.message, context: this.context };
		const errorMessage = { errorType: errorName || this.name, errorParams };
		if (logLevel === "debug") {
			logger.debug(() => ({ data: { ...errorMessage, stack: this.stack } }));
			return;
		}
<<<<<<< HEAD
		console.log("logging error");
		console.log("context", this.context?.error);
		logger[logLevel](errorMessage);
=======
		logger.log(logLevel, () => ({
			data: errorMessage,
			stack: this.stack,
		}));
>>>>>>> 0f16aabf
	}
}

// Generic error class
export class ProsopoError extends ProsopoBaseError<BaseContextParams> {
	constructor(
		error: Error | TranslationKey,
		options?: BaseErrorOptions<BaseContextParams>,
	) {
		const errorName = options?.name || "ProsopoError";
		const optionsAll = { ...options, name: errorName };
		super(error, optionsAll);
	}
}

export class ProsopoEnvError extends ProsopoBaseError<EnvContextParams> {
	constructor(
		error: Error | TranslationKey,
		options?: BaseErrorOptions<EnvContextParams>,
	) {
		const errorName = options?.name || "ProsopoEnvError";
		const optionsAll = { ...options, name: errorName };
		super(error, optionsAll);
	}
}

export class ProsopoContractError extends ProsopoBaseError<ContractContextParams> {
	constructor(
		error: Error | TranslationKey,
		options?: BaseErrorOptions<ContractContextParams>,
	) {
		const errorName = options?.name || "ProsopoContractError";
		const optionsAll = { ...options, name: errorName };
		super(error, optionsAll);
	}
}

export class ProsopoTxQueueError extends ProsopoBaseError<ContractContextParams> {
	constructor(
		error: Error | TranslationKey,
		options?: BaseErrorOptions<ContractContextParams>,
	) {
		const errorName = options?.name || "ProsopoTxQueueError";
		const optionsAll = { ...options, name: errorName };
		super(error, optionsAll);
	}
}

export class ProsopoDBError extends ProsopoBaseError<DBContextParams> {
	constructor(
		error: Error | TranslationKey,
		options?: BaseErrorOptions<DBContextParams>,
	) {
		const errorName = options?.name || "ProsopoDBError";
		const optionsAll = { ...options, name: errorName };
		super(error, optionsAll);
	}
}

export class ProsopoCliError extends ProsopoBaseError<CliContextParams> {
	constructor(
		error: Error | TranslationKey,
		options?: BaseErrorOptions<CliContextParams>,
	) {
		const errorName = options?.name || "ProsopoCliError";
		const optionsAll = { ...options, name: errorName };
		super(error, optionsAll);
	}
}

export class ProsopoDatasetError extends ProsopoBaseError<DatasetContextParams> {
	constructor(
		error: Error | TranslationKey,
		options?: BaseErrorOptions<DatasetContextParams>,
	) {
		const errorName = options?.name || "ProsopoDatasetError";
		const optionsAll = { ...options, name: errorName };
		super(error, optionsAll);
	}
}

export class ProsopoApiError extends ProsopoBaseError<ApiContextParams> {
	code: number;

	constructor(
		error: Error | TranslationKey,
		options?: BaseErrorOptions<ApiContextParams>,
	) {
		const errorName = options?.name || "ProsopoApiError";
		const code = options?.context?.code || 500;
		const optionsAll = {
			...options,
			name: errorName,
			context: {
				...options?.context,
				code,
				...(error instanceof ProsopoBaseError && error.translationKey
					? { translationKey: error.translationKey }
					: {}),
			},
		};
		super(error, optionsAll);
		this.code = code;
	}
}

export const unwrapError = (
	err: ProsopoBaseError | SyntaxError | ZodError,
	i18nInstance?: { t: TFunction },
) => {
	const i18n = i18nInstance || backupTranslationObj;
	const code = "code" in err ? (err.code as number) : 400;

	const message = i18n.t(err.message); // should be translated already
	let jsonError: ApiJsonError = { code, message };
	const statusMessage = "Bad Request";
	jsonError.message = message;
	// unwrap the errors to get the actual error message
	while (err instanceof ProsopoBaseError && err.context) {
		// base error will not have a translation key
		jsonError.key =
			err.context.translationKey || err.translationKey || "API.UNKNOWN";
		jsonError.message = i18n.t(err.message);
		// Only move to the next error if ProsopoBaseError or ZodError
		if (
			err.context.error &&
			(err.context.error instanceof ProsopoBaseError ||
				isZodError(err.context.error))
		) {
			err = err.context.error;
		} else {
			break;
		}
	}

	if (isZodError(err)) {
		if (typeof err.message === "object") {
			jsonError = err.message;
		} else {
			jsonError.message = JSON.parse(err.message);
		}
	}

	jsonError.code = jsonError.code || code;
	return { code, statusMessage, jsonError };
};

export const isZodError = (err: unknown): err is ZodError => {
	return Boolean(
		err && (err instanceof ZodError || (err as ZodError).name === "ZodError"),
	);
};<|MERGE_RESOLUTION|>--- conflicted
+++ resolved
@@ -83,16 +83,12 @@
 			logger.debug(() => ({ data: { ...errorMessage, stack: this.stack } }));
 			return;
 		}
-<<<<<<< HEAD
 		console.log("logging error");
 		console.log("context", this.context?.error);
-		logger[logLevel](errorMessage);
-=======
 		logger.log(logLevel, () => ({
 			data: errorMessage,
 			stack: this.stack,
 		}));
->>>>>>> 0f16aabf
 	}
 }
 
