--- conflicted
+++ resolved
@@ -12,16 +12,7 @@
 // WITHOUT WARRANTIES OR CONDITIONS OF ANY KIND, either express or implied.
 // See the License for the specific language governing permissions and
 // limitations under the License.
-<<<<<<< HEAD
-import {
-	type LogLevel,
-	type Logger,
-	getLoggerDefault,
-} from "./index.js";
-import {TranslationKey, i18n as i18next} from "@prosopo/locale";
-=======
 import { type LogLevel, type Logger, getLoggerDefault } from "./index.js";
->>>>>>> a3431f34
 
 type BaseErrorOptions<ContextType> = {
 	name?: string;
