<<<<<<< HEAD
import { hexToString } from '@polkadot/util/hex'
import type { TFunction } from 'i18next'
// Copyright 2021-2023 Prosopo (UK) Ltd.
=======
// Copyright 2021-2024 Prosopo (UK) Ltd.
>>>>>>> 772cc3ce
//
// Licensed under the Apache License, Version 2.0 (the "License");
// you may not use this file except in compliance with the License.
// You may obtain a copy of the License at
//
//     http://www.apache.org/licenses/LICENSE-2.0
//
// Unless required by applicable law or agreed to in writing, software
// distributed under the License is distributed on an "AS IS" BASIS,
// WITHOUT WARRANTIES OR CONDITIONS OF ANY KIND, either express or implied.
// See the License for the specific language governing permissions and
// limitations under the License.
import { ProsopoError } from './error.js'
import translationEn from './locales/en.json' assert { type: 'json' }

export function isClientSide(): boolean {
    return !!(typeof window !== 'undefined' && window.document && window.document.createElement)
}

export type TFunctionParams = Parameters<TFunction>

// https://medium.com/xgeeks/typescript-utility-keyof-nested-object-fa3e457ef2b2
// slightly modified since we only need string keys, number is there so IDE/Typescript doesn't complain
type NestedKeyOf<ObjectType extends object> = {
    [Key in keyof ObjectType & (string | number)]: ObjectType[Key] extends object
        ? `${Key}.${NestedKeyOf<ObjectType[Key]>}`
        : `${Key}`
}[keyof ObjectType & (string | number)]

type Node =
    | {
          [key: string]: Node | string
      }
    | string

function getLeafFieldPath(obj: Node): string[] {
    if (typeof obj === 'string') {
        return [obj]
    }

    return Object.keys(obj).reduce((arr, key) => {
        const value = obj[key]
        if (value === undefined) {
            throw new ProsopoError('DEVELOPER.KEY_ERROR', {
                context: { error: `Undefined value for key ${key}` },
            })
        }
        const children = getLeafFieldPath(value)

        return arr.concat(
            children.map((child) => {
                return `${key}.${child}`
            })
        )
    }, [] as string[])
}

export type TranslationKey = NestedKeyOf<typeof translationEn>
export const translationKeys = getLeafFieldPath(translationEn) as TranslationKey[]

// String utils

export const trimProviderUrl = (url: string) => {
    return hexToString(url).replace(/\0/g, '')
}

export function snakeToCamelCase(str: string): string {
    return str.replace(/([-_][a-z])/g, (group) => group.toUpperCase().replace('-', '').replace('_', ''))
}

export function reverseHexString(str: string): `0x${string}` {
    return `0x${
        str
            .match(/.{1,2}/g)
            ?.reverse()
            .join('') || ''
    }`
}<|MERGE_RESOLUTION|>--- conflicted
+++ resolved
@@ -1,10 +1,4 @@
-<<<<<<< HEAD
-import { hexToString } from '@polkadot/util/hex'
-import type { TFunction } from 'i18next'
-// Copyright 2021-2023 Prosopo (UK) Ltd.
-=======
 // Copyright 2021-2024 Prosopo (UK) Ltd.
->>>>>>> 772cc3ce
 //
 // Licensed under the Apache License, Version 2.0 (the "License");
 // you may not use this file except in compliance with the License.
@@ -18,6 +12,8 @@
 // See the License for the specific language governing permissions and
 // limitations under the License.
 import { ProsopoError } from './error.js'
+import { TFunction } from 'i18next'
+import { hexToString } from '@polkadot/util/hex'
 import translationEn from './locales/en.json' assert { type: 'json' }
 
 export function isClientSide(): boolean {
@@ -48,9 +44,7 @@
     return Object.keys(obj).reduce((arr, key) => {
         const value = obj[key]
         if (value === undefined) {
-            throw new ProsopoError('DEVELOPER.KEY_ERROR', {
-                context: { error: `Undefined value for key ${key}` },
-            })
+            throw new ProsopoError('DEVELOPER.KEY_ERROR', { context: { error: `Undefined value for key ${key}` } })
         }
         const children = getLeafFieldPath(value)
 
