{
	"name": "@prosopo/common",
	"version": "3.0.1",
	"description": "Prosopo common library",
	"main": "dist/index.js",
	"types": "dist/index.d.ts",
	"type": "module",
	"engines": {
		"node": "20",
		"npm": "10.8.2"
	},
	"exports": {
		".": {
			"import": "./dist/index.js",
			"require": "./dist/cjs/index.cjs"
		}
	},
	"scripts": {
		"clean": "tsc --build --clean",
		"build": "NODE_ENV=${NODE_ENV:-production}; vite build --config vite.esm.config.ts --mode $NODE_ENV",
		"build:cjs": "NODE_ENV=${NODE_ENV:-production}; vite build --config vite.cjs.config.ts --mode $NODE_ENV",
		"typecheck": "tsc --build --declaration --emitDeclarationOnly",
		"test": "NODE_ENV=${NODE_ENV:-test}; npx vitest run --config ./vite.test.config.ts"
	},
	"author": "Prosopo Limited",
	"license": "Apache-2.0",
	"dependencies": {
		"@prosopo/locale": "3.0.1",
		"@prosopo/util-crypto": "13.5.1",
		"@typegoose/auto-increment": "4.13.0",
		"axios": "1.10.0",
		"consola": "3.2.3",
		"esbuild": "0.25.6",
		"express": "4.21.2",
<<<<<<< HEAD
		"zod": "3.23.8",
		"@prosopo/config": "3.0.0"
=======
		"openpgp": "5.11.3",
		"webpack-dev-server": "5.2.2",
		"zod": "3.23.8"
>>>>>>> e12cde6e
	},
	"devDependencies": {
		"@vitest/coverage-v8": "3.0.9",
		"concurrently": "9.0.1",
		"del-cli": "6.0.0",
		"dotenv": "16.4.5",
		"npm-run-all": "4.1.5",
		"tslib": "2.7.0",
		"tsx": "4.20.3",
		"typescript": "5.6.2",
		"vite": "6.3.5",
		"vitest": "3.0.9"
	},
	"repository": {
		"type": "git",
		"url": "git+https://github.com/prosopo/captcha.git"
	},
	"bugs": {
		"url": "https://github.com/prosopo/captcha/issues"
	},
	"homepage": "https://github.com/prosopo/captcha#readme",
	"publishConfig": {
		"registry": "https://registry.npmjs.org"
	},
	"sideEffects": false
}<|MERGE_RESOLUTION|>--- conflicted
+++ resolved
@@ -32,14 +32,10 @@
 		"consola": "3.2.3",
 		"esbuild": "0.25.6",
 		"express": "4.21.2",
-<<<<<<< HEAD
-		"zod": "3.23.8",
-		"@prosopo/config": "3.0.0"
-=======
+		"@prosopo/config": "3.0.0",
 		"openpgp": "5.11.3",
 		"webpack-dev-server": "5.2.2",
 		"zod": "3.23.8"
->>>>>>> e12cde6e
 	},
 	"devDependencies": {
 		"@vitest/coverage-v8": "3.0.9",
