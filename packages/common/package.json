--- conflicted
+++ resolved
@@ -27,20 +27,8 @@
 	"license": "Apache-2.0",
 	"dependencies": {
 		"@prosopo/locale": "3.1.4",
-<<<<<<< HEAD
-		"@prosopo/util-crypto": "13.5.6",
-		"@typegoose/auto-increment": "4.13.0",
-		"axios": "1.10.0",
-		"consola": "3.2.3",
-		"esbuild": "0.25.6",
-		"express": "4.21.2",
-		"@prosopo/config": "3.1.5",
-		"openpgp": "5.11.3",
-		"webpack-dev-server": "5.2.2",
-=======
 		"@prosopo/config": "3.1.5",
 		"i18next": "24.1.0",
->>>>>>> 9c685bb2
 		"zod": "3.23.8"
 	},
 	"devDependencies": {
