--- conflicted
+++ resolved
@@ -1,10 +1,6 @@
 {
     "name": "@prosopo/common",
-<<<<<<< HEAD
-    "version": "0.3.41",
-=======
     "version": "1.0.1",
->>>>>>> 89e3c9f8
     "description": "Prosopo common library",
     "main": "./dist/index.js",
     "type": "module",
@@ -45,11 +41,7 @@
         "zod": "^3.22.3"
     },
     "devDependencies": {
-<<<<<<< HEAD
-        "@prosopo/config": "0.3.41",
-=======
         "@prosopo/config": "1.0.1",
->>>>>>> 89e3c9f8
         "dotenv": "^16.0.1",
         "tslib": "2.6.2",
         "typescript": "5.1.6",
