{
	"name": "@prosopo/common",
	"version": "2.1.0",
	"description": "Prosopo common library",
	"main": "./dist/index.js",
	"type": "module",
	"engines": {
		"node": ">=20",
		"npm": ">=9"
	},
	"exports": {
		".": {
			"import": "./dist/index.js",
			"require": "./dist/cjs/index.cjs"
		}
	},
	"types": "./dist/index.d.ts",
	"scripts": {
		"clean": "tsc --build --clean",
		"build": "tsc --build --verbose",
		"build:cjs": "npx vite --config vite.cjs.config.ts build",
		"test": "NODE_ENV=${NODE_ENV:-test}; npx vitest run --config ./vite.test.config.ts"
	},
	"author": "Prosopo Limited",
	"license": "Apache-2.0",
	"dependencies": {
		"@polkadot/util-crypto": "12.6.2",
		"@prosopo/locale": "2.1.0",
		"consola": "3.2.3",
<<<<<<< HEAD
		"i18next-browser-languagedetector": "7.2.1",
		"i18next-http-backend": "1.4.5",
		"i18next-http-middleware": "3.6.0",
		"react": "18.3.1",
=======
>>>>>>> a3431f34
		"zod": "3.23.8"
	},
	"devDependencies": {
		"@prosopo/config": "2.1.0",
		"@vitest/coverage-v8": "2.1.1",
		"concurrently": "9.0.1",
		"dotenv": "16.4.5",
		"npm-run-all": "4.1.5",
		"rimraf": "6.0.1",
		"tslib": "2.7.0",
		"tsx": "4.19.1",
		"typescript": "5.6.2",
		"vite": "5.4.6",
		"vitest": "2.1.1"
	},
	"repository": {
		"type": "git",
		"url": "git+https://github.com/prosopo/captcha.git"
	},
	"bugs": {
		"url": "https://github.com/prosopo/captcha/issues"
	},
	"homepage": "https://github.com/prosopo/captcha#readme",
	"publishConfig": {
		"registry": "https://registry.npmjs.org"
	},
	"sideEffects": false
}<|MERGE_RESOLUTION|>--- conflicted
+++ resolved
@@ -27,13 +27,6 @@
 		"@polkadot/util-crypto": "12.6.2",
 		"@prosopo/locale": "2.1.0",
 		"consola": "3.2.3",
-<<<<<<< HEAD
-		"i18next-browser-languagedetector": "7.2.1",
-		"i18next-http-backend": "1.4.5",
-		"i18next-http-middleware": "3.6.0",
-		"react": "18.3.1",
-=======
->>>>>>> a3431f34
 		"zod": "3.23.8"
 	},
 	"devDependencies": {
