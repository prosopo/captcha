// Copyright 2021-2025 Prosopo (UK) Ltd.
//
// Licensed under the Apache License, Version 2.0 (the "License");
// you may not use this file except in compliance with the License.
// You may obtain a copy of the License at
//
//     http://www.apache.org/licenses/LICENSE-2.0
//
// Unless required by applicable law or agreed to in writing, software
// distributed under the License is distributed on an "AS IS" BASIS,
// WITHOUT WARRANTIES OR CONDITIONS OF ANY KIND, either express or implied.
// See the License for the specific language governing permissions and
// limitations under the License.

import { stringToHex } from "@polkadot/util/string";
import { ProviderApi } from "@prosopo/api";
import { ProsopoEnvError } from "@prosopo/common";
import {
	ExtensionLoader,
	buildUpdateState,
	getProcaptchaRandomActiveProvider,
	providerRetry,
} from "@prosopo/procaptcha-common";
import { getDefaultEvents } from "@prosopo/procaptcha-common";
import {
	type Account,
	ApiParams,
	type FrictionlessState,
	type ProcaptchaCallbacks,
	type ProcaptchaClientConfigInput,
	ProcaptchaConfigSchema,
	type ProcaptchaState,
	type ProcaptchaStateUpdateFn,
	encodeProcaptchaOutput,
} from "@prosopo/types";
import { embedData, sleep } from "@prosopo/util";
import { solvePoW } from "@prosopo/util";
import { randomAsHex } from "@prosopo/util-crypto";

export const Manager = (
	configInput: ProcaptchaClientConfigInput,
	state: ProcaptchaState,
	onStateUpdate: ProcaptchaStateUpdateFn,
	callbacks: ProcaptchaCallbacks,
	frictionlessState?: FrictionlessState,
) => {
	const events = getDefaultEvents(callbacks);

	const defaultState = (): Partial<ProcaptchaState> => {
		return {
			// note order matters! see buildUpdateState. These fields are set in order, so disable modal first, then set loading to false, etc.
			showModal: false,
			loading: false,
			index: 0,
			challenge: undefined,
			solutions: undefined,
			isHuman: false,
			captchaApi: undefined,
			account: undefined,
			// don't handle timeout here, this should be handled by the state management
		};
	};

	const clearTimeout = () => {
		// clear the timeout
		window.clearTimeout(Number(state.timeout));
		// then clear the timeout from the state
		updateState({ timeout: undefined });
	};

	const onFailed = () => {
		updateState({
			isHuman: false,
			loading: false,
		});
		events.onFailed();
		resetState(frictionlessState?.restart);
	};

	const clearSuccessfulChallengeTimeout = () => {
		// clear the timeout
		window.clearTimeout(Number(state.successfullChallengeTimeout));
		// then clear the timeout from the state
		updateState({ successfullChallengeTimeout: undefined });
	};

	const getConfig = () => {
		const config: ProcaptchaClientConfigInput = {
			userAccountAddress: configInput.userAccountAddress || "",
			...configInput,
		};

		console.log("Using config:", config);

		// overwrite the account in use with the one in state if it exists. Reduces likelihood of bugs where the user
		// changes account in the middle of the captcha process.
		if (state.account) {
			config.userAccountAddress = state.account.account.address;
		}

		return ProcaptchaConfigSchema.parse(config);
	};

	const getAccount = () => {
		if (!state.account) {
			throw new ProsopoEnvError("GENERAL.ACCOUNT_NOT_FOUND", {
				context: { error: "Account not loaded" },
			});
		}
		const account: Account = state.account;
		return { account };
	};

	const getDappAccount = () => {
		if (!state.dappAccount) {
			throw new ProsopoEnvError("GENERAL.SITE_KEY_MISSING");
		}

		const dappAccount: string = state.dappAccount;
		return dappAccount;
	};

	// get the state update mechanism
	const updateState = buildUpdateState(state, onStateUpdate);

	const resetState = (frictionlessRestart?: () => void) => {
		// clear timeout just in case a timer is still active (shouldn't be)
		clearTimeout();
		clearSuccessfulChallengeTimeout();
		updateState(defaultState());
		events.onReset();
		// reset the frictionless state if necessary
		if (frictionlessRestart) {
			frictionlessRestart();
		}
	};

	const setValidChallengeTimeout = () => {
		const timeMillis: number = getConfig().captchas.pow.solutionTimeout;
		const successfullChallengeTimeout = setTimeout(() => {
			// Human state expired, disallow user's claim to be human
			updateState({ isHuman: false });

			events.onExpired();
			resetState(frictionlessState?.restart);
		}, timeMillis);

		updateState({ successfullChallengeTimeout });
	};

<<<<<<< HEAD
	const start = async () => {
		console.log("[DEBUG] PoW Manager start() called");
		console.log("[DEBUG] Initial frictionlessState:", frictionlessState);
		console.log(
			"[DEBUG] frictionlessState keys:",
			frictionlessState ? Object.keys(frictionlessState) : "null",
		);
=======
	const start = async (x = 0, y = 0) => {
>>>>>>> 27482974
		await providerRetry(
			async () => {
				if (state.loading) {
					return;
				}
				if (state.isHuman) {
					return;
				}

				// reset the state to defaults - do not reset the frictionless state
				resetState();

				// set the loading flag to true (allow UI to show some sort of loading / pending indicator while we get the captcha process going)
				updateState({
					loading: true,
				});
				updateState({ attemptCount: state.attemptCount + 1 });

				const config = getConfig();

				// check if account exists in extension
				const selectAccount = async () => {
					if (frictionlessState) {
						return frictionlessState.userAccount;
					}
					const ext = new (await ExtensionLoader(config.web2))();
					return ext.getAccount(config);
				};

				// use the passed in account (could be web3) or create a new account
				const user = await selectAccount();
				console.log("User", user);
				const userAccount = user.account.address;

				// set the account created or injected by the extension
				updateState({
					account: { account: { address: userAccount } },
				});

				// snapshot the config into the state
				updateState({ dappAccount: config.account.address });

				// allow UI to catch up with the loading state
				await sleep(100);

				// check if account has been provided in config (doesn't matter in web2 mode)
				if (!config.web2 && !config.userAccountAddress) {
					throw new ProsopoEnvError("GENERAL.ACCOUNT_NOT_FOUND", {
						context: {
							error: "Account address has not been set for web3 mode",
						},
					});
				}

				let getRandomProviderResponse = undefined;

				if (frictionlessState?.provider) {
					getRandomProviderResponse = frictionlessState.provider;
				} else {
					getRandomProviderResponse = await getProcaptchaRandomActiveProvider(
						getConfig().defaultEnvironment,
					);
				}

				const providerUrl = getRandomProviderResponse.provider.url;

				const providerApi = new ProviderApi(providerUrl, getDappAccount());

				const challenge = await providerApi.getPowCaptchaChallenge(
					userAccount,
					getDappAccount(),
					frictionlessState?.sessionId,
				);

				console.log("Challenge:", challenge);

				if (challenge.error) {
					updateState({
						loading: false,
						error: {
							message: challenge.error.message,
							key: challenge.error.key || "API.UNKNOWN_ERROR",
						},
					});
				} else {
					const solution = solvePoW(challenge.challenge, challenge.difficulty);

					// Create salt with encoded coordinates if coordinates are provided
					let salt: string | undefined;
					if (x !== undefined && y !== undefined) {
						const coords = [x, y];
						const randomSalt = randomAsHex(
							coords
								.map((coord) => coord.toString(16).length + 4)
								.reduce((acc, curr) => acc + curr, 0),
						);
						salt = embedData(randomSalt, coords);
					}

					const signer = user.extension?.signer;

					if (!signer || !signer.signRaw) {
						throw new ProsopoEnvError("GENERAL.CANT_FIND_KEYRINGPAIR", {
							context: {
								error:
									"Signer is not defined, cannot sign message to prove account ownership",
							},
						});
					}

					const userTimestampSignature = await signer.signRaw({
						address: userAccount,
						data: stringToHex(challenge[ApiParams.timestamp].toString()),
						type: "bytes",
					});

					console.log("[DEBUG] About to check frictionlessState");
					console.log("[DEBUG] frictionlessState:", frictionlessState);
					console.log(
						"[DEBUG] Has encryptBehavioralData:",
						!!frictionlessState?.encryptBehavioralData,
					);
					console.log(
						"[DEBUG] Has behaviorCollector1:",
						!!frictionlessState?.behaviorCollector1,
					);
					console.log(
						"[DEBUG] Has behaviorCollector2:",
						!!frictionlessState?.behaviorCollector2,
					);
					console.log(
						"[DEBUG] Has behaviorCollector3:",
						!!frictionlessState?.behaviorCollector3,
					);

					let encryptedBehavioralData: string | undefined;

					// Collect and encrypt behavioral data before submission
					if (
						frictionlessState?.encryptBehavioralData &&
						(frictionlessState?.behaviorCollector1 ||
							frictionlessState?.behaviorCollector2 ||
							frictionlessState?.behaviorCollector3)
					) {
						console.log("[DEBUG] Inside behavioral data collection block");
						try {
							const behavioralData = {
								collector1:
									frictionlessState.behaviorCollector1?.getData() || [],
								collector2:
									frictionlessState.behaviorCollector2?.getData() || [],
								collector3:
									frictionlessState.behaviorCollector3?.getData() || [],
								deviceCapability:
									frictionlessState.deviceCapability || "unknown",
							};

							console.log(
								"[DEBUG] Behavioral data collected:",
								behavioralData,
							);
							console.log(
								"[DEBUG] Collector1 data length:",
								behavioralData.collector1.length,
							);
							console.log(
								"[DEBUG] Collector2 data length:",
								behavioralData.collector2.length,
							);
							console.log(
								"[DEBUG] Collector3 data length:",
								behavioralData.collector3.length,
							);

							// Pack the behavioral data before stringifying
							const dataToEncrypt = frictionlessState.packBehavioralData
								? frictionlessState.packBehavioralData(behavioralData)
								: behavioralData;

							const stringifiedData = JSON.stringify(dataToEncrypt);
							console.log(
								"[DEBUG] Stringified data length (after packing):",
								stringifiedData.length,
							);

							console.log("[DEBUG] About to encrypt behavioral data");
							encryptedBehavioralData =
								await frictionlessState.encryptBehavioralData(
									stringifiedData,
								);
							console.log(
								"[DEBUG] Encryption complete, encrypted length:",
								encryptedBehavioralData.length,
							);
							console.log(
								"[Encrypted Behavioral Data]:",
								encryptedBehavioralData,
							);
						} catch (error) {
							console.error(
								"[DEBUG] Error encrypting behavioral data:",
								error,
							);
						}
					} else {
						console.log(
							"[DEBUG] Skipping behavioral data collection - conditions not met",
						);
					}

					console.log("[DEBUG] About to submit PoW captcha solution");
					const verifiedSolution = await providerApi.submitPowCaptchaSolution(
						challenge,
						getAccount().account.account.address,
						getDappAccount(),
						solution,
						userTimestampSignature.signature.toString(),
						config.captchas.pow.verifiedTimeout,
<<<<<<< HEAD
						encryptedBehavioralData,
=======
						salt,
>>>>>>> 27482974
					);
					if (verifiedSolution[ApiParams.verified]) {
						updateState({
							isHuman: true,
							loading: false,
						});

						events.onHuman(
							encodeProcaptchaOutput({
								[ApiParams.providerUrl]: providerUrl,
								[ApiParams.user]: getAccount().account.account.address,
								[ApiParams.dapp]: getDappAccount(),
								[ApiParams.challenge]: challenge.challenge,
								[ApiParams.nonce]: solution,
								[ApiParams.timestamp]: challenge.timestamp,
								[ApiParams.signature]: {
									[ApiParams.provider]: challenge.signature.provider,
									[ApiParams.user]: {
										[ApiParams.timestamp]:
											userTimestampSignature.signature.toString(),
									},
								},
							}),
						);
						setValidChallengeTimeout();
					} else {
						onFailed();
					}
				}
			},
			start,
			() => {
				resetState();
			},
			state.attemptCount,
			3,
		);
	};

	return {
		start,
		resetState,
	};
};<|MERGE_RESOLUTION|>--- conflicted
+++ resolved
@@ -148,17 +148,7 @@
 		updateState({ successfullChallengeTimeout });
 	};
 
-<<<<<<< HEAD
-	const start = async () => {
-		console.log("[DEBUG] PoW Manager start() called");
-		console.log("[DEBUG] Initial frictionlessState:", frictionlessState);
-		console.log(
-			"[DEBUG] frictionlessState keys:",
-			frictionlessState ? Object.keys(frictionlessState) : "null",
-		);
-=======
 	const start = async (x = 0, y = 0) => {
->>>>>>> 27482974
 		await providerRetry(
 			async () => {
 				if (state.loading) {
@@ -377,11 +367,8 @@
 						solution,
 						userTimestampSignature.signature.toString(),
 						config.captchas.pow.verifiedTimeout,
-<<<<<<< HEAD
 						encryptedBehavioralData,
-=======
 						salt,
->>>>>>> 27482974
 					);
 					if (verifiedSolution[ApiParams.verified]) {
 						updateState({
