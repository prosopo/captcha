--- conflicted
+++ resolved
@@ -27,17 +27,6 @@
 	"browserslist": ["> 0.5%, last 2 versions, not dead"],
 	"dependencies": {
 		"@polkadot/util": "12.6.2",
-<<<<<<< HEAD
-		"@prosopo/account": "2.5.1",
-		"@prosopo/api": "2.5.1",
-		"@prosopo/common": "2.5.1",
-		"@prosopo/locale": "2.5.1",
-		"@prosopo/procaptcha": "2.5.1",
-		"@prosopo/procaptcha-common": "2.5.1",
-		"@prosopo/types": "2.5.1",
-		"@prosopo/util": "2.5.1",
-		"@prosopo/widget-skeleton": "2.5.1",
-=======
 		"@prosopo/account": "2.5.3",
 		"@prosopo/api": "2.5.3",
 		"@prosopo/common": "2.5.3",
@@ -47,7 +36,6 @@
 		"@prosopo/types": "2.5.3",
 		"@prosopo/util": "2.5.3",
 		"@prosopo/widget-skeleton": "2.5.3",
->>>>>>> 27c679f0
 		"express": "4.21.2",
 		"react": "18.3.1"
 	},
