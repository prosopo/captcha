{
	"name": "@prosopo/procaptcha-pow",
	"version": "2.5.1",
	"author": "PROSOPO LIMITED <info@prosopo.io>",
	"license": "Apache-2.0",
	"main": "./dist/index.js",
	"type": "module",
	"sideEffects": false,
	"engines": {
		"node": "20",
		"npm": "10.8.2"
	},
	"exports": {
		".": {
			"import": "./dist/index.js",
			"require": "./dist/cjs/index.cjs"
		}
	},
	"types": "./dist/index.d.ts",
	"source": "./src/index.ts",
	"scripts": {
		"test": "echo \"No test specified\"",
		"clean": "tsc --build --clean",
		"build": "tsc --build --verbose",
		"build:cjs": "npx vite --config vite.cjs.config.ts build"
	},
	"browserslist": ["> 0.5%, last 2 versions, not dead"],
	"dependencies": {
		"@polkadot/util": "12.6.2",
<<<<<<< HEAD
		"@prosopo/account": "2.5.0",
		"@prosopo/api": "2.5.0",
		"@prosopo/common": "2.5.0",
		"@prosopo/locale": "2.5.0",
		"@prosopo/procaptcha": "2.5.0",
		"@prosopo/procaptcha-common": "2.5.0",
		"@prosopo/types": "2.5.0",
		"@prosopo/util": "2.5.0",
		"@prosopo/widget-skeleton": "2.5.0",
=======
		"@prosopo/account": "2.5.1",
		"@prosopo/api": "2.5.1",
		"@prosopo/common": "2.5.1",
		"@prosopo/locale": "2.5.1",
		"@prosopo/procaptcha": "2.5.1",
		"@prosopo/procaptcha-common": "2.5.1",
		"@prosopo/types": "2.5.1",
		"@prosopo/util": "2.5.1",
		"@prosopo/web-components": "2.5.1",
>>>>>>> c38f57bc
		"express": "4.21.2",
		"react": "18.3.1"
	},
	"overrides": {
		"@polkadot/extension-inject": {
			"@polkadot/api": {
				"version": "10.13.1"
			}
		}
	},
	"devDependencies": {
		"@prosopo/config": "2.5.1",
		"@vitest/coverage-v8": "2.1.1",
		"concurrently": "9.0.1",
		"del-cli": "6.0.0",
		"npm-run-all": "2.1.0",
		"tslib": "2.7.0",
		"tsx": "4.19.1",
		"typescript": "5.6.2",
		"vite": "5.4.6",
		"vitest": "2.1.1"
	},
	"repository": {
		"type": "git",
		"url": "git+https://github.com/prosopo/captcha.git"
	},
	"bugs": {
		"url": "https://github.com/prosopo/captcha/issues"
	},
	"homepage": "https://github.com/prosopo/captcha#readme",
	"description": "",
	"publishConfig": {
		"registry": "https://registry.npmjs.org"
	}
}<|MERGE_RESOLUTION|>--- conflicted
+++ resolved
@@ -27,17 +27,6 @@
 	"browserslist": ["> 0.5%, last 2 versions, not dead"],
 	"dependencies": {
 		"@polkadot/util": "12.6.2",
-<<<<<<< HEAD
-		"@prosopo/account": "2.5.0",
-		"@prosopo/api": "2.5.0",
-		"@prosopo/common": "2.5.0",
-		"@prosopo/locale": "2.5.0",
-		"@prosopo/procaptcha": "2.5.0",
-		"@prosopo/procaptcha-common": "2.5.0",
-		"@prosopo/types": "2.5.0",
-		"@prosopo/util": "2.5.0",
-		"@prosopo/widget-skeleton": "2.5.0",
-=======
 		"@prosopo/account": "2.5.1",
 		"@prosopo/api": "2.5.1",
 		"@prosopo/common": "2.5.1",
@@ -47,7 +36,6 @@
 		"@prosopo/types": "2.5.1",
 		"@prosopo/util": "2.5.1",
 		"@prosopo/web-components": "2.5.1",
->>>>>>> c38f57bc
 		"express": "4.21.2",
 		"react": "18.3.1"
 	},
