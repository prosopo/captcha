--- conflicted
+++ resolved
@@ -24,27 +24,21 @@
 		"build": "tsc --build --verbose",
 		"build:cjs": "npx vite --config vite.cjs.config.ts build"
 	},
-	"browserslist": ["> 0.5%, last 2 versions, not dead"],
+	"browserslist": [
+		"> 0.5%, last 2 versions, not dead"
+	],
 	"dependencies": {
 		"@polkadot/util": "12.6.2",
 		"@prosopo/account": "2.4.1",
 		"@prosopo/api": "2.4.1",
 		"@prosopo/common": "2.4.1",
-<<<<<<< HEAD
 		"@prosopo/locale": "2.4.1",
-=======
-		"@prosopo/locale-browser": "2.4.1",
->>>>>>> 7af009b1
 		"@prosopo/procaptcha": "2.4.1",
 		"@prosopo/procaptcha-common": "2.4.1",
 		"@prosopo/types": "2.4.1",
 		"@prosopo/util": "2.4.1",
 		"@prosopo/web-components": "2.4.1",
-<<<<<<< HEAD
 		"express": "4.21.2",
-=======
-		"express": "4.21.1",
->>>>>>> 7af009b1
 		"react": "18.3.1"
 	},
 	"overrides": {
