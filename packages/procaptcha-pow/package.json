--- conflicted
+++ resolved
@@ -1,10 +1,6 @@
 {
 	"name": "@prosopo/procaptcha-pow",
-<<<<<<< HEAD
-	"version": "2.8.5",
-=======
 	"version": "2.8.8",
->>>>>>> 11303d9f
 	"author": "PROSOPO LIMITED <info@prosopo.io>",
 	"license": "Apache-2.0",
 	"main": "dist/index.js",
@@ -33,16 +29,6 @@
 	"browserslist": ["> 0.5%, last 2 versions, not dead"],
 	"dependencies": {
 		"@polkadot/util": "12.6.2",
-<<<<<<< HEAD
-		"@prosopo/api": "3.1.16",
-		"@prosopo/common": "3.1.12",
-		"@prosopo/config": "3.1.12",
-		"@prosopo/locale": "3.1.12",
-		"@prosopo/procaptcha-common": "2.8.5",
-		"@prosopo/types": "3.2.0",
-		"@prosopo/util": "3.0.15",
-		"@prosopo/widget-skeleton": "2.6.13",
-=======
 		"@prosopo/api": "3.1.19",
 		"@prosopo/common": "3.1.15",
 		"@prosopo/config": "3.1.15",
@@ -51,7 +37,6 @@
 		"@prosopo/types": "3.4.0",
 		"@prosopo/util": "3.1.0",
 		"@prosopo/widget-skeleton": "2.7.1",
->>>>>>> 11303d9f
 		"react": "18.3.1"
 	},
 	"overrides": {
