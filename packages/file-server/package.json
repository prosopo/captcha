{
	"name": "@prosopo/file-server",
	"version": "2.6.2",
	"description": "Simple static file server",
	"main": "dist/index.js",
	"types": "dist/index.d.ts",
	"type": "module",
	"engines": {
		"node": "20",
		"npm": "10.8.2"
	},
	"exports": {
		".": {
			"import": "./dist/index.js",
			"require": "./dist/cjs/index.cjs"
		}
	},
	"scripts": {
		"clean": "tsc --build --clean",
		"build": "NODE_ENV=${NODE_ENV:-production}; vite build --config vite.esm.config.ts --mode $NODE_ENV",
		"build:cjs": "NODE_ENV=${NODE_ENV:-production}; vite build --config vite.cjs.config.ts --mode $NODE_ENV",
		"typecheck": "tsc --build --declaration --emitDeclarationOnly",
		"test": "echo no tests",
		"start": "node ./dist/index.js"
	},
	"dependencies": {
		"@prosopo/util": "3.0.0",
		"@typegoose/auto-increment": "4.13.0",
		"axios": "1.10.0",
		"dotenv": "16.4.5",
		"esbuild": "0.25.6",
		"express": "4.21.2",
		"node-fetch": "3.3.2",
<<<<<<< HEAD
		"sharp": "0.33.5",
		"@prosopo/config": "3.0.0"
=======
		"openpgp": "5.11.3",
		"sharp": "0.33.5",
		"webpack-dev-server": "5.2.2"
>>>>>>> e12cde6e
	},
	"devDependencies": {
		"@types/node": "22.5.5",
		"@vitest/coverage-v8": "3.0.9",
		"concurrently": "9.0.1",
		"del-cli": "6.0.0",
		"npm-run-all": "4.1.5",
		"tslib": "2.7.0",
		"tsx": "4.20.3",
		"typescript": "5.6.2",
		"vite": "6.3.5",
		"vitest": "3.0.9"
	},
	"author": "Prosopo",
	"license": "Apache-2.0",
	"sideEffects": false
}<|MERGE_RESOLUTION|>--- conflicted
+++ resolved
@@ -31,14 +31,10 @@
 		"esbuild": "0.25.6",
 		"express": "4.21.2",
 		"node-fetch": "3.3.2",
-<<<<<<< HEAD
 		"sharp": "0.33.5",
-		"@prosopo/config": "3.0.0"
-=======
+		"@prosopo/config": "3.0.0",
 		"openpgp": "5.11.3",
-		"sharp": "0.33.5",
 		"webpack-dev-server": "5.2.2"
->>>>>>> e12cde6e
 	},
 	"devDependencies": {
 		"@types/node": "22.5.5",
