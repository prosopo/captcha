{
	"name": "@prosopo/file-server",
<<<<<<< HEAD
	"version": "2.6.17",
=======
	"version": "2.6.20",
>>>>>>> 11303d9f
	"description": "Simple static file server",
	"main": "dist/index.js",
	"types": "dist/index.d.ts",
	"type": "module",
	"engines": {
		"node": "20",
		"npm": "10.8.2"
	},
	"exports": {
		".": {
			"types": "./dist/index.d.ts",
			"import": "./dist/index.js",
			"require": "./dist/cjs/index.cjs"
		}
	},
	"scripts": {
		"clean": "del-cli --verbose dist tsconfig.tsbuildinfo",
		"build": "NODE_ENV=${NODE_ENV:-development}; vite build --config vite.esm.config.ts --mode $NODE_ENV",
		"build:tsc": "tsc --build --verbose",
		"build:cjs": "NODE_ENV=${NODE_ENV:-development}; vite build --config vite.cjs.config.ts --mode $NODE_ENV",
		"typecheck": "tsc --project tsconfig.types.json",
		"start": "node ./dist/index.js"
	},
	"dependencies": {
<<<<<<< HEAD
		"@prosopo/util": "3.0.15",
		"@prosopo/config": "3.1.12",
=======
		"@prosopo/util": "3.1.0",
		"@prosopo/config": "3.1.15",
>>>>>>> 11303d9f
		"dotenv": "16.4.5",
		"express": "4.21.2",
		"sharp": "0.33.5"
	},
	"devDependencies": {
		"@types/node": "22.5.5",
		"@vitest/coverage-v8": "3.0.9",
		"concurrently": "9.0.1",
		"del-cli": "6.0.0",
		"npm-run-all": "4.1.5",
		"tslib": "2.7.0",
		"tsx": "4.20.3",
		"typescript": "5.6.2",
		"vite": "6.3.5",
		"vitest": "3.0.9"
	},
	"author": "Prosopo",
	"license": "Apache-2.0",
	"sideEffects": false
}<|MERGE_RESOLUTION|>--- conflicted
+++ resolved
@@ -1,10 +1,6 @@
 {
 	"name": "@prosopo/file-server",
-<<<<<<< HEAD
-	"version": "2.6.17",
-=======
 	"version": "2.6.20",
->>>>>>> 11303d9f
 	"description": "Simple static file server",
 	"main": "dist/index.js",
 	"types": "dist/index.d.ts",
@@ -29,13 +25,8 @@
 		"start": "node ./dist/index.js"
 	},
 	"dependencies": {
-<<<<<<< HEAD
-		"@prosopo/util": "3.0.15",
-		"@prosopo/config": "3.1.12",
-=======
 		"@prosopo/util": "3.1.0",
 		"@prosopo/config": "3.1.15",
->>>>>>> 11303d9f
 		"dotenv": "16.4.5",
 		"express": "4.21.2",
 		"sharp": "0.33.5"
