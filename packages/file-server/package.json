{
	"name": "@prosopo/file-server",
	"version": "2.6.3",
	"description": "Simple static file server",
	"main": "dist/index.js",
	"types": "dist/index.d.ts",
	"type": "module",
	"engines": {
		"node": "20",
		"npm": "10.8.2"
	},
	"exports": {
		".": {
			"import": "./dist/index.js",
			"require": "./dist/cjs/index.cjs"
		}
	},
	"scripts": {
		"clean": "tsc --build --clean",
		"build": "NODE_ENV=${NODE_ENV:-production}; vite build --config vite.esm.config.ts --mode $NODE_ENV",
		"build:cjs": "NODE_ENV=${NODE_ENV:-production}; vite build --config vite.cjs.config.ts --mode $NODE_ENV",
		"typecheck": "tsc --build --declaration --emitDeclarationOnly",
		"test": "echo no tests",
		"start": "node ./dist/index.js"
	},
	"dependencies": {
		"@prosopo/util": "3.0.1",
		"@typegoose/auto-increment": "4.13.0",
		"axios": "1.10.0",
		"dotenv": "16.4.5",
		"esbuild": "0.25.6",
		"express": "4.21.2",
		"node-fetch": "3.3.2",
		"sharp": "0.33.5",
		"@prosopo/config": "3.0.0",
		"openpgp": "5.11.3",
		"webpack-dev-server": "5.2.2"
	},
	"devDependencies": {
<<<<<<< HEAD
=======
		"@prosopo/config": "3.0.1",
>>>>>>> 31217fa5
		"@types/node": "22.5.5",
		"@vitest/coverage-v8": "3.0.9",
		"concurrently": "9.0.1",
		"del-cli": "6.0.0",
		"npm-run-all": "4.1.5",
		"tslib": "2.7.0",
		"tsx": "4.20.3",
		"typescript": "5.6.2",
		"vite": "6.3.5",
		"vitest": "3.0.9"
	},
	"author": "Prosopo",
	"license": "Apache-2.0",
	"sideEffects": false
}<|MERGE_RESOLUTION|>--- conflicted
+++ resolved
@@ -32,15 +32,11 @@
 		"express": "4.21.2",
 		"node-fetch": "3.3.2",
 		"sharp": "0.33.5",
-		"@prosopo/config": "3.0.0",
+		"@prosopo/config": "3.0.1",
 		"openpgp": "5.11.3",
 		"webpack-dev-server": "5.2.2"
 	},
 	"devDependencies": {
-<<<<<<< HEAD
-=======
-		"@prosopo/config": "3.0.1",
->>>>>>> 31217fa5
 		"@types/node": "22.5.5",
 		"@vitest/coverage-v8": "3.0.9",
 		"concurrently": "9.0.1",
