{
    "name": "@prosopo/file-server",
    "version": "0.1.18",
    "description": "Simple static file server",
    "main": "dist/index.js",
    "type": "module",
    "scripts": {
        "clean": "tsc --build --clean",
        "build": "tsc --build --verbose",
        "start": "node ./dist/index.js",
        "lint": "npx eslint .",
        "lint:fix": "npx eslint . --fix --config ../../.eslintrc.js"
    },
    "dependencies": {
<<<<<<< HEAD
=======
        "@prosopo/common": "^0.1.18",
>>>>>>> 44ef4e92
        "dotenv": "^16.0.1",
        "es-main": "^1.2.0",
        "express": "^4.18.2",
        "node-fetch": "^2.6.12",
        "sharp": "^0.32.4"
    },
    "devDependencies": {
        "typescript": "^4.9.5"
    },
    "author": "Prosopo",
    "license": "Apache-2.0",
    "sideEffects": false
}<|MERGE_RESOLUTION|>--- conflicted
+++ resolved
@@ -12,10 +12,7 @@
         "lint:fix": "npx eslint . --fix --config ../../.eslintrc.js"
     },
     "dependencies": {
-<<<<<<< HEAD
-=======
         "@prosopo/common": "^0.1.18",
->>>>>>> 44ef4e92
         "dotenv": "^16.0.1",
         "es-main": "^1.2.0",
         "express": "^4.18.2",
