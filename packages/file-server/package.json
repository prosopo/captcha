{
    "name": "@prosopo/file-server",
<<<<<<< HEAD
    "version": "0.3.41",
=======
    "version": "1.0.1",
>>>>>>> 89e3c9f8
    "description": "Simple static file server",
    "main": "dist/index.js",
    "type": "module",
    "engines": {
        "node": ">=18",
        "npm": ">=9"
    },
    "exports": {
        ".": {
            "import": "./dist/index.js",
            "require": "./dist/cjs/index.cjs"
        }
    },
    "scripts": {
        "test": "echo \"No test specified\"",
        "clean": "tsc --build --clean",
        "build": "tsc --build --verbose tsconfig.json",
        "build:cjs": "npx vite --config vite.cjs.config.ts build",
        "start": "node ./dist/index.js",
        "eslint": "npx eslint . --no-error-on-unmatched-pattern --ignore-path ../../.eslintignore --quiet",
        "eslint:fix": "npm run eslint -- --fix",
        "prettier": "npx prettier . --check --no-error-on-unmatched-pattern --ignore-path ../../.eslintignore",
        "prettier:fix": "npm run prettier -- --write",
        "lint": "npm run eslint && npm run prettier",
        "lint:fix": "npm run eslint:fix && npm run prettier:fix"
    },
    "dependencies": {
<<<<<<< HEAD
        "@prosopo/util": "0.3.41",
=======
        "@prosopo/util": "1.0.1",
>>>>>>> 89e3c9f8
        "dotenv": "^16.0.1",
        "express": "^4.18.2",
        "node-fetch": "^3.3.2",
        "sharp": "^0.32.4"
    },
    "devDependencies": {
        "@types/express": "^4.17.17",
        "@types/node": "^20.5.9",
        "tslib": "2.6.2",
        "typescript": "5.1.6"
    },
    "author": "Prosopo",
    "license": "Apache-2.0",
    "sideEffects": false
}<|MERGE_RESOLUTION|>--- conflicted
+++ resolved
@@ -1,10 +1,6 @@
 {
     "name": "@prosopo/file-server",
-<<<<<<< HEAD
-    "version": "0.3.41",
-=======
     "version": "1.0.1",
->>>>>>> 89e3c9f8
     "description": "Simple static file server",
     "main": "dist/index.js",
     "type": "module",
@@ -32,11 +28,7 @@
         "lint:fix": "npm run eslint:fix && npm run prettier:fix"
     },
     "dependencies": {
-<<<<<<< HEAD
-        "@prosopo/util": "0.3.41",
-=======
         "@prosopo/util": "1.0.1",
->>>>>>> 89e3c9f8
         "dotenv": "^16.0.1",
         "express": "^4.18.2",
         "node-fetch": "^3.3.2",
