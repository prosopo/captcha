{
	"name": "@prosopo/file-server",
<<<<<<< HEAD
	"version": "2.0.3",
=======
	"version": "2.1.0",
>>>>>>> c58e540a
	"description": "Simple static file server",
	"main": "dist/index.js",
	"type": "module",
	"engines": {
		"node": ">=20",
		"npm": ">=9"
	},
	"exports": {
		".": {
			"import": "./dist/index.js",
			"require": "./dist/cjs/index.cjs"
		}
	},
	"scripts": {
		"test": "echo \"No test specified\"",
		"clean": "tsc --build --clean",
		"build": "tsc --build --verbose",
		"build:cjs": "npx vite --config vite.cjs.config.ts build",
		"start": "node ./dist/index.js"
	},
	"dependencies": {
<<<<<<< HEAD
		"@prosopo/util": "2.0.3",
=======
		"@prosopo/util": "2.1.0",
>>>>>>> c58e540a
		"dotenv": "16.4.5",
		"express": "4.21.0",
		"node-fetch": "3.3.2",
		"sharp": "0.33.5"
	},
	"devDependencies": {
<<<<<<< HEAD
		"@prosopo/config": "2.0.3",
=======
		"@prosopo/config": "2.1.0",
>>>>>>> c58e540a
		"@types/express": "4.17.21",
		"@types/node": "22.5.5",
		"@vitest/coverage-v8": "2.1.1",
		"concurrently": "9.0.1",
		"npm-run-all": "4.1.5",
		"rimraf": "6.0.1",
		"tslib": "2.7.0",
		"tsx": "4.19.1",
		"typescript": "5.6.2",
		"vite": "5.4.6",
		"vitest": "2.1.1"
	},
	"author": "Prosopo",
	"license": "Apache-2.0",
	"sideEffects": false
}<|MERGE_RESOLUTION|>--- conflicted
+++ resolved
@@ -1,10 +1,6 @@
 {
 	"name": "@prosopo/file-server",
-<<<<<<< HEAD
-	"version": "2.0.3",
-=======
 	"version": "2.1.0",
->>>>>>> c58e540a
 	"description": "Simple static file server",
 	"main": "dist/index.js",
 	"type": "module",
@@ -26,22 +22,14 @@
 		"start": "node ./dist/index.js"
 	},
 	"dependencies": {
-<<<<<<< HEAD
-		"@prosopo/util": "2.0.3",
-=======
 		"@prosopo/util": "2.1.0",
->>>>>>> c58e540a
 		"dotenv": "16.4.5",
 		"express": "4.21.0",
 		"node-fetch": "3.3.2",
 		"sharp": "0.33.5"
 	},
 	"devDependencies": {
-<<<<<<< HEAD
-		"@prosopo/config": "2.0.3",
-=======
 		"@prosopo/config": "2.1.0",
->>>>>>> c58e540a
 		"@types/express": "4.17.21",
 		"@types/node": "22.5.5",
 		"@vitest/coverage-v8": "2.1.1",
