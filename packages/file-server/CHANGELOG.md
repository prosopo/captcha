--- conflicted
+++ resolved
@@ -1,7 +1,5 @@
 # @prosopo/file-server
 
-<<<<<<< HEAD
-=======
 ## 2.6.20
 ### Patch Changes
 
@@ -29,7 +27,6 @@
   - @prosopo/util@3.0.16
   - @prosopo/config@3.1.13
 
->>>>>>> 11303d9f
 ## 2.6.17
 ### Patch Changes
 
