--- conflicted
+++ resolved
@@ -1,16 +1,3 @@
-import {
-	type ZodDefault,
-	type ZodNumber,
-	type ZodObject,
-	type ZodOptional,
-	array,
-	type input,
-	number,
-	object,
-	type output,
-	string,
-	type infer as zInfer,
-} from "zod";
 // Copyright 2021-2024 Prosopo (UK) Ltd.
 //
 // Licensed under the Apache License, Version 2.0 (the "License");
@@ -24,10 +11,6 @@
 // WITHOUT WARRANTIES OR CONDITIONS OF ANY KIND, either express or implied.
 // See the License for the specific language governing permissions and
 // limitations under the License.
-<<<<<<< HEAD
-import { ApiParams } from "../api/params.js";
-import {
-=======
 import {
 	type ZodDefault,
 	type ZodNumber,
@@ -43,7 +26,6 @@
 } from "zod";
 import { ApiParams } from "../api/params.js";
 import {
->>>>>>> edf4536b
 	DEFAULT_IMAGE_MAX_VERIFIED_TIME_CACHED,
 	DEFAULT_POW_CAPTCHA_VERIFIED_TIMEOUT,
 } from "../config/timeouts.js";
@@ -56,15 +38,8 @@
 	SubmitImageCaptchaSolution = "/v1/prosopo/provider/solution",
 	SubmitPowCaptchaSolution = "/v1/prosopo/provider/pow/solution",
 	VerifyPowCaptchaSolution = "/v1/prosopo/provider/pow/verify",
-<<<<<<< HEAD
-	// biome-ignore lint/style/useLiteralEnumMembers: TODO shouldn't be using enum
-	VerifyImageCaptchaSolutionDapp = `/v1/prosopo/provider/image/${ApiParams.dapp}/verify`,
-	// biome-ignore lint/style/useLiteralEnumMembers: TODO shouldn't be using enum
-	VerifyImageCaptchaSolutionUser = `/v1/prosopo/provider/image/${ApiParams.user}/verify`,
-=======
 	VerifyImageCaptchaSolutionDapp = "/v1/prosopo/provider/image/dapp/verify",
 	VerifyImageCaptchaSolutionUser = "/v1/prosopo/provider/image/user/verify",
->>>>>>> edf4536b
 	GetProviderStatus = "/v1/prosopo/provider/status",
 	GetProviderDetails = "/v1/prosopo/provider/details",
 	SubmitUserEvents = "/v1/prosopo/provider/events",
@@ -149,11 +124,6 @@
 	[ApiParams.captchas]: CaptchaIdAndProof[];
 	partialFee?: string;
 	[ApiParams.verified]: boolean;
-<<<<<<< HEAD
-	[ApiParams.timestamp]: string;
-	[ApiParams.timestampSignature]: string;
-=======
->>>>>>> edf4536b
 }
 
 export interface CaptchaSolutionResponse extends DappUserSolutionResult {
@@ -178,15 +148,11 @@
 	[ApiParams.captchas]: Captcha[];
 	[ApiParams.requestHash]: string;
 	[ApiParams.timestamp]: string;
-<<<<<<< HEAD
-	[ApiParams.timestampSignature]: string;
-=======
 	[ApiParams.signature]: {
 		[ApiParams.provider]: {
 			[ApiParams.timestamp]: string;
 		};
 	};
->>>>>>> edf4536b
 };
 
 export const CaptchaSolutionBody = object({
@@ -194,11 +160,6 @@
 	[ApiParams.dapp]: string(),
 	[ApiParams.captchas]: array(CaptchaSolutionSchema),
 	[ApiParams.requestHash]: string(),
-<<<<<<< HEAD
-	[ApiParams.signature]: string(), // the signature to prove account ownership
-	[ApiParams.timestamp]: string(),
-	[ApiParams.timestampSignature]: string(),
-=======
 	[ApiParams.timestamp]: string(),
 	[ApiParams.signature]: object({
 		[ApiParams.user]: object({
@@ -208,7 +169,6 @@
 			[ApiParams.timestamp]: string(),
 		}),
 	}),
->>>>>>> edf4536b
 });
 
 export type CaptchaSolutionBodyType = zInfer<typeof CaptchaSolutionBody>;
@@ -256,11 +216,6 @@
 export interface GetPowCaptchaResponse {
 	[ApiParams.challenge]: string;
 	[ApiParams.difficulty]: number;
-<<<<<<< HEAD
-	[ApiParams.signature]: string;
-	[ApiParams.timestamp]: string;
-	[ApiParams.timestampSignature]: string;
-=======
 	[ApiParams.timestamp]: string;
 	[ApiParams.signature]: {
 		[ApiParams.provider]: {
@@ -268,7 +223,6 @@
 			[ApiParams.challenge]: string;
 		};
 	};
->>>>>>> edf4536b
 }
 
 export interface PowCaptchaSolutionResponse {
@@ -305,9 +259,6 @@
 export const SubmitPowCaptchaSolutionBody = object({
 	[ApiParams.challenge]: string(),
 	[ApiParams.difficulty]: number(),
-<<<<<<< HEAD
-	[ApiParams.signature]: string(),
-=======
 	[ApiParams.signature]: object({
 		[ApiParams.user]: object({
 			[ApiParams.timestamp]: string(),
@@ -316,7 +267,6 @@
 			[ApiParams.challenge]: string(),
 		}),
 	}),
->>>>>>> edf4536b
 	[ApiParams.user]: string(),
 	[ApiParams.dapp]: string(),
 	[ApiParams.nonce]: number(),
