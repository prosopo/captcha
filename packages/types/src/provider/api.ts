// Copyright 2021-2023 Prosopo (UK) Ltd.
//
// Licensed under the Apache License, Version 2.0 (the "License");
// you may not use this file except in compliance with the License.
// You may obtain a copy of the License at
//
//     http://www.apache.org/licenses/LICENSE-2.0
//
// Unless required by applicable law or agreed to in writing, software
// distributed under the License is distributed on an "AS IS" BASIS,
// WITHOUT WARRANTIES OR CONDITIONS OF ANY KIND, either express or implied.
// See the License for the specific language governing permissions and
// limitations under the License.
<<<<<<< HEAD
import { CaptchaSolutionSchema } from '../datasets/index.js'
=======
import { CaptchaSolutionSchema, CaptchaWithProof } from '../datasets/index.js'
import { Provider } from '@prosopo/captcha-contract/types-returns'
>>>>>>> dc46694d
import { array, number, object, string, infer as zInfer } from 'zod'

export enum ApiPaths {
    GetCaptchaChallenge = '/v1/prosopo/provider/captcha',
    SubmitCaptchaSolution = '/v1/prosopo/provider/solution',
    VerifyCaptchaSolution = '/v1/prosopo/provider/verify',
    GetProviderStatus = '/v1/prosopo/provider/status',
    GetProviderDetails = '/v1/prosopo/provider/details',
}

export enum ApiParams {
    datasetId = 'datasetId',
    user = 'user',
    dapp = 'dapp',
    blockNumber = 'blockNumber',
    signature = 'signature',
    requestHash = 'requestHash',
    captchas = 'captchas',
    commitmentId = 'commitmentId',
    proof = 'proof',
    providerUrl = 'providerUrl',
    procaptchaResponse = 'procaptcha-response',
    maxVerifiedTime = 'maxVerifiedTime',
}

export interface DappUserSolutionResult {
    [ApiParams.captchas]: CaptchaIdAndProof[]
    partialFee?: string
    solutionApproved: boolean
}

export interface CaptchaIdAndProof {
    captchaId: string
    proof: string[][]
}

export const CaptchaRequestBody = object({
    [ApiParams.user]: string(),
    [ApiParams.dapp]: string(),
    [ApiParams.datasetId]: string(),
    [ApiParams.blockNumber]: string(),
})

export type CaptchaRequestBodyType = zInfer<typeof CaptchaRequestBody>

export type CaptchaResponseBody = {
    [ApiParams.captchas]: CaptchaWithProof[]
    [ApiParams.requestHash]: string
}

export const CaptchaSolutionBody = object({
    [ApiParams.user]: string(),
    [ApiParams.dapp]: string(),
    [ApiParams.captchas]: array(CaptchaSolutionSchema),
    [ApiParams.requestHash]: string(),
    [ApiParams.signature]: string(), // the signature to prove account ownership
})

export type CaptchaSolutionBodyType = zInfer<typeof CaptchaSolutionBody>

export const VerifySolutionBody = object({
    [ApiParams.user]: string(),
    [ApiParams.commitmentId]: string().optional(),
    [ApiParams.maxVerifiedTime]: number().optional(),
})

export type VerifySolutionBodyType = zInfer<typeof VerifySolutionBody>

export interface PendingCaptchaRequest {
    accountId: string
    pending: boolean
    salt: string
    [ApiParams.requestHash]: string
    deadlineTimestamp: number // unix timestamp
    requestedAtBlock: number // expected block number
}

export interface ProviderRegistered {
    status: 'Registered' | 'Unregistered'
}

export interface ProviderDetails {
    provider: Provider
    dbConnectionOk: boolean
}<|MERGE_RESOLUTION|>--- conflicted
+++ resolved
@@ -11,12 +11,7 @@
 // WITHOUT WARRANTIES OR CONDITIONS OF ANY KIND, either express or implied.
 // See the License for the specific language governing permissions and
 // limitations under the License.
-<<<<<<< HEAD
 import { CaptchaSolutionSchema } from '../datasets/index.js'
-=======
-import { CaptchaSolutionSchema, CaptchaWithProof } from '../datasets/index.js'
-import { Provider } from '@prosopo/captcha-contract/types-returns'
->>>>>>> dc46694d
 import { array, number, object, string, infer as zInfer } from 'zod'
 
 export enum ApiPaths {
