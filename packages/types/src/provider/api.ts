--- conflicted
+++ resolved
@@ -99,7 +99,7 @@
 };
 
 export type RequestHeaders = {
-  [key: string]: string
+	[key: string]: string
 }
 
 export type Hash = string | number[];
@@ -203,16 +203,6 @@
 export type VerifySolutionBodyTypeOutput = output<typeof VerifySolutionBody>;
 
 export interface PendingCaptchaRequest {
-<<<<<<< HEAD
-  accountId: string;
-  pending: boolean;
-  salt: string;
-  [ApiParams.requestHash]: string;
-  deadlineTimestamp: number; // unix timestamp
-  requestedAtTimestamp: number; // unix timestamp
-  ipAddress: string;
-  headers: RequestHeaders;
-=======
 	accountId: string;
 	pending: boolean;
 	salt: string;
@@ -220,7 +210,7 @@
 	deadlineTimestamp: number; // unix timestamp
 	requestedAtTimestamp: number; // unix timestamp
 	ipAddress: string;
->>>>>>> 6203add6
+	headers: RequestHeaders;
 }
 
 export interface ProviderRegistered {
