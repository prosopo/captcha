// Copyright 2021-2024 Prosopo (UK) Ltd.
//
// Licensed under the Apache License, Version 2.0 (the "License");
// you may not use this file except in compliance with the License.
// You may obtain a copy of the License at
//
//     http://www.apache.org/licenses/LICENSE-2.0
//
// Unless required by applicable law or agreed to in writing, software
// distributed under the License is distributed on an "AS IS" BASIS,
// WITHOUT WARRANTIES OR CONDITIONS OF ANY KIND, either express or implied.
// See the License for the specific language governing permissions and
// limitations under the License.
import { CaptchaSolutionSchema, CaptchaWithProof } from '../datasets/index.js'
import { DEFAULT_IMAGE_MAX_VERIFIED_TIME_CACHED, DEFAULT_POW_CAPTCHA_VERIFIED_TIMEOUT } from '../config/index.js'
import { Hash, Provider } from '@prosopo/captcha-contract/types-returns'
import { array, number, object, string, infer as zInfer } from 'zod'

export enum ApiPaths {
    GetCaptchaChallenge = '/v1/prosopo/provider/captcha',
    GetPowCaptchaChallenge = '/v1/prosopo/provider/captcha/pow',
    SubmitCaptchaSolution = '/v1/prosopo/provider/solution',
    SubmitPowCaptchaSolution = '/v1/prosopo/provider/pow/solution',
    ServerPowCaptchaVerify = '/v1/prosopo/provider/pow/server-verify',
    VerifyCaptchaSolutionDapp = '/v1/prosopo/provider/dapp-verify',
    VerifyCaptchaSolutionUser = '/v1/prosopo/provider/user-verify',
    GetProviderStatus = '/v1/prosopo/provider/status',
    GetProviderDetails = '/v1/prosopo/provider/details',
    SubmitUserEvents = '/v1/prosopo/provider/events',
}

export enum AdminApiPaths {
    BatchCommit = '/v1/prosopo/provider/admin/batch',
    UpdateDataset = '/v1/prosopo/provider/admin/dataset',
    ProviderDeregister = '/v1/prosopo/provider/admin/deregister',
    ProviderUpdate = '/v1/prosopo/provider/admin/update',
}

export enum ApiParams {
    datasetId = 'datasetId',
    user = 'user',
    dapp = 'dapp',
    provider = 'provider',
    blockNumber = 'blockNumber',
    signature = 'signature',
    requestHash = 'requestHash',
    captchas = 'captchas',
    commitmentId = 'commitmentId',
    proof = 'proof',
    dappUserSignature = 'dappUserSignature',
    providerUrl = 'providerUrl',
    procaptchaResponse = 'procaptcha-response',
    verifiedTimeout = 'verifiedTimeout',
    maxVerifiedTime = 'maxVerifiedTime',
    verified = 'verified',
    status = 'status',
    challenge = 'challenge',
    difficulty = 'difficulty',
    nonce = 'nonce',
}

export interface DappUserSolutionResult {
    [ApiParams.captchas]: CaptchaIdAndProof[]
    partialFee?: string
    [ApiParams.verified]: boolean
}

export interface CaptchaSolutionResponse extends DappUserSolutionResult {
    [ApiParams.status]: string
}

export interface CaptchaIdAndProof {
    captchaId: string
    proof: string[][]
}

export const CaptchaRequestBody = object({
    [ApiParams.user]: string(),
    [ApiParams.dapp]: string(),
    [ApiParams.datasetId]: string(),
    [ApiParams.blockNumber]: string(),
})

export type CaptchaRequestBodyType = zInfer<typeof CaptchaRequestBody>

export type CaptchaResponseBody = {
    [ApiParams.captchas]: CaptchaWithProof[]
    [ApiParams.requestHash]: string
}

export const CaptchaSolutionBody = object({
    [ApiParams.user]: string(),
    [ApiParams.dapp]: string(),
    [ApiParams.captchas]: array(CaptchaSolutionSchema),
    [ApiParams.requestHash]: string(),
    [ApiParams.signature]: string(), // the signature to prove account ownership
})

export type CaptchaSolutionBodyType = zInfer<typeof CaptchaSolutionBody>

export const VerifySolutionBody = object({
    [ApiParams.dapp]: string(),
    [ApiParams.user]: string(),
    [ApiParams.blockNumber]: number(),
    [ApiParams.dappUserSignature]: string(),
    [ApiParams.commitmentId]: string().optional(),
    [ApiParams.maxVerifiedTime]: number().optional().default(DEFAULT_IMAGE_MAX_VERIFIED_TIME_CACHED),
})

export type VerifySolutionBodyType = zInfer<typeof VerifySolutionBody>

export interface PendingCaptchaRequest {
    accountId: string
    pending: boolean
    salt: string
    [ApiParams.requestHash]: string
    deadlineTimestamp: number // unix timestamp
    requestedAtBlock: number // expected block number
}

export interface ProviderRegistered {
    status: 'Registered' | 'Unregistered'
}

export interface ProviderDetails {
    provider: Provider
    dbConnectionOk: boolean
}

export interface VerificationResponse {
    [ApiParams.status]: string
    [ApiParams.verified]: boolean
}

export interface ImageVerificationResponse extends VerificationResponse {
    [ApiParams.commitmentId]: Hash
    // The block at which the captcha was requested
    [ApiParams.blockNumber]: number
}

export interface GetPowCaptchaResponse {
    [ApiParams.challenge]: string
    [ApiParams.difficulty]: number
    [ApiParams.signature]: string
}

export interface PowCaptchaSolutionResponse {
    [ApiParams.verified]: boolean
}

/**
 * Request body for the server to verify a PoW captcha solution
 * @param {string} challenge - The challenge string
 * @param {string} dapp - The dapp account (site key)
 * @param {number} timeout - The maximum time in milliseconds since the Provider was selected at `blockNumber`
 */
export const ServerPowCaptchaVerifyRequestBody = object({
    [ApiParams.challenge]: string(),
    [ApiParams.dapp]: string(),
<<<<<<< HEAD
    [ApiParams.dappUserSignature]: string(),
    [ApiParams.blockNumber]: number(),
=======
    [ApiParams.verifiedTimeout]: number().optional().default(DEFAULT_POW_CAPTCHA_VERIFIED_TIMEOUT),
>>>>>>> adb28944
})

export const GetPowCaptchaChallengeRequestBody = object({
    [ApiParams.user]: string(),
    [ApiParams.dapp]: string(),
})

export type GetPowCaptchaChallengeRequestBodyType = zInfer<typeof GetPowCaptchaChallengeRequestBody>

export type ServerPowCaptchaVerifyRequestBodyType = zInfer<typeof ServerPowCaptchaVerifyRequestBody>

export const SubmitPowCaptchaSolutionBody = object({
    [ApiParams.blockNumber]: number(),
    [ApiParams.challenge]: string(),
    [ApiParams.difficulty]: number(),
    [ApiParams.signature]: string(),
    [ApiParams.user]: string(),
    [ApiParams.dapp]: string(),
    [ApiParams.nonce]: number(),
    [ApiParams.verifiedTimeout]: number().optional().default(DEFAULT_POW_CAPTCHA_VERIFIED_TIMEOUT),
})

export type SubmitPowCaptchaSolutionBodyType = zInfer<typeof SubmitPowCaptchaSolutionBody><|MERGE_RESOLUTION|>--- conflicted
+++ resolved
@@ -157,12 +157,9 @@
 export const ServerPowCaptchaVerifyRequestBody = object({
     [ApiParams.challenge]: string(),
     [ApiParams.dapp]: string(),
-<<<<<<< HEAD
+    [ApiParams.verifiedTimeout]: number().optional().default(DEFAULT_POW_CAPTCHA_VERIFIED_TIMEOUT),
     [ApiParams.dappUserSignature]: string(),
     [ApiParams.blockNumber]: number(),
-=======
-    [ApiParams.verifiedTimeout]: number().optional().default(DEFAULT_POW_CAPTCHA_VERIFIED_TIMEOUT),
->>>>>>> adb28944
 })
 
 export const GetPowCaptchaChallengeRequestBody = object({
