// Copyright 2021-2025 Prosopo (UK) Ltd.
//
// Licensed under the Apache License, Version 2.0 (the "License");
// you may not use this file except in compliance with the License.
// You may obtain a copy of the License at
//
//     http://www.apache.org/licenses/LICENSE-2.0
//
// Unless required by applicable law or agreed to in writing, software
// distributed under the License is distributed on an "AS IS" BASIS,
// WITHOUT WARRANTIES OR CONDITIONS OF ANY KIND, either express or implied.
// See the License for the specific language governing permissions and
// limitations under the License.
export type DetectorResult = {
	score: number;
	timestamp: number;
	providerSelectEntropy: number;
<<<<<<< HEAD
	contextAwareEntropy?: number;
=======
	userId: string;
	userAgent: string;
	isWebView?: boolean;
	isIframe?: boolean;
>>>>>>> b58046d4
};<|MERGE_RESOLUTION|>--- conflicted
+++ resolved
@@ -15,12 +15,9 @@
 	score: number;
 	timestamp: number;
 	providerSelectEntropy: number;
-<<<<<<< HEAD
-	contextAwareEntropy?: number;
-=======
 	userId: string;
 	userAgent: string;
 	isWebView?: boolean;
 	isIframe?: boolean;
->>>>>>> b58046d4
+	contextAwareEntropy?: number;
 };