// Copyright 2021-2025 Prosopo (UK) Ltd.
//
// Licensed under the Apache License, Version 2.0 (the "License");
// you may not use this file except in compliance with the License.
// You may obtain a copy of the License at
//
//     http://www.apache.org/licenses/LICENSE-2.0
//
// Unless required by applicable law or agreed to in writing, software
// distributed under the License is distributed on an "AS IS" BASIS,
// WITHOUT WARRANTIES OR CONDITIONS OF ANY KIND, either express or implied.
// See the License for the specific language governing permissions and
// limitations under the License.
<<<<<<< HEAD
import type { KeyringPair } from "@prosopo/types";
=======

import type { KeyringPair } from "@polkadot/keyring/types";
>>>>>>> 344a5163
import type { IUserSettings } from "../client/index.js";

export interface IUserAccount {
	secret?: string;
	address: string;
}

export interface IProviderAccount extends IUserAccount {
	url: string;
	datasetFile: string;
	captchaDatasetId: string;
	pair?: KeyringPair;
}

export interface ISite {
	secret: string;
	address: string;
	settings: IUserSettings;
	pair?: KeyringPair;
}<|MERGE_RESOLUTION|>--- conflicted
+++ resolved
@@ -11,12 +11,8 @@
 // WITHOUT WARRANTIES OR CONDITIONS OF ANY KIND, either express or implied.
 // See the License for the specific language governing permissions and
 // limitations under the License.
-<<<<<<< HEAD
+
 import type { KeyringPair } from "@prosopo/types";
-=======
-
-import type { KeyringPair } from "@polkadot/keyring/types";
->>>>>>> 344a5163
 import type { IUserSettings } from "../client/index.js";
 
 export interface IUserAccount {
