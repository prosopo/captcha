import type { u32 } from "@polkadot/types-codec/primitive";
// Copyright 2021-2024 Prosopo (UK) Ltd.
//
// Licensed under the Apache License, Version 2.0 (the "License");
// you may not use this file except in compliance with the License.
// You may obtain a copy of the License at
//
//     http://www.apache.org/licenses/LICENSE-2.0
//
// Unless required by applicable law or agreed to in writing, software
// distributed under the License is distributed on an "AS IS" BASIS,
// WITHOUT WARRANTIES OR CONDITIONS OF ANY KIND, either express or implied.
// See the License for the specific language governing permissions and
// limitations under the License.
<<<<<<< HEAD
=======
import type { u32 } from "@polkadot/types-codec/primitive";
>>>>>>> edf4536b
import type { AccountId } from "@polkadot/types/interfaces/runtime";
import {
	array,
	nativeEnum,
	number,
	object,
	string,
<<<<<<< HEAD
	// biome-ignore lint/suspicious/noShadowRestrictedNames: TODO fix
	undefined,
	union,
	type infer as zInfer,
=======
	union,
	type infer as zInfer,
	undefined as zUndefined,
>>>>>>> edf4536b
} from "zod";
import { MerkleProof } from "./merkle.js";

export enum CaptchaTypes {
	SelectAll = "SelectAll",
}
export enum CaptchaItemTypes {
	Text = "text",
	Image = "image",
}
export enum CaptchaStates {
	Solved = "solved",
	Unsolved = "unsolved",
}
export type RawSolution = number;
export type HashedSolution = string;
export type Item = zInfer<typeof CaptchaItemSchema>;
export type HashedItem = zInfer<typeof HashedCaptchaItemSchema>;
export type LabelledItem = zInfer<typeof LabelledItemSchema>;
export type Data = zInfer<typeof DataSchema>;
export type LabelledData = zInfer<typeof LabelledDataSchema>;
export type CaptchasContainer = zInfer<typeof CaptchasContainerSchema>;
export type LabelsContainer = zInfer<typeof LabelsContainerSchema>;

export interface Captchas {
	captchas: CaptchaWithoutId[];
	format: CaptchaTypes;
}

type CaptchaWithoutIdBase = {
	salt: string;
	items: HashedItem[];
	target: string;
	solved?: boolean;
	timeLimitMs?: number;
};

export interface CaptchaWithoutId extends CaptchaWithoutIdBase {
	solution?: HashedSolution[] | RawSolution[]; // this contains the CORRECT items only!
	unlabelled?: HashedSolution[] | RawSolution[]; // this contains the unlabelled items only!
	// INCORRECT items are any missing from the solution and unlabelled arrays!
}

export type CaptchaSolutionToUpdate = {
	captchaId: string;
	captchaContentId: string;
	salt: string;
	solution: HashedSolution[];
};

export interface Captcha extends CaptchaWithoutId {
	captchaId: string;
	captchaContentId: string;
	assetURI?: string;
	datasetId?: string;
	datasetContentId?: string;
}

//temp
export enum CaptchaStatus {
	pending = "Pending",
	approved = "Approved",
	disapproved = "Disapproved",
}

//temp
type Hash = string | number[];

//temp
export type Commit = {
	id: Hash;
	userAccount: string;
	datasetId: Hash;
	status: CaptchaStatus;
	dappContract: string;
	providerAccount: string;
	requestedAt: number;
	completedAt: number;
	userSignature: Array<number>;
};

//temp
export enum GovernanceStatus {
	active = "Active",
	inactive = "Inactive",
}

export type Dapp = {
	status: GovernanceStatus;
	balance: string | number;
	owner: AccountId;
	payee: DappPayee;
};

export enum DappPayee {
	provider = "Provider",
	dapp = "Dapp",
	any = "Any",
}

export interface PowCaptcha {
	challenge: string;
	checked: boolean;
}

export interface CaptchaSolution {
	captchaId: string;
	captchaContentId: string;
	salt: string;
	solution: HashedSolution[];
}

export type PoWChallengeId = string;

export interface PoWCaptcha {
	challenge: PoWChallengeId;
	difficulty: number;
	signature: string;
	timestamp: string;
<<<<<<< HEAD
=======
	timestampSignature: string;
>>>>>>> edf4536b
}

export type CaptchaConfig = {
	solved: {
		count: number;
	};
	unsolved: {
		count: number;
	};
};

export type CaptchaSolutionConfig = {
	requiredNumberOfSolutions: number;
	solutionWinningPercentage: number;
	captchaBlockRecency: number;
};

export type LastCorrectCaptchaSchema = {
	beforeMs: u32;
	dappId: AccountId;
};

export const CaptchaSchema = object({
<<<<<<< HEAD
	captchaId: union([string(), undefined()]),
	captchaContentId: union([string(), undefined()]),
=======
	captchaId: union([string(), zUndefined()]),
	captchaContentId: union([string(), zUndefined()]),
>>>>>>> edf4536b
	salt: string().min(34),
	solution: number().array().optional(),
	unlabelled: number().array().optional(),
	timeLimit: number().optional(),
});

export const CaptchaItemSchema = object({
	hash: string(),
	data: string(),
	type: nativeEnum(CaptchaItemTypes),
});

export const HashedCaptchaItemSchema = CaptchaItemSchema.extend({
	hash: string(),
});
export const LabelledItemSchema = HashedCaptchaItemSchema.extend({
	label: string(),
});

export const MaybeLabelledHashedItemSchema = HashedCaptchaItemSchema.extend({
	label: string().optional(),
});

export const SelectAllCaptchaSchemaRaw = CaptchaSchema.extend({
	items: array(CaptchaItemSchema),
	target: string(),
});

export const SelectAllCaptchaSchema = SelectAllCaptchaSchemaRaw.extend({
	solution: string().array().optional(),
	unlabelled: string().array().optional(),
});

export const SelectAllCaptchaSchemaWithNumericSolution =
	SelectAllCaptchaSchema.extend({
		solution: number().array().optional(),
		unlabelled: number().array().optional(),
	});

export const CaptchasSchema = array(SelectAllCaptchaSchemaRaw);
export const CaptchasWithNumericSolutionSchema = array(
	SelectAllCaptchaSchemaWithNumericSolution,
);

export const CaptchaSolutionSchema = object({
	captchaId: string(),
	captchaContentId: string(),
	solution: string().array(),
	salt: string().min(34),
});

export const CaptchaSolutionArraySchema = array(CaptchaSolutionSchema);

export const DataSchema = object({
	items: array(MaybeLabelledHashedItemSchema),
});

export const LabelledDataSchema = object({
	items: array(LabelledItemSchema),
});

export const CaptchasContainerSchema = object({
	captchas: CaptchasSchema,
	format: nativeEnum(CaptchaTypes),
});

export const LabelsContainerSchema = object({
	labels: array(string()),
});<|MERGE_RESOLUTION|>--- conflicted
+++ resolved
@@ -1,4 +1,3 @@
-import type { u32 } from "@polkadot/types-codec/primitive";
 // Copyright 2021-2024 Prosopo (UK) Ltd.
 //
 // Licensed under the Apache License, Version 2.0 (the "License");
@@ -12,10 +11,7 @@
 // WITHOUT WARRANTIES OR CONDITIONS OF ANY KIND, either express or implied.
 // See the License for the specific language governing permissions and
 // limitations under the License.
-<<<<<<< HEAD
-=======
 import type { u32 } from "@polkadot/types-codec/primitive";
->>>>>>> edf4536b
 import type { AccountId } from "@polkadot/types/interfaces/runtime";
 import {
 	array,
@@ -23,16 +19,9 @@
 	number,
 	object,
 	string,
-<<<<<<< HEAD
-	// biome-ignore lint/suspicious/noShadowRestrictedNames: TODO fix
-	undefined,
-	union,
-	type infer as zInfer,
-=======
 	union,
 	type infer as zInfer,
 	undefined as zUndefined,
->>>>>>> edf4536b
 } from "zod";
 import { MerkleProof } from "./merkle.js";
 
@@ -152,10 +141,7 @@
 	difficulty: number;
 	signature: string;
 	timestamp: string;
-<<<<<<< HEAD
-=======
 	timestampSignature: string;
->>>>>>> edf4536b
 }
 
 export type CaptchaConfig = {
@@ -179,13 +165,8 @@
 };
 
 export const CaptchaSchema = object({
-<<<<<<< HEAD
-	captchaId: union([string(), undefined()]),
-	captchaContentId: union([string(), undefined()]),
-=======
 	captchaId: union([string(), zUndefined()]),
 	captchaContentId: union([string(), zUndefined()]),
->>>>>>> edf4536b
 	salt: string().min(34),
 	solution: number().array().optional(),
 	unlabelled: number().array().optional(),
