--- conflicted
+++ resolved
@@ -1,9 +1,4 @@
-<<<<<<< HEAD
-import type { u32 } from '@polkadot/types-codec/primitive'
-// Copyright 2021-2023 Prosopo (UK) Ltd.
-=======
 // Copyright 2021-2024 Prosopo (UK) Ltd.
->>>>>>> 5f314a6e
 //
 // Licensed under the Apache License, Version 2.0 (the "License");
 // you may not use this file except in compliance with the License.
@@ -16,15 +11,10 @@
 // WITHOUT WARRANTIES OR CONDITIONS OF ANY KIND, either express or implied.
 // See the License for the specific language governing permissions and
 // limitations under the License.
-<<<<<<< HEAD
-import type { AccountId } from '@polkadot/types/interfaces/runtime'
-import { array, nativeEnum, number, object, string, undefined, union, type infer as zInfer } from 'zod'
-=======
 import { AccountId } from '@polkadot/types/interfaces/runtime'
 import { MerkleProof } from './merkle.js'
 import { array, nativeEnum, number, object, string, undefined, union, infer as zInfer } from 'zod'
 import { u32 } from '@polkadot/types-codec/primitive'
->>>>>>> 5f314a6e
 
 export enum CaptchaTypes {
     SelectAll = 'SelectAll',
