--- conflicted
+++ resolved
@@ -1,10 +1,4 @@
-<<<<<<< HEAD
-import type { Hash } from '@prosopo/captcha-contract/types-arguments'
-import { array, nativeEnum, number, object, string } from 'zod'
-// Copyright 2021-2023 Prosopo (UK) Ltd.
-=======
 // Copyright 2021-2024 Prosopo (UK) Ltd.
->>>>>>> 772cc3ce
 //
 // Licensed under the Apache License, Version 2.0 (the "License");
 // you may not use this file except in compliance with the License.
@@ -18,13 +12,15 @@
 // See the License for the specific language governing permissions and
 // limitations under the License.
 import {
-    type Captcha,
+    Captcha,
     CaptchaTypes,
-    type CaptchaWithoutId,
+    CaptchaWithoutId,
     CaptchasSchema,
     CaptchasWithNumericSolutionSchema,
     SelectAllCaptchaSchema,
 } from './captcha.js'
+import { Hash } from '@prosopo/captcha-contract/types-arguments'
+import { array, nativeEnum, number, object, string } from 'zod'
 
 export type DatasetBase = {
     datasetId?: Hash
