--- conflicted
+++ resolved
@@ -51,11 +51,8 @@
 	onFailed: () => void;
 	onOpen: () => void;
 	onClose: () => void;
-<<<<<<< HEAD
 	onReload: () => void;
-=======
 	onReset: () => void;
->>>>>>> f7ee142d
 }
 
 /**
