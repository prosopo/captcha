import { ContractPromise } from '@polkadot/api-contract'
import { IKeyringPair } from '@polkadot/types/types'
import { ContractCallOutcome, ContractOptions } from '@polkadot/api-contract/types'
import { BN } from '@polkadot/util'
import { SubmittableExtrinsic } from '@polkadot/api/promise/types'
import { ContractSubmittableResult } from '@polkadot/api-contract/base/Contract'
<<<<<<< HEAD
import { ContractLayoutStructField } from '@polkadot/types/interfaces/contractsAbi/index'
import { StorageDeposit } from '@polkadot/types/interfaces'
import { Logger } from '@prosopo/common'
=======
import { PortableType, StorageDeposit } from '@polkadot/types/interfaces'
>>>>>>> 1c40c4ca

export interface IProsopoContractApi extends ContractPromise {
    contractName: string
    pair: IKeyringPair
    options: ContractOptions
    nonce: number
    logger: Logger

    // Generic contract functions

    getContract(): IProsopoContractApi

    buildExtrinsic<T>(
        contractMethodName: string,
        args: T[],
        value?: number | BN | undefined
    ): Promise<{ extrinsic: SubmittableExtrinsic; options: ContractOptions; storageDeposit: StorageDeposit }>

    contractTx<T>(
        contractMethodName: string,
        args: T[],
        value?: number | BN | undefined
    ): Promise<ContractSubmittableResult>

    contractQuery(
        contractMethodName: string,
        args: any[],
        value?: number | BN | undefined,
        atBlock?: string | Uint8Array
    ): Promise<ContractCallOutcome>

    getStorageKeyAndType(storageName: string): { storageKey: `0x${string}`; storageType: PortableType }

    getStorage<T>(name: string, type: string): Promise<T>
}<|MERGE_RESOLUTION|>--- conflicted
+++ resolved
@@ -1,16 +1,11 @@
 import { ContractPromise } from '@polkadot/api-contract'
 import { IKeyringPair } from '@polkadot/types/types'
 import { ContractCallOutcome, ContractOptions } from '@polkadot/api-contract/types'
+import { Logger } from '@prosopo/common'
 import { BN } from '@polkadot/util'
 import { SubmittableExtrinsic } from '@polkadot/api/promise/types'
 import { ContractSubmittableResult } from '@polkadot/api-contract/base/Contract'
-<<<<<<< HEAD
-import { ContractLayoutStructField } from '@polkadot/types/interfaces/contractsAbi/index'
-import { StorageDeposit } from '@polkadot/types/interfaces'
-import { Logger } from '@prosopo/common'
-=======
 import { PortableType, StorageDeposit } from '@polkadot/types/interfaces'
->>>>>>> 1c40c4ca
 
 export interface IProsopoContractApi extends ContractPromise {
     contractName: string
