--- conflicted
+++ resolved
@@ -53,9 +53,6 @@
 	expirationInSeconds = "expirationInSeconds",
 	enabled = "enabled",
 	headHash = "headHash",
-<<<<<<< HEAD
 	behavioralData = "behavioralData",
-=======
 	salt = "salt",
->>>>>>> 27482974
 }