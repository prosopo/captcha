--- conflicted
+++ resolved
@@ -12,12 +12,8 @@
 // See the License for the specific language governing permissions and
 // limitations under the License.
 
-<<<<<<< HEAD
 import { LogLevelSchema } from '@prosopo/common'
-=======
-import { LogLevel } from '@prosopo/common'
 import { SxProps } from '@mui/material/styles'
->>>>>>> d8ad95ce
 import { z } from 'zod'
 
 export const DatabaseTypes = z.enum(['mongo', 'mongoMemory'])
