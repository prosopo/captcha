--- conflicted
+++ resolved
@@ -142,11 +142,6 @@
 	captchaBlockRecency: number().positive().min(2),
 });
 
-<<<<<<< HEAD
-export const LanguageSchema = z.enum(["en", "es", "pt", "pt-BR"]);
-
-=======
->>>>>>> 78d37cfd
 export const ProsopoClientConfigSchema = ProsopoBasicConfigSchema.merge(
 	object({
 		userAccountAddress: string().optional(),
@@ -258,7 +253,7 @@
 >;
 
 const ThemeType = union([literal("light"), literal("dark")]);
-export const LanguageSchema = z.enum(["en", "pt", "es"]);
+export const LanguageSchema = z.enum(["en", "es", "pt", "pt-BR"]);
 
 export const ProcaptchaConfigSchema = ProsopoClientConfigSchema.and(
 	object({
