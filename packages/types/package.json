{
	"name": "@prosopo/types",
	"version": "3.0.1",
	"description": "Types for prosopo TypeScript packages",
	"type": "module",
	"main": "dist/index.js",
	"types": "dist/index.d.ts",
	"exports": {
		".": {
			"import": "./dist/index.js",
			"require": "./dist/cjs/index.cjs"
		}
	},
	"engines": {
		"node": "20",
		"npm": "10.8.2"
	},
	"scripts": {
		"clean": "tsc --build --clean",
		"build": "NODE_ENV=${NODE_ENV:-production}; vite build --config vite.esm.config.ts --mode $NODE_ENV",
		"build:cjs": "NODE_ENV=${NODE_ENV:-production}; vite build --config vite.cjs.config.ts --mode $NODE_ENV",
		"typecheck": "tsc --build --declaration --emitDeclarationOnly",
		"test": "echo no tests"
	},
	"repository": {
		"type": "git",
		"url": "git+ssh://git@github.com/prosopo/types.git"
	},
	"author": "Prosopo Limited",
	"license": "Apache-2.0",
	"bugs": {
		"url": "https://github.com/prosopo/captcha/issues"
	},
	"homepage": "https://github.com/prosopo/captcha#readme",
	"dependencies": {
		"@polkadot/extension-inject": "0.46.9",
		"@prosopo/common": "3.0.1",
		"@prosopo/locale": "3.0.1",
		"@typegoose/auto-increment": "4.13.0",
		"axios": "1.10.0",
		"esbuild": "0.25.6",
		"express": "4.21.2",
		"ip-address": "10.0.1",
		"openpgp": "5.11.3",
		"scale-ts": "1.6.0",
<<<<<<< HEAD
		"zod": "3.23.8",
		"@prosopo/config": "3.0.0"
=======
		"webpack-dev-server": "5.2.2",
		"zod": "3.23.8"
>>>>>>> e12cde6e
	},
	"devDependencies": {
		"@types/node": "22.5.5",
		"@vitest/coverage-v8": "3.0.9",
		"concurrently": "9.0.1",
		"del-cli": "6.0.0",
		"npm-run-all": "4.1.5",
		"tslib": "2.7.0",
		"tsx": "4.20.3",
		"typescript": "5.6.2",
		"vite": "6.3.5",
		"vitest": "3.0.9"
	},
	"sideEffects": false
}<|MERGE_RESOLUTION|>--- conflicted
+++ resolved
@@ -43,13 +43,9 @@
 		"ip-address": "10.0.1",
 		"openpgp": "5.11.3",
 		"scale-ts": "1.6.0",
-<<<<<<< HEAD
 		"zod": "3.23.8",
-		"@prosopo/config": "3.0.0"
-=======
-		"webpack-dev-server": "5.2.2",
-		"zod": "3.23.8"
->>>>>>> e12cde6e
+		"@prosopo/config": "3.0.0",
+		"webpack-dev-server": "5.2.2"
 	},
 	"devDependencies": {
 		"@types/node": "22.5.5",
