--- conflicted
+++ resolved
@@ -1,10 +1,6 @@
 {
     "name": "@prosopo/types",
-<<<<<<< HEAD
-    "version": "0.3.41",
-=======
     "version": "1.0.1",
->>>>>>> 89e3c9f8
     "description": "Types for prosopo TypeScript packages",
     "main": "dist/index.js",
     "type": "module",
@@ -48,13 +44,8 @@
         "@polkadot/types": "10.13.1",
         "@polkadot/types-codec": "10.13.1",
         "@polkadot/util": "12.6.2",
-<<<<<<< HEAD
-        "@prosopo/common": "0.3.41",
-        "@prosopo/captcha-contract": "0.3.41",
-=======
         "@prosopo/common": "1.0.1",
         "@prosopo/captcha-contract": "1.0.1",
->>>>>>> 89e3c9f8
         "zod": "^3.22.3"
     },
     "devDependencies": {
