{
	"name": "@prosopo/types",
	"version": "3.0.8",
	"description": "Types for prosopo TypeScript packages",
	"type": "module",
	"main": "dist/index.js",
	"types": "dist/index.d.ts",
	"exports": {
		".": {
			"types": "./dist/index.d.ts",
			"import": "./dist/index.js",
			"require": "./dist/cjs/index.cjs"
		}
	},
	"engines": {
		"node": "20",
		"npm": "10.8.2"
	},
	"scripts": {
		"clean": "del-cli --verbose dist tsconfig.tsbuildinfo",
		"build": "NODE_ENV=${NODE_ENV:-development}; vite build --config vite.esm.config.ts --mode $NODE_ENV",
		"build:tsc": "tsc --build --verbose",
		"build:cjs": "NODE_ENV=${NODE_ENV:-development}; vite build --config vite.cjs.config.ts --mode $NODE_ENV",
		"typecheck": "tsc --build --declaration --emitDeclarationOnly"
	},
	"repository": {
		"type": "git",
		"url": "git+ssh://git@github.com/prosopo/types.git"
	},
	"author": "Prosopo Limited",
	"license": "Apache-2.0",
	"bugs": {
		"url": "https://github.com/prosopo/captcha/issues"
	},
	"homepage": "https://github.com/prosopo/captcha#readme",
	"dependencies": {
		"@polkadot/extension-inject": "0.46.9",
<<<<<<< HEAD
		"@prosopo/common": "3.1.4",
		"@prosopo/locale": "3.1.4",
		"@typegoose/auto-increment": "4.13.0",
		"axios": "1.10.0",
		"esbuild": "0.25.6",
		"express": "4.21.2",
=======
		"@polkadot/types": "10.13.1",
		"@polkadot/util": "12.6.2",
		"@prosopo/locale": "3.1.4",
		"@prosopo/util": "3.0.7",
		"@prosopo/util-crypto": "13.5.6",
		"@prosopo/config": "3.1.5",
>>>>>>> 9c685bb2
		"ip-address": "10.0.1",
		"scale-ts": "1.6.0",
<<<<<<< HEAD
		"zod": "3.23.8",
		"@prosopo/config": "3.1.5",
		"webpack-dev-server": "5.2.2"
=======
		"zod": "3.23.8"
>>>>>>> 9c685bb2
	},
	"devDependencies": {
		"@types/node": "22.5.5",
		"@vitest/coverage-v8": "3.0.9",
		"concurrently": "9.0.1",
		"del-cli": "6.0.0",
		"npm-run-all": "4.1.5",
		"tslib": "2.7.0",
		"tsx": "4.20.3",
		"typescript": "5.6.2",
		"vite": "6.3.5",
		"vitest": "3.0.9"
	},
	"sideEffects": false
}<|MERGE_RESOLUTION|>--- conflicted
+++ resolved
@@ -35,30 +35,15 @@
 	"homepage": "https://github.com/prosopo/captcha#readme",
 	"dependencies": {
 		"@polkadot/extension-inject": "0.46.9",
-<<<<<<< HEAD
-		"@prosopo/common": "3.1.4",
-		"@prosopo/locale": "3.1.4",
-		"@typegoose/auto-increment": "4.13.0",
-		"axios": "1.10.0",
-		"esbuild": "0.25.6",
-		"express": "4.21.2",
-=======
 		"@polkadot/types": "10.13.1",
 		"@polkadot/util": "12.6.2",
 		"@prosopo/locale": "3.1.4",
 		"@prosopo/util": "3.0.7",
 		"@prosopo/util-crypto": "13.5.6",
 		"@prosopo/config": "3.1.5",
->>>>>>> 9c685bb2
 		"ip-address": "10.0.1",
 		"scale-ts": "1.6.0",
-<<<<<<< HEAD
-		"zod": "3.23.8",
-		"@prosopo/config": "3.1.5",
-		"webpack-dev-server": "5.2.2"
-=======
 		"zod": "3.23.8"
->>>>>>> 9c685bb2
 	},
 	"devDependencies": {
 		"@types/node": "22.5.5",
