--- conflicted
+++ resolved
@@ -32,14 +32,9 @@
         "@polkadot/api-contract": "10.9.1",
         "@polkadot/types": "10.9.1",
         "@polkadot/types-codec": "10.9.1",
-<<<<<<< HEAD
-        "@prosopo/common": "^0.1.18",
-        "@prosopo/captcha-contract": "^0.1.18",
-        "consola": "^2.15.3",
-=======
         "@prosopo/common": "0.2.2",
+        "@prosopo/captcha-contract": "^0.2.2",
         "consola": "^3.2.3",
->>>>>>> 11202d69
         "zod": "^3.17.9"
     },
     "devDependencies": {
