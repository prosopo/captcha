--- conflicted
+++ resolved
@@ -32,13 +32,8 @@
 	"homepage": "https://github.com/prosopo/captcha#readme",
 	"dependencies": {
 		"@polkadot/extension-inject": "0.46.9",
-<<<<<<< HEAD
-		"@prosopo/common": "2.4.1",
-		"@prosopo/locale": "2.4.1",
-=======
 		"@prosopo/common": "2.4.2",
 		"@prosopo/locale": "2.4.2",
->>>>>>> bd6b4aad
 		"express": "4.21.2",
 		"ip-address": "10.0.1",
 		"scale-ts": "1.6.0",
