--- conflicted
+++ resolved
@@ -10,14 +10,13 @@
 			"path": "../common"
 		},
 		{
-<<<<<<< HEAD
 			"path": "../../dev/config"
-=======
+		},
+		{
 			"path": "../locale"
 		},
 		{
 			"path": "../util"
->>>>>>> eaf46ffe
 		}
 	]
 }