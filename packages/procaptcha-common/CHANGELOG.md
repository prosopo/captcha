--- conflicted
+++ resolved
@@ -1,7 +1,5 @@
 # @prosopo/procaptcha-common
 
-<<<<<<< HEAD
-=======
 ## 2.9.0
 ### Minor Changes
 
@@ -44,7 +42,6 @@
   - @prosopo/account@2.7.23
   - @prosopo/config@3.1.13
 
->>>>>>> 11303d9f
 ## 2.8.5
 ### Patch Changes
 
