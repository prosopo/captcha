--- conflicted
+++ resolved
@@ -24,17 +24,15 @@
 		"build": "tsc --build --verbose",
 		"build:cjs": "npx vite --config vite.cjs.config.ts build"
 	},
-	"browserslist": ["> 0.5%, last 2 versions, not dead"],
+	"browserslist": [
+		"> 0.5%, last 2 versions, not dead"
+	],
 	"dependencies": {
 		"@prosopo/common": "2.4.1",
 		"@prosopo/load-balancer": "2.4.1",
 		"@prosopo/types": "2.4.1",
 		"@prosopo/util": "2.4.1",
-<<<<<<< HEAD
 		"express": "4.21.2"
-=======
-		"express": "4.21.1"
->>>>>>> 7af009b1
 	},
 	"devDependencies": {
 		"@prosopo/config": "2.4.1",
