{
	"name": "@prosopo/procaptcha-common",
	"version": "2.5.1",
	"author": "PROSOPO LIMITED <info@prosopo.io>",
	"license": "Apache-2.0",
	"main": "./dist/index.js",
	"type": "module",
	"sideEffects": false,
	"engines": {
		"node": "20",
		"npm": "10.8.2"
	},
	"exports": {
		".": {
			"import": "./dist/index.js",
			"require": "./dist/cjs/index.cjs"
		}
	},
	"types": "./dist/index.d.ts",
	"source": "./src/index.ts",
	"scripts": {
		"test": "echo \"No test specified\"",
		"clean": "tsc --build --clean",
		"build": "tsc --build --verbose",
		"build:cjs": "npx vite --config vite.cjs.config.ts build"
	},
	"browserslist": ["> 0.5%, last 2 versions, not dead"],
	"dependencies": {
<<<<<<< HEAD
		"@emotion/react": "11.13.3",
		"@prosopo/common": "2.5.0",
		"@prosopo/load-balancer": "2.5.0",
		"@prosopo/types": "2.5.0",
		"@prosopo/util": "2.5.0",
		"express": "4.21.2",
		"@prosopo/widget-skeleton": "2.5.0",
		"react": "18.3.1"
=======
		"@prosopo/common": "2.5.1",
		"@prosopo/load-balancer": "2.5.1",
		"@prosopo/types": "2.5.1",
		"@prosopo/util": "2.5.1",
		"express": "4.21.2"
>>>>>>> 7cd43b8b
	},
	"devDependencies": {
		"@prosopo/config": "2.5.1",
		"@vitest/coverage-v8": "2.1.1",
		"concurrently": "9.0.1",
		"del-cli": "6.0.0",
		"npm-run-all": "2.1.0",
		"tslib": "2.7.0",
		"tsx": "4.19.1",
		"typescript": "5.6.2",
		"vite": "5.4.6",
		"vitest": "2.1.1"
	},
	"repository": {
		"type": "git",
		"url": "git+https://github.com/prosopo/captcha.git"
	},
	"bugs": {
		"url": "https://github.com/prosopo/captcha/issues"
	},
	"homepage": "https://github.com/prosopo/captcha#readme",
	"description": "",
	"publishConfig": {
		"registry": "https://registry.npmjs.org"
	}
}<|MERGE_RESOLUTION|>--- conflicted
+++ resolved
@@ -26,22 +26,11 @@
 	},
 	"browserslist": ["> 0.5%, last 2 versions, not dead"],
 	"dependencies": {
-<<<<<<< HEAD
-		"@emotion/react": "11.13.3",
-		"@prosopo/common": "2.5.0",
-		"@prosopo/load-balancer": "2.5.0",
-		"@prosopo/types": "2.5.0",
-		"@prosopo/util": "2.5.0",
-		"express": "4.21.2",
-		"@prosopo/widget-skeleton": "2.5.0",
-		"react": "18.3.1"
-=======
 		"@prosopo/common": "2.5.1",
 		"@prosopo/load-balancer": "2.5.1",
 		"@prosopo/types": "2.5.1",
 		"@prosopo/util": "2.5.1",
 		"express": "4.21.2"
->>>>>>> 7cd43b8b
 	},
 	"devDependencies": {
 		"@prosopo/config": "2.5.1",
