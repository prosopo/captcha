--- conflicted
+++ resolved
@@ -26,21 +26,14 @@
 	},
 	"browserslist": ["> 0.5%, last 2 versions, not dead"],
 	"dependencies": {
-<<<<<<< HEAD
-		"@emotion/react": "11.13.3",
-		"@prosopo/common": "2.4.1",
-		"@prosopo/load-balancer": "2.4.1",
-		"@prosopo/types": "2.4.1",
-		"@prosopo/util": "2.4.1",
-		"@prosopo/widget-skeleton": "2.4.1",
-		"react": "18.3.1"
-=======
+        "@emotion/react": "11.13.3",
 		"@prosopo/common": "2.4.2",
 		"@prosopo/load-balancer": "2.4.2",
 		"@prosopo/types": "2.4.2",
 		"@prosopo/util": "2.4.2",
-		"express": "4.21.2"
->>>>>>> 0b5a0ec5
+		"express": "4.21.2",
+        "@prosopo/widget-skeleton": "2.4.1",
+        "react": "18.3.1"
 	},
 	"devDependencies": {
 		"@prosopo/config": "2.4.2",
