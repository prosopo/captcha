--- conflicted
+++ resolved
@@ -29,28 +29,14 @@
 	"browserslist": ["> 0.5%, last 2 versions, not dead"],
 	"dependencies": {
 		"@prosopo/account": "2.7.14",
-<<<<<<< HEAD
-		"@prosopo/common": "3.1.4",
-=======
->>>>>>> 9c685bb2
 		"@prosopo/load-balancer": "2.6.19",
 		"@prosopo/types": "3.0.8",
 		"@prosopo/util": "3.0.7",
 		"@prosopo/widget-skeleton": "2.6.5",
-<<<<<<< HEAD
-		"express": "4.21.2",
-		"@prosopo/config": "3.1.5",
-		"@typegoose/auto-increment": "4.13.0",
-		"axios": "1.10.0",
-		"esbuild": "0.25.6",
-		"openpgp": "5.11.3",
-		"webpack-dev-server": "5.2.2"
-=======
 		"@prosopo/config": "3.1.5",
 		"@emotion/react": "11.11.1",
 		"@emotion/styled": "11.11.0",
 		"react": "18.3.1"
->>>>>>> 9c685bb2
 	},
 	"devDependencies": {
 		"@types/node": "22.10.2",
