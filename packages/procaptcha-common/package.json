--- conflicted
+++ resolved
@@ -19,11 +19,7 @@
     "types": "./dist/index.d.ts",
     "source": "./src/index.ts",
     "scripts": {
-<<<<<<< HEAD
-        "test": "echo \"Error: no test specified\"",
-=======
         "test": "echo \"No test specified\"",
->>>>>>> 7c43862b
         "clean": "tsc --build --clean",
         "build": "tsc --build --verbose tsconfig.json",
         "build:cjs": "npx vite --config vite.cjs.config.ts build",
