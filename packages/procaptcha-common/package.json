--- conflicted
+++ resolved
@@ -30,10 +30,6 @@
 		"@prosopo/load-balancer": "2.5.1",
 		"@prosopo/types": "2.5.1",
 		"@prosopo/util": "2.5.1",
-<<<<<<< HEAD
-		"@prosopo/widget-skeleton": "2.5.1",
-=======
->>>>>>> 93d1f808
 		"express": "4.21.2"
 	},
 	"devDependencies": {
