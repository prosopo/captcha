--- conflicted
+++ resolved
@@ -58,13 +58,11 @@
 			onClose: () => {
 				console.info("captcha closed");
 			},
-<<<<<<< HEAD
 			onReload: () => {
 				console.info("captcha reloaded");
-=======
+			},
 			onReset: () => {
 				console.info("captcha reset");
->>>>>>> f7ee142d
 			},
 		},
 		callbacks,
