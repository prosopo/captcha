{
	"name": "@prosopo/types-env",
	"version": "2.4.2",
	"description": "Types for prosopo environment",
	"main": "dist/index.js",
	"type": "module",
	"engines": {
		"node": "20",
		"npm": ">=9"
	},
	"exports": {
		".": {
			"import": "./dist/index.js",
			"require": "./dist/cjs/index.cjs"
		}
	},
	"scripts": {
		"test": "echo \"No test specified\"",
		"clean": "tsc --build --clean",
		"build": "tsc --build --verbose",
		"build:cjs": "npx vite --config vite.cjs.config.ts build"
	},
	"repository": {
		"type": "git",
		"url": "git+ssh://git@github.com/prosopo/captcha.git"
	},
	"author": "Prosopo Limited",
	"license": "Apache-2.0",
	"bugs": {
		"url": "https://github.com/prosopo/captcha/issues"
	},
	"homepage": "https://github.com/prosopo/captcha#readme",
	"dependencies": {
		"@polkadot/keyring": "12.6.2",
<<<<<<< HEAD
		"@prosopo/common": "2.4.1",
		"@prosopo/types": "2.4.1",
		"@prosopo/types-database": "2.4.1",
=======
		"@prosopo/common": "2.4.2",
		"@prosopo/types": "2.4.2",
		"@prosopo/types-database": "2.4.2",
>>>>>>> bd6b4aad
		"express": "4.21.2"
	},
	"devDependencies": {
		"@prosopo/config": "2.4.2",
		"@vitest/coverage-v8": "2.1.1",
		"concurrently": "9.0.1",
		"del-cli": "6.0.0",
		"npm-run-all": "2.1.0",
		"tslib": "2.7.0",
		"tsx": "4.19.1",
		"typescript": "5.6.2",
		"vite": "5.4.6",
		"vitest": "2.1.1"
	},
	"sideEffects": false
}<|MERGE_RESOLUTION|>--- conflicted
+++ resolved
@@ -32,15 +32,9 @@
 	"homepage": "https://github.com/prosopo/captcha#readme",
 	"dependencies": {
 		"@polkadot/keyring": "12.6.2",
-<<<<<<< HEAD
-		"@prosopo/common": "2.4.1",
-		"@prosopo/types": "2.4.1",
-		"@prosopo/types-database": "2.4.1",
-=======
 		"@prosopo/common": "2.4.2",
 		"@prosopo/types": "2.4.2",
 		"@prosopo/types-database": "2.4.2",
->>>>>>> bd6b4aad
 		"express": "4.21.2"
 	},
 	"devDependencies": {
