{
	"name": "@prosopo/types-env",
	"version": "2.7.8",
	"description": "Types for prosopo environment",
	"main": "dist/index.js",
	"types": "dist/index.d.ts",
	"type": "module",
	"engines": {
		"node": "20",
		"npm": "10.8.2"
	},
	"exports": {
		".": {
			"import": "./dist/index.js",
			"require": "./dist/cjs/index.cjs"
		}
	},
	"scripts": {
		"clean": "tsc --build --clean",
		"build": "NODE_ENV=${NODE_ENV:-production}; vite build --config vite.esm.config.ts --mode $NODE_ENV",
		"build:cjs": "NODE_ENV=${NODE_ENV:-production}; vite build --config vite.cjs.config.ts --mode $NODE_ENV",
		"typecheck": "tsc --build --declaration --emitDeclarationOnly",
		"test": "echo no tests"
	},
	"repository": {
		"type": "git",
		"url": "git+ssh://git@github.com/prosopo/captcha.git"
	},
	"author": "Prosopo Limited",
	"license": "Apache-2.0",
	"bugs": {
		"url": "https://github.com/prosopo/captcha/issues"
	},
	"homepage": "https://github.com/prosopo/captcha#readme",
	"dependencies": {
		"@prosopo/common": "3.0.2",
		"@prosopo/types": "3.0.2",
		"@prosopo/types-database": "3.0.4",
		"@typegoose/auto-increment": "4.13.0",
		"axios": "1.10.0",
		"esbuild": "0.25.6",
		"openpgp": "5.11.3",
		"webpack-dev-server": "5.2.2"
	},
	"devDependencies": {
<<<<<<< HEAD
=======
		"@prosopo/config": "3.0.1",
>>>>>>> 31217fa5
		"@vitest/coverage-v8": "3.0.9",
		"concurrently": "9.0.1",
		"del-cli": "6.0.0",
		"npm-run-all": "4.1.5",
		"tslib": "2.7.0",
		"tsx": "4.20.3",
		"typescript": "5.6.2",
		"vite": "6.3.5",
		"vitest": "3.0.9"
	},
	"sideEffects": false
}<|MERGE_RESOLUTION|>--- conflicted
+++ resolved
@@ -43,10 +43,7 @@
 		"webpack-dev-server": "5.2.2"
 	},
 	"devDependencies": {
-<<<<<<< HEAD
-=======
 		"@prosopo/config": "3.0.1",
->>>>>>> 31217fa5
 		"@vitest/coverage-v8": "3.0.9",
 		"concurrently": "9.0.1",
 		"del-cli": "6.0.0",
