{
	"name": "@prosopo/types-env",
	"version": "2.5.4",
	"description": "Types for prosopo environment",
	"main": "dist/index.js",
	"type": "module",
	"engines": {
		"node": "20",
		"npm": "10.8.2"
	},
	"exports": {
		".": {
			"import": "./dist/index.js",
			"require": "./dist/cjs/index.cjs"
		}
	},
	"scripts": {
		"test": "echo \"No test specified\"",
		"clean": "tsc --build --clean",
		"build": "tsc --build --verbose",
		"build:cjs": "npx vite --config vite.cjs.config.ts build"
	},
	"repository": {
		"type": "git",
		"url": "git+ssh://git@github.com/prosopo/captcha.git"
	},
	"author": "Prosopo Limited",
	"license": "Apache-2.0",
	"bugs": {
		"url": "https://github.com/prosopo/captcha/issues"
	},
	"homepage": "https://github.com/prosopo/captcha#readme",
	"dependencies": {
		"@polkadot/keyring": "12.6.2",
		"@prosopo/common": "2.5.4",
		"@prosopo/types": "2.5.4",
		"@prosopo/types-database": "2.5.4",
		"express": "4.21.2"
	},
	"devDependencies": {
<<<<<<< HEAD
		"@prosopo/config": "2.5.3",
=======
		"@prosopo/config": "2.5.4",
>>>>>>> ffa45a78
		"@vitest/coverage-v8": "3.0.9",
		"concurrently": "9.0.1",
		"del-cli": "6.0.0",
		"npm-run-all": "2.1.0",
		"tslib": "2.7.0",
		"tsx": "4.19.1",
		"typescript": "5.6.2",
		"vite": "6.2.3",
		"vitest": "3.0.9"
	},
	"sideEffects": false
}<|MERGE_RESOLUTION|>--- conflicted
+++ resolved
@@ -38,11 +38,7 @@
 		"express": "4.21.2"
 	},
 	"devDependencies": {
-<<<<<<< HEAD
-		"@prosopo/config": "2.5.3",
-=======
 		"@prosopo/config": "2.5.4",
->>>>>>> ffa45a78
 		"@vitest/coverage-v8": "3.0.9",
 		"concurrently": "9.0.1",
 		"del-cli": "6.0.0",
