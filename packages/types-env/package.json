{
	"name": "@prosopo/types-env",
<<<<<<< HEAD
	"version": "2.0.3",
=======
	"version": "2.1.0",
>>>>>>> c58e540a
	"description": "Types for prosopo environment",
	"main": "dist/index.js",
	"type": "module",
	"engines": {
		"node": ">=20",
		"npm": ">=9"
	},
	"exports": {
		".": {
			"import": "./dist/index.js",
			"require": "./dist/cjs/index.cjs"
		}
	},
	"scripts": {
		"test": "echo \"No test specified\"",
		"clean": "tsc --build --clean",
		"build": "tsc --build --verbose",
		"build:cjs": "npx vite --config vite.cjs.config.ts build"
	},
	"repository": {
		"type": "git",
		"url": "git+ssh://git@github.com/prosopo/captcha.git"
	},
	"author": "Prosopo Limited",
	"license": "Apache-2.0",
	"bugs": {
		"url": "https://github.com/prosopo/captcha/issues"
	},
	"homepage": "https://github.com/prosopo/captcha#readme",
	"dependencies": {
		"@polkadot/keyring": "12.6.2",
<<<<<<< HEAD
		"@prosopo/common": "2.0.3",
		"@prosopo/types": "2.0.3",
		"@prosopo/types-database": "2.0.3"
	},
	"devDependencies": {
		"@prosopo/config": "2.0.3",
=======
		"@prosopo/common": "2.1.0",
		"@prosopo/types": "2.1.0",
		"@prosopo/types-database": "2.1.0"
	},
	"devDependencies": {
		"@prosopo/config": "2.1.0",
>>>>>>> c58e540a
		"@vitest/coverage-v8": "2.1.1",
		"concurrently": "9.0.1",
		"npm-run-all": "4.1.5",
		"rimraf": "6.0.1",
		"tslib": "2.7.0",
		"tsx": "4.19.1",
		"typescript": "5.6.2",
		"vite": "5.4.6",
		"vitest": "2.1.1"
	},
	"sideEffects": false
}<|MERGE_RESOLUTION|>--- conflicted
+++ resolved
@@ -1,10 +1,6 @@
 {
 	"name": "@prosopo/types-env",
-<<<<<<< HEAD
-	"version": "2.0.3",
-=======
 	"version": "2.1.0",
->>>>>>> c58e540a
 	"description": "Types for prosopo environment",
 	"main": "dist/index.js",
 	"type": "module",
@@ -36,21 +32,12 @@
 	"homepage": "https://github.com/prosopo/captcha#readme",
 	"dependencies": {
 		"@polkadot/keyring": "12.6.2",
-<<<<<<< HEAD
-		"@prosopo/common": "2.0.3",
-		"@prosopo/types": "2.0.3",
-		"@prosopo/types-database": "2.0.3"
-	},
-	"devDependencies": {
-		"@prosopo/config": "2.0.3",
-=======
 		"@prosopo/common": "2.1.0",
 		"@prosopo/types": "2.1.0",
 		"@prosopo/types-database": "2.1.0"
 	},
 	"devDependencies": {
 		"@prosopo/config": "2.1.0",
->>>>>>> c58e540a
 		"@vitest/coverage-v8": "2.1.1",
 		"concurrently": "9.0.1",
 		"npm-run-all": "4.1.5",
