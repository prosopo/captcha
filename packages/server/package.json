--- conflicted
+++ resolved
@@ -26,22 +26,12 @@
         "@polkadot/keyring": "12.3.2",
         "@polkadot/rpc-provider": "10.9.1",
         "@polkadot/types": "10.9.1",
-<<<<<<< HEAD
-        "@prosopo/api": "^0.1.17",
-        "@prosopo/contract": "^0.1.17",
-        "@prosopo/common": "^0.1.17",
-        "@prosopo/util": "^0.1.17",
-        "@prosopo/procaptcha": "^0.1.17",
-        "@prosopo/types": "^0.1.17"
-=======
         "@prosopo/api": "^0.1.18",
         "@prosopo/contract": "^0.1.18",
         "@prosopo/procaptcha": "^0.1.18",
         "@prosopo/types": "^0.1.18"
->>>>>>> f59f8438
     },
     "devDependencies": {
-        "tslib": "^2.5.2",
-        "typescript": "5.1.6"
+        "typescript": "^4.9.5"
     }
 }