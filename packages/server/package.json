--- conflicted
+++ resolved
@@ -1,10 +1,6 @@
 {
     "name": "@prosopo/server",
-<<<<<<< HEAD
-    "version": "0.3.41",
-=======
     "version": "1.0.1",
->>>>>>> 89e3c9f8
     "description": "NodeJS package for server side communication with the prosopo captcha client",
     "main": "./dist/index.js",
     "type": "module",
@@ -45,21 +41,12 @@
         "@polkadot/api": "10.13.1",
         "@polkadot/keyring": "12.6.2",
         "@polkadot/rpc-provider": "10.13.1",
-<<<<<<< HEAD
-        "@prosopo/api": "0.3.41",
-        "@prosopo/common": "0.3.41",
-        "@prosopo/contract": "0.3.41",
-        "@prosopo/captcha-contract": "0.3.41",
-        "@prosopo/util": "0.3.41",
-        "@prosopo/types": "0.3.41"
-=======
         "@prosopo/api": "1.0.1",
         "@prosopo/common": "1.0.1",
         "@prosopo/contract": "1.0.1",
         "@prosopo/captcha-contract": "1.0.1",
         "@prosopo/util": "1.0.1",
         "@prosopo/types": "1.0.1"
->>>>>>> 89e3c9f8
     },
     "devDependencies": {
         "tslib": "2.6.2",
