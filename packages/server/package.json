--- conflicted
+++ resolved
@@ -1,10 +1,6 @@
 {
 	"name": "@prosopo/server",
-<<<<<<< HEAD
-	"version": "2.9.27",
-=======
 	"version": "2.9.30",
->>>>>>> 11303d9f
 	"description": "NodeJS package for server side communication with the prosopo captcha client",
 	"main": "dist/index.js",
 	"types": "dist/index.d.ts",
@@ -39,15 +35,6 @@
 	"homepage": "https://github.com/prosopo/captcha#readme",
 	"sideEffects": false,
 	"dependencies": {
-<<<<<<< HEAD
-		"@prosopo/api": "3.1.16",
-		"@prosopo/common": "3.1.12",
-		"@prosopo/config": "3.1.12",
-		"@prosopo/keyring": "2.8.19",
-		"@prosopo/load-balancer": "2.7.5",
-		"@prosopo/types": "3.2.0",
-		"@prosopo/util": "3.0.15",
-=======
 		"@prosopo/api": "3.1.19",
 		"@prosopo/common": "3.1.15",
 		"@prosopo/config": "3.1.15",
@@ -55,7 +42,6 @@
 		"@prosopo/load-balancer": "2.7.8",
 		"@prosopo/types": "3.4.0",
 		"@prosopo/util": "3.1.0",
->>>>>>> 11303d9f
 		"i18next": "24.1.0"
 	},
 	"devDependencies": {
