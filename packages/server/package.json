--- conflicted
+++ resolved
@@ -1,10 +1,6 @@
 {
 	"name": "@prosopo/server",
-<<<<<<< HEAD
-	"version": "2.0.3",
-=======
 	"version": "2.1.0",
->>>>>>> c58e540a
 	"description": "NodeJS package for server side communication with the prosopo captcha client",
 	"main": "./dist/index.js",
 	"type": "module",
@@ -38,15 +34,6 @@
 	"dependencies": {
 		"@polkadot/keyring": "12.6.2",
 		"@polkadot/util": "12.6.2",
-<<<<<<< HEAD
-		"@prosopo/api": "2.0.3",
-		"@prosopo/common": "2.0.3",
-		"@prosopo/contract": "2.0.3",
-		"@prosopo/types": "2.0.3"
-	},
-	"devDependencies": {
-		"@prosopo/config": "2.0.3",
-=======
 		"@prosopo/api": "2.1.0",
 		"@prosopo/common": "2.1.0",
 		"@prosopo/contract": "2.1.0",
@@ -54,7 +41,6 @@
 	},
 	"devDependencies": {
 		"@prosopo/config": "2.1.0",
->>>>>>> c58e540a
 		"@vitest/coverage-v8": "2.1.1",
 		"concurrently": "9.0.1",
 		"npm-run-all": "4.1.5",
