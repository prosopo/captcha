--- conflicted
+++ resolved
@@ -34,16 +34,10 @@
 	"dependencies": {
 		"@polkadot/keyring": "12.6.2",
 		"@polkadot/util": "12.6.2",
-<<<<<<< HEAD
-		"@prosopo/api": "2.0.3",
-		"@prosopo/common": "2.0.3",
-		"@prosopo/types": "2.0.3"
-=======
 		"@prosopo/api": "2.1.0",
 		"@prosopo/common": "2.1.0",
 		"@prosopo/contract": "2.1.0",
 		"@prosopo/types": "2.1.0"
->>>>>>> 9f7e4348
 	},
 	"devDependencies": {
 		"@prosopo/config": "2.1.0",
