--- conflicted
+++ resolved
@@ -17,8 +17,7 @@
     ContractAbi,
     NetworkConfig,
     NetworkNamesSchema,
-    ProcaptchaOutputSchema,
-    ProcaptchaToken,
+    ProcaptchaOutput,
     ProsopoServerConfigOutput,
 } from '@prosopo/types'
 import { Keyring } from '@polkadot/keyring'
@@ -29,13 +28,8 @@
 import { RandomProvider } from '@prosopo/captcha-contract/types-returns'
 import { WsProvider } from '@polkadot/rpc-provider/ws'
 import { ContractAbi as abiJson } from '@prosopo/captcha-contract/contract-info'
-import { decodeProcaptchaOutput } from '@prosopo/types'
 import { get } from '@prosopo/util'
-<<<<<<< HEAD
-import { isHex, u8aToHex } from '@polkadot/util'
-=======
 import { u8aToHex } from '@polkadot/util'
->>>>>>> ebfb4a82
 
 export class ProsopoServer {
     config: ProsopoServerConfigOutput
@@ -185,36 +179,33 @@
     /**
      * Verify the user with the provider URL passed in. If a challenge is provided, we use the challenge to verify the
      * user. If not, we use the user, dapp, and optionally the commitmentID, to verify the user.
-     * @param token
+     * @param providerUrl
+     * @param dapp
+     * @param user
      * @param blockNumber
      * @param timeouts
-     * @param providerUrl
      * @param challenge
+     * @param commitmentId
      */
     public async verifyProvider(
-        token: string,
+        providerUrl: string,
+        dapp: string,
+        user: string,
         blockNumber: number,
         timeouts: CaptchaTimeoutOutput,
-        providerUrl: string,
-        challenge?: string
+        challenge?: string,
+        commitmentId?: string
     ) {
         this.logger.info('Verifying with provider.')
         const blockNumberString = blockNumber.toString()
         const dappUserSignature = this.pair?.sign(blockNumberString)
         if (!dappUserSignature) {
-<<<<<<< HEAD
-            throw new ProsopoContractError('GENERAL.INVALID_SIGNATURE', { context: { blockNumber } })
-=======
             throw new ProsopoContractError('CAPTCHA.INVALID_BLOCK_NO', { context: { error: 'Block number not found' } })
->>>>>>> ebfb4a82
         }
         const signatureHex = u8aToHex(dappUserSignature)
 
         const providerApi = await this.getProviderApi(providerUrl)
         if (challenge) {
-<<<<<<< HEAD
-            const result = await providerApi.submitPowCaptchaVerify(token, signatureHex, timeouts.pow.cachedTimeout)
-=======
             const result = await providerApi.submitPowCaptchaVerify(
                 challenge,
                 dapp,
@@ -222,7 +213,6 @@
                 blockNumber,
                 timeouts.pow.cachedTimeout
             )
->>>>>>> ebfb4a82
             // We don't care about recency with PoW challenges as they are single use, so just return the verified result
             return result.verified
         }
@@ -232,9 +222,6 @@
             // bail early if the block is too old. This saves us calling the Provider.
             return false
         }
-<<<<<<< HEAD
-        const result = await providerApi.verifyDappUser(token, signatureHex, timeouts.image.cachedTimeout)
-=======
         const result = await providerApi.verifyDappUser(
             dapp,
             user,
@@ -244,25 +231,17 @@
 
             timeouts.image.cachedTimeout
         )
->>>>>>> ebfb4a82
 
         return result.verified
     }
 
     /**
      *
+     * @param payload Info output by procaptcha on completion of the captcha process
      * @returns
-     * @param token
-     */
-    public async isVerified(token: ProcaptchaToken): Promise<boolean> {
-        if (!isHex(token)) {
-            this.logger.error('Invalid token - not hex', token)
-            return false
-        }
-
-        const payload = decodeProcaptchaOutput(token)
-
-        const { user, providerUrl, blockNumber, challenge } = ProcaptchaOutputSchema.parse(payload)
+     */
+    public async isVerified(payload: ProcaptchaOutput): Promise<boolean> {
+        const { user, dapp, providerUrl, commitmentId, blockNumber, challenge } = payload
 
         if (providerUrl && blockNumber) {
             // By requiring block number, we load balance requests to the providers by requiring that the random
@@ -278,9 +257,6 @@
 
             // If we have a providerURL and a blockNumber, we verify with the provider
 
-<<<<<<< HEAD
-            return await this.verifyProvider(token, blockNumber, this.config.timeouts, providerUrl, challenge)
-=======
             return await this.verifyProvider(
                 providerUrl,
                 dapp,
@@ -290,7 +266,6 @@
                 challenge,
                 commitmentId
             )
->>>>>>> ebfb4a82
         } else {
             // If we don't have a providerURL, we verify with the contract
             return await this.verifyContract(user, this.config.timeouts.contract.maxVerifiedTime)
