// Copyright 2021-2024 Prosopo (UK) Ltd.
//
// Licensed under the Apache License, Version 2.0 (the "License");
// you may not use this file except in compliance with the License.
// You may obtain a copy of the License at
//
//     http://www.apache.org/licenses/LICENSE-2.0
//
// Unless required by applicable law or agreed to in writing, software
// distributed under the License is distributed on an "AS IS" BASIS,
// WITHOUT WARRANTIES OR CONDITIONS OF ANY KIND, either express or implied.
// See the License for the specific language governing permissions and
// limitations under the License.
import { ApiPromise } from '@polkadot/api/promise/Api'
import {
    CaptchaTimeoutOutput,
    ContractAbi,
    NetworkConfig,
    NetworkNamesSchema,
    ProcaptchaOutputSchema,
    ProcaptchaToken,
    ProsopoServerConfigOutput,
} from '@prosopo/types'
import { Keyring } from '@polkadot/keyring'
import { KeyringPair } from '@polkadot/keyring/types'
import { LogLevel, Logger, ProsopoContractError, ProsopoEnvError, getLogger, trimProviderUrl } from '@prosopo/common'
import { ProsopoCaptchaContract, getZeroAddress, verifyRecency } from '@prosopo/contract'
import { ProviderApi } from '@prosopo/api'
import { RandomProvider } from '@prosopo/captcha-contract/types-returns'
import { WsProvider } from '@polkadot/rpc-provider/ws'
import { ContractAbi as abiJson } from '@prosopo/captcha-contract/contract-info'
import { decodeProcaptchaOutput } from '@prosopo/types'
import { get } from '@prosopo/util'
import { isHex, u8aToHex } from '@polkadot/util'

export class ProsopoServer {
    config: ProsopoServerConfigOutput
    contract: ProsopoCaptchaContract | undefined
    prosopoContractAddress: string
    dappContractAddress: string | undefined
    defaultEnvironment: string
    contractName: string
    abi: ContractAbi
    logger: Logger
    wsProvider: WsProvider
    keyring: Keyring
    pair: KeyringPair | undefined
    api: ApiPromise | undefined
    network: NetworkConfig

    constructor(config: ProsopoServerConfigOutput, pair?: KeyringPair) {
        this.config = config
        this.pair = pair
        this.defaultEnvironment = this.config.defaultEnvironment
        const networkName = NetworkNamesSchema.parse(this.config.defaultNetwork)
        this.network = get(this.config.networks, networkName)
        this.wsProvider = new WsProvider(this.network.endpoint)
        this.prosopoContractAddress = this.network.contract.address
        this.dappContractAddress = this.config.account.address
        this.contractName = this.network.contract.name
        this.logger = getLogger(this.config.logLevel as unknown as LogLevel, '@prosopo/server')
        this.keyring = new Keyring({
            type: 'sr25519', // TODO get this from the chain
        })
        this.abi = JSON.parse(abiJson)
    }

    public async getProviderApi(providerUrl: string) {
        return new ProviderApi(this.network, providerUrl, this.getDappContractAddress())
    }

    public getDappContractAddress(): string {
        if (!this.dappContractAddress) {
            return getZeroAddress(this.getApi()).toString()
        }
        return this.dappContractAddress
    }

    async isReady() {
        try {
            this.api = await ApiPromise.create({ provider: this.wsProvider, initWasm: false, noInitWarn: true })
            await this.getSigner()
            await this.getContractApi()
        } catch (error) {
            throw new ProsopoEnvError('GENERAL.ENVIRONMENT_NOT_READY', { context: { error } })
        }
    }

    async getSigner(): Promise<void> {
        if (this.pair) {
            if (!this.api) {
                this.api = await ApiPromise.create({ provider: this.wsProvider, initWasm: false, noInitWarn: true })
            }
            await this.api.isReadyOrError
            try {
                this.pair = this.keyring.addPair(this.pair)
            } catch (error) {
                throw new ProsopoEnvError('CONTRACT.SIGNER_UNDEFINED', {
                    context: { failedFuncName: this.getSigner.name, error },
                })
            }
        }
    }

    getApi(): ApiPromise {
        if (this.api === undefined) {
            throw new ProsopoEnvError(new Error('api undefined'))
        }
        return this.api
    }

    getContract(): ProsopoCaptchaContract {
        if (this.contract === undefined) {
            throw new ProsopoEnvError(new Error('contract undefined'))
        }
        return this.contract
    }

    /**
     * Check if the provider was actually chosen at blockNumber.
     * - If no blockNumber is provided, check the last `n` blocks where `n` is the number of blocks that fit in
     *   `maxVerifiedTime`.
     * - If no `maxVerifiedTime` is provided, use the default of 1 minute.
     * @param user
     * @param dapp
     * @param providerUrl
     * @param blockNumber
     * @returns
     */
    async checkRandomProvider(user: string, dapp: string, providerUrl: string, blockNumber: number) {
        const block = await this.getApi().rpc.chain.getBlockHash(blockNumber)
        // Check if the provider was actually chosen at blockNumber
        const getRandomProviderResponse = await this.getContract().queryAtBlock<RandomProvider>(
            block,
            'getRandomActiveProvider',
            [user, dapp]
        )
        if (trimProviderUrl(getRandomProviderResponse.provider.url.toString()) === providerUrl) {
            return getRandomProviderResponse.provider
        }

        return undefined
    }

    /**
     * Verify the user with the contract. We check the contract to see if the user has completed a captcha in the
     * past. If they have, we check the time since the last correct captcha is within the maxVerifiedTime and we check
     * whether the user is marked as human within the contract.
     * @param user
     * @param maxVerifiedTime
     */
    public async verifyContract(user: string, maxVerifiedTime: number) {
        try {
            const contractApi = await this.getContractApi()
            this.logger.info('Provider URL not provided. Verifying with contract.')
            const correctCaptchaBlockNumber = (await contractApi.query.dappOperatorLastCorrectCaptcha(user)).value
                .unwrap()
                .unwrap()
                .before.valueOf()
            const recent = await verifyRecency(
                (await this.getContractApi()).api,
                correctCaptchaBlockNumber,
                maxVerifiedTime
            )
            if (!recent) {
                this.logger.info('User has not completed a captcha recently')
                return false
            }
            const isHuman = (await contractApi.query.dappOperatorIsHumanUser(user, this.config.solutionThreshold)).value
                .unwrap()
                .unwrap()
            this.logger.info('isHuman', isHuman)
            return isHuman
        } catch (error) {
            this.logger.error(error)
            // if a user is not in the contract it errors, suppress this error and return false
            return false
        }
    }

    /**
     * Verify the user with the provider URL passed in. If a challenge is provided, we use the challenge to verify the
     * user. If not, we use the user, dapp, and optionally the commitmentID, to verify the user.
     * @param token
     * @param blockNumber
     * @param timeouts
     * @param providerUrl
     * @param challenge
     */
    public async verifyProvider(
        token: string,
        blockNumber: number,
        timeouts: CaptchaTimeoutOutput,
        providerUrl: string,
        challenge?: string
    ) {
        let verifyRecency = false
        this.logger.info('Verifying with provider.')
        const blockNumberString = blockNumber.toString()
        const dappUserSignature = this.pair?.sign(blockNumberString)
        if (!dappUserSignature) {
            throw new ProsopoContractError('CAPTCHA.INVALID_BLOCK_NO', { context: { error: 'Block number not found' } })
        }
        const signatureHex = u8aToHex(dappUserSignature)

        const providerApi = await this.getProviderApi(providerUrl)
        if (challenge) {
            const result = await providerApi.submitPowCaptchaVerify(token, signatureHex, timeouts.pow.cachedTimeout)
            // We don't care about recency with PoW challenges as they are single use, so just return the verified result
            return result.verified
        }
<<<<<<< HEAD
        const result = await providerApi.verifyDappUser(dapp, user, blockNumber, commitmentId, maxVerifiedTime)

        if (result.blockNumber) {
            verifyRecency = await this.verifyRecency(result.blockNumber, maxVerifiedTime)
        }
        return result.verified && verifyRecency
=======
        const recent = await verifyRecency((await this.getContractApi()).api, blockNumber, timeouts.image.cachedTimeout)

        if (!recent) {
            // bail early if the block is too old. This saves us calling the Provider.
            return false
        }
        const result = await providerApi.verifyDappUser(token, signatureHex, timeouts.image.cachedTimeout)

        return result.verified
>>>>>>> 02887eef
    }

    /**
     *
     * @returns
     * @param token
     */
    public async isVerified(token: ProcaptchaToken): Promise<boolean> {
        if (!isHex(token)) {
            this.logger.error('Invalid token - not hex', token)
            return false
        }

        const payload = decodeProcaptchaOutput(token)

        const { user, providerUrl, blockNumber, challenge } = ProcaptchaOutputSchema.parse(payload)

        if (providerUrl && blockNumber) {
            // By requiring block number, we load balance requests to the providers by requiring that the random
            // provider selection should be repeatable. If we have a block number, we check the provider was selected
            // at that block.

            // const randomProvider = await this.checkRandomProvider(user, dapp, providerUrl, blockNumber)
            // if (!randomProvider) {
            //     this.logger.info('Random provider selection failed')
            //     // We have not been able to repeat the provider selection
            //     return false
            // }

            // If we have a providerURL and a blockNumber, we verify with the provider

            return await this.verifyProvider(token, blockNumber, this.config.timeouts, providerUrl, challenge)
        } else {
            // If we don't have a providerURL, we verify with the contract
            return await this.verifyContract(user, this.config.timeouts.contract.maxVerifiedTime)
        }
    }

    public async getContractApi(): Promise<ProsopoCaptchaContract> {
        this.contract = new ProsopoCaptchaContract(
            this.getApi(),
            this.abi,
            this.prosopoContractAddress,
            this.contractName,
            0,
            this.pair
        )
        return this.contract
    }
}<|MERGE_RESOLUTION|>--- conflicted
+++ resolved
@@ -194,7 +194,6 @@
         providerUrl: string,
         challenge?: string
     ) {
-        let verifyRecency = false
         this.logger.info('Verifying with provider.')
         const blockNumberString = blockNumber.toString()
         const dappUserSignature = this.pair?.sign(blockNumberString)
@@ -209,14 +208,6 @@
             // We don't care about recency with PoW challenges as they are single use, so just return the verified result
             return result.verified
         }
-<<<<<<< HEAD
-        const result = await providerApi.verifyDappUser(dapp, user, blockNumber, commitmentId, maxVerifiedTime)
-
-        if (result.blockNumber) {
-            verifyRecency = await this.verifyRecency(result.blockNumber, maxVerifiedTime)
-        }
-        return result.verified && verifyRecency
-=======
         const recent = await verifyRecency((await this.getContractApi()).api, blockNumber, timeouts.image.cachedTimeout)
 
         if (!recent) {
@@ -226,7 +217,6 @@
         const result = await providerApi.verifyDappUser(token, signatureHex, timeouts.image.cachedTimeout)
 
         return result.verified
->>>>>>> 02887eef
     }
 
     /**
