# @prosopo/server

<<<<<<< HEAD
=======
## 2.9.30
### Patch Changes

- f3f7aec: Release 3.4.0
- Updated dependencies [f3f7aec]
- Updated dependencies [6768f14]
  - @prosopo/load-balancer@2.7.8
  - @prosopo/keyring@2.8.22
  - @prosopo/common@3.1.15
  - @prosopo/types@3.4.0
  - @prosopo/util@3.1.0
  - @prosopo/api@3.1.19
  - @prosopo/config@3.1.15

## 2.9.29
### Patch Changes

- Release 3.3.1
- 0824221: Release 3.2.4
- Updated dependencies [97edf3f]
- Updated dependencies
- Updated dependencies [0824221]
  - @prosopo/types@3.3.0
  - @prosopo/load-balancer@2.7.7
  - @prosopo/keyring@2.8.21
  - @prosopo/common@3.1.14
  - @prosopo/util@3.0.17
  - @prosopo/api@3.1.18
  - @prosopo/config@3.1.14

## 2.9.28
### Patch Changes

- 008d112: Release 3.3.0
- Updated dependencies [509be28]
- Updated dependencies [008d112]
  - @prosopo/types@3.2.1
  - @prosopo/load-balancer@2.7.6
  - @prosopo/keyring@2.8.20
  - @prosopo/common@3.1.13
  - @prosopo/util@3.0.16
  - @prosopo/api@3.1.17
  - @prosopo/config@3.1.13

>>>>>>> 11303d9f
## 2.9.27
### Patch Changes

- 0824221: Release 3.2.4
- Updated dependencies [cf48565]
- Updated dependencies [0824221]
  - @prosopo/types@3.2.0
  - @prosopo/load-balancer@2.7.5
  - @prosopo/keyring@2.8.19
  - @prosopo/common@3.1.12
  - @prosopo/util@3.0.15
  - @prosopo/api@3.1.16
  - @prosopo/config@3.1.12

## 2.9.26
### Patch Changes

- 1a23649: Release 3.2.3
- Updated dependencies [0d1a33e]
- Updated dependencies [0d1a33e]
- Updated dependencies [1a23649]
  - @prosopo/types@3.1.4
  - @prosopo/load-balancer@2.7.4
  - @prosopo/keyring@2.8.18
  - @prosopo/common@3.1.11
  - @prosopo/util@3.0.14
  - @prosopo/api@3.1.15
  - @prosopo/config@3.1.11

## 2.9.25
### Patch Changes

- 657a827: Release 3.2.2
- Updated dependencies [36b23e0]
- Updated dependencies [657a827]
  - @prosopo/api@3.1.14
  - @prosopo/load-balancer@2.7.3
  - @prosopo/keyring@2.8.17
  - @prosopo/common@3.1.10
  - @prosopo/types@3.1.3
  - @prosopo/util@3.0.13
  - @prosopo/config@3.1.10

## 2.9.24
### Patch Changes

- 4440947: fix type-only tsc compilation
- 7bdaca6: Release 3.2.1
- Updated dependencies [4440947]
- Updated dependencies [7bdaca6]
- Updated dependencies [809b984]
- Updated dependencies [1249ce0]
- Updated dependencies [809b984]
  - @prosopo/load-balancer@2.7.2
  - @prosopo/keyring@2.8.16
  - @prosopo/common@3.1.9
  - @prosopo/types@3.1.2
  - @prosopo/util@3.0.12
  - @prosopo/api@3.1.13
  - @prosopo/config@3.1.9

## 2.9.23
### Patch Changes

- 6fe8570: Release 3.2.0
- Updated dependencies [1f980c4]
- Updated dependencies [6fe8570]
  - @prosopo/load-balancer@2.7.1
  - @prosopo/types@3.1.1
  - @prosopo/keyring@2.8.15
  - @prosopo/common@3.1.8
  - @prosopo/util@3.0.11
  - @prosopo/api@3.1.12
  - @prosopo/config@3.1.8

## 2.9.22
### Patch Changes

- f304be9: Release 3.1.13
- Updated dependencies [f304be9]
- Updated dependencies [8bdc7f0]
  - @prosopo/load-balancer@2.7.0
  - @prosopo/keyring@2.8.14
  - @prosopo/common@3.1.7
  - @prosopo/types@3.1.0
  - @prosopo/util@3.0.10
  - @prosopo/api@3.1.11
  - @prosopo/config@3.1.7

## 2.9.21
### Patch Changes

- a07db04: Release 3.1.12
- Updated dependencies [9eed772]
- Updated dependencies [a07db04]
- Updated dependencies [ebb0168]
  - @prosopo/config@3.1.6
  - @prosopo/api@3.1.10
  - @prosopo/util@3.0.9
  - @prosopo/common@3.1.6
  - @prosopo/keyring@2.8.13
  - @prosopo/load-balancer@2.6.21
  - @prosopo/types@3.0.10

## 2.9.20
### Patch Changes

  - @prosopo/api@3.1.9

## 2.9.19
### Patch Changes

- 6960643: lint detect missing and unneccessary imports
- Updated dependencies [6960643]
  - @prosopo/load-balancer@2.6.20
  - @prosopo/keyring@2.8.12
  - @prosopo/common@3.1.5
  - @prosopo/types@3.0.9
  - @prosopo/util@3.0.8
  - @prosopo/api@3.1.8

## 2.9.18
### Patch Changes

- Updated dependencies [30e7d4d]
  - @prosopo/config@3.1.5
  - @prosopo/api@3.1.7
  - @prosopo/common@3.1.4
  - @prosopo/keyring@2.8.11
  - @prosopo/load-balancer@2.6.19
  - @prosopo/types@3.0.8

## 2.9.17
### Patch Changes

- 1f3a02f: Release 3.1.8
- Updated dependencies [1f3a02f]
  - @prosopo/api@3.1.6

## 2.9.16
### Patch Changes

  - @prosopo/api@3.1.5

## 2.9.15
### Patch Changes

- Updated dependencies [44ffda2]
- Updated dependencies [a49b538]
  - @prosopo/config@3.1.4
  - @prosopo/common@3.1.3
  - @prosopo/api@3.1.4
  - @prosopo/keyring@2.8.10
  - @prosopo/load-balancer@2.6.18
  - @prosopo/types@3.0.7

## 2.9.14
### Patch Changes

- 828066d: remove empty test npm scripts, add missing npm test scripts
- 91bbe87: configure typecheck before bundle for vue packages
- 91bbe87: make typecheck script always recompile
- 346e092: NODE_ENV default to "development"
- 5d36e05: remove tsc --force
- Updated dependencies [828066d]
- Updated dependencies [df4e030]
- Updated dependencies [91bbe87]
- Updated dependencies [3ef4fd2]
- Updated dependencies [91bbe87]
- Updated dependencies [346e092]
- Updated dependencies [5d36e05]
  - @prosopo/load-balancer@2.6.17
  - @prosopo/common@3.1.2
  - @prosopo/types@3.0.6
  - @prosopo/api@3.1.3
  - @prosopo/config@3.1.3
  - @prosopo/keyring@2.8.9

## 2.9.13
### Patch Changes

- eb71691: configure typecheck before bundle for vue packages
- eb71691: make typecheck script always recompile
- Updated dependencies [eb71691]
- Updated dependencies [eb71691]
  - @prosopo/load-balancer@2.6.16
  - @prosopo/keyring@2.8.8
  - @prosopo/common@3.1.1
  - @prosopo/types@3.0.5
  - @prosopo/api@3.1.2
  - @prosopo/config@3.1.2

## 2.9.12
### Patch Changes

- 93d5e50: ensure packages have @prosopo/config as dep for vite configs
- 3573f0b: fix npm scripts bundle command
- 3573f0b: build using vite, typecheck using tsc
- efd8102: Add tests for unwrap error helper
- 93d5e50: fix missing dep for @prosopo/config
- 3573f0b: standardise all vite based npm scripts for bundling
- Updated dependencies [93d5e50]
- Updated dependencies [3573f0b]
- Updated dependencies [3573f0b]
- Updated dependencies [efd8102]
- Updated dependencies [93d5e50]
- Updated dependencies [63519d7]
- Updated dependencies [f29fc7e]
- Updated dependencies [3573f0b]
- Updated dependencies [2d0dd8a]
  - @prosopo/keyring@2.8.7
  - @prosopo/types@3.0.4
  - @prosopo/load-balancer@2.6.15
  - @prosopo/common@3.1.0
  - @prosopo/api@3.1.1
  - @prosopo/config@3.1.1

## 2.9.11
### Patch Changes

- Updated dependencies [b7c3258]
  - @prosopo/api@3.1.0

## 2.9.10
### Patch Changes

  - @prosopo/api@3.0.8

## 2.9.9
### Patch Changes

  - @prosopo/api@3.0.7

## 2.9.8
### Patch Changes

- Updated dependencies [b0d7207]
  - @prosopo/types@3.0.3
  - @prosopo/api@3.0.6
  - @prosopo/keyring@2.8.6
  - @prosopo/load-balancer@2.6.14

## 2.9.7
### Patch Changes

  - @prosopo/api@3.0.5
  - @prosopo/load-balancer@2.6.13

## 2.9.6
### Patch Changes

  - @prosopo/api@3.0.4
  - @prosopo/load-balancer@2.6.12

## 2.9.5
### Patch Changes

- Updated dependencies [f682f0c]
  - @prosopo/types@3.0.2
  - @prosopo/common@3.0.2
  - @prosopo/api@3.0.3
  - @prosopo/keyring@2.8.5
  - @prosopo/load-balancer@2.6.11

## 2.9.4
### Patch Changes

  - @prosopo/common@3.0.1
  - @prosopo/types@3.0.1
  - @prosopo/keyring@2.8.4
  - @prosopo/load-balancer@2.6.10
  - @prosopo/api@3.0.2

## 2.9.3
### Patch Changes

  - @prosopo/api@3.0.1

## 2.9.2
### Patch Changes

- Updated dependencies [64b5bcd]
  - @prosopo/common@3.0.0
  - @prosopo/types@3.0.0
  - @prosopo/api@3.0.0
  - @prosopo/keyring@2.8.3
  - @prosopo/load-balancer@2.6.9

## 2.9.1
### Patch Changes

- Updated dependencies [aee3efe]
  - @prosopo/types@2.10.0
  - @prosopo/api@2.7.2
  - @prosopo/keyring@2.8.2
  - @prosopo/load-balancer@2.6.8

## 2.9.0
### Minor Changes

- d5f2e95: Fix ip checking logic

## 2.8.1
### Patch Changes

- 86c22b8: structured logging
- Updated dependencies [86c22b8]
  - @prosopo/load-balancer@2.6.7
  - @prosopo/keyring@2.8.1
  - @prosopo/common@2.7.2
  - @prosopo/types@2.9.1
  - @prosopo/api@2.7.1

## 2.8.0
### Minor Changes

- d6de900: ip pass through

### Patch Changes

- Updated dependencies [d6de900]
  - @prosopo/api@2.7.0

## 2.7.1
### Patch Changes

- Updated dependencies [30bb383]
  - @prosopo/keyring@2.8.0
  - @prosopo/types@2.9.0
  - @prosopo/common@2.7.1
  - @prosopo/api@2.6.6
  - @prosopo/load-balancer@2.6.6

## 2.7.0
### Minor Changes

- 8f0644a: Taking required functions from polkadot/keyring and polkadot/util-crypto in-house and removing WASM dependencies. Adding @scure JS-based sr25519 function instead.

### Patch Changes

- Updated dependencies [8f0644a]
  - @prosopo/keyring@2.7.0
  - @prosopo/common@2.7.0
  - @prosopo/types@2.8.0
  - @prosopo/load-balancer@2.6.5
  - @prosopo/api@2.6.5

## 2.6.4

### Patch Changes

- Updated dependencies [04cc7ee]
  - @prosopo/common@2.6.1
  - @prosopo/keyring@2.6.4
  - @prosopo/load-balancer@2.6.4
  - @prosopo/types@2.7.1
  - @prosopo/api@2.6.4

## 2.6.3

### Patch Changes

- Updated dependencies [6e1aef6]
  - @prosopo/types@2.7.0
  - @prosopo/api@2.6.3
  - @prosopo/keyring@2.6.3
  - @prosopo/load-balancer@2.6.3

## 2.6.2

### Patch Changes

- Updated dependencies [6ff193a]
  - @prosopo/types@2.6.2
  - @prosopo/api@2.6.2
  - @prosopo/keyring@2.6.2
  - @prosopo/load-balancer@2.6.2

## 2.6.1

### Patch Changes

- Updated dependencies [52feffc]
  - @prosopo/types@2.6.1
  - @prosopo/api@2.6.1
  - @prosopo/keyring@2.6.1
  - @prosopo/load-balancer@2.6.1

## 2.6.0

### Minor Changes

- a0bfc8a: bump all pkg versions since independent versioning applied

### Patch Changes

- Updated dependencies [a0bfc8a]
  - @prosopo/api@2.6.0
  - @prosopo/common@2.6.0
  - @prosopo/keyring@2.6.0
  - @prosopo/load-balancer@2.6.0
  - @prosopo/types@2.6.0<|MERGE_RESOLUTION|>--- conflicted
+++ resolved
@@ -1,7 +1,5 @@
 # @prosopo/server
 
-<<<<<<< HEAD
-=======
 ## 2.9.30
 ### Patch Changes
 
@@ -46,7 +44,6 @@
   - @prosopo/api@3.1.17
   - @prosopo/config@3.1.13
 
->>>>>>> 11303d9f
 ## 2.9.27
 ### Patch Changes
 
