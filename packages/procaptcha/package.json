--- conflicted
+++ resolved
@@ -14,17 +14,6 @@
   },
   "dependencies": {
     "@fingerprintjs/fingerprintjs": "^3.3.6",
-<<<<<<< HEAD
-    "@polkadot/api": "^9.13.6",
-    "@polkadot/api-contract": "^9.13.6",
-    "@polkadot/extension-base": "^0.44.1",
-    "@polkadot/extension-dapp": "^0.44.1",
-    "@polkadot/extension-inject": "^0.44.1",
-    "@polkadot/rpc-provider": "^9.13.6",
-    "@polkadot/types": "^9.13.6",
-    "@polkadot/util": "^10.3.1",
-    "@polkadot/util-crypto": "^10.3.1",
-=======
     "@polkadot/api": "9.13.6",
     "@polkadot/api-contract": "9.13.6",
     "@polkadot/extension-base": "^0.44.1",
@@ -34,7 +23,6 @@
     "@polkadot/types": "9.13.6",
     "@polkadot/util": "^10.2.6",
     "@polkadot/util-crypto": "^10.2.6",
->>>>>>> de8bbd52
     "@prosopo/api": "^0.1.11",
     "@prosopo/contract": "^0.1.11",
     "@prosopo/datasets": "^0.1.11",
