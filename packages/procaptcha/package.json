--- conflicted
+++ resolved
@@ -45,12 +45,9 @@
 		"esbuild": "0.25.6",
 		"express": "4.21.2",
 		"jsdom": "25.0.0",
-<<<<<<< HEAD
-		"@prosopo/config": "3.0.0"
-=======
+		"@prosopo/config": "3.0.0",
 		"openpgp": "5.11.3",
 		"webpack-dev-server": "5.2.2"
->>>>>>> e12cde6e
 	},
 	"overrides": {
 		"@polkadot/extension-inject": {
