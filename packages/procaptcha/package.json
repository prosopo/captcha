--- conflicted
+++ resolved
@@ -7,13 +7,8 @@
     "type": "module",
     "types": "./dist/index.d.ts",
     "engines": {
-<<<<<<< HEAD
-        "node": ">=16",
+        "node": ">=18",
         "npm": ">=9"
-=======
-        "node": ">=18",
-        "npm": "8.9"
->>>>>>> 56e059fb
     },
     "scripts": {
         "clean": "tsc --build --clean",
