{
	"name": "@prosopo/procaptcha",
<<<<<<< HEAD
	"version": "2.0.3",
=======
	"version": "2.1.0",
>>>>>>> c58e540a
	"author": "PROSOPO LIMITED <info@prosopo.io>",
	"license": "Apache-2.0",
	"main": "./dist/index.js",
	"type": "module",
	"types": "./dist/index.d.ts",
	"engines": {
		"node": ">=20",
		"npm": ">=9"
	},
	"scripts": {
		"clean": "tsc --build --clean",
		"build": "tsc --build --verbose",
		"build:cjs": "npx vite --config vite.cjs.config.ts build",
		"test": "NODE_ENV=${NODE_ENV:-test}; vitest --run --config vite.test.config.ts"
	},
	"exports": {
		".": {
			"import": "./dist/index.js",
			"require": "./dist/cjs/index.cjs"
		},
		"./modules/Manager": {
			"types": "./dist/modules/Manager.d.ts",
			"import": "./dist/modules/Manager.js",
			"require": "./dist/cjs/modules/Manager.cjs",
			"default": "./dist/modules/Manager.js"
		}
	},
	"dependencies": {
		"@polkadot/api": "10.13.1",
		"@polkadot/api-contract": "10.13.1",
		"@polkadot/util": "12.6.2",
		"@polkadot/util-crypto": "12.6.2",
<<<<<<< HEAD
		"@prosopo/account": "2.0.3",
		"@prosopo/api": "2.0.3",
		"@prosopo/common": "2.0.3",
		"@prosopo/datasets": "2.0.3",
		"@prosopo/load-balancer": "2.0.3",
		"@prosopo/procaptcha-common": "2.0.3",
		"@prosopo/types": "2.0.3",
		"@prosopo/util": "2.0.3",
=======
		"@prosopo/account": "2.1.0",
		"@prosopo/api": "2.1.0",
		"@prosopo/common": "2.1.0",
		"@prosopo/datasets": "2.1.0",
		"@prosopo/load-balancer": "2.1.0",
		"@prosopo/procaptcha-common": "2.1.0",
		"@prosopo/types": "2.1.0",
		"@prosopo/util": "2.1.0",
>>>>>>> c58e540a
		"jsdom": "25.0.0"
	},
	"overrides": {
		"@polkadot/extension-inject": {
			"@polkadot/api": {
				"version": "10.13.1"
			}
		},
		"@polkadot/extension-dapp": {
			"@polkadot/api": {
				"version": "10.13.1"
			}
		}
	},
	"devDependencies": {
<<<<<<< HEAD
		"@prosopo/config": "2.0.3",
=======
		"@prosopo/config": "2.1.0",
>>>>>>> c58e540a
		"@vitest/coverage-v8": "2.1.1",
		"concurrently": "9.0.1",
		"dotenv": "16.4.5",
		"npm-run-all": "4.1.5",
		"rimraf": "6.0.1",
		"tslib": "2.7.0",
		"tsx": "4.19.1",
		"typescript": "5.6.2",
		"vite": "5.4.6",
		"vitest": "2.1.1"
	},
	"keywords": [],
	"repository": {
		"type": "git",
		"url": "git+https://github.com/prosopo/captcha.git"
	},
	"bugs": {
		"url": "https://github.com/prosopo/captcha/issues"
	},
	"homepage": "https://github.com/prosopo/captcha#readme",
	"description": "",
	"publishConfig": {
		"registry": "https://registry.npmjs.org"
	},
	"sideEffects": false
}<|MERGE_RESOLUTION|>--- conflicted
+++ resolved
@@ -1,10 +1,6 @@
 {
 	"name": "@prosopo/procaptcha",
-<<<<<<< HEAD
-	"version": "2.0.3",
-=======
 	"version": "2.1.0",
->>>>>>> c58e540a
 	"author": "PROSOPO LIMITED <info@prosopo.io>",
 	"license": "Apache-2.0",
 	"main": "./dist/index.js",
@@ -37,16 +33,6 @@
 		"@polkadot/api-contract": "10.13.1",
 		"@polkadot/util": "12.6.2",
 		"@polkadot/util-crypto": "12.6.2",
-<<<<<<< HEAD
-		"@prosopo/account": "2.0.3",
-		"@prosopo/api": "2.0.3",
-		"@prosopo/common": "2.0.3",
-		"@prosopo/datasets": "2.0.3",
-		"@prosopo/load-balancer": "2.0.3",
-		"@prosopo/procaptcha-common": "2.0.3",
-		"@prosopo/types": "2.0.3",
-		"@prosopo/util": "2.0.3",
-=======
 		"@prosopo/account": "2.1.0",
 		"@prosopo/api": "2.1.0",
 		"@prosopo/common": "2.1.0",
@@ -55,7 +41,6 @@
 		"@prosopo/procaptcha-common": "2.1.0",
 		"@prosopo/types": "2.1.0",
 		"@prosopo/util": "2.1.0",
->>>>>>> c58e540a
 		"jsdom": "25.0.0"
 	},
 	"overrides": {
@@ -71,11 +56,7 @@
 		}
 	},
 	"devDependencies": {
-<<<<<<< HEAD
-		"@prosopo/config": "2.0.3",
-=======
 		"@prosopo/config": "2.1.0",
->>>>>>> c58e540a
 		"@vitest/coverage-v8": "2.1.1",
 		"concurrently": "9.0.1",
 		"dotenv": "16.4.5",
