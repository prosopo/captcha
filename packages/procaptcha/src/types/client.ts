--- conflicted
+++ resolved
@@ -14,24 +14,17 @@
 // You should have received a copy of the GNU General Public License
 // along with procaptcha.  If not, see <http://www.gnu.org/licenses/>.
 import { InjectedAccountWithMeta, InjectedExtension } from '@polkadot/extension-inject/types'
-<<<<<<< HEAD
-import { CaptchaSolutionResponse, GetCaptchaResponse, ProsopoClientConfig } from '../types/api'
-import { TransactionResponse } from '../types/contract'
-import { CaptchaSolutionCommitment } from '@prosopo/datasets'
-import { SolvedData } from '../modules/index'
-import { CaptchaSolutionCommitmentId, VerificationResponse } from '@prosopo/api'
-=======
 import {
     CaptchaSolutionResponse,
     GetCaptchaResponse,
-    ProsopoCaptchaConfig,
+    ProsopoClientConfig,
     ProsopoRandomProviderResponse,
+    CaptchaSolutionCommitmentId
 } from '../types/api'
 import { TransactionResponse } from '../types/contract'
 import { CaptchaSolutionCommitment } from '@prosopo/datasets'
 import { ProsopoContract } from '../api'
 import { ProsopoCaptchaApi } from '../modules'
->>>>>>> cd8769a5
 
 export type TExtensionAccount = InjectedAccountWithMeta
 
