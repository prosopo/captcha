--- conflicted
+++ resolved
@@ -31,18 +31,9 @@
 import storage from './storage'
 
 export class ProsopoCaptchaClient {
-<<<<<<< HEAD
-    public manager: ICaptchaContextReducer
     public status: ICaptchaStatusReducer
-    public callbacks: CaptchaEventCallbacks | undefined
-    public providerApi: ProviderApi | undefined
     public provider: ProsopoRandomProviderResponse | undefined
     public providerUrl: string | undefined
-
-    private static extension: IExtensionInterface
-    private static contract: ProsopoContract | undefined
-    private static captchaApi: ProsopoCaptchaApi | undefined
-=======
     manager: ICaptchaContextReducer
     callbacks: CaptchaEventCallbacks | undefined
     providerApi: ProviderApi | undefined
@@ -51,7 +42,6 @@
     private _contract?: ProsopoContract
     private _provider?: ProsopoRandomProviderResponse
     private _captchaApi?: ProsopoCaptchaApi
->>>>>>> cd8769a5
 
     constructor(manager: ICaptchaContextReducer, callbacks?: CaptchaEventCallbacks) {
         this.manager = manager
@@ -62,60 +52,50 @@
         this._captchaApi = manager.state.captchaApi
     }
 
-<<<<<<< HEAD
+    get extension() {
+        return this._extension
+    }
+
+    set extension(extension) {
+        this._extension = extension
+        this.manager.update({ extension })
+    }
+
+    get contract() {
+        return this._contract
+    }
+
+    set contract(contract) {
+        this._contract = contract
+        this.manager.update({ contract })
+    }
+
+    get provider() {
+        return this._provider
+    }
+
+    set provider(provider) {
+        this._provider = provider
+        this.manager.update({ provider })
+    }
+
+    get captchaApi() {
+        return this._captchaApi
+    }
+
+    set captchaApi(captchaApi) {
+        this._captchaApi = captchaApi
+        this.manager.update({ captchaApi })
+    }
+
     public getProviderApi(providerUrl: string) {
         return new ProviderApi(
             this.manager.state.config.networks[this.manager.state.config.defaultEnvironment],
             providerUrl
         )
-=======
-    get extension() {
-        return this._extension
-    }
-
-    set extension(extension) {
-        this._extension = extension
-        this.manager.update({ extension })
-    }
-
-    get contract() {
-        return this._contract
->>>>>>> cd8769a5
-    }
-
-    set contract(contract) {
-        this._contract = contract
-        this.manager.update({ contract })
-    }
-
-    get provider() {
-        return this._provider
-    }
-
-    set provider(provider) {
-        this._provider = provider
-        this.manager.update({ provider })
-    }
-
-<<<<<<< HEAD
-    public getProvider() {
-        return this.provider
-=======
-    get captchaApi() {
-        return this._captchaApi
->>>>>>> cd8769a5
-    }
-
-    set captchaApi(captchaApi) {
-        this._captchaApi = captchaApi
-        this.manager.update({ captchaApi })
-    }
-
-    public getProviderApi(providerUrl: string) {
-        return new ProviderApi(this.manager.state.config, providerUrl)
-    }
-
-    public async onLoad(createAccount?: boolean) {
+    }
+
+    public async onLoad(onHuman, createAccount?: boolean) {
         console.log('Captcha client onLoad, createAccount:', createAccount)
         if (!this.extension) {
             try {
@@ -157,23 +137,6 @@
         }
 
         if (account) {
-<<<<<<< HEAD
-=======
-            this.contract = await this.initContract(account)
-            try {
-                // isHuman = await this.contract.dappOperatorIsHumanUser(this.manager.state.config['solutionThreshold'])
-                console.log('isHuman checked disabled - goast')
-            } catch (err) {
-                console.log('Error determining whether user is human')
-            }
-        }
-        // If the user is already human we don't need to show CAPTCHA challenges
-        if (isHuman) {
-            console.log('onHuman', account)
-            await onHuman()
-        } else {
-            console.log('onAccountChange', account)
->>>>>>> cd8769a5
             await this.onAccountChange(account)
         }
     }
@@ -193,7 +156,6 @@
 
         this.contract = await this.initContract(account)
 
-<<<<<<< HEAD
         const isHuman = await ProsopoCaptchaClient.contract.dappOperatorIsHumanUser(
             this.manager.state.config['solutionThreshold']
         )
@@ -215,15 +177,6 @@
         if (!this.provider) {
             throw new ProsopoEnvError('DEVELOPER.PROVIDER_NOT_FOUND')
         }
-=======
-        try {
-            this.provider = await this.contract.getRandomProvider()
-        } catch (err) {
-            throw new ProsopoEnvError(err)
-        }
-        console.log(this.provider)
-        const providerUrl = hexToString(this.provider.provider.serviceOrigin).replace(/\0/g, '')
->>>>>>> cd8769a5
 
         this.providerUrl = ProsopoCaptchaClient.trimProviderUrl(this.provider.provider)
 
@@ -233,11 +186,7 @@
 
         this.captchaApi = new ProsopoCaptchaApi(
             account.address,
-<<<<<<< HEAD
-            ProsopoCaptchaClient.contract,
-=======
             this.contract,
->>>>>>> cd8769a5
             this.provider,
             this.providerApi,
             this.manager.state.config['web2']
@@ -255,15 +204,9 @@
     }
 
     public onAccountUnset() {
-<<<<<<< HEAD
-        ProsopoCaptchaClient.contract = undefined
-        this.provider = undefined
-        ProsopoCaptchaClient.captchaApi = undefined
-=======
         this.contract = undefined
         this.provider = undefined
         this.captchaApi = undefined
->>>>>>> cd8769a5
 
         if (this.callbacks?.onAccountChange) {
             this.callbacks.onAccountChange(undefined)
