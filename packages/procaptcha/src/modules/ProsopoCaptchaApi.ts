// Copyright (C) 2021-2022 Prosopo (UK) Ltd.
// This file is part of procaptcha <https://github.com/prosopo/procaptcha>.
//
// procaptcha is free software: you can redistribute it and/or modify
// it under the terms of the GNU General Public License as published by
// the Free Software Foundation, either version 3 of the License, or
// (at your option) any later version.
//
// procaptcha is distributed in the hope that it will be useful,
// but WITHOUT ANY WARRANTY; without even the implied warranty of
// MERCHANTABILITY or FITNESS FOR A PARTICULAR PURPOSE.  See the
// GNU General Public License for more details.
//
// You should have received a copy of the GNU General Public License
// along with procaptcha.  If not, see <http://www.gnu.org/licenses/>.
import {
    CaptchaMerkleTree,
    computeCaptchaHash,
    computeCaptchaSolutionHash,
    computeItemHash,
    verifyProof,
} from '@prosopo/datasets'
import { CaptchaSolution, CaptchaWithProof } from '@prosopo/types'
import { CaptchaSolutionResponse, GetCaptchaResponse } from '../types/api'
import { ContractSubmittableResult } from '@polkadot/api-contract/base/Contract'
import { ProsopoApiError } from '../api/handlers'
import { ProsopoCaptchaContract } from '@prosopo/contract'
import { ProsopoEnvError } from '@prosopo/common'
import { ProviderApi } from '@prosopo/api'
import { RandomProvider } from '@prosopo/types'
import { Signer } from '@polkadot/api/types'
import { TCaptchaSubmitResult } from '../types/client'
import { stringToHex } from '@polkadot/util'

export class ProsopoCaptchaApi {
    userAccount: string
    contract: ProsopoCaptchaContract
    provider: RandomProvider
    providerApi: ProviderApi
    dappAccount: string
    private web2: boolean

    constructor(
        userAccount: string,
        contract: ProsopoCaptchaContract,
        provider: RandomProvider,
        providerApi: ProviderApi,
        web2: boolean,
        dappAccount: string
    ) {
        this.userAccount = userAccount
        this.contract = contract
        this.provider = provider
        this.providerApi = providerApi
        this.web2 = web2
        this.dappAccount = dappAccount
    }

    public async getCaptchaChallenge(): Promise<GetCaptchaResponse> {
        try {
            const captchaChallenge = await this.providerApi.getCaptchaChallenge(this.userAccount, this.provider)
            this.verifyCaptchaChallengeContent(this.provider, captchaChallenge)
            return captchaChallenge
        } catch (e) {
            throw new ProsopoEnvError(e)
        }
    }

    public verifyCaptchaChallengeContent(provider: RandomProvider, captchaChallenge: GetCaptchaResponse): void {
        // TODO make sure root is equal to root on the provider
        const proofLength = captchaChallenge.captchas[0].proof.length
<<<<<<< HEAD
        console.log(provider.provider)
        console.log(provider.provider.datasetIdContent, captchaChallenge.captchas[0].proof[proofLength - 1][0])
        if (provider.provider.datasetIdContent.toString() !== captchaChallenge.captchas[0].proof[proofLength - 1][0]) {
=======

        if (provider.datasetIdContent.toString() !== captchaChallenge.captchas[0].proof[proofLength - 1][0]) {
>>>>>>> 02dd5994
            throw new ProsopoEnvError('CAPTCHA.INVALID_DATASET_CONTENT_ID')
        }

        for (const captchaWithProof of captchaChallenge.captchas) {
            //TODO calculate the captchaId from the captcha content
            if (!verifyCaptchaData(captchaWithProof)) {
                throw new ProsopoEnvError('CAPTCHA.INVALID_CAPTCHA_CHALLENGE')
            }

            if (!verifyProof(captchaWithProof.captcha.captchaContentId, captchaWithProof.proof)) {
                throw new ProsopoEnvError('CAPTCHA.INVALID_CAPTCHA_CHALLENGE')
            }
        }

        return
    }

    public async submitCaptchaSolution(
        signer: Signer,
        requestHash: string,
        datasetId: string,
        solutions: CaptchaSolution[],
        salt: string
    ): Promise<TCaptchaSubmitResult> {
        const tree = new CaptchaMerkleTree()

        const captchasHashed = solutions.map((captcha) => computeCaptchaSolutionHash(captcha))

        tree.build(captchasHashed)
        const commitmentId = tree.root!.hash

        const tx: ContractSubmittableResult | undefined = undefined

        let signature: string | undefined = undefined

        if (this.web2) {
            if (!signer || !signer.signRaw) {
                throw new Error('Signer is not defined, cannot sign message to prove account ownership')
            }
            // sign the request hash to prove account ownership
            const signed = await signer.signRaw({
                address: this.userAccount,
                data: stringToHex(requestHash),
                type: 'bytes',
            })
            signature = signed.signature
        }

        let result: CaptchaSolutionResponse

        try {
            result = await this.providerApi.submitCaptchaSolution(
                solutions,
                requestHash,
                this.contract.pair.address,
                salt,
                signature
            )
        } catch (err) {
            throw new ProsopoApiError(err)
        }

        return [result, commitmentId, tx]
    }
}

/**
 * Verify the captcha data by hashing the images and checking the hashes correspond to the hashes passed in the captcha
 * Verify the captcha content id is present in the first layer of the proof
 * @param {CaptchaWithProof} captchaWithProof
 * @returns {boolean}
 */
async function verifyCaptchaData(captchaWithProof: CaptchaWithProof): Promise<boolean> {
    const captcha = captchaWithProof.captcha
    const proof = captchaWithProof.proof
    // Check that all the item hashes are equal to the provided item hashes in the captcha
    if (
        !(await Promise.all(captcha.items.map(async (item) => (await computeItemHash(item)).hash === item.hash))).every(
            (hash) => hash === true
        )
    ) {
        return false
    }
    // Check that the computed captcha content id is equal to the provided captcha content id
    const captchaHash = computeCaptchaHash(captcha, false, false, false)
    if (captchaHash !== captcha.captchaContentId) {
        return false
    }
    // Check that the captcha content id is present in the first layer of the proof
    return proof[0].indexOf(captchaHash) !== -1
}

export default ProsopoCaptchaApi<|MERGE_RESOLUTION|>--- conflicted
+++ resolved
@@ -69,14 +69,8 @@
     public verifyCaptchaChallengeContent(provider: RandomProvider, captchaChallenge: GetCaptchaResponse): void {
         // TODO make sure root is equal to root on the provider
         const proofLength = captchaChallenge.captchas[0].proof.length
-<<<<<<< HEAD
-        console.log(provider.provider)
-        console.log(provider.provider.datasetIdContent, captchaChallenge.captchas[0].proof[proofLength - 1][0])
+
         if (provider.provider.datasetIdContent.toString() !== captchaChallenge.captchas[0].proof[proofLength - 1][0]) {
-=======
-
-        if (provider.datasetIdContent.toString() !== captchaChallenge.captchas[0].proof[proofLength - 1][0]) {
->>>>>>> 02dd5994
             throw new ProsopoEnvError('CAPTCHA.INVALID_DATASET_CONTENT_ID')
         }
 
