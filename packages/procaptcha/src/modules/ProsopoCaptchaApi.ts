--- conflicted
+++ resolved
@@ -1,4 +1,4 @@
-import {randomAsHex, blake2AsHex, encodeAddress} from '@polkadot/util-crypto';
+import { randomAsHex, blake2AsHex } from '@polkadot/util-crypto';
 // import {computeCaptchaSolutionHash} from '@prosopo/provider'; // TODO
 import { CaptchaSolution, CaptchaMerkleTree } from '@prosopo/provider';
 import { Signer } from "@polkadot/api/types";
@@ -40,7 +40,6 @@
         return captchaChallenge;
     }
 
-<<<<<<< HEAD
     public async solveCaptchaChallenge(signer: Signer, requestHash: string, datasetId: string, solutions: CaptchaSolution[]) : Promise<[CaptchaSolutionResponse, TransactionResponse, string]> {
         const salt = randomAsHex();
         const tree = new CaptchaMerkleTree();
@@ -54,20 +53,11 @@
         // console.log("solveCaptchaChallenge USER ACCOUNT", this.contract.getAccount().address);
         // console.log("solveCaptchaChallenge DAPP ACCOUNT", this.contract.getDappAddress());
         // console.log("solveCaptchaChallenge CONTRACT ADDRESS", this.contract.getContract().address.toString());
-=======
-    public async submitCaptchaSolution(signer: Signer, requestHash: string, captchaId: string, datasetId: string, solution: number[]): Promise<[CaptchaSolutionResponse, TransactionResponse]> {
-        const salt = randomAsHex();
-        const merkleTree = new CaptchaMerkleTree(); // TODO move to contract?
-        const saltedCaptchas: CaptchaSolution[] = [{ captchaId, solution, salt }];
-        const hashedCaptchas = saltedCaptchas.map(captcha => computeCaptchaSolutionHash(captcha));
-        merkleTree.build(hashedCaptchas);
-        const merkleTreeRoot = merkleTree.root!.hash;
->>>>>>> a90af44d
 
         let tx: TransactionResponse;
 
         try {
-            tx = await this.contract.dappUserCommit(signer, datasetId as string, merkleTreeRoot, this.provider.providerId);
+            tx = await this.contract.dappUserCommit(signer, datasetId as string, commitmentId, this.provider.providerId);
         } catch (err) {
             throw new Error(err);
         }
@@ -75,12 +65,7 @@
         let result: CaptchaSolutionResponse;
 
         try {
-<<<<<<< HEAD
-            const encodedAccount = encodeAddress(this.contract.getAccount().address)
-            result = await this.providerApi.submitCaptchaSolution(tx.blockHash!, captchaSolutionsSalted, requestHash, tx.txHash.toString(), encodedAccount);
-=======
-            result = await this.providerApi.submitCaptchaSolution(tx.blockHash!, saltedCaptchas, requestHash, tx.txHash.toString(), this.contract.getAccount().address);
->>>>>>> a90af44d
+            result = await this.providerApi.submitCaptchaSolution(tx.blockHash!, captchaSolutionsSalted, requestHash, tx.txHash.toString(), this.contract.getAccount().address);
         } catch (err) {
             throw new Error(err);
         }
