<<<<<<< HEAD
import type { ContractSubmittableResult } from '@polkadot/api-contract/base/Contract'
import type { Signer } from '@polkadot/api/types'
import { stringToHex } from '@polkadot/util/string'
import type { ProviderApi } from '@prosopo/api'
import type { RandomProvider } from '@prosopo/captcha-contract/types-returns'
import { ProsopoDatasetError, ProsopoEnvError } from '@prosopo/common'
import type { ProsopoCaptchaContract } from '@prosopo/contract'
// Copyright 2021-2023 Prosopo (UK) Ltd.
=======
// Copyright 2021-2024 Prosopo (UK) Ltd.
>>>>>>> 5f314a6e
//
// Licensed under the Apache License, Version 2.0 (the "License");
// you may not use this file except in compliance with the License.
// You may obtain a copy of the License at
//
//     http://www.apache.org/licenses/LICENSE-2.0
//
// Unless required by applicable law or agreed to in writing, software
// distributed under the License is distributed on an "AS IS" BASIS,
// WITHOUT WARRANTIES OR CONDITIONS OF ANY KIND, either express or implied.
// See the License for the specific language governing permissions and
// limitations under the License.
import {
    CaptchaMerkleTree,
    computeCaptchaHash,
    computeCaptchaSolutionHash,
    computeItemHash,
    verifyProof,
} from '@prosopo/datasets'
<<<<<<< HEAD
import type { CaptchaSolution, CaptchaSolutionResponse, CaptchaWithProof, GetCaptchaResponse } from '@prosopo/types'
=======
import {
    CaptchaResponseBody,
    CaptchaSolution,
    CaptchaSolutionResponse,
    CaptchaWithProof,
    ProsopoCaptchaApiInterface,
} from '@prosopo/types'
import { ContractSubmittableResult } from '@polkadot/api-contract/base/Contract'
import { ProsopoCaptchaContract } from '@prosopo/contract'
import { ProsopoDatasetError, ProsopoEnvError } from '@prosopo/common'
import { ProviderApi } from '@prosopo/api'
import { RandomProvider } from '@prosopo/captcha-contract/types-returns'
import { Signer } from '@polkadot/api/types'
import { TCaptchaSubmitResult } from '@prosopo/types'
>>>>>>> 5f314a6e
import { at } from '@prosopo/util'
import type { TCaptchaSubmitResult } from '../types/client.js'

export class ProsopoCaptchaApi implements ProsopoCaptchaApiInterface {
    userAccount: string
    contract: ProsopoCaptchaContract
    provider: RandomProvider
    providerApi: ProviderApi
    dappAccount: string
    _web2: boolean

    constructor(
        userAccount: string,
        contract: ProsopoCaptchaContract,
        provider: RandomProvider,
        providerApi: ProviderApi,
        web2: boolean,
        dappAccount: string
    ) {
        this.userAccount = userAccount
        this.contract = contract
        this.provider = provider
        this.providerApi = providerApi
        this._web2 = web2
        this.dappAccount = dappAccount
    }

    get web2(): boolean {
        return this._web2
    }

    public async getCaptchaChallenge(): Promise<CaptchaResponseBody> {
        try {
            const captchaChallenge = await this.providerApi.getCaptchaChallenge(this.userAccount, this.provider)
            this.verifyCaptchaChallengeContent(this.provider, captchaChallenge)
            // convert https/http to match page
            captchaChallenge.captchas.forEach((captcha) => {
                captcha.captcha.items.forEach((item) => {
                    if (item.data) {
                        // drop the 'http(s):' prefix, leaving '//'. The '//' will autodetect http/https from the page load type
                        // https://stackoverflow.com/a/18320348/7215926
                        item.data = item.data.replace(/^http(s)*:\/\//, '//')
                    }
                })
            })

            return captchaChallenge
        } catch (error) {
            throw new ProsopoEnvError('CAPTCHA.INVALID_CAPTCHA_CHALLENGE', {
                context: { error },
            })
        }
    }

    public verifyCaptchaChallengeContent(provider: RandomProvider, captchaChallenge: CaptchaResponseBody): void {
        // TODO make sure root is equal to root on the provider
        const first = at(captchaChallenge.captchas, 0)
        const proofLength = first.proof.length

        const last = at(first.proof, proofLength - 1)
        if (provider.provider.datasetIdContent.toString() !== at(last, 0)) {
            throw new ProsopoEnvError('CAPTCHA.INVALID_DATASET_CONTENT_ID')
        }

        for (const captchaWithProof of captchaChallenge.captchas) {
            //TODO calculate the captchaId from the captcha content
            if (!verifyCaptchaData(captchaWithProof)) {
                throw new ProsopoEnvError('CAPTCHA.INVALID_CAPTCHA_CHALLENGE')
            }

            if (!verifyProof(captchaWithProof.captcha.captchaContentId, captchaWithProof.proof)) {
                throw new ProsopoEnvError('CAPTCHA.INVALID_CAPTCHA_CHALLENGE')
            }
        }
        return
    }

    public async submitCaptchaSolution(
        signer: Signer,
        requestHash: string,
        datasetId: string,
        solutions: CaptchaSolution[],
        salt: string
    ): Promise<TCaptchaSubmitResult> {
        const tree = new CaptchaMerkleTree()

        const captchasHashed = solutions.map((captcha) => computeCaptchaSolutionHash(captcha))

        tree.build(captchasHashed)
        const commitmentId = tree.root?.hash

        console.log('solveCaptchaChallenge commitmentId', commitmentId)
        const tx: ContractSubmittableResult | undefined = undefined

        let signature: string | undefined = undefined

        if (this.web2) {
            if (!signer || !signer.signRaw) {
                throw new ProsopoEnvError('GENERAL.CANT_FIND_KEYRINGPAIR', {
                    context: {
                        error: 'Signer is not defined, cannot sign message to prove account ownership',
                    },
                })
            }
            // sign the request hash to prove account ownership
            const signed = await signer.signRaw({
                address: this.userAccount,
                data: stringToHex(requestHash),
                type: 'bytes',
            })
            signature = signed.signature
        }

        let result: CaptchaSolutionResponse

        try {
            result = await this.providerApi.submitCaptchaSolution(
                solutions,
                requestHash,
                this.contract.pair.address,
                salt,
                signature
            )
        } catch (error) {
            throw new ProsopoDatasetError('CAPTCHA.INVALID_CAPTCHA_CHALLENGE', {
                context: { error },
            })
        }

        return [result, commitmentId, tx]
    }
}

/**
 * Verify the captcha data by hashing the images and checking the hashes correspond to the hashes passed in the captcha
 * Verify the captcha content id is present in the first layer of the proof
 * @param {CaptchaWithProof} captchaWithProof
 * @returns {boolean}
 */
async function verifyCaptchaData(captchaWithProof: CaptchaWithProof): Promise<boolean> {
    const captcha = captchaWithProof.captcha
    const proof = captchaWithProof.proof
    // Check that all the item hashes are equal to the provided item hashes in the captcha
    if (
        !(await Promise.all(captcha.items.map(async (item) => (await computeItemHash(item)).hash === item.hash))).every(
            (hash) => hash === true
        )
    ) {
        return false
    }
    // Check that the computed captcha content id is equal to the provided captcha content id
    const captchaHash = computeCaptchaHash(captcha, false, false, false)
    if (captchaHash !== captcha.captchaContentId) {
        return false
    }
    // Check that the captcha content id is present in the first layer of the proof
    return at(proof, 0).indexOf(captchaHash) !== -1
}

export default ProsopoCaptchaApi<|MERGE_RESOLUTION|>--- conflicted
+++ resolved
@@ -1,15 +1,4 @@
-<<<<<<< HEAD
-import type { ContractSubmittableResult } from '@polkadot/api-contract/base/Contract'
-import type { Signer } from '@polkadot/api/types'
-import { stringToHex } from '@polkadot/util/string'
-import type { ProviderApi } from '@prosopo/api'
-import type { RandomProvider } from '@prosopo/captcha-contract/types-returns'
-import { ProsopoDatasetError, ProsopoEnvError } from '@prosopo/common'
-import type { ProsopoCaptchaContract } from '@prosopo/contract'
-// Copyright 2021-2023 Prosopo (UK) Ltd.
-=======
 // Copyright 2021-2024 Prosopo (UK) Ltd.
->>>>>>> 5f314a6e
 //
 // Licensed under the Apache License, Version 2.0 (the "License");
 // you may not use this file except in compliance with the License.
@@ -29,9 +18,6 @@
     computeItemHash,
     verifyProof,
 } from '@prosopo/datasets'
-<<<<<<< HEAD
-import type { CaptchaSolution, CaptchaSolutionResponse, CaptchaWithProof, GetCaptchaResponse } from '@prosopo/types'
-=======
 import {
     CaptchaResponseBody,
     CaptchaSolution,
@@ -46,9 +32,8 @@
 import { RandomProvider } from '@prosopo/captcha-contract/types-returns'
 import { Signer } from '@polkadot/api/types'
 import { TCaptchaSubmitResult } from '@prosopo/types'
->>>>>>> 5f314a6e
 import { at } from '@prosopo/util'
-import type { TCaptchaSubmitResult } from '../types/client.js'
+import { stringToHex } from '@polkadot/util/string'
 
 export class ProsopoCaptchaApi implements ProsopoCaptchaApiInterface {
     userAccount: string
@@ -95,9 +80,7 @@
 
             return captchaChallenge
         } catch (error) {
-            throw new ProsopoEnvError('CAPTCHA.INVALID_CAPTCHA_CHALLENGE', {
-                context: { error },
-            })
+            throw new ProsopoEnvError('CAPTCHA.INVALID_CAPTCHA_CHALLENGE', { context: { error } })
         }
     }
 
@@ -136,7 +119,7 @@
         const captchasHashed = solutions.map((captcha) => computeCaptchaSolutionHash(captcha))
 
         tree.build(captchasHashed)
-        const commitmentId = tree.root?.hash
+        const commitmentId = tree.root!.hash
 
         console.log('solveCaptchaChallenge commitmentId', commitmentId)
         const tx: ContractSubmittableResult | undefined = undefined
@@ -146,9 +129,7 @@
         if (this.web2) {
             if (!signer || !signer.signRaw) {
                 throw new ProsopoEnvError('GENERAL.CANT_FIND_KEYRINGPAIR', {
-                    context: {
-                        error: 'Signer is not defined, cannot sign message to prove account ownership',
-                    },
+                    context: { error: 'Signer is not defined, cannot sign message to prove account ownership' },
                 })
             }
             // sign the request hash to prove account ownership
@@ -171,9 +152,7 @@
                 signature
             )
         } catch (error) {
-            throw new ProsopoDatasetError('CAPTCHA.INVALID_CAPTCHA_CHALLENGE', {
-                context: { error },
-            })
+            throw new ProsopoDatasetError('CAPTCHA.INVALID_CAPTCHA_CHALLENGE', { context: { error } })
         }
 
         return [result, commitmentId, tx]
