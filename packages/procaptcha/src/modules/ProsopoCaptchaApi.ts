--- conflicted
+++ resolved
@@ -13,41 +13,16 @@
 //
 // You should have received a copy of the GNU General Public License
 // along with procaptcha.  If not, see <http://www.gnu.org/licenses/>.
-<<<<<<< HEAD
 import {randomAsHex, blake2AsHex} from '@polkadot/util-crypto';
-import {CaptchaSolution, CaptchaMerkleTree, CaptchaSolutionCommitment} from '@prosopo/contract';
+import {CaptchaSolutionRaw, CaptchaSolution, CaptchaMerkleTree, CaptchaSolutionCommitment} from '@prosopo/contract';
 import {Signer} from "@polkadot/api/types";
 import {ProsopoRandomProviderResponse, GetCaptchaResponse, CaptchaSolutionResponse} from "../types/api";
 import {TransactionResponse} from "../types/contract";
-=======
-import { randomAsHex, blake2AsHex } from '@polkadot/util-crypto';
-// import {computeCaptchaSolutionHash} from '@prosopo/provider'; 
-import {
-    CaptchaSolution,
-    CaptchaMerkleTree,
-    CaptchaSolutionCommitment,
-    CaptchaSolutionRaw,
-} from "@prosopo/contract";
-import { Signer } from "@polkadot/api/types";
-
-import { ProsopoRandomProviderResponse, GetCaptchaResponse, CaptchaSolutionResponse } from "../types/api";
-import { TransactionResponse } from "../types/contract";
-
->>>>>>> 3d971588
 import ProviderApi from "../api/ProviderApi";
 import ProsopoContract from "../api/ProsopoContract";
 import {TCaptchaSubmitResult} from '../types/client';
 import {ProsopoApiError} from "../api/handlers";
-import {hashSolutions} from '@prosopo/contract';
-
-
-function hexHash(data: string | Uint8Array): string {
-    return blake2AsHex(data);
-}
-
-function computeCaptchaSolutionHash(captcha: CaptchaSolution) {
-    return hexHash([captcha.captchaId, captcha.solution, captcha.salt].join());
-}
+import { hashSolutions, computeCaptchaSolutionHash } from '@prosopo/contract';
 
 export type SubmitFunction =
     typeof ProsopoCaptchaApi.prototype.submitCaptchaSolutionWeb3
@@ -77,29 +52,31 @@
         return captchaChallenge;
     }
 
-<<<<<<< HEAD
-    public async submitCaptchaSolution(signer: Signer, requestHash: string, datasetId: string, solutions: CaptchaSolution[]): Promise<TCaptchaSubmitResult> {
+    public async submitCaptchaSolution(signer: Signer, requestHash: string, datasetId: string, solutions: CaptchaSolutionRaw[]): Promise<TCaptchaSubmitResult> {
         return this.submitCaptchaFn(signer, requestHash, datasetId, solutions);
     }
 
-    async submitCaptchaSolutionWeb2(signer: Signer, requestHash: string, datasetId: string, solutions: CaptchaSolution[]): Promise<TCaptchaSubmitResult> {
+    async submitCaptchaSolutionWeb2(signer: Signer, requestHash: string, datasetId: string, solutions: CaptchaSolutionRaw[]): Promise<TCaptchaSubmitResult> {
         const salt = randomAsHex();
-        const captchaSolutionsSalted: CaptchaSolution[] = hashSolutions(solutions);
+        const captchaSolutionsSalted: CaptchaSolution[] = solutions.map(
+            (captcha) => ({
+                ...captcha,
+                solution: hashSolutions(captcha.solution),
+                salt,
+            })
+        );
 
         let result: CaptchaSolutionResponse;
 
         try {
-            result = await this.providerApi.submitCaptchaSolution(captchaSolutionsSalted, requestHash, this.contract.getAccount().address);
+            result = await this.providerApi.submitCaptchaSolution(captchaSolutionsSalted, requestHash, this.contract.getAccount().address, salt, undefined, undefined, true);
         } catch (err) {
             throw new ProsopoApiError(err)
         }
         return [result, undefined, undefined];
     }
 
-    async submitCaptchaSolutionWeb3(signer: Signer, requestHash: string, datasetId: string, solutions: CaptchaSolution[]): Promise<TCaptchaSubmitResult> {
-=======
-    public async submitCaptchaSolution(signer: Signer, requestHash: string, datasetId: string, solutions: CaptchaSolutionRaw[]) : Promise<TCaptchaSubmitResult> {
->>>>>>> 3d971588
+    public async submitCaptchaSolutionWeb3(signer: Signer, requestHash: string, datasetId: string, solutions: CaptchaSolutionRaw[]) : Promise<TCaptchaSubmitResult> {
         const salt = randomAsHex();
         const tree = new CaptchaMerkleTree();
         const captchaSolutionsSalted: CaptchaSolution[] = solutions.map(
@@ -130,7 +107,7 @@
         let result: CaptchaSolutionResponse;
 
         try {
-            result = await this.providerApi.submitCaptchaSolution(captchaSolutionsSalted, requestHash, this.contract.getAccount().address, tx.blockHash!, tx.txHash.toString());
+            result = await this.providerApi.submitCaptchaSolution(captchaSolutionsSalted, requestHash, this.contract.getAccount().address, salt, tx.blockHash!, tx.txHash.toString());
         } catch (err) {
             throw new ProsopoApiError(err)
         }
