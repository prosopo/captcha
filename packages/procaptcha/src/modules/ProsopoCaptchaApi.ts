import type { ContractSubmittableResult } from "@polkadot/api-contract/base/Contract";
import type { Signer } from "@polkadot/api/types";
import { stringToHex } from "@polkadot/util/string";
import type { ProviderApi } from "@prosopo/api";
import { ProsopoDatasetError, ProsopoEnvError } from "@prosopo/common";
// Copyright 2021-2024 Prosopo (UK) Ltd.
//
// Licensed under the Apache License, Version 2.0 (the "License");
// you may not use this file except in compliance with the License.
// You may obtain a copy of the License at
//
//     http://www.apache.org/licenses/LICENSE-2.0
//
// Unless required by applicable law or agreed to in writing, software
// distributed under the License is distributed on an "AS IS" BASIS,
// WITHOUT WARRANTIES OR CONDITIONS OF ANY KIND, either express or implied.
// See the License for the specific language governing permissions and
// limitations under the License.
<<<<<<< HEAD
=======
import type { ContractSubmittableResult } from "@polkadot/api-contract/base/Contract";
import type { Signer } from "@polkadot/api/types";
import { stringToHex } from "@polkadot/util/string";
import type { ProviderApi } from "@prosopo/api";
import { ProsopoDatasetError, ProsopoEnvError } from "@prosopo/common";
>>>>>>> edf4536b
import {
	CaptchaMerkleTree,
	computeCaptchaSolutionHash,
} from "@prosopo/datasets";
import type {
	CaptchaResponseBody,
	CaptchaSolution,
	CaptchaSolutionResponse,
	ProsopoCaptchaApiInterface,
	RandomProvider,
} from "@prosopo/types";
import type { TCaptchaSubmitResult } from "@prosopo/types";

export class ProsopoCaptchaApi implements ProsopoCaptchaApiInterface {
	userAccount: string;
	contract: string;
	provider: RandomProvider;
	providerApi: ProviderApi;
	dappAccount: string;
	_web2: boolean;

	constructor(
		userAccount: string,
		contract: string,
		provider: RandomProvider,
		providerApi: ProviderApi,
		web2: boolean,
		dappAccount: string,
	) {
		this.userAccount = userAccount;
		this.contract = contract;
		this.provider = provider;
		this.providerApi = providerApi;
		this._web2 = web2;
		this.dappAccount = dappAccount;
	}

	get web2(): boolean {
		return this._web2;
	}

	public async getCaptchaChallenge(): Promise<CaptchaResponseBody> {
		try {
			const captchaChallenge = await this.providerApi.getCaptchaChallenge(
				this.userAccount,
				this.provider,
			);
			// convert https/http to match page
			for (const captcha of captchaChallenge.captchas) {
				for (const item of captcha.items) {
					if (item.data) {
						// drop the 'http(s):' prefix, leaving '//'. The '//' will autodetect http/https from the page load type
						// https://stackoverflow.com/a/18320348/7215926
						item.data = item.data.replace(/^http(s)*:\/\//, "//");
					}
				}
			}

			return captchaChallenge;
		} catch (error) {
			throw new ProsopoEnvError("CAPTCHA.INVALID_CAPTCHA_CHALLENGE", {
				context: { error },
			});
		}
	}

	public async submitCaptchaSolution(
		signer: Signer,
		requestHash: string,
		solutions: CaptchaSolution[],
		salt: string,
		timestamp: string,
<<<<<<< HEAD
		timestampSignature: string,
=======
		providerTimestampSignature: string,
>>>>>>> edf4536b
	): Promise<TCaptchaSubmitResult> {
		const tree = new CaptchaMerkleTree();

		const captchasHashed = solutions.map((captcha) =>
			computeCaptchaSolutionHash(captcha),
		);

		tree.build(captchasHashed);
<<<<<<< HEAD
		const commitmentId = tree.getRoot().hash;

		const tx: ContractSubmittableResult | undefined = undefined;

		let signature: string | undefined = undefined;
=======

		if (!tree.root) {
			throw new ProsopoDatasetError("CAPTCHA.INVALID_CAPTCHA_CHALLENGE", {
				context: { error: "Merkle tree root is undefined" },
			});
		}

		const commitmentId = tree.root.hash;

		const tx: ContractSubmittableResult | undefined = undefined;

		let userRequestHashSignature: string | undefined = undefined;
>>>>>>> edf4536b

		if (!signer || !signer.signRaw) {
			throw new ProsopoEnvError("GENERAL.CANT_FIND_KEYRINGPAIR", {
				context: {
					error:
						"Signer is not defined, cannot sign message to prove account ownership",
				},
			});
		}

		let result: CaptchaSolutionResponse;

		// sign the request hash to prove account ownership
		const signed = await signer.signRaw({
			address: this.userAccount,
			data: stringToHex(requestHash),
			type: "bytes",
		});
<<<<<<< HEAD
		signature = signed.signature;
=======
		userRequestHashSignature = signed.signature;
>>>>>>> edf4536b

		try {
			result = await this.providerApi.submitCaptchaSolution(
				solutions,
				requestHash,
				this.userAccount,
				salt,
				timestamp,
<<<<<<< HEAD
				timestampSignature,
				signature,
=======
				providerTimestampSignature,
				userRequestHashSignature,
>>>>>>> edf4536b
			);
		} catch (error) {
			throw new ProsopoDatasetError("CAPTCHA.INVALID_CAPTCHA_CHALLENGE", {
				context: { error },
			});
		}

		return [result, commitmentId, tx];
	}
}

export default ProsopoCaptchaApi;<|MERGE_RESOLUTION|>--- conflicted
+++ resolved
@@ -1,8 +1,3 @@
-import type { ContractSubmittableResult } from "@polkadot/api-contract/base/Contract";
-import type { Signer } from "@polkadot/api/types";
-import { stringToHex } from "@polkadot/util/string";
-import type { ProviderApi } from "@prosopo/api";
-import { ProsopoDatasetError, ProsopoEnvError } from "@prosopo/common";
 // Copyright 2021-2024 Prosopo (UK) Ltd.
 //
 // Licensed under the Apache License, Version 2.0 (the "License");
@@ -16,14 +11,11 @@
 // WITHOUT WARRANTIES OR CONDITIONS OF ANY KIND, either express or implied.
 // See the License for the specific language governing permissions and
 // limitations under the License.
-<<<<<<< HEAD
-=======
 import type { ContractSubmittableResult } from "@polkadot/api-contract/base/Contract";
 import type { Signer } from "@polkadot/api/types";
 import { stringToHex } from "@polkadot/util/string";
 import type { ProviderApi } from "@prosopo/api";
 import { ProsopoDatasetError, ProsopoEnvError } from "@prosopo/common";
->>>>>>> edf4536b
 import {
 	CaptchaMerkleTree,
 	computeCaptchaSolutionHash,
@@ -96,11 +88,7 @@
 		solutions: CaptchaSolution[],
 		salt: string,
 		timestamp: string,
-<<<<<<< HEAD
-		timestampSignature: string,
-=======
 		providerTimestampSignature: string,
->>>>>>> edf4536b
 	): Promise<TCaptchaSubmitResult> {
 		const tree = new CaptchaMerkleTree();
 
@@ -109,13 +97,6 @@
 		);
 
 		tree.build(captchasHashed);
-<<<<<<< HEAD
-		const commitmentId = tree.getRoot().hash;
-
-		const tx: ContractSubmittableResult | undefined = undefined;
-
-		let signature: string | undefined = undefined;
-=======
 
 		if (!tree.root) {
 			throw new ProsopoDatasetError("CAPTCHA.INVALID_CAPTCHA_CHALLENGE", {
@@ -128,7 +109,6 @@
 		const tx: ContractSubmittableResult | undefined = undefined;
 
 		let userRequestHashSignature: string | undefined = undefined;
->>>>>>> edf4536b
 
 		if (!signer || !signer.signRaw) {
 			throw new ProsopoEnvError("GENERAL.CANT_FIND_KEYRINGPAIR", {
@@ -147,11 +127,7 @@
 			data: stringToHex(requestHash),
 			type: "bytes",
 		});
-<<<<<<< HEAD
-		signature = signed.signature;
-=======
 		userRequestHashSignature = signed.signature;
->>>>>>> edf4536b
 
 		try {
 			result = await this.providerApi.submitCaptchaSolution(
@@ -160,13 +136,8 @@
 				this.userAccount,
 				salt,
 				timestamp,
-<<<<<<< HEAD
-				timestampSignature,
-				signature,
-=======
 				providerTimestampSignature,
 				userRequestHashSignature,
->>>>>>> edf4536b
 			);
 		} catch (error) {
 			throw new ProsopoDatasetError("CAPTCHA.INVALID_CAPTCHA_CHALLENGE", {
