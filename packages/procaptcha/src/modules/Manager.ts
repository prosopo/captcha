--- conflicted
+++ resolved
@@ -1,11 +1,6 @@
 import storage from './storage'
-<<<<<<< HEAD
 import { GetCaptchaResponse, ProviderApi } from '@prosopo/api'
 import { hexToString } from '@polkadot/util'
-=======
-import { GetCaptchaResponse, ProsopoRandomProviderResponse, ProviderApi } from '@prosopo/api'
-import { hexToString, stringToHex } from '@polkadot/util'
->>>>>>> 7c2ec819
 import ProsopoCaptchaApi from './ProsopoCaptchaApi'
 import { CaptchaSolution } from '@prosopo/datasets'
 import {
@@ -21,7 +16,7 @@
 import ExtensionWeb2 from '../api/ExtensionWeb2'
 import ExtensionWeb3 from '../api/ExtensionWeb3'
 import { TCaptchaSubmitResult } from '../types/client'
-<<<<<<< HEAD
+import { randomAsHex } from '@polkadot/util-crypto'
 import {
     ContractAbi,
     ProsopoContractMethods,
@@ -31,10 +26,6 @@
 } from '@prosopo/contract'
 import { WsProvider } from '@polkadot/rpc-provider'
 import { ApiPromise, Keyring } from '@polkadot/api'
-import { randomAsHex } from '@polkadot/util-crypto'
-=======
-import { randomAsHex, signatureVerify } from '@polkadot/util-crypto'
->>>>>>> 7c2ec819
 
 export const defaultState = (): Partial<ProcaptchaState> => {
     return {
