--- conflicted
+++ resolved
@@ -21,11 +21,11 @@
     ProcaptchaClientConfigInput,
     ProcaptchaClientConfigOutput,
     ProcaptchaConfigSchema,
+    ProcaptchaOutput,
     ProcaptchaState,
     ProcaptchaStateUpdateFn,
     StoredEvents,
     TCaptchaSubmitResult,
-    encodeProcaptchaOutput,
 } from '@prosopo/types'
 import { ApiPromise } from '@polkadot/api/promise/Api'
 import { ExtensionWeb2, ExtensionWeb3 } from '@prosopo/account'
@@ -169,13 +169,10 @@
 
             if (contractIsHuman) {
                 updateState({ isHuman: true, loading: false })
-                events.onHuman(
-                    encodeProcaptchaOutput({
-                        [ApiParams.user]: account.account.address,
-                        [ApiParams.dapp]: getDappAccount(),
-                        [ApiParams.blockNumber]: getBlockNumber(),
-                    })
-                )
+                events.onHuman({
+                    user: account.account.address,
+                    dapp: getDappAccount(),
+                })
                 setValidChallengeTimeout()
                 return
             }
@@ -200,16 +197,6 @@
                         data: procaptchaStorage.blockNumber.toString(),
                         type: 'bytes',
                     })
-<<<<<<< HEAD
-                    const token = encodeProcaptchaOutput({
-                        [ApiParams.user]: account.account.address,
-                        [ApiParams.dapp]: getDappAccount(),
-                        [ApiParams.blockNumber]: procaptchaStorage.blockNumber,
-                    })
-                    const verifyDappUserResponse = await providerApi.verifyUser(
-                        token,
-                        signature,
-=======
 
                     const verifyDappUserResponse = await providerApi.verifyUser(
                         getDappAccount(),
@@ -217,19 +204,18 @@
                         procaptchaStorage.blockNumber,
                         signature,
                         undefined,
->>>>>>> ebfb4a82
                         configOptional.captchas.image.cachedTimeout
                     )
                     if (verifyDappUserResponse.verified) {
                         updateState({ isHuman: true, loading: false })
-                        const output = {
+                        const output: ProcaptchaOutput = {
                             [ApiParams.providerUrl]: procaptchaStorage.providerUrl,
                             [ApiParams.user]: account.account.address,
                             [ApiParams.dapp]: getDappAccount(),
                             [ApiParams.commitmentId]: hashToHex(verifyDappUserResponse.commitmentId),
                             [ApiParams.blockNumber]: verifyDappUserResponse.blockNumber,
                         }
-                        events.onHuman(encodeProcaptchaOutput(output))
+                        events.onHuman(output)
                         setValidChallengeTimeout()
                         return
                     }
@@ -354,15 +340,13 @@
                 const providerUrl = trimProviderUrl(captchaApi.provider.provider.url.toString())
                 // cache this provider for future use
                 storage.setProcaptchaStorage({ ...storage.getProcaptchaStorage(), providerUrl, blockNumber })
-                events.onHuman(
-                    encodeProcaptchaOutput({
-                        [ApiParams.providerUrl]: providerUrl,
-                        [ApiParams.user]: account.account.address,
-                        [ApiParams.dapp]: getDappAccount(),
-                        [ApiParams.commitmentId]: hashToHex(submission[1]),
-                        [ApiParams.blockNumber]: blockNumber,
-                    })
-                )
+                events.onHuman({
+                    providerUrl,
+                    user: account.account.address,
+                    dapp: getDappAccount(),
+                    commitmentId: hashToHex(submission[1]),
+                    blockNumber,
+                })
                 setValidChallengeTimeout()
             }
         })
