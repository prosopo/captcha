--- conflicted
+++ resolved
@@ -1,27 +1,4 @@
-<<<<<<< HEAD
-import { ApiPromise } from '@polkadot/api/promise/Api'
-import { Keyring } from '@polkadot/keyring'
-import { WsProvider } from '@polkadot/rpc-provider/ws'
-import type { SignerPayloadRaw } from '@polkadot/types/types'
-import { randomAsHex } from '@polkadot/util-crypto/random'
-import { stringToU8a } from '@polkadot/util/string'
-import { ExtensionWeb2, ExtensionWeb3 } from '@prosopo/account'
-import { type GetCaptchaResponse, ProviderApi } from '@prosopo/api'
-import { ContractAbi as abiJson } from '@prosopo/captcha-contract/contract-info'
-import type { RandomProvider } from '@prosopo/captcha-contract/types-returns'
-import {
-    ProsopoApiError,
-    ProsopoContractError,
-    ProsopoDatasetError,
-    ProsopoEnvError,
-    ProsopoError,
-    trimProviderUrl,
-} from '@prosopo/common'
-import { ProsopoCaptchaContract, wrapQuery } from '@prosopo/contract'
-// Copyright 2021-2023 Prosopo (UK) Ltd.
-=======
 // Copyright 2021-2024 Prosopo (UK) Ltd.
->>>>>>> 5f314a6e
 //
 // Licensed under the Apache License, Version 2.0 (the "License");
 // you may not use this file except in compliance with the License.
@@ -35,21 +12,8 @@
 // See the License for the specific language governing permissions and
 // limitations under the License.
 import {
-    type Account,
+    Account,
     ApiParams,
-<<<<<<< HEAD
-    type CaptchaSolution,
-    type ProcaptchaCallbacks,
-    type ProcaptchaClientConfigInput,
-    type ProcaptchaClientConfigOutput,
-    ProcaptchaConfigSchema,
-    type ProcaptchaEvents,
-    type StoredEvents,
-} from '@prosopo/types'
-import { at } from '@prosopo/util'
-import type { TCaptchaSubmitResult } from '../types/client.js'
-import type { ProcaptchaState, ProcaptchaStateUpdateFn } from '../types/manager.js'
-=======
     CaptchaResponseBody,
     CaptchaSolution,
     CaptchaWithProof,
@@ -83,8 +47,8 @@
 import { at, hashToHex } from '@prosopo/util'
 import { buildUpdateState, getDefaultEvents } from '@prosopo/procaptcha-common'
 import { randomAsHex } from '@polkadot/util-crypto/random'
->>>>>>> 5f314a6e
 import { sleep } from '../utils/utils.js'
+import { stringToU8a } from '@polkadot/util/string'
 import ProsopoCaptchaApi from './ProsopoCaptchaApi.js'
 import storage from './storage.js'
 
@@ -107,9 +71,7 @@
     const network = config.networks[config.defaultNetwork]
     if (!network) {
         throw new ProsopoEnvError('DEVELOPER.NETWORK_NOT_FOUND', {
-            context: {
-                error: `No network found for environment ${config.defaultEnvironment}`,
-            },
+            context: { error: `No network found for environment ${config.defaultEnvironment}` },
         })
     }
     return network
@@ -130,44 +92,7 @@
         alert(error.message)
     }
 
-<<<<<<< HEAD
-    const events: ProcaptchaEvents = Object.assign(
-        {
-            onError: alertError,
-            onHuman: (output: {
-                user: string
-                dapp: string
-                commitmentId?: string
-                providerUrl?: string
-            }) => {
-                console.log('onHuman event triggered', output)
-                updateState({ sendData: !state.sendData })
-            },
-            onExtensionNotFound: () => {
-                alert('No extension found')
-            },
-            onFailed: () => {
-                alert('Captcha challenge failed. Please try again')
-                updateState({ sendData: !state.sendData })
-            },
-            onExpired: () => {
-                alert('Completed challenge has expired, please try again')
-            },
-            onChallengeExpired: () => {
-                alert('Uncompleted challenge has expired, please try again')
-            },
-            onOpen: () => {
-                console.log('onOpen event triggered')
-            },
-            onClose: () => {
-                console.log('onClose event triggered')
-            },
-        },
-        callbacks
-    )
-=======
     const events = getDefaultEvents(onStateUpdate, state, callbacks)
->>>>>>> 5f314a6e
 
     const dispatchErrorEvent = (err: unknown) => {
         const error = err instanceof Error ? err : new Error(String(err))
@@ -300,25 +225,15 @@
                 data: stringToU8a('message'),
                 type: 'bytes',
             }
-<<<<<<< HEAD
-            const signed = await account.extension?.signer?.signRaw?.(payload as unknown as SignerPayloadRaw)
-            console.log('Signature:', signed)
-=======
             const signed = await account.extension!.signer!.signRaw!(payload as unknown as SignerPayloadRaw)
->>>>>>> 5f314a6e
 
             // get a random provider
             const getRandomProviderResponse: RandomProvider = await wrapQuery(
                 contract.query.getRandomActiveProvider,
                 contract.query
             )(account.account.address, getDappAccount())
-<<<<<<< HEAD
-            const blockNumber = Number.parseInt(getRandomProviderResponse.blockNumber.toString())
-            console.log('provider', getRandomProviderResponse)
-=======
             const blockNumber = parseInt(getRandomProviderResponse.blockNumber.toString())
 
->>>>>>> 5f314a6e
             const providerUrl = trimProviderUrl(getRandomProviderResponse.provider.url.toString())
             // get the provider api inst
             providerApi = await loadProviderApi(providerUrl)
@@ -337,17 +252,9 @@
                 .map((captcha: CaptchaWithProof) => captcha.captcha.timeLimitMs || 30 * 1000)
                 .reduce((a: number, b: number) => a + b)
             const timeout = setTimeout(() => {
-<<<<<<< HEAD
-                console.log(`challenge expired after ${timeMillis}ms`)
-=======
->>>>>>> 5f314a6e
                 events.onChallengeExpired()
                 // expired, disallow user's claim to be human
-                updateState({
-                    isHuman: false,
-                    showModal: false,
-                    loading: false,
-                })
+                updateState({ isHuman: false, showModal: false, loading: false })
             }, timeMillis)
 
             // update state with new challenge
@@ -369,9 +276,7 @@
 
             if (!state.challenge) {
                 throw new ProsopoError('CAPTCHA.NO_CAPTCHA', {
-                    context: {
-                        error: 'Cannot submit, no Captcha found in state',
-                    },
+                    context: { error: 'Cannot submit, no Captcha found in state' },
                 })
             }
 
@@ -467,9 +372,7 @@
         }
         if (state.index >= state.challenge.captchas.length || state.index < 0) {
             throw new ProsopoError('CAPTCHA.NO_CAPTCHA', {
-                context: {
-                    error: 'Cannot select, index is out of range for this Captcha',
-                },
+                context: { error: 'Cannot select, index is out of range for this Captcha' },
             })
         }
         const index = state.index
@@ -496,9 +399,7 @@
         }
         if (state.index + 1 >= state.challenge.captchas.length) {
             throw new ProsopoError('CAPTCHA.NO_CAPTCHA', {
-                context: {
-                    error: 'Cannot select, index is out of range for this Captcha',
-                },
+                context: { error: 'Cannot select, index is out of range for this Captcha' },
             })
         }
 
@@ -545,11 +446,6 @@
     const setValidChallengeTimeout = () => {
         const timeMillis: number = configOptional.challengeValidLength || 120 * 1000 // default to 2 minutes
         const successfullChallengeTimeout = setTimeout(() => {
-<<<<<<< HEAD
-            console.log(`valid challenge expired after ${timeMillis}ms`)
-
-=======
->>>>>>> 5f314a6e
             // Human state expired, disallow user's claim to be human
             updateState({ isHuman: false })
 
@@ -567,9 +463,7 @@
 
     const getCaptchaApi = () => {
         if (!state.captchaApi) {
-            throw new ProsopoApiError('API.UNKNOWN', {
-                context: { error: 'Captcha api not set', state },
-            })
+            throw new ProsopoApiError('API.UNKNOWN', { context: { error: 'Captcha api not set', state } })
         }
         return state.captchaApi
     }
@@ -582,9 +476,7 @@
         // check if account has been provided in config (doesn't matter in web2 mode)
         if (!config.web2 && !config.userAccountAddress) {
             throw new ProsopoEnvError('GENERAL.ACCOUNT_NOT_FOUND', {
-                context: {
-                    error: 'Account address has not been set for web3 mode',
-                },
+                context: { error: 'Account address has not been set for web3 mode' },
             })
         }
 
@@ -601,9 +493,7 @@
 
     const getAccount = () => {
         if (!state.account) {
-            throw new ProsopoEnvError('GENERAL.ACCOUNT_NOT_FOUND', {
-                context: { error: 'Account not loaded' },
-            })
+            throw new ProsopoEnvError('GENERAL.ACCOUNT_NOT_FOUND', { context: { error: 'Account not loaded' } })
         }
         const account: Account = state.account
         return account
@@ -620,9 +510,7 @@
 
     const getBlockNumber = () => {
         if (!state.blockNumber) {
-            throw new ProsopoContractError('CAPTCHA.INVALID_BLOCK_NO', {
-                context: { error: 'Block number not found' },
-            })
+            throw new ProsopoContractError('CAPTCHA.INVALID_BLOCK_NO', { context: { error: 'Block number not found' } })
         }
         const blockNumber: number = state.blockNumber
         return blockNumber
@@ -645,17 +533,11 @@
         const api = await ApiPromise.create({
             provider: new WsProvider(network.endpoint),
             initWasm: false,
-<<<<<<< HEAD
-=======
             noInitWarn: true,
->>>>>>> 5f314a6e
         })
         // TODO create a shared keyring that's stored somewhere
         const type = 'sr25519'
-        const keyring = new Keyring({
-            type,
-            ss58Format: api.registry.chainSS58,
-        })
+        const keyring = new Keyring({ type, ss58Format: api.registry.chainSS58 })
         return new ProsopoCaptchaContract(
             api,
             JSON.parse(abiJson),
