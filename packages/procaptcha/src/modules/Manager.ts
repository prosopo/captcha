--- conflicted
+++ resolved
@@ -1,15 +1,3 @@
-import { cryptoWaitReady } from "@polkadot/util-crypto";
-import { randomAsHex } from "@polkadot/util-crypto/random";
-import { ExtensionWeb2, ExtensionWeb3 } from "@prosopo/account";
-import { ProviderApi } from "@prosopo/api";
-import {
-	ProsopoDatasetError,
-	ProsopoEnvError,
-	ProsopoError,
-	trimProviderUrl,
-} from "@prosopo/common";
-import { loadBalancer } from "@prosopo/load-balancer";
-import { buildUpdateState, getDefaultEvents } from "@prosopo/procaptcha-common";
 // Copyright 2021-2024 Prosopo (UK) Ltd.
 //
 // Licensed under the Apache License, Version 2.0 (the "License");
@@ -28,8 +16,6 @@
 import { ExtensionWeb2, ExtensionWeb3 } from "@prosopo/account";
 import { ProviderApi } from "@prosopo/api";
 import {
-<<<<<<< HEAD
-=======
 	ProsopoDatasetError,
 	ProsopoEnvError,
 	ProsopoError,
@@ -38,7 +24,6 @@
 import { loadBalancer } from "@prosopo/load-balancer";
 import { buildUpdateState, getDefaultEvents } from "@prosopo/procaptcha-common";
 import {
->>>>>>> edf4536b
 	type Account,
 	ApiParams,
 	type CaptchaResponseBody,
@@ -295,11 +280,7 @@
 					captchaSolution,
 					salt,
 					challenge.timestamp,
-<<<<<<< HEAD
-					challenge.timestampSignature,
-=======
 					challenge.signature.provider.timestamp,
->>>>>>> edf4536b
 				);
 
 			// mark as is human if solution has been approved
@@ -332,15 +313,11 @@
 						[ApiParams.commitmentId]: hashToHex(submission[1]),
 						[ApiParams.blockNumber]: blockNumber,
 						[ApiParams.timestamp]: challenge.timestamp,
-<<<<<<< HEAD
-						[ApiParams.timestampSignature]: challenge.timestampSignature,
-=======
 						[ApiParams.signature]: {
 							[ApiParams.provider]: {
 								[ApiParams.timestamp]: challenge.signature.provider.timestamp,
 							},
 						},
->>>>>>> edf4536b
 					}),
 				);
 				setValidChallengeTimeout();
@@ -488,13 +465,8 @@
 		return blockNumber;
 	};
 
-<<<<<<< HEAD
-	const getExtension = (account?: Account) => {
-		account = account || getAccount();
-=======
 	const getExtension = (possiblyAccount?: Account) => {
 		const account = possiblyAccount || getAccount();
->>>>>>> edf4536b
 		if (!account.extension) {
 			throw new ProsopoEnvError("ACCOUNT.NO_POLKADOT_EXTENSION", {
 				context: { error: "Extension not loaded" },
