// Copyright (C) 2021-2022 Prosopo (UK) Ltd.
// This file is part of procaptcha <https://github.com/prosopo-io/procaptcha>.
//
// procaptcha is free software: you can redistribute it and/or modify
// it under the terms of the GNU General Public License as published by
// the Free Software Foundation, either version 3 of the License, or
// (at your option) any later version.
//
// procaptcha is distributed in the hope that it will be useful,
// but WITHOUT ANY WARRANTY; without even the implied warranty of
// MERCHANTABILITY or FITNESS FOR A PARTICULAR PURPOSE.  See the
// GNU General Public License for more details.
//
// You should have received a copy of the GNU General Public License
// along with procaptcha.  If not, see <http://www.gnu.org/licenses/>.
import HttpClientBase from "./HttpClientBase";
import Storage from "../modules/storage";
<<<<<<< HEAD
import {
    ProsopoCaptchaConfig,
    ProsopoRandomProviderResponse,
    GetCaptchaResponse,
    CaptchaSolution,
    CaptchaSolutionResponse
} from '../types';
=======
import { ProsopoCaptchaConfig, ProsopoRandomProviderResponse, GetCaptchaResponse, CaptchaSolutionResponse } from '../types';
import { CaptchaSolution } from "@prosopo/contract";
>>>>>>> 3d971588

export class ProviderApi extends HttpClientBase {

    private config: ProsopoCaptchaConfig;

    constructor(config: ProsopoCaptchaConfig) {
        super(config['providerApi.baseURL'], config['providerApi.prefix']);
        this.config = config;
    }

    public getProviders(): Promise<{ accounts: string[] }> {
        return this.axios.get(`/providers`);
    }

    public getContractAddress(): Promise<{ contractAddress: string }> {
        return this.axios.get(`/contract_address`);
    }

    public getCaptchaChallenge(randomProvider: ProsopoRandomProviderResponse): Promise<GetCaptchaResponse> {
        const {provider} = randomProvider;
        let {blockNumber} = randomProvider;
        blockNumber = blockNumber.replace(/,/g, '');
        const userAccount = Storage.getAccount();
        return this.axios.get(`/provider/captcha/${provider.captchaDatasetId}/${userAccount}/${this.config['dappAccount']}/${blockNumber}`);
    }

    public submitCaptchaSolution(captchas: CaptchaSolution[], requestHash: string, userAccount: string, blockHash?: string, txHash?: string): Promise<CaptchaSolutionResponse> {
        return this.axios.post(`/provider/solution`, {
            blockHash,
            captchas,
            requestHash,
            txHash,
            userAccount,
            dappAccount: this.config['dappAccount']
        });
    }

}

export default ProviderApi;<|MERGE_RESOLUTION|>--- conflicted
+++ resolved
@@ -15,18 +15,13 @@
 // along with procaptcha.  If not, see <http://www.gnu.org/licenses/>.
 import HttpClientBase from "./HttpClientBase";
 import Storage from "../modules/storage";
-<<<<<<< HEAD
 import {
     ProsopoCaptchaConfig,
     ProsopoRandomProviderResponse,
     GetCaptchaResponse,
-    CaptchaSolution,
     CaptchaSolutionResponse
 } from '../types';
-=======
-import { ProsopoCaptchaConfig, ProsopoRandomProviderResponse, GetCaptchaResponse, CaptchaSolutionResponse } from '../types';
 import { CaptchaSolution } from "@prosopo/contract";
->>>>>>> 3d971588
 
 export class ProviderApi extends HttpClientBase {
 
@@ -53,14 +48,16 @@
         return this.axios.get(`/provider/captcha/${provider.captchaDatasetId}/${userAccount}/${this.config['dappAccount']}/${blockNumber}`);
     }
 
-    public submitCaptchaSolution(captchas: CaptchaSolution[], requestHash: string, userAccount: string, blockHash?: string, txHash?: string): Promise<CaptchaSolutionResponse> {
+    public submitCaptchaSolution(captchas: CaptchaSolution[], requestHash: string, userAccount: string, salt: string, blockHash?: string, txHash?: string, web2?: boolean): Promise<CaptchaSolutionResponse> {
         return this.axios.post(`/provider/solution`, {
             blockHash,
             captchas,
             requestHash,
             txHash,
             userAccount,
-            dappAccount: this.config['dappAccount']
+            dappAccount: this.config['dappAccount'],
+            web2,
+            salt
         });
     }
 
