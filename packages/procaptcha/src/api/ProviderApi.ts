import HttpClientBase from "./HttpClientBase";
import Storage from "../modules/storage";
import { ProsopoCaptchaConfig, ProsopoRandomProviderResponse, GetCaptchaResponse, CaptchaSolution, CaptchaSolutionResponse } from '../types';

export class ProviderApi extends HttpClientBase {

  protected config: ProsopoCaptchaConfig;

  constructor(config: ProsopoCaptchaConfig) {
    super(config['providerApi.baseURL'], config['providerApi.prefix']);
    this.config = config;
  }

<<<<<<< HEAD
  /**
   *
   * @deprecated use ProsopoContract$getRandomProvider instead.
   */
  public getRandomProvider() {
    const userAccount = Storage.getAccount();
    return this.axios.get(`/random_provider/${userAccount}/${this.config['dappAccount']}`);
  }

=======
>>>>>>> a90af44d
  public getProviders(): Promise<{accounts: string[]}> {
    return this.axios.get(`/providers`);
  }

  public getContractAddress(): Promise<{contractAddress: string}> {
    return this.axios.get(`/contract_address`);
  }

  public getCaptchaChallenge(randomProvider: ProsopoRandomProviderResponse) : Promise<GetCaptchaResponse> {
    let { provider, blockNumber } = randomProvider;
    blockNumber = blockNumber.replace(/,/g, ''); // TODO: middleware schema parser/validator.

    const userAccount = Storage.getAccount();
    ///v1/prosopo/provider/captcha/:datasetId/:userAccount/:dappContractAccount/:blockNumber
    return this.axios.get(`/provider/captcha/${provider.captchaDatasetId}/${userAccount}/${this.config['dappAccount']}/${blockNumber}`);
  }

  public submitCaptchaSolution(blockHash: string, captchas: CaptchaSolution[], requestHash: string, txHash: string, userAccount: string) : Promise<CaptchaSolutionResponse> {
    return this.axios.post(`/provider/solution`, {blockHash, captchas, requestHash, txHash, userAccount, dappAccount: this.config['dappAccount']});
  }

}

export default ProviderApi;<|MERGE_RESOLUTION|>--- conflicted
+++ resolved
@@ -11,7 +11,6 @@
     this.config = config;
   }
 
-<<<<<<< HEAD
   /**
    *
    * @deprecated use ProsopoContract$getRandomProvider instead.
@@ -21,8 +20,6 @@
     return this.axios.get(`/random_provider/${userAccount}/${this.config['dappAccount']}`);
   }
 
-=======
->>>>>>> a90af44d
   public getProviders(): Promise<{accounts: string[]}> {
     return this.axios.get(`/providers`);
   }
@@ -34,9 +31,7 @@
   public getCaptchaChallenge(randomProvider: ProsopoRandomProviderResponse) : Promise<GetCaptchaResponse> {
     let { provider, blockNumber } = randomProvider;
     blockNumber = blockNumber.replace(/,/g, ''); // TODO: middleware schema parser/validator.
-
     const userAccount = Storage.getAccount();
-    ///v1/prosopo/provider/captcha/:datasetId/:userAccount/:dappContractAccount/:blockNumber
     return this.axios.get(`/provider/captcha/${provider.captchaDatasetId}/${userAccount}/${this.config['dappAccount']}/${blockNumber}`);
   }
 
