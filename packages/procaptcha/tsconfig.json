{
  "extends": "../../tsconfig.build.json",
  "compilerOptions": {
    "rootDir": "./src",
    "outDir": "./dist",
    "module": "commonjs",
    "target": "esnext",
    "lib": [
      "esnext",
      "dom"
    ]
  },
  "include": [
    "./src/**/*.ts"
  ],
  "references": [
    {
      "path": "../datasets"
    },
    {
<<<<<<< HEAD
      "path": "../contract"
=======
      "path": "../datasets"
>>>>>>> 99b3ba9c
    },
    {
      "path": "../api"
    },
    {
      "path": "../provider"
    },


  ]
}<|MERGE_RESOLUTION|>--- conflicted
+++ resolved
@@ -15,22 +15,13 @@
   ],
   "references": [
     {
+      "path": "../api"
+    },
+    {
       "path": "../datasets"
     },
     {
-<<<<<<< HEAD
       "path": "../contract"
-=======
-      "path": "../datasets"
->>>>>>> 99b3ba9c
     },
-    {
-      "path": "../api"
-    },
-    {
-      "path": "../provider"
-    },
-
-
   ]
 }