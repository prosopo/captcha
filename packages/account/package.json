{
<<<<<<< HEAD
	"name": "@prosopo/account",
	"version": "1.0.2",
	"description": "Services and Utils for Prosopo account gen and management",
	"main": "dist/index.js",
	"type": "module",
	"engines": {
		"node": ">=20",
		"npm": ">=9"
	},
	"exports": {
		".": {
			"import": "./dist/index.js",
			"require": "./dist/cjs/index.cjs"
		}
	},
	"scripts": {
		"test": "echo \"No test specified\"",
		"clean": "tsc --build --clean",
		"build": "tsc --build --verbose",
		"build:cjs": "npx vite --config vite.cjs.config.ts build"
	},
	"repository": {
		"type": "git",
		"url": "git+ssh://git@github.com/prosopo/types.git"
	},
	"author": "Prosopo Limited",
	"license": "Apache-2.0",
	"bugs": {
		"url": "https://github.com/prosopo/captcha/issues"
	},
	"homepage": "https://github.com/prosopo/captcha#readme",
	"dependencies": {
		"react": "^18.3.1",
		"@fingerprintjs/fingerprintjs": "^3.3.6",
		"@polkadot/api": "10.13.1",
		"@polkadot/extension-base": "0.46.9",
		"@polkadot/extension-dapp": "0.46.9",
		"@polkadot/extension-inject": "0.46.9",
		"@polkadot/keyring": "12.6.2",
		"@polkadot/rpc-provider": "10.13.1",
		"@polkadot/util": "12.6.2",
		"@polkadot/util-crypto": "12.6.2",
		"@prosopo/common": "1.0.2",
		"@prosopo/detector": "1.0.2",
		"@prosopo/types": "1.0.2",
		"@prosopo/util": "1.0.2"
	},
	"devDependencies": {
		"@prosopo/config": "1.0.2",
		"tslib": "2.6.2",
		"typescript": "5.1.6"
	},
	"sideEffects": false
=======
    "name": "@prosopo/account",
    "version": "2.0.0",
    "description": "Services and Utils for Prosopo account gen and management",
    "main": "dist/index.js",
    "type": "module",
    "engines": {
        "node": ">=20",
        "npm": ">=9"
    },
    "exports": {
        ".": {
            "import": "./dist/index.js",
            "require": "./dist/cjs/index.cjs"
        }
    },
    "scripts": {
        "test": "echo \"No test specified\"",
        "clean": "tsc --build --clean",
        "build": "tsc --build --verbose",
        "build:cjs": "npx vite --config vite.cjs.config.ts build"
    },
    "repository": {
        "type": "git",
        "url": "git+ssh://git@github.com/prosopo/types.git"
    },
    "author": "Prosopo Limited",
    "license": "Apache-2.0",
    "bugs": {
        "url": "https://github.com/prosopo/captcha/issues"
    },
    "homepage": "https://github.com/prosopo/captcha#readme",
    "dependencies": {
        "react": "^18.3.1",
        "@fingerprintjs/fingerprintjs": "^3.3.6",
        "@polkadot/api": "10.13.1",
        "@polkadot/extension-base": "0.46.9",
        "@polkadot/extension-dapp": "0.46.9",
        "@polkadot/extension-inject": "0.46.9",
        "@polkadot/keyring": "12.6.2",
        "@polkadot/rpc-provider": "10.13.1",
        "@polkadot/util": "12.6.2",
        "@polkadot/util-crypto": "12.6.2",
        "@prosopo/common": "2.0.0",
        "@prosopo/detector": "2.0.0",
        "@prosopo/types": "2.0.0",
        "@prosopo/util": "2.0.0"
    },
    "devDependencies": {
        "@prosopo/config": "2.0.0",
        "tslib": "2.6.2",
        "typescript": "5.1.6"
    },
    "sideEffects": false
>>>>>>> b96fe50d
}<|MERGE_RESOLUTION|>--- conflicted
+++ resolved
@@ -1,59 +1,4 @@
 {
-<<<<<<< HEAD
-	"name": "@prosopo/account",
-	"version": "1.0.2",
-	"description": "Services and Utils for Prosopo account gen and management",
-	"main": "dist/index.js",
-	"type": "module",
-	"engines": {
-		"node": ">=20",
-		"npm": ">=9"
-	},
-	"exports": {
-		".": {
-			"import": "./dist/index.js",
-			"require": "./dist/cjs/index.cjs"
-		}
-	},
-	"scripts": {
-		"test": "echo \"No test specified\"",
-		"clean": "tsc --build --clean",
-		"build": "tsc --build --verbose",
-		"build:cjs": "npx vite --config vite.cjs.config.ts build"
-	},
-	"repository": {
-		"type": "git",
-		"url": "git+ssh://git@github.com/prosopo/types.git"
-	},
-	"author": "Prosopo Limited",
-	"license": "Apache-2.0",
-	"bugs": {
-		"url": "https://github.com/prosopo/captcha/issues"
-	},
-	"homepage": "https://github.com/prosopo/captcha#readme",
-	"dependencies": {
-		"react": "^18.3.1",
-		"@fingerprintjs/fingerprintjs": "^3.3.6",
-		"@polkadot/api": "10.13.1",
-		"@polkadot/extension-base": "0.46.9",
-		"@polkadot/extension-dapp": "0.46.9",
-		"@polkadot/extension-inject": "0.46.9",
-		"@polkadot/keyring": "12.6.2",
-		"@polkadot/rpc-provider": "10.13.1",
-		"@polkadot/util": "12.6.2",
-		"@polkadot/util-crypto": "12.6.2",
-		"@prosopo/common": "1.0.2",
-		"@prosopo/detector": "1.0.2",
-		"@prosopo/types": "1.0.2",
-		"@prosopo/util": "1.0.2"
-	},
-	"devDependencies": {
-		"@prosopo/config": "1.0.2",
-		"tslib": "2.6.2",
-		"typescript": "5.1.6"
-	},
-	"sideEffects": false
-=======
     "name": "@prosopo/account",
     "version": "2.0.0",
     "description": "Services and Utils for Prosopo account gen and management",
@@ -107,5 +52,4 @@
         "typescript": "5.1.6"
     },
     "sideEffects": false
->>>>>>> b96fe50d
 }