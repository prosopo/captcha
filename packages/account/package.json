{
	"name": "@prosopo/account",
	"version": "2.4.2",
	"description": "Services and Utils for Prosopo account gen and management",
	"main": "dist/index.js",
	"type": "module",
	"engines": {
		"node": "20",
		"npm": ">=9"
	},
	"exports": {
		".": {
			"import": "./dist/index.js",
			"require": "./dist/cjs/index.cjs"
		}
	},
	"scripts": {
		"test": "echo \"No test specified\"",
		"clean": "tsc --build --clean",
		"build": "tsc --build --verbose",
		"build:cjs": "npx vite --config vite.cjs.config.ts build"
	},
	"repository": {
		"type": "git",
		"url": "git+ssh://git@github.com/prosopo/types.git"
	},
	"author": "Prosopo Limited",
	"license": "Apache-2.0",
	"bugs": {
		"url": "https://github.com/prosopo/captcha/issues"
	},
	"homepage": "https://github.com/prosopo/captcha#readme",
	"dependencies": {
		"@polkadot/extension-base": "0.46.9",
		"@polkadot/extension-dapp": "0.46.9",
		"@polkadot/extension-inject": "0.46.9",
		"@polkadot/keyring": "12.6.2",
		"@polkadot/util": "12.6.2",
		"@polkadot/util-crypto": "12.6.2",
<<<<<<< HEAD
		"@prosopo/common": "2.4.1",
		"@prosopo/fingerprint": "2.4.1",
		"@prosopo/types": "2.4.1",
		"@prosopo/util": "2.4.1",
=======
		"@prosopo/common": "2.4.2",
		"@prosopo/fingerprint": "2.4.2",
		"@prosopo/types": "2.4.2",
		"@prosopo/util": "2.4.2",
>>>>>>> 1dbe59c1
		"express": "4.21.2",
		"react": "18.3.1"
	},
	"devDependencies": {
		"@prosopo/config": "2.4.2",
		"@vitest/coverage-v8": "2.1.1",
		"concurrently": "9.0.1",
		"del-cli": "6.0.0",
		"npm-run-all": "2.1.0",
		"tslib": "2.7.0",
		"tsx": "4.19.1",
		"typescript": "5.6.2",
		"vite": "5.4.6",
		"vitest": "2.1.1"
	},
	"sideEffects": false
}<|MERGE_RESOLUTION|>--- conflicted
+++ resolved
@@ -37,17 +37,10 @@
 		"@polkadot/keyring": "12.6.2",
 		"@polkadot/util": "12.6.2",
 		"@polkadot/util-crypto": "12.6.2",
-<<<<<<< HEAD
-		"@prosopo/common": "2.4.1",
-		"@prosopo/fingerprint": "2.4.1",
-		"@prosopo/types": "2.4.1",
-		"@prosopo/util": "2.4.1",
-=======
 		"@prosopo/common": "2.4.2",
 		"@prosopo/fingerprint": "2.4.2",
 		"@prosopo/types": "2.4.2",
 		"@prosopo/util": "2.4.2",
->>>>>>> 1dbe59c1
 		"express": "4.21.2",
 		"react": "18.3.1"
 	},
