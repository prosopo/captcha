{
	"name": "@prosopo/account",
	"version": "2.7.5",
	"description": "Services and Utils for Prosopo account gen and management",
	"main": "dist/index.js",
	"types": "dist/index.d.ts",
	"type": "module",
	"engines": {
		"node": "20",
		"npm": "10.8.2"
	},
	"exports": {
		".": {
			"import": "./dist/index.js",
			"require": "./dist/cjs/index.cjs"
		},
		"./extension/ExtensionWeb2": {
			"import": "./dist/extension/ExtensionWeb2.js",
			"require": "./dist/cjs/extension/ExtensionWeb2.cjs",
			"default": "./dist/extension/ExtensionWeb2.js"
		},
		"./extension/ExtensionWeb3": {
			"import": "./dist/extension/ExtensionWeb3.js",
			"require": "./dist/cjs/extension/ExtensionWeb3.cjs",
			"default": "./dist/extension/ExtensionWeb3.js"
		}
	},
	"scripts": {
		"clean": "tsc --build --clean",
		"build": "NODE_ENV=${NODE_ENV:-production}; vite build --config vite.esm.config.ts --mode $NODE_ENV",
		"build:cjs": "NODE_ENV=${NODE_ENV:-production}; vite build --config vite.cjs.config.ts --mode $NODE_ENV",
		"typecheck": "tsc --build --declaration --emitDeclarationOnly",
		"test": "echo no tests"
	},
	"repository": {
		"type": "git",
		"url": "git+ssh://git@github.com/prosopo/types.git"
	},
	"author": "Prosopo Limited",
	"license": "Apache-2.0",
	"bugs": {
		"url": "https://github.com/prosopo/captcha/issues"
	},
	"homepage": "https://github.com/prosopo/captcha#readme",
	"dependencies": {
		"@polkadot/extension-base": "0.46.9",
		"@polkadot/extension-dapp": "0.46.9",
		"@polkadot/extension-inject": "0.46.9",
		"@polkadot/util": "12.6.2",
		"@prosopo/common": "3.0.1",
		"@prosopo/fingerprint": "2.6.0",
		"@prosopo/keyring": "2.8.4",
		"@prosopo/types": "3.0.1",
		"@prosopo/util": "3.0.0",
		"@prosopo/util-crypto": "13.5.1",
<<<<<<< HEAD
		"@prosopo/config": "3.0.0"
=======
		"@typegoose/auto-increment": "4.13.0",
		"axios": "1.10.0",
		"esbuild": "0.25.6",
		"openpgp": "5.11.3",
		"webpack-dev-server": "5.2.2"
>>>>>>> e12cde6e
	},
	"devDependencies": {
		"@vitest/coverage-v8": "3.0.9",
		"concurrently": "9.0.1",
		"del-cli": "6.0.0",
		"npm-run-all": "4.1.5",
		"tslib": "2.7.0",
		"tsx": "4.20.3",
		"typescript": "5.6.2",
		"vite": "6.3.5",
		"vitest": "3.0.9"
	},
	"sideEffects": false
}<|MERGE_RESOLUTION|>--- conflicted
+++ resolved
@@ -53,15 +53,12 @@
 		"@prosopo/types": "3.0.1",
 		"@prosopo/util": "3.0.0",
 		"@prosopo/util-crypto": "13.5.1",
-<<<<<<< HEAD
-		"@prosopo/config": "3.0.0"
-=======
+		"@prosopo/config": "3.0.0",
 		"@typegoose/auto-increment": "4.13.0",
 		"axios": "1.10.0",
 		"esbuild": "0.25.6",
 		"openpgp": "5.11.3",
 		"webpack-dev-server": "5.2.2"
->>>>>>> e12cde6e
 	},
 	"devDependencies": {
 		"@vitest/coverage-v8": "3.0.9",
