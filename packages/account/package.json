{
	"name": "@prosopo/account",
	"version": "2.7.7",
	"description": "Services and Utils for Prosopo account gen and management",
	"main": "dist/index.js",
	"types": "dist/index.d.ts",
	"type": "module",
	"engines": {
		"node": "20",
		"npm": "10.8.2"
	},
	"exports": {
		".": {
			"import": "./dist/index.js",
			"require": "./dist/cjs/index.cjs"
		},
		"./extension/ExtensionWeb2": {
			"import": "./dist/extension/ExtensionWeb2.js",
			"require": "./dist/cjs/extension/ExtensionWeb2.cjs",
			"default": "./dist/extension/ExtensionWeb2.js"
		},
		"./extension/ExtensionWeb3": {
			"import": "./dist/extension/ExtensionWeb3.js",
			"require": "./dist/cjs/extension/ExtensionWeb3.cjs",
			"default": "./dist/extension/ExtensionWeb3.js"
		}
	},
	"scripts": {
		"clean": "tsc --build --clean",
		"build": "NODE_ENV=${NODE_ENV:-production}; vite build --config vite.esm.config.ts --mode $NODE_ENV",
		"build:cjs": "NODE_ENV=${NODE_ENV:-production}; vite build --config vite.cjs.config.ts --mode $NODE_ENV",
		"typecheck": "tsc --build --declaration --emitDeclarationOnly",
		"test": "echo no tests"
	},
	"repository": {
		"type": "git",
		"url": "git+ssh://git@github.com/prosopo/types.git"
	},
	"author": "Prosopo Limited",
	"license": "Apache-2.0",
	"bugs": {
		"url": "https://github.com/prosopo/captcha/issues"
	},
	"homepage": "https://github.com/prosopo/captcha#readme",
	"dependencies": {
		"@polkadot/extension-base": "0.46.9",
		"@polkadot/extension-dapp": "0.46.9",
		"@polkadot/extension-inject": "0.46.9",
		"@polkadot/util": "12.6.2",
		"@prosopo/common": "3.0.2",
		"@prosopo/fingerprint": "2.6.0",
		"@prosopo/keyring": "2.8.5",
		"@prosopo/types": "3.0.2",
		"@prosopo/util": "3.0.1",
		"@prosopo/util-crypto": "13.5.1",
		"@prosopo/config": "3.0.0",
		"@typegoose/auto-increment": "4.13.0",
		"axios": "1.10.0",
		"esbuild": "0.25.6",
		"openpgp": "5.11.3",
		"webpack-dev-server": "5.2.2"
	},
	"devDependencies": {
<<<<<<< HEAD
=======
		"@prosopo/config": "3.0.1",
>>>>>>> 31217fa5
		"@vitest/coverage-v8": "3.0.9",
		"concurrently": "9.0.1",
		"del-cli": "6.0.0",
		"npm-run-all": "4.1.5",
		"tslib": "2.7.0",
		"tsx": "4.20.3",
		"typescript": "5.6.2",
		"vite": "6.3.5",
		"vitest": "3.0.9"
	},
	"sideEffects": false
}<|MERGE_RESOLUTION|>--- conflicted
+++ resolved
@@ -53,7 +53,7 @@
 		"@prosopo/types": "3.0.2",
 		"@prosopo/util": "3.0.1",
 		"@prosopo/util-crypto": "13.5.1",
-		"@prosopo/config": "3.0.0",
+		"@prosopo/config": "3.0.1",
 		"@typegoose/auto-increment": "4.13.0",
 		"axios": "1.10.0",
 		"esbuild": "0.25.6",
@@ -61,10 +61,6 @@
 		"webpack-dev-server": "5.2.2"
 	},
 	"devDependencies": {
-<<<<<<< HEAD
-=======
-		"@prosopo/config": "3.0.1",
->>>>>>> 31217fa5
 		"@vitest/coverage-v8": "3.0.9",
 		"concurrently": "9.0.1",
 		"del-cli": "6.0.0",
