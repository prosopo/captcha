--- conflicted
+++ resolved
@@ -37,18 +37,11 @@
 		"@polkadot/keyring": "12.6.2",
 		"@polkadot/util": "12.6.2",
 		"@polkadot/util-crypto": "12.6.2",
-<<<<<<< HEAD
-		"@prosopo/fingerprint": "2.1.3",
-		"@prosopo/common": "2.1.3",
-		"@prosopo/detector": "2.1.3",
-		"@prosopo/types": "2.1.3",
-		"@prosopo/util": "2.1.3",
-=======
+		"@prosopo/fingerprint": "2.1.4",
 		"@prosopo/common": "2.1.4",
 		"@prosopo/detector": "2.1.4",
 		"@prosopo/types": "2.1.4",
 		"@prosopo/util": "2.1.4",
->>>>>>> 8f50b6db
 		"react": "18.3.1"
 	},
 	"devDependencies": {
