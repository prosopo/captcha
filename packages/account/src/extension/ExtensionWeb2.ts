import { default as Signer } from "@polkadot/extension-base/page/Signer";
import type { InjectedAccount } from "@polkadot/extension-inject/types";
import type { InjectedExtension } from "@polkadot/extension-inject/types";
import { Keyring } from "@polkadot/keyring";
import type { KeyringPair } from "@polkadot/keyring/types";
import { cryptoWaitReady } from "@polkadot/util-crypto";
import { entropyToMnemonic } from "@polkadot/util-crypto/mnemonic/bip39";
import type { KeypairType } from "@polkadot/util-crypto/types";
import { stringToU8a } from "@polkadot/util/string";
import { u8aToHex } from "@polkadot/util/u8a";
import { ProsopoEnvError, hexHash } from "@prosopo/common";
import { getFingerprint } from "@prosopo/detector";
// Copyright 2021-2024 Prosopo (UK) Ltd.
//
// Licensed under the Apache License, Version 2.0 (the "License");
// you may not use this file except in compliance with the License.
// You may obtain a copy of the License at
//
//     http://www.apache.org/licenses/LICENSE-2.0
//
// Unless required by applicable law or agreed to in writing, software
// distributed under the License is distributed on an "AS IS" BASIS,
// WITHOUT WARRANTIES OR CONDITIONS OF ANY KIND, either express or implied.
// See the License for the specific language governing permissions and
// limitations under the License.
<<<<<<< HEAD
import type { Account, ProcaptchaClientConfigOutput } from "@prosopo/types";
import { picassoCanvas } from "@prosopo/util";
import { version } from "@prosopo/util";
import { Extension } from "./Extension.js";
=======
import { Account, ProcaptchaClientConfigOutput } from "@prosopo/types";
import { Extension } from "./Extension.js";
import { InjectedAccount } from "@polkadot/extension-inject/types";
import { InjectedExtension } from "@polkadot/extension-inject/types";
import { KeypairType } from "@polkadot/util-crypto/types";
import { Keyring } from "@polkadot/keyring";
import { KeyringPair } from "@polkadot/keyring/types";
import { ProsopoEnvError, hexHash } from "@prosopo/common";
import { default as Signer } from "@polkadot/extension-base/page/Signer";
import { entropyToMnemonic } from "@polkadot/util-crypto/mnemonic/bip39";
import { picassoCanvas } from "@prosopo/util";
import { getFingerprint } from "@prosopo/detector";
import { stringToU8a } from "@polkadot/util/string";
import { u8aToHex } from "@polkadot/util/u8a";
import { version } from "@prosopo/util";
import { cryptoWaitReady } from "@polkadot/util-crypto";
>>>>>>> 3a83cdf4

type AccountWithKeyPair = InjectedAccount & { keypair: KeyringPair };

/**
 * Class for interfacing with web3 accounts.
 */
export class ExtensionWeb2 extends Extension {
<<<<<<< HEAD
	public async getAccount(
		config: ProcaptchaClientConfigOutput,
	): Promise<Account> {
		const account = await this.createAccount(config);
		const extension: InjectedExtension = await this.createExtension(account);

		return {
			account,
			extension,
		};
	}

	private async createExtension(
		account: AccountWithKeyPair,
	): Promise<InjectedExtension> {
		const signer = new Signer(async () => {
			return;
		});

		// signing carried out by the keypair. Signs the data with the private key, creating a signature. Other people can verify this signature given the message and the public key, proving that the message was indeed signed by account and proving ownership of the account.
		signer.signRaw = async (payload) => {
			const signature = account.keypair.sign(payload.data);
			return {
				id: 1, // the id of the request to sign. This should be incremented each time and adjust the signature, but we're hacking around this. Hence the signature will always be the same given the same payload.
				signature: u8aToHex(signature),
			};
		};

		return {
			accounts: {
				get: async () => {
					// there is only ever 1 account
					return [account];
				},
				subscribe: () => {
					// do nothing, there will never be account changes
					return () => {
						return;
					};
				},
			},
			name: "procaptcha-web2",
			version,
			signer,
		};
	}

	private async createAccount(
		config: ProcaptchaClientConfigOutput,
	): Promise<AccountWithKeyPair> {
		await cryptoWaitReady();
		const params = {
			area: { width: 300, height: 300 },
			offsetParameter: 2001000001,
			multiplier: 15000,
			fontSizeFactor: 1.5,
			maxShadowBlur: 50,
			numberOfRounds: 5,
			seed: 42,
		};

		const browserEntropy = await getFingerprint();
		const canvasEntropy = picassoCanvas(
			params.numberOfRounds,
			params.seed,
			params,
		);
		const entropy = hexHash(
			[canvasEntropy, browserEntropy].join(""),
			128,
		).slice(2);
		const u8Entropy = stringToU8a(entropy);
		const mnemonic = entropyToMnemonic(u8Entropy);
		const type: KeypairType = "sr25519";
		const keyring = new Keyring({
			type,
			ss58Format: config.networks[config.defaultNetwork].ss58Format,
		});
		const keypair = keyring.addFromMnemonic(mnemonic);
		const address = keypair.address;
		return {
			address,
			name: address,
			keypair,
		};
	}

	getNetwork = (config: ProcaptchaClientConfigOutput) => {
		const network = config.networks[config.defaultNetwork];
		if (!network) {
			throw new ProsopoEnvError("DEVELOPER.NETWORK_NOT_FOUND", {
				context: {
					error: `No network found for environment ${config.defaultEnvironment}`,
				},
			});
		}
		return network;
	};
=======
  public async getAccount(
    config: ProcaptchaClientConfigOutput,
  ): Promise<Account> {
    const account = await this.createAccount(config);
    const extension: InjectedExtension = await this.createExtension(account);

    return {
      account,
      extension,
    };
  }

  private async createExtension(
    account: AccountWithKeyPair,
  ): Promise<InjectedExtension> {
    const signer = new Signer(async () => {
      return;
    });

    // signing carried out by the keypair. Signs the data with the private key, creating a signature. Other people can verify this signature given the message and the public key, proving that the message was indeed signed by account and proving ownership of the account.
    signer.signRaw = async (payload) => {
      const signature = account.keypair.sign(payload.data);
      return {
        id: 1, // the id of the request to sign. This should be incremented each time and adjust the signature, but we're hacking around this. Hence the signature will always be the same given the same payload.
        signature: u8aToHex(signature),
      };
    };

    return {
      accounts: {
        get: async () => {
          // there is only ever 1 account
          return [account];
        },
        subscribe: () => {
          // do nothing, there will never be account changes
          return () => {
            return;
          };
        },
      },
      name: "procaptcha-web2",
      version,
      signer,
    };
  }

  private async createAccount(
    config: ProcaptchaClientConfigOutput,
  ): Promise<AccountWithKeyPair> {
    await cryptoWaitReady();
    const params = {
      area: { width: 300, height: 300 },
      offsetParameter: 2001000001,
      multiplier: 15000,
      fontSizeFactor: 1.5,
      maxShadowBlur: 50,
      numberOfRounds: 5,
      seed: 42,
    };

    const browserEntropy = await getFingerprint();
    const canvasEntropy = picassoCanvas(
      params.numberOfRounds,
      params.seed,
      params,
    );
    const entropy = hexHash(
      [canvasEntropy, browserEntropy].join(""),
      128,
    ).slice(2);
    const u8Entropy = stringToU8a(entropy);
    const mnemonic = entropyToMnemonic(u8Entropy);
    const type: KeypairType = "sr25519";
    const keyring = new Keyring({
      type,
      ss58Format: config.networks[config.defaultNetwork].ss58Format,
    });
    const keypair = keyring.addFromMnemonic(mnemonic);
    const address = keypair.address;
    return {
      address,
      name: address,
      keypair,
    };
  }

  getNetwork = (config: ProcaptchaClientConfigOutput) => {
    const network = config.networks[config.defaultNetwork];
    if (!network) {
      throw new ProsopoEnvError("DEVELOPER.NETWORK_NOT_FOUND", {
        context: {
          error: `No network found for environment ${config.defaultEnvironment}`,
        },
      });
    }
    return network;
  };
>>>>>>> 3a83cdf4
}<|MERGE_RESOLUTION|>--- conflicted
+++ resolved
@@ -1,15 +1,3 @@
-import { default as Signer } from "@polkadot/extension-base/page/Signer";
-import type { InjectedAccount } from "@polkadot/extension-inject/types";
-import type { InjectedExtension } from "@polkadot/extension-inject/types";
-import { Keyring } from "@polkadot/keyring";
-import type { KeyringPair } from "@polkadot/keyring/types";
-import { cryptoWaitReady } from "@polkadot/util-crypto";
-import { entropyToMnemonic } from "@polkadot/util-crypto/mnemonic/bip39";
-import type { KeypairType } from "@polkadot/util-crypto/types";
-import { stringToU8a } from "@polkadot/util/string";
-import { u8aToHex } from "@polkadot/util/u8a";
-import { ProsopoEnvError, hexHash } from "@prosopo/common";
-import { getFingerprint } from "@prosopo/detector";
 // Copyright 2021-2024 Prosopo (UK) Ltd.
 //
 // Licensed under the Apache License, Version 2.0 (the "License");
@@ -23,12 +11,6 @@
 // WITHOUT WARRANTIES OR CONDITIONS OF ANY KIND, either express or implied.
 // See the License for the specific language governing permissions and
 // limitations under the License.
-<<<<<<< HEAD
-import type { Account, ProcaptchaClientConfigOutput } from "@prosopo/types";
-import { picassoCanvas } from "@prosopo/util";
-import { version } from "@prosopo/util";
-import { Extension } from "./Extension.js";
-=======
 import { Account, ProcaptchaClientConfigOutput } from "@prosopo/types";
 import { Extension } from "./Extension.js";
 import { InjectedAccount } from "@polkadot/extension-inject/types";
@@ -45,7 +27,6 @@
 import { u8aToHex } from "@polkadot/util/u8a";
 import { version } from "@prosopo/util";
 import { cryptoWaitReady } from "@polkadot/util-crypto";
->>>>>>> 3a83cdf4
 
 type AccountWithKeyPair = InjectedAccount & { keypair: KeyringPair };
 
@@ -53,106 +34,6 @@
  * Class for interfacing with web3 accounts.
  */
 export class ExtensionWeb2 extends Extension {
-<<<<<<< HEAD
-	public async getAccount(
-		config: ProcaptchaClientConfigOutput,
-	): Promise<Account> {
-		const account = await this.createAccount(config);
-		const extension: InjectedExtension = await this.createExtension(account);
-
-		return {
-			account,
-			extension,
-		};
-	}
-
-	private async createExtension(
-		account: AccountWithKeyPair,
-	): Promise<InjectedExtension> {
-		const signer = new Signer(async () => {
-			return;
-		});
-
-		// signing carried out by the keypair. Signs the data with the private key, creating a signature. Other people can verify this signature given the message and the public key, proving that the message was indeed signed by account and proving ownership of the account.
-		signer.signRaw = async (payload) => {
-			const signature = account.keypair.sign(payload.data);
-			return {
-				id: 1, // the id of the request to sign. This should be incremented each time and adjust the signature, but we're hacking around this. Hence the signature will always be the same given the same payload.
-				signature: u8aToHex(signature),
-			};
-		};
-
-		return {
-			accounts: {
-				get: async () => {
-					// there is only ever 1 account
-					return [account];
-				},
-				subscribe: () => {
-					// do nothing, there will never be account changes
-					return () => {
-						return;
-					};
-				},
-			},
-			name: "procaptcha-web2",
-			version,
-			signer,
-		};
-	}
-
-	private async createAccount(
-		config: ProcaptchaClientConfigOutput,
-	): Promise<AccountWithKeyPair> {
-		await cryptoWaitReady();
-		const params = {
-			area: { width: 300, height: 300 },
-			offsetParameter: 2001000001,
-			multiplier: 15000,
-			fontSizeFactor: 1.5,
-			maxShadowBlur: 50,
-			numberOfRounds: 5,
-			seed: 42,
-		};
-
-		const browserEntropy = await getFingerprint();
-		const canvasEntropy = picassoCanvas(
-			params.numberOfRounds,
-			params.seed,
-			params,
-		);
-		const entropy = hexHash(
-			[canvasEntropy, browserEntropy].join(""),
-			128,
-		).slice(2);
-		const u8Entropy = stringToU8a(entropy);
-		const mnemonic = entropyToMnemonic(u8Entropy);
-		const type: KeypairType = "sr25519";
-		const keyring = new Keyring({
-			type,
-			ss58Format: config.networks[config.defaultNetwork].ss58Format,
-		});
-		const keypair = keyring.addFromMnemonic(mnemonic);
-		const address = keypair.address;
-		return {
-			address,
-			name: address,
-			keypair,
-		};
-	}
-
-	getNetwork = (config: ProcaptchaClientConfigOutput) => {
-		const network = config.networks[config.defaultNetwork];
-		if (!network) {
-			throw new ProsopoEnvError("DEVELOPER.NETWORK_NOT_FOUND", {
-				context: {
-					error: `No network found for environment ${config.defaultEnvironment}`,
-				},
-			});
-		}
-		return network;
-	};
-=======
   public async getAccount(
     config: ProcaptchaClientConfigOutput,
   ): Promise<Account> {
@@ -251,5 +132,4 @@
     }
     return network;
   };
->>>>>>> 3a83cdf4
 }