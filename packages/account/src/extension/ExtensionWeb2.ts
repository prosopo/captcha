<<<<<<< HEAD
import { hashComponents, load } from '@fingerprintjs/fingerprintjs'
import { ApiPromise } from '@polkadot/api/promise/Api'
import Signer from '@polkadot/extension-base/page/Signer'
import type { InjectedAccount } from '@polkadot/extension-inject/types'
import type { InjectedExtension } from '@polkadot/extension-inject/types'
import { Keyring } from '@polkadot/keyring'
import type { KeyringPair } from '@polkadot/keyring/types'
import { WsProvider } from '@polkadot/rpc-provider/ws'
import { decodeAddress, encodeAddress } from '@polkadot/util-crypto/address'
import { entropyToMnemonic } from '@polkadot/util-crypto/mnemonic/bip39'
import type { KeypairType } from '@polkadot/util-crypto/types'
import { stringToU8a } from '@polkadot/util/string'
import { u8aToHex } from '@polkadot/util/u8a'
import { ProsopoEnvError, hexHash } from '@prosopo/common'
// Copyright 2021-2023 Prosopo (UK) Ltd.
=======
// Copyright 2021-2024 Prosopo (UK) Ltd.
>>>>>>> 5f314a6e
//
// Licensed under the Apache License, Version 2.0 (the "License");
// you may not use this file except in compliance with the License.
// You may obtain a copy of the License at
//
//     http://www.apache.org/licenses/LICENSE-2.0
//
// Unless required by applicable law or agreed to in writing, software
// distributed under the License is distributed on an "AS IS" BASIS,
// WITHOUT WARRANTIES OR CONDITIONS OF ANY KIND, either express or implied.
// See the License for the specific language governing permissions and
// limitations under the License.
import type { Account, ProcaptchaClientConfigOutput } from '@prosopo/types'
import { picassoCanvas } from '@prosopo/util'
<<<<<<< HEAD
import { Extension } from './Extension.js'
=======
import { stringToU8a } from '@polkadot/util/string'
import { u8aToHex } from '@polkadot/util/u8a'
import { version } from '@prosopo/util'
import Signer from '@polkadot/extension-base/page/Signer'
>>>>>>> 5f314a6e

type AccountWithKeyPair = InjectedAccount & { keypair: KeyringPair }

/**
 * Class for interfacing with web3 accounts.
 */
export class ExtensionWeb2 extends Extension {
    public async getAccount(config: ProcaptchaClientConfigOutput): Promise<Account> {
        const network = this.getNetwork(config)
        const wsProvider = new WsProvider(network.endpoint)

        const account = await this.createAccount(wsProvider)
        const extension: InjectedExtension = await this.createExtension(account)

        return {
            account,
            extension,
        }
    }

    private async createExtension(account: AccountWithKeyPair): Promise<InjectedExtension> {
        const signer = new Signer(async () => {
            return
        })

        // signing carried out by the keypair. Signs the data with the private key, creating a signature. Other people can verify this signature given the message and the public key, proving that the message was indeed signed by account and proving ownership of the account.
        signer.signRaw = async (payload) => {
            const signature = account.keypair.sign(payload.data)
            return {
                id: 1, // the id of the request to sign. This should be incremented each time and adjust the signature, but we're hacking around this. Hence the signature will always be the same given the same payload.
                signature: u8aToHex(signature),
            }
        }

        return {
            accounts: {
                get: async () => {
                    // there is only ever 1 account
                    return [account]
                },
                subscribe: () => {
                    // do nothing, there will never be account changes
                    return () => {
                        return
                    }
                },
            },
            name: 'procaptcha-web2',
            version,
            signer,
        }
    }

    private async createAccount(wsProvider: WsProvider): Promise<AccountWithKeyPair> {
        const params = {
            area: { width: 300, height: 300 },
            offsetParameter: 2001000001,
            multiplier: 15000,
            fontSizeFactor: 1.5,
            maxShadowBlur: 50,
            numberOfRounds: 5,
            seed: 42,
        }

        const browserEntropy = await this.getFingerprint()
        const canvasEntropy = picassoCanvas(params.numberOfRounds, params.seed, params)
        const entropy = hexHash([canvasEntropy, browserEntropy].join(''), 128).slice(2)
        const u8Entropy = stringToU8a(entropy)
        const mnemonic = entropyToMnemonic(u8Entropy)
<<<<<<< HEAD
        const api = await ApiPromise.create({
            provider: wsProvider,
            initWasm: false,
        })
=======
        const api = await ApiPromise.create({ provider: wsProvider, initWasm: false, noInitWarn: true })
>>>>>>> 5f314a6e
        const type: KeypairType = 'ed25519'
        const keyring = new Keyring({
            type,
            ss58Format: api.registry.chainSS58,
        })
        const keypair = keyring.addFromMnemonic(mnemonic)
        const address =
            keypair.address.length === 42
                ? keypair.address
                : encodeAddress(decodeAddress(keypair.address), api.registry.chainSS58)
        return {
            address,
            type,
            name: address,
            keypair,
        }
    }

    private async getFingerprint(): Promise<string> {
        // Initialize an agent at application startup.
        const fpPromise = load()
        // Get the visitor identifier when you need it.
        const fp = await fpPromise
        const result = await fp.get()
        // strip out the components that change in incognito mode
        const { screenFrame, ...componentsReduced } = result.components
        return hashComponents(componentsReduced)
    }

    getNetwork = (config: ProcaptchaClientConfigOutput) => {
        const network = config.networks[config.defaultNetwork]
        if (!network) {
            throw new ProsopoEnvError('DEVELOPER.NETWORK_NOT_FOUND', {
                context: {
                    error: `No network found for environment ${config.defaultEnvironment}`,
                },
            })
        }
        return network
    }
}<|MERGE_RESOLUTION|>--- conflicted
+++ resolved
@@ -1,22 +1,4 @@
-<<<<<<< HEAD
-import { hashComponents, load } from '@fingerprintjs/fingerprintjs'
-import { ApiPromise } from '@polkadot/api/promise/Api'
-import Signer from '@polkadot/extension-base/page/Signer'
-import type { InjectedAccount } from '@polkadot/extension-inject/types'
-import type { InjectedExtension } from '@polkadot/extension-inject/types'
-import { Keyring } from '@polkadot/keyring'
-import type { KeyringPair } from '@polkadot/keyring/types'
-import { WsProvider } from '@polkadot/rpc-provider/ws'
-import { decodeAddress, encodeAddress } from '@polkadot/util-crypto/address'
-import { entropyToMnemonic } from '@polkadot/util-crypto/mnemonic/bip39'
-import type { KeypairType } from '@polkadot/util-crypto/types'
-import { stringToU8a } from '@polkadot/util/string'
-import { u8aToHex } from '@polkadot/util/u8a'
-import { ProsopoEnvError, hexHash } from '@prosopo/common'
-// Copyright 2021-2023 Prosopo (UK) Ltd.
-=======
 // Copyright 2021-2024 Prosopo (UK) Ltd.
->>>>>>> 5f314a6e
 //
 // Licensed under the Apache License, Version 2.0 (the "License");
 // you may not use this file except in compliance with the License.
@@ -29,16 +11,24 @@
 // WITHOUT WARRANTIES OR CONDITIONS OF ANY KIND, either express or implied.
 // See the License for the specific language governing permissions and
 // limitations under the License.
-import type { Account, ProcaptchaClientConfigOutput } from '@prosopo/types'
+import { Account, ProcaptchaClientConfigOutput } from '@prosopo/types'
+import { ApiPromise } from '@polkadot/api/promise/Api'
+import { Extension } from './Extension.js'
+import { InjectedAccount } from '@polkadot/extension-inject/types'
+import { InjectedExtension } from '@polkadot/extension-inject/types'
+import { KeypairType } from '@polkadot/util-crypto/types'
+import { Keyring } from '@polkadot/keyring'
+import { KeyringPair } from '@polkadot/keyring/types'
+import { ProsopoEnvError, hexHash } from '@prosopo/common'
+import { WsProvider } from '@polkadot/rpc-provider/ws'
+import { decodeAddress, encodeAddress } from '@polkadot/util-crypto/address'
+import { entropyToMnemonic } from '@polkadot/util-crypto/mnemonic/bip39'
+import { hashComponents, load } from '@fingerprintjs/fingerprintjs'
 import { picassoCanvas } from '@prosopo/util'
-<<<<<<< HEAD
-import { Extension } from './Extension.js'
-=======
 import { stringToU8a } from '@polkadot/util/string'
 import { u8aToHex } from '@polkadot/util/u8a'
 import { version } from '@prosopo/util'
 import Signer from '@polkadot/extension-base/page/Signer'
->>>>>>> 5f314a6e
 
 type AccountWithKeyPair = InjectedAccount & { keypair: KeyringPair }
 
@@ -108,19 +98,9 @@
         const entropy = hexHash([canvasEntropy, browserEntropy].join(''), 128).slice(2)
         const u8Entropy = stringToU8a(entropy)
         const mnemonic = entropyToMnemonic(u8Entropy)
-<<<<<<< HEAD
-        const api = await ApiPromise.create({
-            provider: wsProvider,
-            initWasm: false,
-        })
-=======
         const api = await ApiPromise.create({ provider: wsProvider, initWasm: false, noInitWarn: true })
->>>>>>> 5f314a6e
         const type: KeypairType = 'ed25519'
-        const keyring = new Keyring({
-            type,
-            ss58Format: api.registry.chainSS58,
-        })
+        const keyring = new Keyring({ type, ss58Format: api.registry.chainSS58 })
         const keypair = keyring.addFromMnemonic(mnemonic)
         const address =
             keypair.address.length === 42
@@ -149,9 +129,7 @@
         const network = config.networks[config.defaultNetwork]
         if (!network) {
             throw new ProsopoEnvError('DEVELOPER.NETWORK_NOT_FOUND', {
-                context: {
-                    error: `No network found for environment ${config.defaultEnvironment}`,
-                },
+                context: { error: `No network found for environment ${config.defaultEnvironment}` },
             })
         }
         return network
