--- conflicted
+++ resolved
@@ -1,11 +1,4 @@
-<<<<<<< HEAD
-import { web3Enable } from '@polkadot/extension-dapp'
-import type { InjectedExtension } from '@polkadot/extension-inject/types'
-import { ProsopoError } from '@prosopo/common'
-// Copyright 2021-2023 Prosopo (UK) Ltd.
-=======
 // Copyright 2021-2024 Prosopo (UK) Ltd.
->>>>>>> 5f314a6e
 //
 // Licensed under the Apache License, Version 2.0 (the "License");
 // you may not use this file except in compliance with the License.
@@ -18,8 +11,11 @@
 // WITHOUT WARRANTIES OR CONDITIONS OF ANY KIND, either express or implied.
 // See the License for the specific language governing permissions and
 // limitations under the License.
-import type { Account, ProcaptchaClientConfigOutput } from '@prosopo/types'
+import { Account, ProcaptchaClientConfigOutput } from '@prosopo/types'
 import { Extension } from './Extension.js'
+import { InjectedExtension } from '@polkadot/extension-inject/types'
+import { ProsopoError } from '@prosopo/common'
+import { web3Enable } from '@polkadot/extension-dapp'
 
 /**
  * Class for interfacing with web3 accounts.
@@ -29,9 +25,7 @@
         const { dappName, userAccountAddress: address } = config
 
         if (!address) {
-            throw new ProsopoError('WIDGET.NO_ACCOUNTS_FOUND', {
-                context: { error: 'No account address provided' },
-            })
+            throw new ProsopoError('WIDGET.NO_ACCOUNTS_FOUND', { context: { error: 'No account address provided' } })
         }
 
         // enable access to all extensions
