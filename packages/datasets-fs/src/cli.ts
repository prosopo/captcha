--- conflicted
+++ resolved
@@ -9,12 +9,8 @@
 import relocate from './relocate/cli.js'
 import scale from './scale/cli.js'
 import yargs from 'yargs'
-<<<<<<< HEAD
-const logger = getLogger(LogLevel.enum.info, `${__dirname}/${__filename}`)
-=======
 const dirname = process.cwd()
 const logger = getLogger(LogLevelSchema.enum.Info, `${dirname}`)
->>>>>>> 9b653516
 
 const main = async () => {
     await yargs(hideBin(process.argv))
