<<<<<<< HEAD
=======
// Copyright 2021-2024 Prosopo (UK) Ltd.
//
// Licensed under the Apache License, Version 2.0 (the "License");
// you may not use this file except in compliance with the License.
// You may obtain a copy of the License at
//
//     http://www.apache.org/licenses/LICENSE-2.0
//
// Unless required by applicable law or agreed to in writing, software
// distributed under the License is distributed on an "AS IS" BASIS,
// WITHOUT WARRANTIES OR CONDITIONS OF ANY KIND, either express or implied.
// See the License for the specific language governing permissions and
// limitations under the License.
import * as z from 'zod'
>>>>>>> 5f314a6e
import { Loggable } from '@prosopo/common'
import { kebabCase } from '@prosopo/util'
import type { Options } from 'yargs'
import type * as z from 'zod'

export abstract class CliCommand<T extends z.ZodTypeAny> extends Loggable {
    // get the options for the CLI
    public getOptions(): {
        [key: string]: Options
    } {
        return {}
    }

    // get the schema for the args to this command
    public abstract getArgSchema(): T

    // parse args using the schema
    // use this when you have an args object but not sure if it's in the right format / contains the correct fields, e.g. args from cmdline
    public async parse(args: unknown): Promise<z.infer<T>> {
        const argsSchema = this.getArgSchema()
        const parsed = await argsSchema.parse(args)
        this.logger.debug('parsed args:', parsed)
        return parsed
    }

    // run any checks before the main run function. This function should have no side effects, i.e. not write to disk. It's purely for conducting checks / setting up
    public async _check(args: z.infer<T>) {
        this.logger.debug('runChecks')
    }

    // the main run function. This should be the function that does the work
    public async _run(args: z.infer<T>) {
        this.logger.debug('run')
    }

    // exec is a public facing function that should be called by the CLI. It will run the preRun, run, and postRun functions in order
    public async exec(args: z.infer<T>) {
        this.logger.debug('exec')
        // run any checks
        await this._check(args)
        // then run the command
        await this._run(args)
    }

    public getCommandName() {
        return kebabCase(this.constructor.name)
    }

    public abstract getDescription(): string
}

export type CliCommandAny = CliCommand<z.ZodTypeAny><|MERGE_RESOLUTION|>--- conflicted
+++ resolved
@@ -1,5 +1,3 @@
-<<<<<<< HEAD
-=======
 // Copyright 2021-2024 Prosopo (UK) Ltd.
 //
 // Licensed under the Apache License, Version 2.0 (the "License");
@@ -14,11 +12,9 @@
 // See the License for the specific language governing permissions and
 // limitations under the License.
 import * as z from 'zod'
->>>>>>> 5f314a6e
 import { Loggable } from '@prosopo/common'
+import { Options } from 'yargs'
 import { kebabCase } from '@prosopo/util'
-import type { Options } from 'yargs'
-import type * as z from 'zod'
 
 export abstract class CliCommand<T extends z.ZodTypeAny> extends Loggable {
     // get the options for the CLI
