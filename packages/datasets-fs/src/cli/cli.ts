<<<<<<< HEAD
=======
// Copyright 2021-2024 Prosopo (UK) Ltd.
//
// Licensed under the Apache License, Version 2.0 (the "License");
// you may not use this file except in compliance with the License.
// You may obtain a copy of the License at
//
//     http://www.apache.org/licenses/LICENSE-2.0
//
// Unless required by applicable law or agreed to in writing, software
// distributed under the License is distributed on an "AS IS" BASIS,
// WITHOUT WARRANTIES OR CONDITIONS OF ANY KIND, either express or implied.
// See the License for the specific language governing permissions and
// limitations under the License.
import { CliCommandAny } from './cliCommand.js'
>>>>>>> 5f314a6e
import { LogLevel, Loggable, ProsopoCliError, getLogger } from '@prosopo/common'
import yargs, { type Argv } from 'yargs'
import { hideBin } from 'yargs/helpers'
import type { CliCommandAny } from './cliCommand.js'

const dirname = process.cwd()
const logger = getLogger(LogLevel.enum.info, `${dirname}`)

export class Cli extends Loggable {
    #commands: CliCommandAny[]

    constructor(commands: CliCommandAny[]) {
        super()
        this.#commands = commands
        this.logger = logger
    }

    private config() {
        let y = yargs(hideBin(process.argv))
            .option('log-level', {
                type: 'string',
                choices: Object.values(LogLevel.options),
                default: LogLevel.enum.info,
                description: 'The log level',
            })
            .middleware((argv: any) => {
                this.logger.setLogLevel(argv.logLevel)
            }, true)
        this.#commands.forEach((command) => {
            y = y.command({
                command: command.getCommandName(),
                describe: command.getDescription(),
                builder: command.getOptions(),
                handler: async (argv: any) => {
                    this.logger.debug(`running ${command.getCommandName()}}`)
                    const args = await command.parse(argv)
                    await command.exec(args)
                },
            })
        })
        if (!this.#commands.find((c) => c.getCommandName() === '$0')) {
            // no default command
            y = y.command(
                '$0',
                'default command',
                (y: Argv) => y,
                (argv: any) => {
                    throw new ProsopoCliError('CLI.PARAMETER_ERROR', {
                        context: { error: 'no command specified' },
                    })
                }
            )
        }
        y = y.demandCommand().strict().showHelpOnFail(false, 'Specify --help for available options')
        return y
    }

    public async exec(args: string[] = process.argv.slice(2)) {
        const config = this.config()
        this.logger.debug('parsing', args)
        await config.parse(args)
    }
}<|MERGE_RESOLUTION|>--- conflicted
+++ resolved
@@ -1,5 +1,3 @@
-<<<<<<< HEAD
-=======
 // Copyright 2021-2024 Prosopo (UK) Ltd.
 //
 // Licensed under the Apache License, Version 2.0 (the "License");
@@ -14,11 +12,9 @@
 // See the License for the specific language governing permissions and
 // limitations under the License.
 import { CliCommandAny } from './cliCommand.js'
->>>>>>> 5f314a6e
 import { LogLevel, Loggable, ProsopoCliError, getLogger } from '@prosopo/common'
-import yargs, { type Argv } from 'yargs'
 import { hideBin } from 'yargs/helpers'
-import type { CliCommandAny } from './cliCommand.js'
+import yargs, { Argv } from 'yargs'
 
 const dirname = process.cwd()
 const logger = getLogger(LogLevel.enum.info, `${dirname}`)
@@ -62,9 +58,7 @@
                 'default command',
                 (y: Argv) => y,
                 (argv: any) => {
-                    throw new ProsopoCliError('CLI.PARAMETER_ERROR', {
-                        context: { error: 'no command specified' },
-                    })
+                    throw new ProsopoCliError('CLI.PARAMETER_ERROR', { context: { error: `no command specified` } })
                 }
             )
         }
