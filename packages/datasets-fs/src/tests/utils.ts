<<<<<<< HEAD
import fs from 'node:fs'
import { type CaptchasContainer, CaptchasContainerSchema, DataSchema } from '@prosopo/types'
=======
// Copyright 2021-2024 Prosopo (UK) Ltd.
//
// Licensed under the Apache License, Version 2.0 (the "License");
// you may not use this file except in compliance with the License.
// You may obtain a copy of the License at
//
//     http://www.apache.org/licenses/LICENSE-2.0
//
// Unless required by applicable law or agreed to in writing, software
// distributed under the License is distributed on an "AS IS" BASIS,
// WITHOUT WARRANTIES OR CONDITIONS OF ANY KIND, either express or implied.
// See the License for the specific language governing permissions and
// limitations under the License.
import { CaptchasContainer, CaptchasContainerSchema, DataSchema } from '@prosopo/types'
>>>>>>> 5f314a6e
import { at } from '@prosopo/util'

// recursively list files in a directory
export function* fsWalk(
    pth: string,
    options?: {
        filesFirst?: boolean // if true, depth first (i.e. yield files inside a dir before the dir itself, recursively), else yield in encounter order (i.e. dir first, then files inside, recursively)
    }
): Generator<string> {
    // if path is a directory, recurse
    const isDir = fs.existsSync(pth) && fs.statSync(pth).isDirectory()
    let subpaths = isDir ? fs.readdirSync(pth) : []
    subpaths = subpaths.map((f) => `${pth}/${f}`)
    if (!options?.filesFirst) {
        yield pth
    }
    for (const subpath of subpaths) {
        yield* fsWalk(subpath, options)
    }
    if (options?.filesFirst) {
        yield pth
    }
}

// test whether two files/dirs are equal, recursively comparing contents as required
export const fsEq = (pth1: string, pth2: string) => {
    const it1 = fsWalk(pth1)
    const it2 = fsWalk(pth2)
    // drop the root path
    const files1 = [...it1].map((f) => f.slice(pth1.length))
    const files2 = [...it2].map((f) => f.slice(pth2.length))
    if (files1.length !== files2.length) {
        return false
    }
    // sort files so in same order
    files1.sort()
    files2.sort()
    if (!files1.every((f, i) => f === files2[i])) {
        // the two lists of files are not the same
        return false
    }
    // compare contents of each file
    for (let i = 0; i < files1.length; i++) {
        const file1 = pth1 + at(files1, i)
        const file2 = pth2 + at(files2, i)
        const stat1 = fs.statSync(file1)
        if (stat1.isDirectory()) {
            // already checked above
            continue
        }
        // files, so compare contents
        const content1 = fs.readFileSync(file1)
        const content2 = fs.readFileSync(file2)
        if (!content1.equals(content2)) {
            return false
        }
    }
    return true
}

export const readDataJson = (pth: string) => {
    let content = fs.readFileSync(pth).toString()
    // TODO use getPaths() here to find the repo dir
    content = content.replaceAll('${repo}', `${__dirname}/../../../..`)
    const dataJson = JSON.parse(content.toString())
    const data = DataSchema.parse(dataJson)
    return data
}

export const readCaptchasJson = (pth: string) => {
    const content = fs.readFileSync(pth).toString()
    const dataJson = JSON.parse(content)
    const captchas = CaptchasContainerSchema.parse(dataJson)
    return captchas
}

export const captchasEqFs = (pth1: string, pth2: string) => {
    const data1 = readCaptchasJson(pth1)
    const data2 = readCaptchasJson(pth2)
    return captchasEq(data1, data2)
}

export const captchasEq = (first: CaptchasContainer, second: CaptchasContainer) => {
    if (first.captchas.length !== second.captchas.length) {
        return false
    }
    for (let i = 0; i < first.captchas.length; i++) {
        const captcha1 = at(first.captchas, i)
        const captcha2 = at(second.captchas, i)
        // salts should not be the same as generated on the fly and not stored!
        if (captcha1.salt === captcha2.salt) {
            return false
        }
        // everything else should be the same
        const { salt: salt1, ...rest1 } = captcha1
        const { salt: salt2, ...rest2 } = captcha2
        if (JSON.stringify(rest1) !== JSON.stringify(rest2)) {
            return false
        }
    }
    return true
}

export const substituteRepoDir = () => {
    // read all json files in the test data dir
    for (const pth of fsWalk(`${__dirname}/data`)) {
        if (!pth.endsWith('.json')) {
            continue
        }
        // make a backup of each file
        fs.copyFileSync(pth, `${pth}.bak`)
        // replace ${repo} with the path to the repo
        let content = fs.readFileSync(pth).toString()
        // TODO use getPaths() here to find the repo dir
        content = content.replaceAll('${repo}', `${__dirname}/../../../..`)
        // rewrite the file
        fs.writeFileSync(pth, content)
    }
}

export const restoreRepoDir = () => {
    // read all json files in the test data dir
    for (const pth of fsWalk(`${__dirname}/data`)) {
        if (!pth.endsWith('.json')) {
            continue
        }
        // restore the backup of each file
        fs.renameSync(`${pth}.bak`, pth)
    }
}<|MERGE_RESOLUTION|>--- conflicted
+++ resolved
@@ -1,7 +1,3 @@
-<<<<<<< HEAD
-import fs from 'node:fs'
-import { type CaptchasContainer, CaptchasContainerSchema, DataSchema } from '@prosopo/types'
-=======
 // Copyright 2021-2024 Prosopo (UK) Ltd.
 //
 // Licensed under the Apache License, Version 2.0 (the "License");
@@ -16,8 +12,8 @@
 // See the License for the specific language governing permissions and
 // limitations under the License.
 import { CaptchasContainer, CaptchasContainerSchema, DataSchema } from '@prosopo/types'
->>>>>>> 5f314a6e
 import { at } from '@prosopo/util'
+import fs from 'fs'
 
 // recursively list files in a directory
 export function* fsWalk(
@@ -80,7 +76,7 @@
 export const readDataJson = (pth: string) => {
     let content = fs.readFileSync(pth).toString()
     // TODO use getPaths() here to find the repo dir
-    content = content.replaceAll('${repo}', `${__dirname}/../../../..`)
+    content = content.replaceAll('${repo}', __dirname + '/../../../..')
     const dataJson = JSON.parse(content.toString())
     const data = DataSchema.parse(dataJson)
     return data
@@ -122,16 +118,16 @@
 
 export const substituteRepoDir = () => {
     // read all json files in the test data dir
-    for (const pth of fsWalk(`${__dirname}/data`)) {
+    for (const pth of fsWalk(__dirname + '/data')) {
         if (!pth.endsWith('.json')) {
             continue
         }
         // make a backup of each file
-        fs.copyFileSync(pth, `${pth}.bak`)
+        fs.copyFileSync(pth, pth + '.bak')
         // replace ${repo} with the path to the repo
         let content = fs.readFileSync(pth).toString()
         // TODO use getPaths() here to find the repo dir
-        content = content.replaceAll('${repo}', `${__dirname}/../../../..`)
+        content = content.replaceAll('${repo}', __dirname + '/../../../..')
         // rewrite the file
         fs.writeFileSync(pth, content)
     }
@@ -139,11 +135,11 @@
 
 export const restoreRepoDir = () => {
     // read all json files in the test data dir
-    for (const pth of fsWalk(`${__dirname}/data`)) {
+    for (const pth of fsWalk(__dirname + '/data')) {
         if (!pth.endsWith('.json')) {
             continue
         }
         // restore the backup of each file
-        fs.renameSync(`${pth}.bak`, pth)
+        fs.renameSync(pth + '.bak', pth)
     }
 }