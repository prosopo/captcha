<<<<<<< HEAD
import fs from 'node:fs'
import { blake2AsHex } from '@polkadot/util-crypto/blake2'
=======
// Copyright 2021-2024 Prosopo (UK) Ltd.
//
// Licensed under the Apache License, Version 2.0 (the "License");
// you may not use this file except in compliance with the License.
// You may obtain a copy of the License at
//
//     http://www.apache.org/licenses/LICENSE-2.0
//
// Unless required by applicable law or agreed to in writing, software
// distributed under the License is distributed on an "AS IS" BASIS,
// WITHOUT WARRANTIES OR CONDITIONS OF ANY KIND, either express or implied.
// See the License for the specific language governing permissions and
// limitations under the License.
import * as z from 'zod'
import { CaptchaTypes, CaptchaWithoutId, Captchas, CaptchasContainerSchema, Item, RawSolution } from '@prosopo/types'
import { Generate, ArgsSchema as GenerateArgsSchema } from './generate.js'
>>>>>>> 5f314a6e
import { ProsopoDatasetError } from '@prosopo/common'
import {
    CaptchaTypes,
    type CaptchaWithoutId,
    type Captchas,
    CaptchasContainerSchema,
    type Item,
    type RawSolution,
} from '@prosopo/types'
import { at, get } from '@prosopo/util'
import { lodash } from '@prosopo/util/lodash'
import bcrypt from 'bcrypt'
import cliProgress from 'cli-progress'
import * as z from 'zod'
import { Generate, ArgsSchema as GenerateArgsSchema } from './generate.js'

export const ArgsSchema = GenerateArgsSchema.extend({
    minCorrect: z.number().optional(),
    minIncorrect: z.number().optional(),
    minLabelled: z.number().optional(),
    maxLabelled: z.number().optional(),
    count: z.number().optional(),
})
export type ArgsSchemaType = typeof ArgsSchema
export type Args = z.infer<ArgsSchemaType>

export class GenerateV2 extends Generate<ArgsSchemaType> {
    #size = 0
    #minCorrect = 0
    #saltRounds = 10
    #allowDuplicatesLabelled = false
    #allowDuplicatesUnlabelled = false
    #minIncorrect = 0
    #minLabelled = 0
    #maxLabelled = 0
    #count = 0
    #nCorrect = 0
    #nIncorrect = 0
    #nLabelled = 0
    #nUnlabelled = 0
    #target = ''
    #targets: string[] = []
    #targetItems: Item[] = []
    #notTargetItems: Item[] = []

    public override getArgSchema() {
        return ArgsSchema
    }

    public override getDescription(): string {
        return 'Generate distinct captchas producing captcha challenges comprising one or more rounds, mixing labelled and unlabelled data into a single round'
    }

    public override getOptions() {
        return lodash().merge(super.getOptions(), {
            count: {
                number: true,
                description: 'Number of captchas to generate',
            },
            minCorrect: {
                number: true,
                description: 'Minimum number of correct images in each captcha',
            },
            minIncorrect: {
                number: true,
                description: 'Minimum number of incorrect images in each captcha',
            },
            minLabelled: {
                number: true,
                description: 'Minimum number of labelled images in each captcha',
            },
            maxLabelled: {
                number: true,
                description: 'Maximum number of labelled images in each captcha',
            },
        })
    }

    private setupTarget(i: number) {
        const _ = lodash()
        if (this.targets.length <= 1) {
            throw new ProsopoDatasetError(new Error('not enough different labels in labelled data'), {
                translationKey: 'DATASET.NOT_ENOUGH_LABELS',
            })
        }

        // uniformly sample targets
        const target = at(this.targets, i % this.targets.length)
        const notTargets = this.targets.filter((t) => t !== target)
        // how many labelled images should be in the captcha?
        const nLabelled = _.random(this.#minLabelled, this.#maxLabelled)
        // how many correct labelled images should be in the captcha?
        const maxCorrect = nLabelled - this.#minCorrect
        const nCorrect = _.random(this.#minCorrect, maxCorrect)
        const nIncorrect = nLabelled - nCorrect
        const nUnlabelled = this.#size - nLabelled

        const targetItems = get(this.labelToImages, target)
        const notTargetItems: Item[] = notTargets.flatMap((notTarget) => get(this.labelToImages, notTarget))

        if (nUnlabelled > this.unlabelled.length) {
            throw new ProsopoDatasetError(new Error('not enough unlabelled data'), {
                translationKey: 'DATASET.NOT_ENOUGH_IMAGES',
            })
        }
        if (nCorrect > targetItems.length) {
            throw new ProsopoDatasetError(new Error(`not enough images for target (${target})`), {
                translationKey: 'DATASET.NOT_ENOUGH_IMAGES',
            })
        }
        if (nIncorrect > notTargetItems.length) {
            throw new ProsopoDatasetError(new Error(`not enough non-matching images for target (${target})`), {
                translationKey: 'DATASET.NOT_ENOUGH_IMAGES',
            })
        }

        this.#nCorrect = nCorrect
        this.#nIncorrect = nIncorrect
        this.#nLabelled = nLabelled
        this.#nUnlabelled = nUnlabelled
        this.#target = target
        this.#targets = notTargets
        this.#targetItems = targetItems
        this.#notTargetItems = notTargetItems
    }

    public override async _run(args: Args) {
        await super._run(args)

        const outFile: string = args.output

        // get lodash (with seeded rng)
        const _ = lodash()

        this.#size = args.size || 9
        this.#minCorrect = args.minCorrect || 1
        this.#saltRounds = 10
        this.#allowDuplicatesLabelled = args.allowDuplicatesLabelled || args.allowDuplicates || false
        this.#allowDuplicatesUnlabelled = args.allowDuplicatesUnlabelled || args.allowDuplicates || false
        this.#minIncorrect = Math.max(args.minIncorrect || 1, 1) // at least 1 incorrect image
        this.#minLabelled = this.#minCorrect + this.#minIncorrect // min incorrect + correct
        this.#maxLabelled = Math.min(args.maxLabelled || this.#size, this.#size) // at least 1 labelled image
        this.#count = args.count || 0

        // the captcha contains n images. Each of these images are either labelled, being correct or incorrect against the target, or unlabelled. To construct one of these captchas, we need to decide how many of the images should be labelled vs unlabelled, and then how many of the labelled images should be correct vs incorrect
        // in the traditional captcha, two rounds are produced, one with labelled images and the other with unlabelled images. This gives 18 images overall, 9 labels produced.
        // the parameters for generation can regulate how many labels are collected vs how much of a test the captcha posses. E.g. 18 images could have 16 unlabelled and 2 labelled, or 2 unlabelled and 16 labelled. The former is a better test of the user being human, but the latter is a better for maximising label collection.
        // if we focus on a single captcha round of 9 images, we must have at least 1 labelled correct image in the captcha for it to work, otherwise it's just a labelling phase, which normally isn't a problem but if we're treating these as tests for humanity too then we need some kind of test in there. (e.g. we abolish the labelled then unlabelled pattern of the challenge rounds in favour of mixing labelled and unlabelled data, but we then run a small chance of serving two completely unlabelled rounds if we don't set the min number of labelled images to 1 per captcha round)

        const bar = new cliProgress.SingleBar({}, cliProgress.Presets.shades_classic)
        bar.start(this.#count, 0)

        // generate n captchas
        const captchas: CaptchaWithoutId[] = []
        for (let i = 0; i < this.#count; i++) {
            bar.increment()
            // this.logger.info(`generating captcha ${i + 1} of ${count}`)
            this.setupTarget(i)

            // get the correct items
            const correctItems: Item[] = _.sampleSize(this.#targetItems, this.#nCorrect)

            // get the incorrect items
            const incorrectItems: Item[] = _.sampleSize(this.#notTargetItems, this.#nIncorrect)

            // get the unlabelled items
            const unlabelledItems = new Set<Item>()
            while (unlabelledItems.size < this.#size - this.#nLabelled) {
                // get a random image from the unlabelled data
                const image = at(this.unlabelled, _.random(0, this.unlabelled.length - 1))
                unlabelledItems.add(image)
            }

            const itemsConcat: Item[] = [...correctItems, ...incorrectItems, ...unlabelledItems]
            let indices: number[] = [...Array(itemsConcat.length).keys()]
            indices = _.shuffle(indices)
            const items = indices
                .map((i) => at(itemsConcat, i))
                .map((item) => {
                    return {
                        data: item.data,
                        hash: item.hash,
                        type: item.type,
                    }
                })

            // the first n indices are the correct items
            const solution: RawSolution[] = indices
                .map((index, i) => {
                    return {
                        pre: index, // the index of the item in the items array before shuffle
                        post: i, // the index of the item in the shuffled array
                    }
                })
                .filter((item) => item.pre < correctItems.length) // keep all items that were in the first n slots of the original item array - these were the correct items
                .map((item) => {
                    return item.post // return the index in the shuffled array
                })

            // the unlabelled indices were after the correct and incorrect
            const unlabelledIndices: RawSolution[] = indices
                .map((index, i) => {
                    return {
                        pre: index, // the index of the item in the items array before shuffle
                        post: i, // the index of the item in the shuffled array
                    }
                })
                .filter((item) => item.pre >= correctItems.length + incorrectItems.length) // keep all items that were in the first n slots of the original item array - these were the correct items
                .map((item) => {
                    return item.post // return the index in the shuffled array
                })

            const salt = blake2AsHex(bcrypt.genSaltSync(this.#saltRounds))
            // create the captcha
            const captcha: CaptchaWithoutId = {
                salt,
                target: this.#target,
                items,
                solution,
                unlabelled: unlabelledIndices,
            }
            captchas.push(captcha)
        }
        bar.stop()

        // write to file
        const output: Captchas = {
            captchas,
            format: CaptchaTypes.SelectAll,
        }

        // verify the output
        this.logger.info('verifying data')
        CaptchasContainerSchema.parse(output)

        this.logger.info('writing data')
        fs.mkdirSync(args.output.split('/').slice(0, -1).join('/'), {
            recursive: true,
        })
        fs.writeFileSync(outFile, JSON.stringify(output, null, 4))
    }
}<|MERGE_RESOLUTION|>--- conflicted
+++ resolved
@@ -1,7 +1,3 @@
-<<<<<<< HEAD
-import fs from 'node:fs'
-import { blake2AsHex } from '@polkadot/util-crypto/blake2'
-=======
 // Copyright 2021-2024 Prosopo (UK) Ltd.
 //
 // Licensed under the Apache License, Version 2.0 (the "License");
@@ -18,22 +14,13 @@
 import * as z from 'zod'
 import { CaptchaTypes, CaptchaWithoutId, Captchas, CaptchasContainerSchema, Item, RawSolution } from '@prosopo/types'
 import { Generate, ArgsSchema as GenerateArgsSchema } from './generate.js'
->>>>>>> 5f314a6e
 import { ProsopoDatasetError } from '@prosopo/common'
-import {
-    CaptchaTypes,
-    type CaptchaWithoutId,
-    type Captchas,
-    CaptchasContainerSchema,
-    type Item,
-    type RawSolution,
-} from '@prosopo/types'
 import { at, get } from '@prosopo/util'
+import { blake2AsHex } from '@polkadot/util-crypto/blake2'
 import { lodash } from '@prosopo/util/lodash'
 import bcrypt from 'bcrypt'
 import cliProgress from 'cli-progress'
-import * as z from 'zod'
-import { Generate, ArgsSchema as GenerateArgsSchema } from './generate.js'
+import fs from 'fs'
 
 export const ArgsSchema = GenerateArgsSchema.extend({
     minCorrect: z.number().optional(),
@@ -100,7 +87,7 @@
     private setupTarget(i: number) {
         const _ = lodash()
         if (this.targets.length <= 1) {
-            throw new ProsopoDatasetError(new Error('not enough different labels in labelled data'), {
+            throw new ProsopoDatasetError(new Error(`not enough different labels in labelled data`), {
                 translationKey: 'DATASET.NOT_ENOUGH_LABELS',
             })
         }
@@ -117,10 +104,10 @@
         const nUnlabelled = this.#size - nLabelled
 
         const targetItems = get(this.labelToImages, target)
-        const notTargetItems: Item[] = notTargets.flatMap((notTarget) => get(this.labelToImages, notTarget))
+        const notTargetItems: Item[] = notTargets.map((notTarget) => get(this.labelToImages, notTarget)).flat()
 
         if (nUnlabelled > this.unlabelled.length) {
-            throw new ProsopoDatasetError(new Error('not enough unlabelled data'), {
+            throw new ProsopoDatasetError(new Error(`not enough unlabelled data`), {
                 translationKey: 'DATASET.NOT_ENOUGH_IMAGES',
             })
         }
@@ -254,10 +241,8 @@
         this.logger.info('verifying data')
         CaptchasContainerSchema.parse(output)
 
-        this.logger.info('writing data')
-        fs.mkdirSync(args.output.split('/').slice(0, -1).join('/'), {
-            recursive: true,
-        })
+        this.logger.info(`writing data`)
+        fs.mkdirSync(args.output.split('/').slice(0, -1).join('/'), { recursive: true })
         fs.writeFileSync(outFile, JSON.stringify(output, null, 4))
     }
 }