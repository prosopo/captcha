{
	"name": "@prosopo/datasets-fs",
	"version": "3.0.3",
	"author": "PROSOPO LIMITED <info@prosopo.io>",
	"license": "Apache-2.0",
	"private": false,
	"engines": {
		"node": "20",
		"npm": "10.8.2"
	},
	"scripts": {
		"clean": "tsc --build --clean",
		"build": "NODE_ENV=${NODE_ENV:-production}; vite build --config vite.esm.config.ts --mode $NODE_ENV",
		"build:cjs": "NODE_ENV=${NODE_ENV:-production}; vite build --config vite.cjs.config.ts --mode $NODE_ENV",
		"typecheck": "tsc --build --declaration --emitDeclarationOnly",
		"test": "NODE_ENV=${NODE_ENV:-test}; npx vitest run --config ./vite.test.config.ts",
		"cli": "node ./dist/cli.js"
	},
	"main": "dist/index.js",
	"types": "dist/index.d.ts",
	"type": "module",
	"exports": {
		".": {
			"import": "./dist/index.js",
			"require": "./dist/cjs/index.cjs"
		}
	},
	"dependencies": {
		"@noble/hashes": "1.5.0",
		"@polkadot/util": "12.6.2",
		"@prosopo/common": "3.0.2",
		"@prosopo/types": "3.0.2",
<<<<<<< HEAD
		"@prosopo/util": "3.0.0",
		"@prosopo/workspace": "3.0.0",
=======
		"@prosopo/util": "3.0.1",
>>>>>>> 31217fa5
		"@typegoose/auto-increment": "4.13.0",
		"axios": "1.10.0",
		"bcrypt": "5.1.1",
		"cli-progress": "3.12.0",
		"esbuild": "0.25.6",
		"express": "4.21.2",
		"openpgp": "5.11.3",
		"sharp": "0.33.5",
		"webpack-dev-server": "5.2.2",
		"yargs": "17.7.2",
		"zod": "3.23.8",
		"@prosopo/config": "3.0.0"
	},
	"devDependencies": {
<<<<<<< HEAD
=======
		"@prosopo/config": "3.0.1",
>>>>>>> 31217fa5
		"@types/bcrypt": "5.0.2",
		"@types/cli-progress": "3.11.6",
		"@vitest/coverage-v8": "3.0.9",
		"concurrently": "9.0.1",
		"del-cli": "6.0.0",
		"dotenv": "16.4.5",
		"npm-run-all": "4.1.5",
		"tslib": "2.7.0",
		"tsx": "4.20.3",
		"typescript": "5.6.2",
		"vite": "6.3.5",
		"vitest": "3.0.9"
	},
	"repository": {
		"type": "git",
		"url": "git+https://github.com/prosopo/captcha.git"
	},
	"bugs": {
		"url": "https://github.com/prosopo/captcha/issues"
	},
	"homepage": "https://github.com/prosopo/captcha#readme",
	"publishConfig": {
		"registry": "https://registry.npmjs.org"
	},
	"description": "Datasets for use with providers",
	"directories": {
		"test": "tests"
	},
	"sideEffects": false
}<|MERGE_RESOLUTION|>--- conflicted
+++ resolved
@@ -30,12 +30,7 @@
 		"@polkadot/util": "12.6.2",
 		"@prosopo/common": "3.0.2",
 		"@prosopo/types": "3.0.2",
-<<<<<<< HEAD
-		"@prosopo/util": "3.0.0",
-		"@prosopo/workspace": "3.0.0",
-=======
 		"@prosopo/util": "3.0.1",
->>>>>>> 31217fa5
 		"@typegoose/auto-increment": "4.13.0",
 		"axios": "1.10.0",
 		"bcrypt": "5.1.1",
@@ -47,13 +42,9 @@
 		"webpack-dev-server": "5.2.2",
 		"yargs": "17.7.2",
 		"zod": "3.23.8",
-		"@prosopo/config": "3.0.0"
+		"@prosopo/config": "3.0.1"
 	},
 	"devDependencies": {
-<<<<<<< HEAD
-=======
-		"@prosopo/config": "3.0.1",
->>>>>>> 31217fa5
 		"@types/bcrypt": "5.0.2",
 		"@types/cli-progress": "3.11.6",
 		"@vitest/coverage-v8": "3.0.9",
