{
    "name": "@prosopo/datasets-fs",
    "version": "0.1.17",
    "author": "PROSOPO LIMITED <info@prosopo.io>",
    "license": "Apache-2.0",
    "private": false,
    "scripts": {
        "clean": "tsc --build --clean",
        "build": "tsc --build --verbose",
        "lint": "npx eslint .",
        "lint:fix": "npx eslint . --fix",
        "cli": "node ./dist/js/cli.js",
        "test": "NODE_ENV=test ts-mocha \"./tests/js/**/*.test.ts\" --timeout 120000 --recursive --exit"
    },
    "main": "./dist/index.js",
    "type": "module",
    "types": "./dist/index.d.ts",
    "dependencies": {
        "@polkadot/util": "^12.3.2",
        "@prosopo/types": "^0.1.17",
        "@prosopo/util": "^0.1.17",
        "bcrypt": "^5.1.0",
<<<<<<< HEAD
        "es-main": "^1.2.0",
=======
        "cli-progress": "^3.12.0",
>>>>>>> d8ad95ce
        "fs": "^0.0.1-security",
        "lodash": "^4.17.21",
        "noble-hashes": "^0.3.1",
        "node-fetch": "^2.6.12",
        "seedrandom": "^3.0.5",
        "sharp": "^0.32.1",
        "yargs": "^17.7.2",
        "zod": "^3.21.4"
    },
    "devDependencies": {
        "@types/mocha": "^10.0.0",
        "typescript": "^4.9.5"
    },
    "repository": {
        "type": "git",
        "url": "git+https://github.com/prosopo/captcha.git"
    },
    "bugs": {
        "url": "https://github.com/prosopo/captcha/issues"
    },
    "homepage": "https://github.com/prosopo/captcha#readme",
    "publishConfig": {
        "registry": "https://registry.npmjs.org"
    },
    "description": "Datasets for use with providers",
    "directories": {
        "test": "tests"
    },
    "sideEffects": false
}<|MERGE_RESOLUTION|>--- conflicted
+++ resolved
@@ -20,11 +20,8 @@
         "@prosopo/types": "^0.1.17",
         "@prosopo/util": "^0.1.17",
         "bcrypt": "^5.1.0",
-<<<<<<< HEAD
+        "cli-progress": "^3.12.0",
         "es-main": "^1.2.0",
-=======
-        "cli-progress": "^3.12.0",
->>>>>>> d8ad95ce
         "fs": "^0.0.1-security",
         "lodash": "^4.17.21",
         "noble-hashes": "^0.3.1",
