{
	"name": "@prosopo/datasets-fs",
	"version": "3.0.7",
	"author": "PROSOPO LIMITED <info@prosopo.io>",
	"license": "Apache-2.0",
	"private": false,
	"engines": {
		"node": "20",
		"npm": "10.8.2"
	},
	"scripts": {
		"clean": "del-cli --verbose dist tsconfig.tsbuildinfo",
		"build": "NODE_ENV=${NODE_ENV:-development}; vite build --config vite.esm.config.ts --mode $NODE_ENV",
		"build:tsc": "tsc --build --verbose",
<<<<<<< HEAD
		"build:cjs": "NODE_ENV=${NODE_ENV:-development}; vite build --config vite.cjs.config.ts --mode $NODE_ENV",
		"typecheck": "tsc --build --declaration --emitDeclarationOnly",
=======
		"build:cjs": "NODE_ENV=${NODE_ENV:-production}; vite build --config vite.cjs.config.ts --mode $NODE_ENV",
		"typecheck": "tsc --build --declaration --emitDeclarationOnly --force",
>>>>>>> 74254a07
		"test": "NODE_ENV=${NODE_ENV:-test}; npx vitest run --config ./vite.test.config.ts",
		"cli": "node ./dist/cli.js"
	},
	"main": "dist/index.js",
	"types": "dist/index.d.ts",
	"type": "module",
	"exports": {
		".": {
			"types": "./dist/index.d.ts",
			"import": "./dist/index.js",
			"require": "./dist/cjs/index.cjs"
		}
	},
	"dependencies": {
		"@noble/hashes": "1.8.0",
		"@polkadot/util": "12.6.2",
		"@prosopo/common": "3.1.1",
		"@prosopo/types": "3.0.5",
		"@prosopo/util": "3.0.4",
		"@typegoose/auto-increment": "4.13.0",
		"axios": "1.10.0",
		"bcrypt": "5.1.1",
		"cli-progress": "3.12.0",
		"esbuild": "0.25.6",
		"express": "4.21.2",
		"openpgp": "5.11.3",
		"sharp": "0.33.5",
		"webpack-dev-server": "5.2.2",
		"yargs": "17.7.2",
		"zod": "3.23.8",
		"@prosopo/config": "3.1.2"
	},
	"devDependencies": {
		"@types/bcrypt": "5.0.2",
		"@types/cli-progress": "3.11.6",
		"@vitest/coverage-v8": "3.0.9",
		"concurrently": "9.0.1",
		"del-cli": "6.0.0",
		"dotenv": "16.4.5",
		"npm-run-all": "4.1.5",
		"tslib": "2.7.0",
		"tsx": "4.20.3",
		"typescript": "5.6.2",
		"vite": "6.3.5",
		"vitest": "3.0.9"
	},
	"repository": {
		"type": "git",
		"url": "git+https://github.com/prosopo/captcha.git"
	},
	"bugs": {
		"url": "https://github.com/prosopo/captcha/issues"
	},
	"homepage": "https://github.com/prosopo/captcha#readme",
	"publishConfig": {
		"registry": "https://registry.npmjs.org"
	},
	"description": "Datasets for use with providers",
	"directories": {
		"test": "tests"
	},
	"sideEffects": false
}<|MERGE_RESOLUTION|>--- conflicted
+++ resolved
@@ -12,13 +12,8 @@
 		"clean": "del-cli --verbose dist tsconfig.tsbuildinfo",
 		"build": "NODE_ENV=${NODE_ENV:-development}; vite build --config vite.esm.config.ts --mode $NODE_ENV",
 		"build:tsc": "tsc --build --verbose",
-<<<<<<< HEAD
 		"build:cjs": "NODE_ENV=${NODE_ENV:-development}; vite build --config vite.cjs.config.ts --mode $NODE_ENV",
-		"typecheck": "tsc --build --declaration --emitDeclarationOnly",
-=======
-		"build:cjs": "NODE_ENV=${NODE_ENV:-production}; vite build --config vite.cjs.config.ts --mode $NODE_ENV",
 		"typecheck": "tsc --build --declaration --emitDeclarationOnly --force",
->>>>>>> 74254a07
 		"test": "NODE_ENV=${NODE_ENV:-test}; npx vitest run --config ./vite.test.config.ts",
 		"cli": "node ./dist/cli.js"
 	},
