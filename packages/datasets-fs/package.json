--- conflicted
+++ resolved
@@ -1,10 +1,6 @@
 {
 	"name": "@prosopo/datasets-fs",
-<<<<<<< HEAD
-	"version": "3.0.18",
-=======
 	"version": "3.0.21",
->>>>>>> 11303d9f
 	"author": "PROSOPO LIMITED <info@prosopo.io>",
 	"license": "Apache-2.0",
 	"private": false,
@@ -33,21 +29,12 @@
 	},
 	"dependencies": {
 		"@noble/hashes": "1.8.0",
-<<<<<<< HEAD
-		"@prosopo/common": "3.1.12",
-		"@prosopo/types": "3.2.0",
-		"@prosopo/util": "3.0.15",
-		"@prosopo/util-crypto": "13.5.14",
-		"@prosopo/workspace": "3.1.5",
-		"@prosopo/config": "3.1.12",
-=======
 		"@prosopo/common": "3.1.15",
 		"@prosopo/types": "3.4.0",
 		"@prosopo/util": "3.1.0",
 		"@prosopo/util-crypto": "13.5.17",
 		"@prosopo/workspace": "3.1.8",
 		"@prosopo/config": "3.1.15",
->>>>>>> 11303d9f
 		"bcrypt": "5.1.1",
 		"cli-progress": "3.12.0",
 		"sharp": "0.33.5",
