{
    "name": "@prosopo/datasets-fs",
    "version": "0.2.7",
    "author": "PROSOPO LIMITED <info@prosopo.io>",
    "license": "Apache-2.0",
    "private": false,
    "engines": {
        "node": ">=16",
        "npm": "8.9"
    },
    "scripts": {
        "clean": "tsc --build --clean",
        "build": "tsc --build --verbose tsconfig.json",
        "build:cjs": "npx vite --config vite.cjs.config.ts build",
        "lint": "npx eslint .",
        "lint:fix": "npx eslint . --fix --config ../../.eslintrc.js",
        "cli": "node ./dist/cli.js",
<<<<<<< HEAD
        "test": "NODE_ENV=test vitest --run --coverage"
=======
        "test": "NODE_ENV=test ts-mocha \"./tests/js/**/*.test.ts\" --timeout 120000 --recursive --exit"
>>>>>>> 17263110
    },
    "main": "./dist/index.js",
    "type": "module",
    "exports": {
        ".": {
            "import": "./dist/index.js",
            "require": "./dist/cjs/index.cjs"
        }
    },
    "types": "./dist/index.d.ts",
    "dependencies": {
        "@polkadot/util": "^12.3.2",
        "@prosopo/common": "0.2.7",
        "@prosopo/types": "0.2.7",
        "@prosopo/util": "0.2.7",
        "bcrypt": "^5.1.0",
        "cli-progress": "^3.12.0",
        "es-main": "^1.2.0",
        "fs": "^0.0.1-security",
        "lodash": "^4.17.21",
        "noble-hashes": "^0.3.1",
        "node-fetch": "^3.3.2",
        "seedrandom": "^3.0.5",
        "sharp": "^0.32.1",
        "yargs": "^17.7.2",
        "zod": "^3.22.3"
    },
    "devDependencies": {
        "@types/bcrypt": "^5.0.0",
        "@types/cli-progress": "^3.11.2",
        "@types/mocha": "^10.0.0",
        "@types/node-fetch": "^3.0.2",
        "tslib": "2.6.2",
        "typescript": "5.1.6"
    },
    "repository": {
        "type": "git",
        "url": "git+https://github.com/prosopo/captcha.git"
    },
    "bugs": {
        "url": "https://github.com/prosopo/captcha/issues"
    },
    "homepage": "https://github.com/prosopo/captcha#readme",
    "publishConfig": {
        "registry": "https://registry.npmjs.org"
    },
    "description": "Datasets for use with providers",
    "directories": {
        "test": "tests"
    },
    "sideEffects": false
}<|MERGE_RESOLUTION|>--- conflicted
+++ resolved
@@ -15,11 +15,7 @@
         "lint": "npx eslint .",
         "lint:fix": "npx eslint . --fix --config ../../.eslintrc.js",
         "cli": "node ./dist/cli.js",
-<<<<<<< HEAD
         "test": "NODE_ENV=test vitest --run --coverage"
-=======
-        "test": "NODE_ENV=test ts-mocha \"./tests/js/**/*.test.ts\" --timeout 120000 --recursive --exit"
->>>>>>> 17263110
     },
     "main": "./dist/index.js",
     "type": "module",
