--- conflicted
+++ resolved
@@ -31,18 +31,11 @@
     },
     "types": "./dist/index.d.ts",
     "dependencies": {
-<<<<<<< HEAD
-        "@polkadot/util": "12.6.2",
-        "@prosopo/common": "0.3.1",
-        "@prosopo/types": "0.3.1",
-        "@prosopo/util": "0.3.1",
-=======
         "@polkadot/util": "12.6.1",
         "@prosopo/common": "0.3.4",
         "@prosopo/config": "0.3.4",
         "@prosopo/types": "0.3.4",
         "@prosopo/util": "0.3.4",
->>>>>>> b8d1b986
         "bcrypt": "^5.1.0",
         "cli-progress": "^3.12.0",
         "fs": "^0.0.1-security",
