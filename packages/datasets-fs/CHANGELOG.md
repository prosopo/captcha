--- conflicted
+++ resolved
@@ -1,7 +1,5 @@
 # @prosopo/datasets-fs
 
-<<<<<<< HEAD
-=======
 ## 3.0.21
 ### Patch Changes
 
@@ -44,7 +42,6 @@
   - @prosopo/util@3.0.16
   - @prosopo/config@3.1.13
 
->>>>>>> 11303d9f
 ## 3.0.18
 ### Patch Changes
 
