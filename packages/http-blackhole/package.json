--- conflicted
+++ resolved
@@ -1,10 +1,6 @@
 {
 	"name": "@prosopo/http-blackhole",
-<<<<<<< HEAD
-	"version": "1.0.11",
-=======
 	"version": "1.0.14",
->>>>>>> 11303d9f
 	"main": "dist/index.js",
 	"type": "module",
 	"engines": {
@@ -18,11 +14,7 @@
 	},
 	"author": "",
 	"dependencies": {
-<<<<<<< HEAD
-		"@prosopo/config": "3.1.12",
-=======
 		"@prosopo/config": "3.1.15",
->>>>>>> 11303d9f
 		"dotenv": "^17.2.0"
 	},
 	"license": "Apache-2.0",
