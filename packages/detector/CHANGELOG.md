--- conflicted
+++ resolved
@@ -1,7 +1,5 @@
 # @prosopo/detector
 
-<<<<<<< HEAD
-=======
 ## 3.3.0
 ### Minor Changes
 
@@ -42,7 +40,6 @@
   - @prosopo/types@3.2.1
   - @prosopo/config@3.1.13
 
->>>>>>> 11303d9f
 ## 3.1.5
 ### Patch Changes
 
