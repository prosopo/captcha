{
<<<<<<< HEAD
	"name": "@prosopo/detector",
	"version": "1.0.2",
	"main": "src/index.js",
	"engines": {
		"node": ">=20",
		"npm": ">=9"
	},
	"scripts": {
		"test": "echo \"Error: no test specified\" && exit 0",
		"build": "tsc --build --verbose",
		"clean": "tsc --build --clean"
	},
	"devDependencies": {
		"typescript": "5.3.2"
	},
	"type": "module"
=======
    "name": "@prosopo/detector",
    "version": "2.0.0",
    "main": "src/index.js",
    "engines": {
        "node": ">=20",
        "npm": ">=9"
    },
    "scripts": {
        "test": "echo \"Error: no test specified\" && exit 0",
        "build": "tsc --build --verbose",
        "clean": "tsc --build --clean"
    },
    "devDependencies": {
        "typescript": "5.3.2"
    },
    "type": "module"
>>>>>>> b96fe50d
}<|MERGE_RESOLUTION|>--- conflicted
+++ resolved
@@ -1,22 +1,4 @@
 {
-<<<<<<< HEAD
-	"name": "@prosopo/detector",
-	"version": "1.0.2",
-	"main": "src/index.js",
-	"engines": {
-		"node": ">=20",
-		"npm": ">=9"
-	},
-	"scripts": {
-		"test": "echo \"Error: no test specified\" && exit 0",
-		"build": "tsc --build --verbose",
-		"clean": "tsc --build --clean"
-	},
-	"devDependencies": {
-		"typescript": "5.3.2"
-	},
-	"type": "module"
-=======
     "name": "@prosopo/detector",
     "version": "2.0.0",
     "main": "src/index.js",
@@ -33,5 +15,4 @@
         "typescript": "5.3.2"
     },
     "type": "module"
->>>>>>> b96fe50d
 }