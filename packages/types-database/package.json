{
	"name": "@prosopo/types-database",
	"version": "2.3.1",
	"description": "Types for prosopo database",
	"main": "dist/index.js",
	"type": "module",
	"engines": {
		"node": "20",
		"npm": ">=9"
	},
	"exports": {
		".": {
			"import": "./dist/index.js",
			"require": "./dist/cjs/index.cjs"
		}
	},
	"scripts": {
		"test": "echo \"No test specified\"",
		"clean": "tsc --build --clean",
		"build": "tsc --build --verbose",
		"build:cjs": "npx vite --config vite.cjs.config.ts build"
	},
	"repository": {
		"type": "git",
		"url": "git+ssh://git@github.com/prosopo/captcha.git"
	},
	"author": "Prosopo Limited",
	"license": "Apache-2.0",
	"bugs": {
		"url": "https://github.com/prosopo/captcha/issues"
	},
	"homepage": "https://github.com/prosopo/captcha#readme",
	"dependencies": {
<<<<<<< HEAD
		"@prosopo/common": "2.2.3",
		"@prosopo/types": "2.2.3",
		"@prosopo/user-access-policy": "2.2.3",
=======
		"@prosopo/common": "2.3.1",
		"@prosopo/types": "2.3.1",
>>>>>>> 7a589a0f
		"express": "4.21.1",
		"mongodb": "6.9.0",
		"mongoose": "8.6.2",
		"zod": "3.23.8"
	},
	"devDependencies": {
		"@prosopo/config": "2.3.1",
		"@vitest/coverage-v8": "2.1.1",
		"concurrently": "9.0.1",
		"del-cli": "6.0.0",
		"npm-run-all": "2.1.0",
		"tslib": "2.7.0",
		"tsx": "4.19.1",
		"typescript": "5.6.2",
		"vite": "5.4.6",
		"vitest": "2.1.1"
	},
	"sideEffects": false
}<|MERGE_RESOLUTION|>--- conflicted
+++ resolved
@@ -31,14 +31,9 @@
 	},
 	"homepage": "https://github.com/prosopo/captcha#readme",
 	"dependencies": {
-<<<<<<< HEAD
-		"@prosopo/common": "2.2.3",
-		"@prosopo/types": "2.2.3",
-		"@prosopo/user-access-policy": "2.2.3",
-=======
 		"@prosopo/common": "2.3.1",
 		"@prosopo/types": "2.3.1",
->>>>>>> 7a589a0f
+        "@prosopo/user-access-policy": "2.2.3",
 		"express": "4.21.1",
 		"mongodb": "6.9.0",
 		"mongoose": "8.6.2",
