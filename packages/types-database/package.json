--- conflicted
+++ resolved
@@ -1,10 +1,6 @@
 {
     "name": "@prosopo/types-database",
-<<<<<<< HEAD
-    "version": "0.3.41",
-=======
     "version": "1.0.1",
->>>>>>> 89e3c9f8
     "description": "Types for prosopo database",
     "main": "dist/index.js",
     "type": "module",
@@ -41,15 +37,9 @@
     },
     "homepage": "https://github.com/prosopo/captcha#readme",
     "dependencies": {
-<<<<<<< HEAD
-        "@prosopo/common": "0.3.41",
-        "@prosopo/types": "0.3.41",
-        "@prosopo/captcha-contract": "0.3.41",
-=======
         "@prosopo/common": "1.0.1",
         "@prosopo/types": "1.0.1",
         "@prosopo/captcha-contract": "1.0.1",
->>>>>>> 89e3c9f8
         "mongodb": "5.8.0",
         "mongoose": "^7.3.3",
         "zod": "^3.22.3"
