{
	"name": "@prosopo/types-database",
	"version": "3.0.4",
	"description": "Types for prosopo database",
	"type": "module",
	"main": "dist/index.js",
	"types": "dist/index.d.ts",
	"exports": {
		".": {
			"import": "./dist/index.js",
			"require": "./dist/cjs/index.cjs"
		}
	},
	"engines": {
		"node": "20",
		"npm": "10.8.2"
	},
	"scripts": {
		"clean": "tsc --build --clean",
		"build": "NODE_ENV=${NODE_ENV:-production}; vite build --config vite.esm.config.ts --mode $NODE_ENV",
		"build:cjs": "NODE_ENV=${NODE_ENV:-production}; vite build --config vite.cjs.config.ts --mode $NODE_ENV",
		"typecheck": "tsc --build --declaration --emitDeclarationOnly",
		"test": "echo no tests"
	},
	"repository": {
		"type": "git",
		"url": "git+ssh://git@github.com/prosopo/captcha.git"
	},
	"author": "Prosopo Limited",
	"license": "Apache-2.0",
	"bugs": {
		"url": "https://github.com/prosopo/captcha/issues"
	},
	"homepage": "https://github.com/prosopo/captcha#readme",
	"dependencies": {
		"@prosopo/common": "3.0.2",
		"@prosopo/types": "3.0.2",
		"@prosopo/user-access-policy": "3.1.3",
		"@typegoose/auto-increment": "4.13.0",
		"axios": "1.10.0",
		"esbuild": "0.25.6",
		"express": "4.21.2",
		"mongodb": "6.9.0",
		"mongoose": "8.6.2",
		"zod": "3.23.8",
		"@prosopo/config": "3.0.0",
		"openpgp": "5.11.3",
		"webpack-dev-server": "5.2.2"
	},
	"devDependencies": {
<<<<<<< HEAD
=======
		"@prosopo/config": "3.0.1",
>>>>>>> 31217fa5
		"@vitest/coverage-v8": "3.0.9",
		"concurrently": "9.0.1",
		"del-cli": "6.0.0",
		"npm-run-all": "4.1.5",
		"tslib": "2.7.0",
		"tsx": "4.20.3",
		"typescript": "5.6.2",
		"vite": "6.3.5",
		"vitest": "3.0.9"
	},
	"sideEffects": false
}<|MERGE_RESOLUTION|>--- conflicted
+++ resolved
@@ -43,15 +43,11 @@
 		"mongodb": "6.9.0",
 		"mongoose": "8.6.2",
 		"zod": "3.23.8",
-		"@prosopo/config": "3.0.0",
+		"@prosopo/config": "3.0.1",
 		"openpgp": "5.11.3",
 		"webpack-dev-server": "5.2.2"
 	},
 	"devDependencies": {
-<<<<<<< HEAD
-=======
-		"@prosopo/config": "3.0.1",
->>>>>>> 31217fa5
 		"@vitest/coverage-v8": "3.0.9",
 		"concurrently": "9.0.1",
 		"del-cli": "6.0.0",
