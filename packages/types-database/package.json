--- conflicted
+++ resolved
@@ -1,10 +1,6 @@
 {
 	"name": "@prosopo/types-database",
-<<<<<<< HEAD
-	"version": "2.0.3",
-=======
 	"version": "2.1.0",
->>>>>>> c58e540a
 	"description": "Types for prosopo database",
 	"main": "dist/index.js",
 	"type": "module",
@@ -35,23 +31,14 @@
 	},
 	"homepage": "https://github.com/prosopo/captcha#readme",
 	"dependencies": {
-<<<<<<< HEAD
-		"@prosopo/common": "2.0.3",
-		"@prosopo/types": "2.0.3",
-=======
 		"@prosopo/common": "2.1.0",
 		"@prosopo/types": "2.1.0",
->>>>>>> c58e540a
 		"mongodb": "6.9.0",
 		"mongoose": "8.6.2",
 		"zod": "3.23.8"
 	},
 	"devDependencies": {
-<<<<<<< HEAD
-		"@prosopo/config": "2.0.3",
-=======
 		"@prosopo/config": "2.1.0",
->>>>>>> c58e540a
 		"@vitest/coverage-v8": "2.1.1",
 		"concurrently": "9.0.1",
 		"npm-run-all": "4.1.5",
