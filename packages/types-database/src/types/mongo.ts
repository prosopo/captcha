// Copyright 2021-2024 Prosopo (UK) Ltd.
//
// Licensed under the Apache License, Version 2.0 (the "License");
// you may not use this file except in compliance with the License.
// You may obtain a copy of the License at
//
//     http://www.apache.org/licenses/LICENSE-2.0
//
// Unless required by applicable law or agreed to in writing, software
// distributed under the License is distributed on an "AS IS" BASIS,
// WITHOUT WARRANTIES OR CONDITIONS OF ANY KIND, either express or implied.
// See the License for the specific language governing permissions and
// limitations under the License.
<<<<<<< HEAD
import {
	type Logger,

} from "@prosopo/common";

import {type Connection} from "mongoose";
=======
import type { Logger } from "@prosopo/common";

import type { Connection } from "mongoose";
>>>>>>> bacc2349

export interface IDatabase {
	url: string;
	dbname: string;
	connection?: Connection;
	logger: Logger;

	getConnection(): Connection;

	connect(): Promise<void>;

	close(): Promise<void>;
}<|MERGE_RESOLUTION|>--- conflicted
+++ resolved
@@ -11,18 +11,9 @@
 // WITHOUT WARRANTIES OR CONDITIONS OF ANY KIND, either express or implied.
 // See the License for the specific language governing permissions and
 // limitations under the License.
-<<<<<<< HEAD
-import {
-	type Logger,
 
-} from "@prosopo/common";
-
-import {type Connection} from "mongoose";
-=======
 import type { Logger } from "@prosopo/common";
-
 import type { Connection } from "mongoose";
->>>>>>> bacc2349
 
 export interface IDatabase {
 	url: string;
