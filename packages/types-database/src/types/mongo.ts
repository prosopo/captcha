--- conflicted
+++ resolved
@@ -263,20 +263,12 @@
 
     getLastBatchCommitTime(): Promise<Date>
 
-<<<<<<< HEAD
-    getLastScheduledTask(
-=======
     getLastScheduledTaskStatus(
->>>>>>> 6762a667
         task: ScheduledTaskNames,
         status?: ScheduledTaskStatus
     ): Promise<ScheduledTaskRecord | undefined>
 
-<<<<<<< HEAD
-    getScheduledTaskById(id: string): Promise<ScheduledTaskRecord | undefined>
-=======
     getScheduledTaskStatus(taskId: string, status: ScheduledTaskStatus): Promise<ScheduledTaskRecord | undefined>
->>>>>>> 6762a667
 
     storeScheduledTaskStatus(
         taskId: `0x${string}`,
