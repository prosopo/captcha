--- conflicted
+++ resolved
@@ -11,33 +11,11 @@
 // WITHOUT WARRANTIES OR CONDITIONS OF ANY KIND, either express or implied.
 // See the License for the specific language governing permissions and
 // limitations under the License.
-<<<<<<< HEAD
-import { Logger, TranslationKey, TranslationKeysSchema } from "@prosopo/common";
-=======
 import {
 	type Logger,
-	type TranslationKey,
+	TranslationKey,
 	TranslationKeysSchema,
 } from "@prosopo/common";
-import {
-	type Captcha,
-	type CaptchaResult,
-	type CaptchaSolution,
-	CaptchaSolutionSchema,
-	type CaptchaStates,
-	CaptchaStatus,
-	type Commit,
-	type Dataset,
-	type DatasetBase,
-	type DatasetWithIds,
-	type Item,
-	type PoWCaptchaUser,
-	type PoWChallengeComponents,
-	type PoWChallengeId,
-	type Timestamp,
-	TimestampSchema,
-} from "@prosopo/types";
->>>>>>> 2ca87bb3
 import type { Hash } from "@prosopo/types";
 import type { PendingCaptchaRequest } from "@prosopo/types";
 import {
@@ -46,453 +24,22 @@
 	ScheduledTaskStatus,
 } from "@prosopo/types";
 import type { DeleteResult } from "mongodb";
-<<<<<<< HEAD
 import mongoose, {
-  type Connection,
-  type Model,
-  ObjectId,
-  Schema,
+	type Connection,
+	type Model,
+	ObjectId,
+	Schema,
 } from "mongoose";
 
 export interface IDatabase {
-  url: string;
-  dbname: string;
-  connection?: Connection;
-  logger: Logger;
-
-  getConnection(): Connection;
-=======
-import type mongoose from "mongoose";
-import { type Connection, type Model, type ObjectId, Schema } from "mongoose";
-import {
-	type ZodType,
-	any,
-	array,
-	boolean,
-	nativeEnum,
-	object,
-	string,
-	type infer as zInfer,
-} from "zod";
-
-export enum StoredStatusNames {
-	notStored = "notStored",
-	userSubmitted = "userSubmitted",
-	serverChecked = "serverChecked",
-	stored = "stored",
-}
-
-export type StoredStatus =
-	| StoredStatusNames.notStored
-	| StoredStatusNames.userSubmitted
-	| StoredStatusNames.serverChecked
-	| StoredStatusNames.stored;
-
-export interface StoredCaptcha {
-	result: {
-		status: CaptchaStatus;
-		reason?: TranslationKey;
-		error?: string;
-	};
-	requestedAtTimestamp: Timestamp;
-	deadlineTimestamp?: Timestamp;
-	ipAddress: string;
-	userSubmitted: boolean;
-	serverChecked: boolean;
-	storedAtTimestamp?: Timestamp;
-	lastUpdatedTimestamp?: Timestamp;
-}
-
-export interface UserCommitment extends Commit, StoredCaptcha {
-	userSignature: string;
-}
-
-export interface PoWCaptchaStored extends PoWCaptchaUser, StoredCaptcha {}
-
-const CaptchaResultSchema = object({
-	status: nativeEnum(CaptchaStatus),
-	reason: TranslationKeysSchema.optional(),
-	error: string().optional(),
-}) satisfies ZodType<CaptchaResult>;
-
-export const UserCommitmentSchema = object({
-	userAccount: string(),
-	dappAccount: string(),
-	datasetId: string(),
-	providerAccount: string(),
-	id: string(),
-	result: CaptchaResultSchema,
-	userSignature: string(),
-	ipAddress: string(),
-	userSubmitted: boolean(),
-	serverChecked: boolean(),
-	storedAtTimestamp: TimestampSchema.optional(),
-	requestedAtTimestamp: TimestampSchema,
-	lastUpdatedTimestamp: TimestampSchema.optional(),
-}) satisfies ZodType<UserCommitment>;
-
-export interface SolutionRecord extends CaptchaSolution {
-	datasetId: string;
-	datasetContentId: string;
-}
-
-export interface Tables {
-	captcha: typeof Model<Captcha>;
-	powCaptcha: typeof Model<PoWCaptchaRecord>;
-	dataset: typeof Model<DatasetWithIds>;
-	solution: typeof Model<SolutionRecord>;
-	usersolution: typeof Model<UserSolutionRecord>;
-	commitment: typeof Model<UserCommitmentRecord>;
-	pending: typeof Model<PendingCaptchaRequest>;
-	scheduler: typeof Model<ScheduledTaskRecord>;
-}
-
-export const CaptchaRecordSchema = new Schema<Captcha>({
-	captchaId: { type: String, required: true },
-	captchaContentId: { type: String, required: true },
-	assetURI: { type: String, required: false },
-	datasetId: { type: String, required: true },
-	datasetContentId: { type: String, required: true },
-	solved: { type: Boolean, required: true },
-	target: { type: String, required: true },
-	salt: { type: String, required: true },
-	items: {
-		type: [
-			new Schema<Item>(
-				{
-					hash: { type: String, required: true },
-					data: { type: String, required: true },
-					type: { type: String, required: true },
-				},
-				{ _id: false },
-			),
-		],
-		required: true,
-	},
-});
-// Set an index on the captchaId field, ascending
-CaptchaRecordSchema.index({ captchaId: 1 });
-
-export type PoWCaptchaRecord = mongoose.Document & PoWCaptchaStored;
-
-export type UserCommitmentRecord = mongoose.Document & UserCommitment;
-
-export const PowCaptchaRecordSchema = new Schema<PoWCaptchaRecord>({
-	challenge: { type: String, required: true },
-	dappAccount: { type: String, required: true },
-	userAccount: { type: String, required: true },
-	requestedAtTimestamp: { type: Number, required: true },
-	lastUpdatedTimestamp: { type: Number, required: false },
-	result: {
-		status: { type: String, enum: CaptchaStatus, required: true },
-		reason: {
-			type: String,
-			enum: TranslationKeysSchema.options,
-			required: false,
-		},
-		error: { type: String, required: false },
-	},
-	difficulty: { type: Number, required: true },
-	ipAddress: { type: String, required: true },
-	userSignature: { type: String, required: false },
-	userSubmitted: { type: Boolean, required: true },
-	serverChecked: { type: Boolean, required: true },
-	storedAtTimestamp: { type: Number, required: false },
-});
-
-// Set an index on the captchaId field, ascending
-PowCaptchaRecordSchema.index({ captchaId: 1 });
-
-export const UserCommitmentRecordSchema = new Schema<UserCommitmentRecord>({
-	userAccount: { type: String, required: true },
-	dappAccount: { type: String, required: true },
-	providerAccount: { type: String, required: true },
-	datasetId: { type: String, required: true },
-	id: { type: String, required: true },
-	result: {
-		status: { type: String, enum: CaptchaStatus, required: true },
-		reason: {
-			type: String,
-			enum: TranslationKeysSchema.options,
-			required: false,
-		},
-		error: { type: String, required: false },
-	},
-	ipAddress: { type: String, required: true },
-	userSignature: { type: String, required: true },
-	userSubmitted: { type: Boolean, required: true },
-	serverChecked: { type: Boolean, required: true },
-	storedAtTimestamp: { type: Number, required: false },
-	requestedAtTimestamp: { type: Number, required: true },
-	lastUpdatedTimestamp: { type: Number, required: false },
-});
-// Set an index on the commitment id field, descending
-UserCommitmentRecordSchema.index({ id: -1 });
-
-export const DatasetRecordSchema = new Schema<DatasetWithIds>({
-	contentTree: { type: [[String]], required: true },
-	datasetContentId: { type: String, required: true },
-	datasetId: { type: String, required: true },
-	format: { type: String, required: true },
-	solutionTree: { type: [[String]], required: true },
-});
-// Set an index on the datasetId field, ascending
-DatasetRecordSchema.index({ datasetId: 1 });
-
-export const SolutionRecordSchema = new Schema<SolutionRecord>({
-	captchaId: { type: String, required: true },
-	captchaContentId: { type: String, required: true },
-	datasetId: { type: String, required: true },
-	datasetContentId: { type: String, required: true },
-	salt: { type: String, required: true },
-	solution: { type: [String], required: true },
-});
-// Set an index on the captchaId field, ascending
-SolutionRecordSchema.index({ captchaId: 1 });
-
-export const UserSolutionSchema = CaptchaSolutionSchema.extend({
-	processed: boolean(),
-	checked: boolean(),
-	commitmentId: string(),
-});
-export type UserSolutionRecord = mongoose.Document &
-	zInfer<typeof UserSolutionSchema>;
-export const UserSolutionRecordSchema = new Schema<UserSolutionRecord>(
-	{
-		captchaId: { type: String, required: true },
-		captchaContentId: { type: String, required: true },
-		salt: { type: String, required: true },
-		solution: [{ type: String, required: true }],
-		processed: { type: Boolean, required: true },
-		checked: { type: Boolean, required: true },
-		commitmentId: { type: String, required: true },
-	},
-	{ _id: false },
-);
-// Set an index on the captchaId field, ascending
-UserSolutionRecordSchema.index({ captchaId: 1 });
-
-export const UserCommitmentWithSolutionsSchema = UserCommitmentSchema.extend({
-	captchas: array(UserSolutionSchema),
-});
-
-export type UserCommitmentWithSolutions = zInfer<
-	typeof UserCommitmentWithSolutionsSchema
->;
-
-export const PendingRecordSchema = new Schema<PendingCaptchaRequest>({
-	accountId: { type: String, required: true },
-	pending: { type: Boolean, required: true },
-	salt: { type: String, required: true },
-	requestHash: { type: String, required: true },
-	deadlineTimestamp: { type: Number, required: true }, // unix timestamp
-	requestedAtTimestamp: { type: Number, required: true }, // unix timestamp
-	ipAddress: { type: String, required: true },
-});
-// Set an index on the requestHash field, descending
-PendingRecordSchema.index({ requestHash: -1 });
-
-export const ScheduledTaskSchema = object({
-	processName: nativeEnum(ScheduledTaskNames),
-	datetime: TimestampSchema,
-	updated: TimestampSchema.optional(),
-	status: nativeEnum(ScheduledTaskStatus),
-	result: object({
-		data: any().optional(),
-		error: any().optional(),
-	}).optional(),
-});
-
-export type ScheduledTask = zInfer<typeof ScheduledTaskSchema>;
-
-export type ScheduledTaskRecord = mongoose.Document & ScheduledTask;
-
-export const ScheduledTaskRecordSchema = new Schema<ScheduledTaskRecord>({
-	processName: { type: String, enum: ScheduledTaskNames, required: true },
-	datetime: { type: Number, required: true },
-	updated: { type: Number, required: false },
-	status: { type: String, enum: ScheduledTaskStatus, required: true },
-	result: {
-		type: new Schema<ScheduledTaskResult>(
-			{
-				error: { type: String, required: false },
-				data: { type: Object, required: false },
-			},
-			{ _id: false },
-		),
-		required: false,
-	},
-});
-
-export interface Database {
 	url: string;
-	tables?: Tables;
 	dbname: string;
 	connection?: Connection;
 	logger: Logger;
 
-	getTables(): Tables;
-
 	getConnection(): Connection;
->>>>>>> 2ca87bb3
 
 	connect(): Promise<void>;
 
-<<<<<<< HEAD
-  close(): Promise<void>;
-=======
 	close(): Promise<void>;
-
-	storeDataset(dataset: Dataset): Promise<void>;
-
-	getSolutions(datasetId: string): Promise<SolutionRecord[]>;
-
-	getDataset(datasetId: string): Promise<DatasetWithIds>;
-
-	getRandomCaptcha(
-		solved: boolean,
-		datasetId: Hash | string,
-		size?: number,
-	): Promise<Captcha[] | undefined>;
-
-	getCaptchaById(captchaId: string[]): Promise<Captcha[] | undefined>;
-
-	updateCaptcha(captcha: Captcha, datasetId: string): Promise<void>;
-
-	removeCaptchas(captchaIds: string[]): Promise<void>;
-
-	getDatasetDetails(
-		datasetId: Hash | string | Uint8Array,
-	): Promise<DatasetBase>;
-
-	storeDappUserSolution(
-		captchas: CaptchaSolution[],
-		commit: UserCommitment,
-	): Promise<void>;
-
-	storeDappUserPending(
-		userAccount: string,
-		requestHash: string,
-		salt: string,
-		deadlineTimestamp: number,
-		requestedAtTimestamp: number,
-		ipAddress: string,
-	): Promise<void>;
-
-	getDappUserPending(requestHash: string): Promise<PendingCaptchaRequest>;
-
-	updateDappUserPendingStatus(requestHash: string): Promise<void>;
-
-	getAllCaptchasByDatasetId(
-		datasetId: string,
-		captchaState?: CaptchaStates,
-	): Promise<Captcha[] | undefined>;
-
-	getAllDappUserSolutions(
-		captchaId: string[],
-	): Promise<UserSolutionRecord[] | undefined>;
-
-	getDatasetIdWithSolvedCaptchasOfSizeN(
-		solvedCaptchaCount: number,
-	): Promise<string>;
-
-	getRandomSolvedCaptchasFromSingleDataset(
-		datasetId: string,
-		size: number,
-	): Promise<CaptchaSolution[]>;
-
-	getDappUserSolutionById(
-		commitmentId: string,
-	): Promise<UserSolutionRecord | undefined>;
-
-	getDappUserCommitmentById(
-		commitmentId: string,
-	): Promise<UserCommitment | undefined>;
-
-	getDappUserCommitmentByAccount(
-		userAccount: string,
-		dappAccount: string,
-	): Promise<UserCommitmentRecord[]>;
-
-	approveDappUserCommitment(commitmentId: string): Promise<void>;
-
-	disapproveDappUserCommitment(
-		commitmentId: string,
-		reason?: TranslationKey,
-	): Promise<void>;
-
-	removeProcessedDappUserSolutions(
-		commitmentIds: Hash[],
-	): Promise<DeleteResult | undefined>;
-
-	removeProcessedDappUserCommitments(
-		commitmentIds: Hash[],
-	): Promise<DeleteResult | undefined>;
-
-	getProcessedDappUserSolutions(): Promise<UserSolutionRecord[]>;
-
-	getProcessedDappUserCommitments(): Promise<UserCommitmentRecord[]>;
-
-	getCheckedDappUserCommitments(): Promise<UserCommitmentRecord[]>;
-
-	getUnstoredDappUserCommitments(): Promise<UserCommitmentRecord[]>;
-
-	markDappUserCommitmentsStored(commitmentIds: Hash[]): Promise<void>;
-
-	markDappUserCommitmentsChecked(commitmentIds: Hash[]): Promise<void>;
-
-	getUnstoredDappUserPoWCommitments(): Promise<PoWCaptchaRecord[]>;
-
-	markDappUserPoWCommitmentsChecked(challengeIds: string[]): Promise<void>;
-
-	markDappUserPoWCommitmentsStored(challengeIds: string[]): Promise<void>;
-
-	flagProcessedDappUserSolutions(captchaIds: Hash[]): Promise<void>;
-
-	flagProcessedDappUserCommitments(commitmentIds: Hash[]): Promise<void>;
-
-	getLastScheduledTaskStatus(
-		task: ScheduledTaskNames,
-		status?: ScheduledTaskStatus,
-	): Promise<ScheduledTaskRecord | undefined>;
-
-	getScheduledTaskStatus(
-		taskId: ObjectId,
-		status: ScheduledTaskStatus,
-	): Promise<ScheduledTaskRecord | undefined>;
-
-	createScheduledTaskStatus(
-		task: ScheduledTaskNames,
-		status: ScheduledTaskStatus,
-	): Promise<ObjectId>;
-
-	updateScheduledTaskStatus(
-		taskId: ObjectId,
-		status: ScheduledTaskStatus,
-		result?: ScheduledTaskResult,
-	): Promise<void>;
-
-	storePowCaptchaRecord(
-		challenge: PoWChallengeId,
-		components: PoWChallengeComponents,
-		difficulty: number,
-		providerSignature: string,
-		ipAddress: string,
-		serverChecked?: boolean,
-		userSubmitted?: boolean,
-		userSignature?: string,
-	): Promise<void>;
-
-	getPowCaptchaRecordByChallenge(
-		challenge: string,
-	): Promise<PoWCaptchaRecord | null>;
-
-	updatePowCaptchaRecord(
-		challenge: PoWChallengeId,
-		result: CaptchaResult,
-		serverChecked: boolean,
-		userSubmitted: boolean,
-		userSignature?: string,
-	): Promise<void>;
->>>>>>> 2ca87bb3
 }