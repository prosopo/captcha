<<<<<<< HEAD
import { CaptchaStatus, type Commit } from '@prosopo/captcha-contract/types-returns'
import type { Logger } from '@prosopo/common'
// Copyright 2021-2023 Prosopo (UK) Ltd.
=======
// Copyright 2021-2024 Prosopo (UK) Ltd.
>>>>>>> 772cc3ce
//
// Licensed under the Apache License, Version 2.0 (the "License");
// you may not use this file except in compliance with the License.
// You may obtain a copy of the License at
//
//     http://www.apache.org/licenses/LICENSE-2.0
//
// Unless required by applicable law or agreed to in writing, software
// distributed under the License is distributed on an "AS IS" BASIS,
// WITHOUT WARRANTIES OR CONDITIONS OF ANY KIND, either express or implied.
// See the License for the specific language governing permissions and
// limitations under the License.
import {
    type Captcha,
    type CaptchaSolution,
    CaptchaSolutionSchema,
    type CaptchaStates,
    type Dataset,
    type DatasetBase,
    type DatasetWithIds,
    type Item,
    type PowCaptcha,
} from '@prosopo/types'
import type { Hash } from '@prosopo/types'
import type { PendingCaptchaRequest } from '@prosopo/types'
import { ScheduledTaskNames, type ScheduledTaskResult, ScheduledTaskStatus } from '@prosopo/types'
import type { DeleteResult } from 'mongodb'
import { type Connection, type Model, Schema } from 'mongoose'
import { type ZodType, any, array, boolean, date, nativeEnum, number, object, string, type infer as zInfer } from 'zod'

export interface UserCommitmentRecord extends Omit<Commit, 'userSignaturePart1' | 'userSignaturePart2'> {
    userSignature: number[]
    processed: boolean
    batched: boolean
}

export const UserCommitmentSchema = object({
    userAccount: string(),
    dappContract: string(),
    datasetId: string(),
    providerAccount: string(),
    id: string(),
    status: nativeEnum(CaptchaStatus),
    userSignature: array(number()),
    completedAt: number(),
    requestedAt: number(),
    processed: boolean(),
    batched: boolean(),
}) satisfies ZodType<UserCommitmentRecord>

export interface SolutionRecord extends CaptchaSolution {
    datasetId: string
    datasetContentId: string
}

export interface Tables {
    captcha: typeof Model<Captcha>
    powCaptcha: typeof Model<PowCaptcha>
    dataset: typeof Model<DatasetWithIds>
    solution: typeof Model<SolutionRecord>
    usersolution: typeof Model<UserSolutionRecord>
    commitment: typeof Model<UserCommitmentRecord>
    pending: typeof Model<PendingCaptchaRequest>
    scheduler: typeof Model<ScheduledTaskRecord>
}

export const CaptchaRecordSchema = new Schema<Captcha>({
    captchaId: { type: String, required: true },
    captchaContentId: { type: String, required: true },
    assetURI: { type: String, required: false },
    datasetId: { type: String, required: true },
    datasetContentId: { type: String, required: true },
    solved: { type: Boolean, required: true },
    target: { type: String, required: true },
    salt: { type: String, required: true },
    items: {
        type: [
            new Schema<Item>(
                {
                    hash: { type: String, required: true },
                    data: { type: String, required: true },
                    type: { type: String, required: true },
                },
                { _id: false }
            ),
        ],
        required: true,
    },
})
// Set an index on the captchaId field, ascending
CaptchaRecordSchema.index({ captchaId: 1 })

export const PowCaptchaRecordSchema = new Schema<PowCaptcha>({
    challenge: { type: String, required: true },
    checked: { type: Boolean, required: true },
})
// Set an index on the captchaId field, ascending
PowCaptchaRecordSchema.index({ captchaId: 1 })

export const UserCommitmentRecordSchema = new Schema<UserCommitmentRecord>({
    userAccount: { type: String, required: true },
    dappContract: { type: String, required: true },
    providerAccount: { type: String, required: true },
    datasetId: { type: String, required: true },
    id: { type: String, required: true },
    status: { type: String, required: true },
    requestedAt: { type: Number, required: true },
    completedAt: { type: Number, required: true },
    userSignature: { type: [Number], required: true },
    processed: { type: Boolean, required: true },
    batched: { type: Boolean, required: true },
})
// Set an index on the commitment id field, descending
UserCommitmentRecordSchema.index({ id: -1 })

export const DatasetRecordSchema = new Schema<DatasetWithIds>({
    contentTree: { type: [[String]], required: true },
    datasetContentId: { type: String, required: true },
    datasetId: { type: String, required: true },
    format: { type: String, required: true },
    solutionTree: { type: [[String]], required: true },
})
// Set an index on the datasetId field, ascending
DatasetRecordSchema.index({ datasetId: 1 })

export const SolutionRecordSchema = new Schema<SolutionRecord>({
    captchaId: { type: String, required: true },
    captchaContentId: { type: String, required: true },
    datasetId: { type: String, required: true },
    datasetContentId: { type: String, required: true },
    salt: { type: String, required: true },
    solution: { type: [String], required: true },
})
// Set an index on the captchaId field, ascending
SolutionRecordSchema.index({ captchaId: 1 })

export const UserSolutionSchema = CaptchaSolutionSchema.extend({
    processed: boolean(),
    commitmentId: string(),
})
export type UserSolutionRecord = zInfer<typeof UserSolutionSchema>
export const UserSolutionRecordSchema = new Schema<UserSolutionRecord>(
    {
        captchaId: { type: String, required: true },
        captchaContentId: { type: String, required: true },
        salt: { type: String, required: true },
        solution: [{ type: String, required: true }],
        processed: { type: Boolean, required: true },
        commitmentId: { type: String, required: true },
    },
    { _id: false }
)
// Set an index on the captchaId field, ascending
UserSolutionRecordSchema.index({ captchaId: 1 })

export const UserCommitmentWithSolutionsSchema = UserCommitmentSchema.extend({
    captchas: array(UserSolutionSchema),
})

export type UserCommitmentWithSolutions = zInfer<typeof UserCommitmentWithSolutionsSchema>

export const PendingRecordSchema = new Schema<PendingCaptchaRequest>({
    accountId: { type: String, required: true },
    pending: { type: Boolean, required: true },
    salt: { type: String, required: true },
    requestHash: { type: String, required: true },
    deadlineTimestamp: { type: Number, required: true }, // unix timestamp
    requestedAtBlock: { type: Number, required: true },
})
// Set an index on the requestHash field, descending
PendingRecordSchema.index({ requestHash: -1 })

export const ScheduledTaskSchema = object({
    taskId: string(),
    processName: nativeEnum(ScheduledTaskNames),
    datetime: date(),
    status: nativeEnum(ScheduledTaskStatus),
    result: object({
        data: any().optional(),
        error: any().optional(),
    }).optional(),
})

export type ScheduledTaskRecord = zInfer<typeof ScheduledTaskSchema>

export const ScheduledTaskRecordSchema = new Schema<ScheduledTaskRecord>({
    taskId: { type: String, required: true },
    processName: { type: String, enum: ScheduledTaskNames, required: true },
    datetime: { type: Date, required: true },
    status: { type: String, enum: ScheduledTaskStatus, require: true },
    result: {
        type: new Schema<ScheduledTaskResult>(
            {
                error: { type: String, required: false },
                data: { type: Object, required: false },
            },
            { _id: false }
        ),

        required: false,
    },
})

export interface Database {
    url: string
    tables?: Tables
    dbname: string
    connection?: Connection
    logger: Logger

    getTables(): Tables

    getConnection(): Connection

    connect(): Promise<void>

    close(): Promise<void>

    storeDataset(dataset: Dataset): Promise<void>

    getSolutions(datasetId: string): Promise<SolutionRecord[]>

    getDataset(datasetId: string): Promise<DatasetWithIds>

    getRandomCaptcha(solved: boolean, datasetId: Hash | string, size?: number): Promise<Captcha[] | undefined>

    getCaptchaById(captchaId: string[]): Promise<Captcha[] | undefined>

    updateCaptcha(captcha: Captcha, datasetId: string): Promise<void>

    removeCaptchas(captchaIds: string[]): Promise<void>

    getDatasetDetails(datasetId: Hash | string | Uint8Array): Promise<DatasetBase>

    storeDappUserSolution(captchas: CaptchaSolution[], commit: UserCommitmentRecord): Promise<void>

    storeDappUserPending(
        userAccount: string,
        requestHash: string,
        salt: string,
        deadlineTimestamp: number,
        requestedAtBlock: number
    ): Promise<void>

    getDappUserPending(requestHash: string): Promise<PendingCaptchaRequest>

    updateDappUserPendingStatus(userAccount: string, requestHash: string, approve: boolean): Promise<void>

    getAllCaptchasByDatasetId(datasetId: string, captchaState?: CaptchaStates): Promise<Captcha[] | undefined>

    getAllDappUserSolutions(captchaId: string[]): Promise<UserSolutionRecord[] | undefined>

    getDatasetIdWithSolvedCaptchasOfSizeN(solvedCaptchaCount: number): Promise<string>

    getRandomSolvedCaptchasFromSingleDataset(datasetId: string, size: number): Promise<CaptchaSolution[]>

    getDappUserSolutionById(commitmentId: string): Promise<UserSolutionRecord | undefined>

    getDappUserCommitmentById(commitmentId: string): Promise<UserCommitmentRecord | undefined>

    getDappUserCommitmentByAccount(accountId: string): Promise<UserCommitmentRecord[]>

    approveDappUserCommitment(commitmentId: string): Promise<void>

    removeProcessedDappUserSolutions(commitmentIds: Hash[]): Promise<DeleteResult | undefined>

    removeProcessedDappUserCommitments(commitmentIds: Hash[]): Promise<DeleteResult | undefined>

    getProcessedDappUserSolutions(): Promise<UserSolutionRecord[]>

    getProcessedDappUserCommitments(): Promise<UserCommitmentRecord[]>

    getUnbatchedDappUserCommitments(): Promise<UserCommitmentRecord[]>

    getBatchedDappUserCommitments(): Promise<UserCommitmentRecord[]>

    flagProcessedDappUserSolutions(captchaIds: Hash[]): Promise<void>

    flagProcessedDappUserCommitments(commitmentIds: Hash[]): Promise<void>

    flagBatchedDappUserCommitments(commitmentIds: Hash[]): Promise<void>

    getLastBatchCommitTime(): Promise<Date>

    getLastScheduledTaskStatus(
        task: ScheduledTaskNames,
        status?: ScheduledTaskStatus
    ): Promise<ScheduledTaskRecord | undefined>

    getScheduledTaskStatus(taskId: string, status: ScheduledTaskStatus): Promise<ScheduledTaskRecord | undefined>

    storeScheduledTaskStatus(
        taskId: `0x${string}`,
        task: ScheduledTaskNames,
        status: ScheduledTaskStatus,
        result?: ScheduledTaskResult
    ): Promise<void>

    storePowCaptchaRecord(challenge: string, checked: boolean): Promise<void>

    getPowCaptchaRecordByChallenge(challenge: string): Promise<PowCaptcha | null>

    updatePowCaptchaRecord(challenge: string, checked: boolean): Promise<void>
}<|MERGE_RESOLUTION|>--- conflicted
+++ resolved
@@ -1,10 +1,4 @@
-<<<<<<< HEAD
-import { CaptchaStatus, type Commit } from '@prosopo/captcha-contract/types-returns'
-import type { Logger } from '@prosopo/common'
-// Copyright 2021-2023 Prosopo (UK) Ltd.
-=======
 // Copyright 2021-2024 Prosopo (UK) Ltd.
->>>>>>> 772cc3ce
 //
 // Licensed under the Apache License, Version 2.0 (the "License");
 // you may not use this file except in compliance with the License.
@@ -18,22 +12,24 @@
 // See the License for the specific language governing permissions and
 // limitations under the License.
 import {
-    type Captcha,
-    type CaptchaSolution,
+    Captcha,
+    CaptchaSolution,
     CaptchaSolutionSchema,
-    type CaptchaStates,
-    type Dataset,
-    type DatasetBase,
-    type DatasetWithIds,
-    type Item,
-    type PowCaptcha,
+    CaptchaStates,
+    Dataset,
+    DatasetBase,
+    DatasetWithIds,
+    Item,
+    PowCaptcha,
 } from '@prosopo/types'
-import type { Hash } from '@prosopo/types'
-import type { PendingCaptchaRequest } from '@prosopo/types'
-import { ScheduledTaskNames, type ScheduledTaskResult, ScheduledTaskStatus } from '@prosopo/types'
-import type { DeleteResult } from 'mongodb'
-import { type Connection, type Model, Schema } from 'mongoose'
-import { type ZodType, any, array, boolean, date, nativeEnum, number, object, string, type infer as zInfer } from 'zod'
+import { CaptchaStatus, Commit } from '@prosopo/captcha-contract/types-returns'
+import { Connection, Model, Schema } from 'mongoose'
+import { DeleteResult } from 'mongodb'
+import { Hash } from '@prosopo/types'
+import { Logger } from '@prosopo/common'
+import { PendingCaptchaRequest } from '@prosopo/types'
+import { ScheduledTaskNames, ScheduledTaskResult, ScheduledTaskStatus } from '@prosopo/types'
+import { ZodType, any, array, boolean, date, nativeEnum, number, object, string, infer as zInfer } from 'zod'
 
 export interface UserCommitmentRecord extends Omit<Commit, 'userSignaturePart1' | 'userSignaturePart2'> {
     userSignature: number[]
