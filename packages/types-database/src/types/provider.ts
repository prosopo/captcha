// Copyright 2021-2024 Prosopo (UK) Ltd.
//
// Licensed under the Apache License, Version 2.0 (the "License");
// you may not use this file except in compliance with the License.
// You may obtain a copy of the License at
//
//     http://www.apache.org/licenses/LICENSE-2.0
//
// Unless required by applicable law or agreed to in writing, software
// distributed under the License is distributed on an "AS IS" BASIS,
// WITHOUT WARRANTIES OR CONDITIONS OF ANY KIND, either express or implied.
// See the License for the specific language governing permissions and
// limitations under the License.

import { type TranslationKey, TranslationKeysSchema } from "@prosopo/common";
import {
	type Captcha,
	type CaptchaResult,
	type CaptchaSolution,
	CaptchaSolutionSchema,
	type CaptchaStates,
	CaptchaStatus,
	type Commit,
	type Dataset,
	type DatasetBase,
	type DatasetWithIds,
	type Hash,
	type IUserData,
	IUserSettings,
	type Item,
	type PendingCaptchaRequest,
	type PoWCaptchaUser,
	type PoWChallengeComponents,
	type PoWChallengeId,
	type RequestHeaders,
	ScheduledTaskNames,
	type ScheduledTaskResult,
	ScheduledTaskStatus,
	type Timestamp,
	TimestampSchema,
} from "@prosopo/types";
import type { DeleteResult } from "mongodb";
import type mongoose from "mongoose";
import { type Document, type Model, type ObjectId, Schema } from "mongoose";
import {
	type ZodType,
	any,
	array,
	boolean,
	nativeEnum,
	object,
	string,
	type infer as zInfer,
} from "zod";
import { UserSettingsSchema } from "./client.js";
import type { IDatabase } from "./mongo.js";

export type IUserDataSlim = Pick<IUserData, "account" | "settings">;

export type ClientRecord = IUserDataSlim & Document;

const ONE_WEEK = 60 * 60 * 24 * 7;
const ONE_MONTH = ONE_WEEK * 4;

export const ClientRecordSchema = new Schema<ClientRecord>({
	account: String,
	settings: UserSettingsSchema,
});

export enum StoredStatusNames {
	notStored = "notStored",
	userSubmitted = "userSubmitted",
	serverChecked = "serverChecked",
	stored = "stored",
}

export type StoredStatus =
	| StoredStatusNames.notStored
	| StoredStatusNames.userSubmitted
	| StoredStatusNames.serverChecked
	| StoredStatusNames.stored;

export interface StoredCaptcha {
	result: {
		status: CaptchaStatus;
		reason?: TranslationKey;
		error?: string;
	};
	requestedAtTimestamp: Timestamp;
	deadlineTimestamp?: Timestamp;
	ipAddress: string;
	headers: RequestHeaders;
	userSubmitted: boolean;
	serverChecked: boolean;
	storedAtTimestamp?: Timestamp;
	lastUpdatedTimestamp?: Timestamp;
}

export interface UserCommitment extends Commit, StoredCaptcha {
	userSignature: string;
}

export interface PoWCaptchaStored extends PoWCaptchaUser, StoredCaptcha {}

const CaptchaResultSchema = object({
	status: nativeEnum(CaptchaStatus),
	reason: TranslationKeysSchema.optional(),
	error: string().optional(),
}) satisfies ZodType<CaptchaResult>;

export const UserCommitmentSchema = object({
	userAccount: string(),
	dappAccount: string(),
	datasetId: string(),
	providerAccount: string(),
	id: string(),
	result: CaptchaResultSchema,
	userSignature: string(),
	ipAddress: string(),
	headers: object({}).catchall(string()),
	userSubmitted: boolean(),
	serverChecked: boolean(),
	storedAtTimestamp: TimestampSchema.optional(),
	requestedAtTimestamp: TimestampSchema,
	lastUpdatedTimestamp: TimestampSchema.optional(),
}) satisfies ZodType<UserCommitment>;

export interface SolutionRecord extends CaptchaSolution {
	datasetId: string;
	datasetContentId: string;
}

export type Tables<E extends string | number | symbol> = {
<<<<<<< HEAD
	// biome-ignore lint/suspicious/noExplicitAny: TODO fix
=======
	// biome-ignore lint/suspicious/noExplicitAny: <explanation>
>>>>>>> ec0d1af8
	[key in E]: typeof Model<any>;
};

export const CaptchaRecordSchema = new Schema<Captcha>({
	captchaId: { type: String, required: true },
	captchaContentId: { type: String, required: true },
	assetURI: { type: String, required: false },
	datasetId: { type: String, required: true },
	datasetContentId: { type: String, required: true },
	solved: { type: Boolean, required: true },
	target: { type: String, required: true },
	salt: { type: String, required: true },
	items: {
		type: [
			new Schema<Item>(
				{
					hash: { type: String, required: true },
					data: { type: String, required: true },
					type: { type: String, required: true },
				},
				{ _id: false },
			),
		],
		required: true,
	},
});
// Set an index on the captchaId field, ascending
CaptchaRecordSchema.index({ captchaId: 1 });

export type PoWCaptchaRecord = mongoose.Document & PoWCaptchaStored;

export type UserCommitmentRecord = mongoose.Document & UserCommitment;

export const PoWCaptchaRecordSchema = new Schema<PoWCaptchaRecord>(
	{
		challenge: { type: String, required: true },
		dappAccount: { type: String, required: true },
		userAccount: { type: String, required: true },
		requestedAtTimestamp: { type: Number, required: true },
		lastUpdatedTimestamp: { type: Number, required: false },
		result: {
			status: { type: String, enum: CaptchaStatus, required: true },
			reason: {
				type: String,
				enum: TranslationKeysSchema.options,
				required: false,
			},
			error: { type: String, required: false },
		},
		difficulty: { type: Number, required: true },
		ipAddress: { type: String, required: true },
		headers: { type: Object, required: true },
		userSignature: { type: String, required: false },
		userSubmitted: { type: Boolean, required: true },
		serverChecked: { type: Boolean, required: true },
		storedAtTimestamp: { type: Number, required: false },
	},
	{ expireAfterSeconds: ONE_MONTH },
);

// Set an index on the captchaId field, ascending
PoWCaptchaRecordSchema.index({ captchaId: 1 });

export const UserCommitmentRecordSchema = new Schema<UserCommitmentRecord>({
	userAccount: { type: String, required: true },
	dappAccount: { type: String, required: true },
	providerAccount: { type: String, required: true },
	datasetId: { type: String, required: true },
	id: { type: String, required: true },
	result: {
		status: { type: String, enum: CaptchaStatus, required: true },
		reason: {
			type: String,
			enum: TranslationKeysSchema.options,
			required: false,
		},
		error: { type: String, required: false },
	},
	ipAddress: { type: String, required: true },
	headers: { type: Object, required: true },
	userSignature: { type: String, required: true },
	userSubmitted: { type: Boolean, required: true },
	serverChecked: { type: Boolean, required: true },
	storedAtTimestamp: { type: Number, required: false },
	requestedAtTimestamp: { type: Number, required: true },
	lastUpdatedTimestamp: { type: Number, required: false },
});
// Set an index on the commitment id field, descending
UserCommitmentRecordSchema.index({ id: -1 });

export const DatasetRecordSchema = new Schema<DatasetWithIds>({
	contentTree: { type: [[String]], required: true },
	datasetContentId: { type: String, required: true },
	datasetId: { type: String, required: true },
	format: { type: String, required: true },
	solutionTree: { type: [[String]], required: true },
});
// Set an index on the datasetId field, ascending
DatasetRecordSchema.index({ datasetId: 1 });

export const SolutionRecordSchema = new Schema<SolutionRecord>({
	captchaId: { type: String, required: true },
	captchaContentId: { type: String, required: true },
	datasetId: { type: String, required: true },
	datasetContentId: { type: String, required: true },
	salt: { type: String, required: true },
	solution: { type: [String], required: true },
});
// Set an index on the captchaId field, ascending
SolutionRecordSchema.index({ captchaId: 1 });

export const UserSolutionSchema = CaptchaSolutionSchema.extend({
	processed: boolean(),
	checked: boolean(),
	commitmentId: string(),
});
export type UserSolutionRecord = mongoose.Document &
	zInfer<typeof UserSolutionSchema>;
export const UserSolutionRecordSchema = new Schema<UserSolutionRecord>(
	{
		captchaId: { type: String, required: true },
		captchaContentId: { type: String, required: true },
		salt: { type: String, required: true },
		solution: [{ type: String, required: true }],
		processed: { type: Boolean, required: true },
		checked: { type: Boolean, required: true },
		commitmentId: { type: String, required: true },
	},
	{ _id: false },
);
// Set an index on the captchaId field, ascending
UserSolutionRecordSchema.index({ captchaId: 1 });

export const UserCommitmentWithSolutionsSchema = UserCommitmentSchema.extend({
	captchas: array(UserSolutionSchema),
});

export type UserCommitmentWithSolutions = zInfer<
	typeof UserCommitmentWithSolutionsSchema
>;

export const PendingRecordSchema = new Schema<PendingCaptchaRequest>(
	{
		accountId: { type: String, required: true },
		pending: { type: Boolean, required: true },
		salt: { type: String, required: true },
		requestHash: { type: String, required: true },
		deadlineTimestamp: { type: Number, required: true }, // unix timestamp
		requestedAtTimestamp: { type: Number, required: true }, // unix timestamp
		ipAddress: { type: String, required: true },
		headers: { type: Object, required: true },
	},
	{ expireAfterSeconds: ONE_WEEK },
);
// Set an index on the requestHash field, descending
PendingRecordSchema.index({ requestHash: -1 });

export const ScheduledTaskSchema = object({
	processName: nativeEnum(ScheduledTaskNames),
	datetime: TimestampSchema,
	updated: TimestampSchema.optional(),
	status: nativeEnum(ScheduledTaskStatus),
	result: object({
		data: any().optional(),
		error: any().optional(),
	}).optional(),
});

export type ScheduledTask = zInfer<typeof ScheduledTaskSchema>;

export type ScheduledTaskRecord = mongoose.Document & ScheduledTask;

export const ScheduledTaskRecordSchema = new Schema<ScheduledTaskRecord>(
	{
		processName: { type: String, enum: ScheduledTaskNames, required: true },
		datetime: { type: Number, required: true },
		updated: { type: Number, required: false },
		status: { type: String, enum: ScheduledTaskStatus, required: true },
		result: {
			type: new Schema<ScheduledTaskResult>(
				{
					error: { type: String, required: false },
					data: { type: Object, required: false },
				},
				{ _id: false },
			),
			required: false,
		},
	},
	{ expireAfterSeconds: ONE_WEEK },
);

export interface IProviderDatabase extends IDatabase {
<<<<<<< HEAD
	// biome-ignore lint/suspicious/noExplicitAny: TODO fix
=======
	// biome-ignore lint/suspicious/noExplicitAny: <explanation>
>>>>>>> ec0d1af8
	tables: Tables<any>;

	storeDataset(dataset: Dataset): Promise<void>;

	getSolutions(datasetId: string): Promise<SolutionRecord[]>;

	getDataset(datasetId: string): Promise<DatasetWithIds>;

	getRandomCaptcha(
		solved: boolean,
		datasetId: Hash | string,
		size?: number,
	): Promise<Captcha[] | undefined>;

	getCaptchaById(captchaId: string[]): Promise<Captcha[] | undefined>;

	updateCaptcha(captcha: Captcha, datasetId: string): Promise<void>;

	removeCaptchas(captchaIds: string[]): Promise<void>;

	getDatasetDetails(
		datasetId: Hash | string | Uint8Array,
	): Promise<DatasetBase>;

	storeDappUserSolution(
		captchas: CaptchaSolution[],
		commit: UserCommitment,
	): Promise<void>;

	storeDappUserPending(
		userAccount: string,
		requestHash: string,
		salt: string,
		deadlineTimestamp: number,
		requestedAtTimestamp: number,
		ipAddress: string,
		headers: RequestHeaders,
	): Promise<void>;

	getDappUserPending(requestHash: string): Promise<PendingCaptchaRequest>;

	updateDappUserPendingStatus(requestHash: string): Promise<void>;

	getAllCaptchasByDatasetId(
		datasetId: string,
		captchaState?: CaptchaStates,
	): Promise<Captcha[] | undefined>;

	getAllDappUserSolutions(
		captchaId: string[],
	): Promise<UserSolutionRecord[] | undefined>;

	getDatasetIdWithSolvedCaptchasOfSizeN(
		solvedCaptchaCount: number,
	): Promise<string>;

	getRandomSolvedCaptchasFromSingleDataset(
		datasetId: string,
		size: number,
	): Promise<CaptchaSolution[]>;

	getDappUserSolutionById(
		commitmentId: string,
	): Promise<UserSolutionRecord | undefined>;

	getDappUserCommitmentById(
		commitmentId: string,
	): Promise<UserCommitment | undefined>;

	getDappUserCommitmentByAccount(
		userAccount: string,
		dappAccount: string,
	): Promise<UserCommitmentRecord[]>;

	approveDappUserCommitment(commitmentId: string): Promise<void>;

	disapproveDappUserCommitment(
		commitmentId: string,
		reason?: TranslationKey,
	): Promise<void>;

	removeProcessedDappUserSolutions(
		commitmentIds: Hash[],
	): Promise<DeleteResult | undefined>;

	removeProcessedDappUserCommitments(
		commitmentIds: Hash[],
	): Promise<DeleteResult | undefined>;

	getProcessedDappUserSolutions(): Promise<UserSolutionRecord[]>;

	getProcessedDappUserCommitments(): Promise<UserCommitmentRecord[]>;

	getCheckedDappUserCommitments(): Promise<UserCommitmentRecord[]>;

	getUnstoredDappUserCommitments(): Promise<UserCommitmentRecord[]>;

	markDappUserCommitmentsStored(commitmentIds: Hash[]): Promise<void>;

	markDappUserCommitmentsChecked(commitmentIds: Hash[]): Promise<void>;

	getUnstoredDappUserPoWCommitments(): Promise<PoWCaptchaRecord[]>;

	markDappUserPoWCommitmentsChecked(challengeIds: string[]): Promise<void>;

	markDappUserPoWCommitmentsStored(challengeIds: string[]): Promise<void>;

	flagProcessedDappUserSolutions(captchaIds: Hash[]): Promise<void>;

	flagProcessedDappUserCommitments(commitmentIds: Hash[]): Promise<void>;

	getLastScheduledTaskStatus(
		task: ScheduledTaskNames,
		status?: ScheduledTaskStatus,
	): Promise<ScheduledTaskRecord | undefined>;

	getScheduledTaskStatus(
		taskId: ObjectId,
		status: ScheduledTaskStatus,
	): Promise<ScheduledTaskRecord | undefined>;

	createScheduledTaskStatus(
		task: ScheduledTaskNames,
		status: ScheduledTaskStatus,
	): Promise<ObjectId>;

	updateScheduledTaskStatus(
		taskId: ObjectId,
		status: ScheduledTaskStatus,
		result?: ScheduledTaskResult,
	): Promise<void>;

	storePowCaptchaRecord(
		challenge: PoWChallengeId,
		components: PoWChallengeComponents,
		difficulty: number,
		providerSignature: string,
		ipAddress: string,
		headers: RequestHeaders,
		serverChecked?: boolean,
		userSubmitted?: boolean,
		userSignature?: string,
	): Promise<void>;

	getPowCaptchaRecordByChallenge(
		challenge: string,
	): Promise<PoWCaptchaRecord | null>;

	updatePowCaptchaRecord(
		challenge: PoWChallengeId,
		result: CaptchaResult,
		serverChecked: boolean,
		userSubmitted: boolean,
		userSignature?: string,
	): Promise<void>;

	updateClientRecords(clientRecords: ClientRecord[]): Promise<void>;
}<|MERGE_RESOLUTION|>--- conflicted
+++ resolved
@@ -131,11 +131,7 @@
 }
 
 export type Tables<E extends string | number | symbol> = {
-<<<<<<< HEAD
-	// biome-ignore lint/suspicious/noExplicitAny: TODO fix
-=======
 	// biome-ignore lint/suspicious/noExplicitAny: <explanation>
->>>>>>> ec0d1af8
 	[key in E]: typeof Model<any>;
 };
 
@@ -329,11 +325,7 @@
 );
 
 export interface IProviderDatabase extends IDatabase {
-<<<<<<< HEAD
-	// biome-ignore lint/suspicious/noExplicitAny: TODO fix
-=======
 	// biome-ignore lint/suspicious/noExplicitAny: <explanation>
->>>>>>> ec0d1af8
 	tables: Tables<any>;
 
 	storeDataset(dataset: Dataset): Promise<void>;
