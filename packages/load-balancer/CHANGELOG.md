# @prosopo/load-balancer

<<<<<<< HEAD
=======
## 2.7.8
### Patch Changes

- f3f7aec: Release 3.4.0
- Updated dependencies [f3f7aec]
- Updated dependencies [6768f14]
  - @prosopo/common@3.1.15
  - @prosopo/types@3.4.0
  - @prosopo/util@3.1.0
  - @prosopo/config@3.1.15

## 2.7.7
### Patch Changes

- Release 3.3.1
- 0824221: Release 3.2.4
- Updated dependencies [97edf3f]
- Updated dependencies
- Updated dependencies [0824221]
  - @prosopo/types@3.3.0
  - @prosopo/common@3.1.14
  - @prosopo/util@3.0.17
  - @prosopo/config@3.1.14

## 2.7.6
### Patch Changes

- 008d112: Release 3.3.0
- Updated dependencies [509be28]
- Updated dependencies [008d112]
  - @prosopo/types@3.2.1
  - @prosopo/common@3.1.13
  - @prosopo/util@3.0.16
  - @prosopo/config@3.1.13

>>>>>>> 11303d9f
## 2.7.5
### Patch Changes

- 0824221: Release 3.2.4
- Updated dependencies [cf48565]
- Updated dependencies [0824221]
  - @prosopo/types@3.2.0
  - @prosopo/common@3.1.12
  - @prosopo/util@3.0.15
  - @prosopo/config@3.1.12

## 2.7.4
### Patch Changes

- 1a23649: Release 3.2.3
- Updated dependencies [0d1a33e]
- Updated dependencies [0d1a33e]
- Updated dependencies [1a23649]
  - @prosopo/types@3.1.4
  - @prosopo/common@3.1.11
  - @prosopo/util@3.0.14
  - @prosopo/config@3.1.11

## 2.7.3
### Patch Changes

- 657a827: Release 3.2.2
- Updated dependencies [657a827]
  - @prosopo/common@3.1.10
  - @prosopo/types@3.1.3
  - @prosopo/util@3.0.13
  - @prosopo/config@3.1.10

## 2.7.2
### Patch Changes

- 4440947: fix type-only tsc compilation
- 7bdaca6: Release 3.2.1
- Updated dependencies [4440947]
- Updated dependencies [7bdaca6]
- Updated dependencies [809b984]
- Updated dependencies [1249ce0]
- Updated dependencies [809b984]
  - @prosopo/common@3.1.9
  - @prosopo/types@3.1.2
  - @prosopo/util@3.0.12
  - @prosopo/config@3.1.9

## 2.7.1
### Patch Changes

- 1f980c4: Fix types mismatch in decryption
- 6fe8570: Release 3.2.0
- Updated dependencies [1f980c4]
- Updated dependencies [6fe8570]
  - @prosopo/types@3.1.1
  - @prosopo/common@3.1.8
  - @prosopo/util@3.0.11
  - @prosopo/config@3.1.8

## 2.7.0
### Minor Changes

- 8bdc7f0: Using detector to select provider

### Patch Changes

- f304be9: Release 3.1.13
- Updated dependencies [f304be9]
- Updated dependencies [8bdc7f0]
  - @prosopo/common@3.1.7
  - @prosopo/types@3.1.0
  - @prosopo/util@3.0.10
  - @prosopo/config@3.1.7

## 2.6.21
### Patch Changes

- Updated dependencies [9eed772]
  - @prosopo/config@3.1.6
  - @prosopo/common@3.1.6
  - @prosopo/types@3.0.10

## 2.6.20
### Patch Changes

- 6960643: lint detect missing and unneccessary imports
- Updated dependencies [6960643]
  - @prosopo/common@3.1.5
  - @prosopo/types@3.0.9

## 2.6.19
### Patch Changes

- Updated dependencies [30e7d4d]
  - @prosopo/config@3.1.5
  - @prosopo/common@3.1.4
  - @prosopo/types@3.0.8

## 2.6.18
### Patch Changes

- Updated dependencies [44ffda2]
- Updated dependencies [a49b538]
  - @prosopo/config@3.1.4
  - @prosopo/common@3.1.3
  - @prosopo/types@3.0.7

## 2.6.17
### Patch Changes

- 828066d: remove empty test npm scripts, add missing npm test scripts
- 91bbe87: configure typecheck before bundle for vue packages
- 91bbe87: make typecheck script always recompile
- 346e092: NODE_ENV default to "development"
- 5d36e05: remove tsc --force
- Updated dependencies [828066d]
- Updated dependencies [df4e030]
- Updated dependencies [91bbe87]
- Updated dependencies [3ef4fd2]
- Updated dependencies [91bbe87]
- Updated dependencies [346e092]
- Updated dependencies [5d36e05]
  - @prosopo/common@3.1.2
  - @prosopo/types@3.0.6
  - @prosopo/config@3.1.3

## 2.6.16
### Patch Changes

- eb71691: configure typecheck before bundle for vue packages
- eb71691: make typecheck script always recompile
- Updated dependencies [eb71691]
- Updated dependencies [eb71691]
  - @prosopo/common@3.1.1
  - @prosopo/types@3.0.5
  - @prosopo/config@3.1.2

## 2.6.15
### Patch Changes

- 3573f0b: fix npm scripts bundle command
- 3573f0b: build using vite, typecheck using tsc
- efd8102: Add tests for unwrap error helper
- 3573f0b: standardise all vite based npm scripts for bundling
- Updated dependencies [93d5e50]
- Updated dependencies [3573f0b]
- Updated dependencies [3573f0b]
- Updated dependencies [efd8102]
- Updated dependencies [93d5e50]
- Updated dependencies [63519d7]
- Updated dependencies [f29fc7e]
- Updated dependencies [3573f0b]
- Updated dependencies [2d0dd8a]
  - @prosopo/types@3.0.4
  - @prosopo/common@3.1.0
  - @prosopo/config@3.1.1

## 2.6.14
### Patch Changes

- Updated dependencies [b0d7207]
  - @prosopo/types@3.0.3

## 2.6.13
### Patch Changes

- Updated dependencies [745cc89]
  - @prosopo/config@3.1.0

## 2.6.12
### Patch Changes

- Updated dependencies [5619b4b]
  - @prosopo/config@3.0.1

## 2.6.11
### Patch Changes

- Updated dependencies [f682f0c]
  - @prosopo/types@3.0.2
  - @prosopo/common@3.0.2

## 2.6.10
### Patch Changes

  - @prosopo/common@3.0.1
  - @prosopo/types@3.0.1

## 2.6.9
### Patch Changes

- Updated dependencies [64b5bcd]
  - @prosopo/common@3.0.0
  - @prosopo/types@3.0.0
  - @prosopo/config@3.0.0

## 2.6.8
### Patch Changes

- Updated dependencies [aee3efe]
  - @prosopo/types@2.10.0

## 2.6.7
### Patch Changes

- 86c22b8: structured logging
- Updated dependencies [86c22b8]
  - @prosopo/common@2.7.2
  - @prosopo/types@2.9.1
  - @prosopo/config@2.6.1

## 2.6.6
### Patch Changes

- Updated dependencies [30bb383]
  - @prosopo/types@2.9.0
  - @prosopo/common@2.7.1

## 2.6.5
### Patch Changes

- Updated dependencies [8f0644a]
  - @prosopo/common@2.7.0
  - @prosopo/types@2.8.0

## 2.6.4

### Patch Changes

- Updated dependencies [04cc7ee]
  - @prosopo/common@2.6.1
  - @prosopo/types@2.7.1

## 2.6.3

### Patch Changes

- Updated dependencies [6e1aef6]
  - @prosopo/types@2.7.0

## 2.6.2

### Patch Changes

- Updated dependencies [6ff193a]
  - @prosopo/types@2.6.2

## 2.6.1

### Patch Changes

- Updated dependencies [52feffc]
  - @prosopo/types@2.6.1

## 2.6.0

### Minor Changes

- a0bfc8a: bump all pkg versions since independent versioning applied

### Patch Changes

- Updated dependencies [a0bfc8a]
  - @prosopo/config@2.6.0
  - @prosopo/common@2.6.0
  - @prosopo/types@2.6.0<|MERGE_RESOLUTION|>--- conflicted
+++ resolved
@@ -1,7 +1,5 @@
 # @prosopo/load-balancer
 
-<<<<<<< HEAD
-=======
 ## 2.7.8
 ### Patch Changes
 
@@ -37,7 +35,6 @@
   - @prosopo/util@3.0.16
   - @prosopo/config@3.1.13
 
->>>>>>> 11303d9f
 ## 2.7.5
 ### Patch Changes
 
