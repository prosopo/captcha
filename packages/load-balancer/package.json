--- conflicted
+++ resolved
@@ -1,45 +1,4 @@
 {
-<<<<<<< HEAD
-	"name": "@prosopo/load-balancer",
-	"version": "1.0.2",
-	"description": "Provider load balancer",
-	"main": "dist/index.js",
-	"type": "module",
-	"engines": {
-		"node": ">=20",
-		"npm": ">=9"
-	},
-	"exports": {
-		".": {
-			"import": "./dist/index.js",
-			"require": "./dist/cjs/index.cjs"
-		}
-	},
-	"scripts": {
-		"test": "echo \"No test specified\"",
-		"clean": "tsc --build --clean",
-		"build": "tsc --build --verbose"
-	},
-	"repository": {
-		"type": "git",
-		"url": "git+ssh://git@github.com/prosopo/captcha.git"
-	},
-	"author": "Prosopo Limited",
-	"license": "Apache-2.0",
-	"bugs": {
-		"url": "https://github.com/prosopo/captcha/issues"
-	},
-	"homepage": "https://github.com/prosopo/captcha#readme",
-	"dependencies": {
-		"@prosopo/common": "1.0.2",
-		"@prosopo/types": "1.0.2"
-	},
-	"devDependencies": {
-		"tslib": "2.6.2",
-		"typescript": "5.1.6"
-	},
-	"sideEffects": false
-=======
     "name": "@prosopo/load-balancer",
     "version": "2.0.0",
     "description": "Provider load balancer",
@@ -79,5 +38,4 @@
         "typescript": "5.1.6"
     },
     "sideEffects": false
->>>>>>> b96fe50d
 }