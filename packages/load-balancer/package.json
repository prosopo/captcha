{
	"name": "@prosopo/load-balancer",
<<<<<<< HEAD
	"version": "2.0.3",
=======
	"version": "2.1.0",
>>>>>>> c58e540a
	"description": "Provider load balancer",
	"main": "dist/index.js",
	"type": "module",
	"engines": {
		"node": ">=20",
		"npm": ">=9"
	},
	"exports": {
		".": {
			"import": "./dist/index.js",
			"require": "./dist/cjs/index.cjs"
		}
	},
	"scripts": {
		"test": "echo \"No test specified\"",
		"clean": "tsc --build --clean",
		"build": "tsc --build --verbose",
		"build:cjs": "npx vite --config vite.cjs.config.ts build"
	},
	"repository": {
		"type": "git",
		"url": "git+ssh://git@github.com/prosopo/captcha.git"
	},
	"author": "Prosopo Limited",
	"license": "Apache-2.0",
	"bugs": {
		"url": "https://github.com/prosopo/captcha/issues"
	},
	"homepage": "https://github.com/prosopo/captcha#readme",
	"dependencies": {
<<<<<<< HEAD
		"@prosopo/common": "2.0.3",
		"@prosopo/config": "2.0.3",
		"@prosopo/types": "2.0.3"
=======
		"@prosopo/common": "2.1.0",
		"@prosopo/config": "2.1.0",
		"@prosopo/types": "2.1.0"
>>>>>>> c58e540a
	},
	"devDependencies": {
		"@vitest/coverage-v8": "2.1.1",
		"concurrently": "9.0.1",
		"npm-run-all": "4.1.5",
		"rimraf": "6.0.1",
		"tslib": "2.7.0",
		"tsx": "4.19.1",
		"typescript": "5.6.2",
		"vite": "5.4.6",
		"vitest": "2.1.1"
	},
	"sideEffects": false
}<|MERGE_RESOLUTION|>--- conflicted
+++ resolved
@@ -1,10 +1,6 @@
 {
 	"name": "@prosopo/load-balancer",
-<<<<<<< HEAD
-	"version": "2.0.3",
-=======
 	"version": "2.1.0",
->>>>>>> c58e540a
 	"description": "Provider load balancer",
 	"main": "dist/index.js",
 	"type": "module",
@@ -35,15 +31,9 @@
 	},
 	"homepage": "https://github.com/prosopo/captcha#readme",
 	"dependencies": {
-<<<<<<< HEAD
-		"@prosopo/common": "2.0.3",
-		"@prosopo/config": "2.0.3",
-		"@prosopo/types": "2.0.3"
-=======
 		"@prosopo/common": "2.1.0",
 		"@prosopo/config": "2.1.0",
 		"@prosopo/types": "2.1.0"
->>>>>>> c58e540a
 	},
 	"devDependencies": {
 		"@vitest/coverage-v8": "2.1.1",
