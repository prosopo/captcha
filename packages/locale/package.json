--- conflicted
+++ resolved
@@ -35,11 +35,7 @@
 		"zod": "3.23.8"
 	},
 	"devDependencies": {
-<<<<<<< HEAD
-		"@prosopo/config": "2.5.3",
-=======
 		"@prosopo/config": "2.5.4",
->>>>>>> 17a7c825
 		"@vitest/coverage-v8": "3.0.9",
 		"del-cli": "6.0.0",
 		"dotenv": "16.4.5",
