--- conflicted
+++ resolved
@@ -38,14 +38,10 @@
 		"openpgp": "5.11.3",
 		"react-i18next": "15.4.0",
 		"zod": "3.23.8",
-		"@prosopo/config": "3.0.0",
+		"@prosopo/config": "3.0.1",
 		"webpack-dev-server": "5.2.2"
 	},
 	"devDependencies": {
-<<<<<<< HEAD
-=======
-		"@prosopo/config": "3.0.1",
->>>>>>> 31217fa5
 		"@vitest/coverage-v8": "3.0.9",
 		"del-cli": "6.0.0",
 		"dotenv": "16.4.5",
