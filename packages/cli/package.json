--- conflicted
+++ resolved
@@ -1,62 +1,4 @@
 {
-<<<<<<< HEAD
-	"name": "@prosopo/cli",
-	"version": "2.0.1",
-	"description": "CLI for Prosopo Provider",
-	"main": "dist/index.js",
-	"type": "module",
-	"engines": {
-		"node": ">=20",
-		"npm": ">=9"
-	},
-	"exports": {
-		".": {
-			"import": "./dist/index.js",
-			"require": "./dist/cjs/index.cjs"
-		}
-	},
-	"scripts": {
-		"clean": "tsc --build --clean",
-		"build": "tsc --build --verbose",
-		"build:cjs": "npx vite --config vite.cjs.config.ts build",
-		"bundle": "NODE_ENV=${NODE_ENV:-production}; vite build --config vite.config.ts --mode $NODE_ENV",
-		"test": "NODE_ENV=${NODE_ENV:-test}; npx vitest run --config ./vite.test.config.ts",
-		"cli": "node ./dist/cli.js",
-		"start": "node ./dist/cli.js --api"
-	},
-	"dependencies": {
-		"@polkadot/keyring": "12.6.2",
-		"@polkadot/util": "12.6.2",
-		"@polkadot/util-crypto": "12.6.2",
-		"@prosopo/common": "2.0.1",
-		"@prosopo/contract": "2.0.1",
-		"@prosopo/dotenv": "2.0.1",
-		"@prosopo/env": "2.0.1",
-		"@prosopo/provider": "2.0.1",
-		"@prosopo/types": "2.0.1",
-		"@prosopo/util": "2.0.1",
-		"cors": "^2.8.5",
-		"cron-parser": "^4.9.0",
-		"dotenv": "^16.0.1",
-		"express-rate-limit": "^7.3.1",
-		"yargs": "^17.7.2",
-		"zod": "^3.22.4"
-	},
-	"devDependencies": {
-		"@prosopo/config": "2.0.1",
-		"@types/cors": "^2.8.14",
-		"@types/yargs": "^17.0.32",
-		"es-main": "^1.2.0",
-		"express": "^4.18.2",
-		"tslib": "2.6.2",
-		"typescript": "5.1.6",
-		"vite": "^5.1.7",
-		"vitest": "^1.3.1"
-	},
-	"author": "Prosopo",
-	"license": "Apache-2.0",
-	"sideEffects": false
-=======
   "name": "@prosopo/cli",
   "version": "2.0.2",
   "description": "CLI for Prosopo Provider",
@@ -113,5 +55,4 @@
   "author": "Prosopo",
   "license": "Apache-2.0",
   "sideEffects": false
->>>>>>> 7f12b468
 }