--- conflicted
+++ resolved
@@ -1,10 +1,6 @@
 {
 	"name": "@prosopo/cli",
-<<<<<<< HEAD
-	"version": "3.3.0",
-=======
 	"version": "3.4.1",
->>>>>>> 11303d9f
 	"description": "CLI for Prosopo Provider",
 	"main": "dist/index.js",
 	"types": "dist/index.d.ts",
@@ -35,23 +31,6 @@
 	},
 	"dependencies": {
 		"@polkadot/types-codec": "10.13.1",
-<<<<<<< HEAD
-		"@prosopo/api": "3.1.16",
-		"@prosopo/api-express-router": "3.0.17",
-		"@prosopo/common": "3.1.12",
-		"@prosopo/config": "3.1.12",
-		"@prosopo/dotenv": "3.0.17",
-		"@prosopo/env": "3.2.5",
-		"@prosopo/keyring": "2.8.19",
-		"@prosopo/locale": "3.1.12",
-		"@prosopo/provider": "3.9.0",
-		"@prosopo/types": "3.2.0",
-		"@prosopo/types-database": "3.2.0",
-		"@prosopo/user-access-policy": "3.5.11",
-		"@prosopo/util": "3.0.15",
-		"@prosopo/util-crypto": "13.5.14",
-		"@prosopo/workspace": "3.1.5",
-=======
 		"@prosopo/api": "3.1.19",
 		"@prosopo/api-express-router": "3.0.20",
 		"@prosopo/common": "3.1.15",
@@ -67,7 +46,6 @@
 		"@prosopo/util": "3.1.0",
 		"@prosopo/util-crypto": "13.5.17",
 		"@prosopo/workspace": "3.1.8",
->>>>>>> 11303d9f
 		"cors": "2.8.5",
 		"cron-parser": "4.9.0",
 		"dotenv": "16.4.5",
