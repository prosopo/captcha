{
	"name": "@prosopo/cli",
	"version": "3.0.4",
	"description": "CLI for Prosopo Provider",
	"main": "dist/index.js",
	"types": "dist/index.d.ts",
	"type": "module",
	"engines": {
		"node": "20",
		"npm": "10.8.2"
	},
	"exports": {
		".": {
			"import": "./dist/index.js",
			"require": "./dist/cjs/index.cjs"
		}
	},
	"scripts": {
		"clean": "tsc --build --clean",
		"build": "NODE_ENV=${NODE_ENV:-production}; vite build --config vite.esm.config.ts --mode $NODE_ENV",
		"build:cjs": "NODE_ENV=${NODE_ENV:-production}; vite build --config vite.cjs.config.ts --mode $NODE_ENV",
		"typecheck": "tsc --build --declaration --emitDeclarationOnly",
		"test": "NODE_ENV=${NODE_ENV:-test}; npx vitest run --config ./vite.test.config.ts",
		"bundle": "NODE_ENV=${NODE_ENV:-production}; vite build --config vite.config.ts --mode $NODE_ENV",
		"cli": "node ./dist/cli.js",
		"start": "node ./dist/cli.js --api",
		"start:admin": "node ./dist/cli.js --api --adminApi",
		"start:dev": "node ./dist/cli.js --api --dev"
	},
	"dependencies": {
		"@polkadot/types-codec": "10.13.1",
		"@prosopo/api": "3.0.4",
		"@prosopo/api-express-router": "3.0.2",
		"@prosopo/common": "3.0.2",
		"@prosopo/config": "3.0.1",
		"@prosopo/dotenv": "3.0.3",
		"@prosopo/env": "3.0.4",
		"@prosopo/keyring": "2.8.5",
		"@prosopo/locale": "3.0.2",
		"@prosopo/provider": "3.0.4",
		"@prosopo/types": "3.0.2",
		"@prosopo/user-access-policy": "3.1.3",
		"@prosopo/util": "3.0.1",
		"@prosopo/util-crypto": "13.5.1",
		"@typegoose/auto-increment": "4.13.0",
		"axios": "1.10.0",
		"cors": "2.8.5",
		"cron-parser": "4.9.0",
		"dotenv": "16.4.5",
		"esbuild": "0.25.6",
		"express-rate-limit": "7.4.0",
		"has-proto": "1.2.0",
		"ip-address": "10.0.1",
		"openpgp": "5.11.3",
		"webpack-dev-server": "5.2.2",
		"yargs": "17.7.2",
		"zod": "3.23.8"
	},
	"devDependencies": {
<<<<<<< HEAD
=======
		"@prosopo/config": "3.0.1",
>>>>>>> 31217fa5
		"@types/cors": "2.8.17",
		"@types/yargs": "17.0.33",
		"@vitest/coverage-v8": "3.0.9",
		"concurrently": "9.0.1",
		"del-cli": "6.0.0",
		"express": "4.21.2",
		"npm-run-all": "4.1.5",
		"tslib": "2.7.0",
		"tsx": "4.20.3",
		"typescript": "5.6.2",
		"vite": "6.3.5",
		"vitest": "3.0.9"
	},
	"author": "Prosopo",
	"license": "Apache-2.0",
	"sideEffects": false
}<|MERGE_RESOLUTION|>--- conflicted
+++ resolved
@@ -57,10 +57,6 @@
 		"zod": "3.23.8"
 	},
 	"devDependencies": {
-<<<<<<< HEAD
-=======
-		"@prosopo/config": "3.0.1",
->>>>>>> 31217fa5
 		"@types/cors": "2.8.17",
 		"@types/yargs": "17.0.33",
 		"@vitest/coverage-v8": "3.0.9",
