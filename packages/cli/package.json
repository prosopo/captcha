{
<<<<<<< HEAD
    "name": "@prosopo/cli",
    "version": "0.1.17",
    "description": "CLI for Prosopo Provider",
    "main": "dist/index.js",
    "type": "module",
    "scripts": {
        "clean": "tsc --build --clean",
        "build": "tsc --build --verbose",
        "build:dev": "npm run build && vite build --mode development",
        "build:prod": "npm run build && vite build --mode production",
        "cli": "node ./dist/cli.js",
        "start": "node ./dist/start.js --api",
        "lint": "npx eslint .",
        "lint:fix": "npx eslint . --fix --config ../../.eslintrc.js"
    },
    "dependencies": {
        "@polkadot/util-crypto": "12.3.2",
        "@prosopo/common": "^0.1.17",
        "@prosopo/env": "^0.1.17",
        "@prosopo/provider": "^0.1.17",
        "@prosopo/types": "^0.1.17",
        "@prosopo/types-env": "^0.1.17",
        "@prosopo/util": "^0.1.17",
        "@prosopo/contract": "^0.1.17",
        "cors": "^2.8.5",
        "dotenv": "^16.0.1",
        "es-main": "^1.2.0"
    },
    "devDependencies": {
        "@prosopo/config": "^0.1.17",
        "@rollup/plugin-node-resolve": "^15.1.0",
        "@rollup/plugin-wasm": "^6.1.3",
        "@types/cors": "^2.8.14",
        "rollup-plugin-import-css": "^3.3.1",
        "rollup-plugin-natives": "^0.7.6",
        "tslib": "^2.5.2",
        "typescript": "5.1.6",
        "vite-plugin-dts": "^3.5.2",
        "vite-plugin-node": "^3.0.2",
        "vite-tsconfig-paths": "^4.2.0",
        "webpack-merge": "^5.9.0",
        "webpack-node-externals": "^3.0.0"
    },
    "author": "Prosopo",
    "license": "Apache-2.0",
    "sideEffects": false
=======
  "name": "@prosopo/cli",
  "version": "0.1.18",
  "description": "CLI for Prosopo Provider",
  "main": "dist/index.js",
  "type": "module",
  "scripts": {
    "clean": "tsc --build --clean",
    "build": "tsc --build --verbose",
    "build:dev": "npm run build && vite build --mode development",
    "build:prod": "npm run build && vite build --mode production",
    "cli": "node ./dist/cli.js",
    "start": "node ./dist/start.js --api",
    "lint": "npx eslint .",
    "lint:fix": "npx eslint . --fix --config ../../.eslintrc.js"
  },
  "dependencies": {
    "@polkadot/util-crypto": "12.3.2",
    "@prosopo/common": "^0.1.18",
    "@prosopo/env": "^0.1.18",
    "@prosopo/provider": "^0.1.18",
    "@prosopo/types": "^0.1.18",
    "cors": "^2.8.5",
    "dotenv": "^16.0.1",
    "es-main": "^1.2.0"
  },
  "devDependencies": {
    "@prosopo/config": "^0.1.18",
    "@rollup/plugin-node-resolve": "^15.1.0",
    "@rollup/plugin-wasm": "^6.1.3",
    "rollup-plugin-import-css": "^3.3.1",
    "rollup-plugin-natives": "^0.7.6",
    "typescript": "^4.9.5",
    "vite-plugin-dts": "^3.5.2",
    "vite-plugin-node": "^3.0.2",
    "vite-tsconfig-paths": "^4.2.0",
    "webpack-merge": "^5.9.0",
    "webpack-node-externals": "^3.0.0"
  },
  "author": "Prosopo",
  "license": "Apache-2.0",
  "sideEffects": false
>>>>>>> f59f8438
}<|MERGE_RESOLUTION|>--- conflicted
+++ resolved
@@ -1,52 +1,4 @@
 {
-<<<<<<< HEAD
-    "name": "@prosopo/cli",
-    "version": "0.1.17",
-    "description": "CLI for Prosopo Provider",
-    "main": "dist/index.js",
-    "type": "module",
-    "scripts": {
-        "clean": "tsc --build --clean",
-        "build": "tsc --build --verbose",
-        "build:dev": "npm run build && vite build --mode development",
-        "build:prod": "npm run build && vite build --mode production",
-        "cli": "node ./dist/cli.js",
-        "start": "node ./dist/start.js --api",
-        "lint": "npx eslint .",
-        "lint:fix": "npx eslint . --fix --config ../../.eslintrc.js"
-    },
-    "dependencies": {
-        "@polkadot/util-crypto": "12.3.2",
-        "@prosopo/common": "^0.1.17",
-        "@prosopo/env": "^0.1.17",
-        "@prosopo/provider": "^0.1.17",
-        "@prosopo/types": "^0.1.17",
-        "@prosopo/types-env": "^0.1.17",
-        "@prosopo/util": "^0.1.17",
-        "@prosopo/contract": "^0.1.17",
-        "cors": "^2.8.5",
-        "dotenv": "^16.0.1",
-        "es-main": "^1.2.0"
-    },
-    "devDependencies": {
-        "@prosopo/config": "^0.1.17",
-        "@rollup/plugin-node-resolve": "^15.1.0",
-        "@rollup/plugin-wasm": "^6.1.3",
-        "@types/cors": "^2.8.14",
-        "rollup-plugin-import-css": "^3.3.1",
-        "rollup-plugin-natives": "^0.7.6",
-        "tslib": "^2.5.2",
-        "typescript": "5.1.6",
-        "vite-plugin-dts": "^3.5.2",
-        "vite-plugin-node": "^3.0.2",
-        "vite-tsconfig-paths": "^4.2.0",
-        "webpack-merge": "^5.9.0",
-        "webpack-node-externals": "^3.0.0"
-    },
-    "author": "Prosopo",
-    "license": "Apache-2.0",
-    "sideEffects": false
-=======
   "name": "@prosopo/cli",
   "version": "0.1.18",
   "description": "CLI for Prosopo Provider",
@@ -88,5 +40,4 @@
   "author": "Prosopo",
   "license": "Apache-2.0",
   "sideEffects": false
->>>>>>> f59f8438
 }