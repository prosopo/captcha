--- conflicted
+++ resolved
@@ -23,22 +23,12 @@
     },
     "dependencies": {
         "@polkadot/util-crypto": "12.3.2",
-<<<<<<< HEAD
-        "@prosopo/common": "^0.1.18",
-        "@prosopo/contract": "^0.1.18",
-        "@prosopo/env": "^0.1.18",
-        "@prosopo/provider": "^0.1.18",
-        "@prosopo/types": "^0.1.18",
-        "@prosopo/util": "^0.1.18",
-        "@prosopo/captcha-contract": "^0.1.18",
-=======
         "@prosopo/common": "0.2.2",
         "@prosopo/contract": "0.2.2",
         "@prosopo/env": "0.2.2",
         "@prosopo/provider": "0.2.2",
         "@prosopo/types": "0.2.2",
         "@prosopo/util": "0.2.2",
->>>>>>> 11202d69
         "cors": "^2.8.5",
         "dotenv": "^16.0.1",
         "es-main": "^1.2.0"
