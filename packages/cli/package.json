--- conflicted
+++ resolved
@@ -44,12 +44,7 @@
 		"@prosopo/user-access-policy": "3.5.2",
 		"@prosopo/util": "3.0.7",
 		"@prosopo/util-crypto": "13.5.6",
-<<<<<<< HEAD
-		"@typegoose/auto-increment": "4.13.0",
-		"axios": "1.10.0",
-=======
 		"@prosopo/workspace": "3.0.5",
->>>>>>> 9c685bb2
 		"cors": "2.8.5",
 		"cron-parser": "4.9.0",
 		"dotenv": "16.4.5",
