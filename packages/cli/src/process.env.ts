// Copyright 2021-2023 Prosopo (UK) Ltd.
//
// Licensed under the Apache License, Version 2.0 (the "License");
// you may not use this file except in compliance with the License.
// You may obtain a copy of the License at
//
//     http://www.apache.org/licenses/LICENSE-2.0
//
// Unless required by applicable law or agreed to in writing, software
// distributed under the License is distributed on an "AS IS" BASIS,
// WITHOUT WARRANTIES OR CONDITIONS OF ANY KIND, either express or implied.
// See the License for the specific language governing permissions and
// limitations under the License.
import { KeypairType } from '@polkadot/util-crypto/types'
import { ProsopoEnvError } from '@prosopo/common'

export function getSs58Format(): number {
    return parseInt(process.env.SS58_FORMAT || '') || 42
}

export function getPairType(): KeypairType {
    return (process.env.PAIR_TYPE as KeypairType) || ('sr25519' as KeypairType)
}

export function getSecret(who?: string): string {
    if (!who) {
        who = 'PROVIDER'
    } else {
        who = who.toUpperCase()
    }
    const secret =
        process.env[`${who}_MNEMONIC`] ||
        process.env[`${who}_SEED`] ||
        process.env[`${who}_URI`] ||
        process.env[`${who}_JSON`]
    if (!secret) {
        throw new ProsopoEnvError('GENERAL.NO_MNEMONIC_OR_SEED')
    }
    return secret
<<<<<<< HEAD
=======
}

export function getConfig(): ProsopoConfig {
    return prosopoConfig() as ProsopoConfig
}

export function getDB(): string {
    if (!process.env.DATABASE_HOST) {
        throw new ProsopoEnvError('DATABASE.DATABASE_HOST_UNDEFINED')
    }
    return process.env.DATABASE_HOST
>>>>>>> 724055b7
}<|MERGE_RESOLUTION|>--- conflicted
+++ resolved
@@ -37,12 +37,6 @@
         throw new ProsopoEnvError('GENERAL.NO_MNEMONIC_OR_SEED')
     }
     return secret
-<<<<<<< HEAD
-=======
-}
-
-export function getConfig(): ProsopoConfig {
-    return prosopoConfig() as ProsopoConfig
 }
 
 export function getDB(): string {
@@ -50,5 +44,4 @@
         throw new ProsopoEnvError('DATABASE.DATABASE_HOST_UNDEFINED')
     }
     return process.env.DATABASE_HOST
->>>>>>> 724055b7
 }