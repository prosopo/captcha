<<<<<<< HEAD
import process from 'node:process'
// Copyright 2021-2022 Prosopo (UK) Ltd.
=======
// Copyright 2021-2024 Prosopo (UK) Ltd.
>>>>>>> 772cc3ce
//
// Licensed under the Apache License, Version 2.0 (the "License");
// you may not use this file except in compliance with the License.
// You may obtain a copy of the License at
//
//     http://www.apache.org/licenses/LICENSE-2.0
//
// Unless required by applicable law or agreed to in writing, software
// distributed under the License is distributed on an "AS IS" BASIS,
// WITHOUT WARRANTIES OR CONDITIONS OF ANY KIND, either express or implied.
// See the License for the specific language governing permissions and
// limitations under the License.
import { LogLevel, getLogger } from '@prosopo/common'
import { getPairAsync } from '@prosopo/contract'
import type { ProsopoConfigOutput } from '@prosopo/types'
import { isMain } from '@prosopo/util'
import { processArgs } from './argv.js'
import { loadEnv } from './env.js'
import getConfig from './prosopo.config.js'
import ReloadingAPI from './reloader.js'

const log = getLogger(LogLevel.enum.info, 'CLI')

async function main() {
    const envPath = loadEnv()

    // quick fix to allow for new dataset structure that only has `{ solved: true }` captchas
    const config: ProsopoConfigOutput = getConfig(undefined, undefined, undefined, {
        solved: { count: 2 },
        unsolved: { count: 0 },
    })

    if (config.devOnlyWatchEvents) {
        log.warn(
            `
        ⚠️ ⚠️ ️⚠️ ⚠️ ️⚠️ ⚠️ ️⚠️ ⚠️ ️⚠️ ⚠️ ️⚠️ ⚠️ ️⚠️ ⚠️ ️⚠️ ⚠️ ️⚠️ ⚠️ ️⚠️ ⚠️ ️⚠️ ⚠️ ️⚠️ ⚠️ ️⚠️ ⚠️ ️⚠️ ⚠️ ️⚠️ ⚠️ ️⚠️ ⚠️ ️⚠️ ⚠️ ️⚠️ ⚠️ ️⚠️ ⚠️ ️⚠️ ⚠️ ️⚠️ ⚠️ ️⚠️ ⚠️ ️
        EVENT TRACKING ON. IF NOT DEVELOPMENT, PLEASE STOP, CHANGE THE ENVIRONMENT, AND RESTART
        ⚠️ ⚠️ ️⚠️ ⚠️ ️⚠️ ⚠️ ️⚠️ ⚠️ ️⚠️ ⚠️ ️⚠️ ⚠️ ️⚠️ ⚠️ ️⚠️ ⚠️ ️⚠️ ⚠️ ️⚠️ ⚠️ ️⚠️ ⚠️ ️⚠️ ⚠️ ️⚠️ ⚠️ ️⚠️ ⚠️ ️⚠️ ⚠️ ️⚠️ ⚠️ ️⚠️ ⚠️ ️⚠️ ⚠️ ️⚠️ ⚠️ ️⚠️ ⚠️ ️⚠️ ⚠️ ️⚠️ ⚠️ ️
            `
        )
    }

    const pair = await getPairAsync(
        config.networks[config.defaultNetwork],
        config.account.secret,
        config.account.address
    )

    log.info(`Pair address: ${pair.address}`)

    log.info(`Contract address: ${process.env.PROSOPO_CONTRACT_ADDRESS}`)

    const processedArgs = await processArgs(process.argv, pair, config)

    log.info(`Processsed args: ${JSON.stringify(processedArgs, null, 4)}`)
    if (processedArgs.api) {
        await new ReloadingAPI(envPath, config, pair, processedArgs).start()
    } else {
        process.exit(0)
    }
}

//if main process
if (isMain(import.meta.url, 'provider')) {
    main()
        .then(() => {
            log.info('Running main process...')
        })
        .catch((error) => {
            log.error(error)
        })
}<|MERGE_RESOLUTION|>--- conflicted
+++ resolved
@@ -1,9 +1,4 @@
-<<<<<<< HEAD
-import process from 'node:process'
-// Copyright 2021-2022 Prosopo (UK) Ltd.
-=======
 // Copyright 2021-2024 Prosopo (UK) Ltd.
->>>>>>> 772cc3ce
 //
 // Licensed under the Apache License, Version 2.0 (the "License");
 // you may not use this file except in compliance with the License.
@@ -17,13 +12,14 @@
 // See the License for the specific language governing permissions and
 // limitations under the License.
 import { LogLevel, getLogger } from '@prosopo/common'
+import { ProsopoConfigOutput } from '@prosopo/types'
 import { getPairAsync } from '@prosopo/contract'
-import type { ProsopoConfigOutput } from '@prosopo/types'
 import { isMain } from '@prosopo/util'
+import { loadEnv } from './env.js'
 import { processArgs } from './argv.js'
-import { loadEnv } from './env.js'
+import ReloadingAPI from './reloader.js'
 import getConfig from './prosopo.config.js'
-import ReloadingAPI from './reloader.js'
+import process from 'process'
 
 const log = getLogger(LogLevel.enum.info, 'CLI')
 
