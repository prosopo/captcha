--- conflicted
+++ resolved
@@ -16,10 +16,7 @@
 import { getConfig, getPairType, getSecret, getSs58Format } from './process.env'
 import { loadEnv } from './env'
 import { processArgs } from './argv'
-<<<<<<< HEAD
-=======
 import { start } from './start'
->>>>>>> b9988939
 const log = logger(LogLevel.Info, 'cli')
 async function main() {
     loadEnv()
@@ -38,13 +35,6 @@
 
     await env.isReady()
 
-<<<<<<< HEAD
-    const args = await processArgs(process.argv.slice(2), env)
-
-    log.info('args:', args)
-
-    return
-=======
     const processedArgs = await processArgs(process.argv.slice(2), env)
     if (processedArgs.api) {
         log.info('Starting API')
@@ -52,25 +42,15 @@
     } else {
         process.exit(0)
     }
->>>>>>> b9988939
 }
 
 // if main node process
 if (typeof require !== 'undefined' && require.main === module) {
     main()
         .then(() => {
-<<<<<<< HEAD
-            log.info('done')
-            process.exit(0)
-        })
-        .catch((error) => {
-            log.error(error)
-            process.exit(1)
-=======
             log.info('Running main process...')
         })
         .catch((error) => {
             log.error(error)
->>>>>>> b9988939
         })
 }