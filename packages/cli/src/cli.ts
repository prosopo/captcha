// Copyright 2021-2022 Prosopo (UK) Ltd.
//
// Licensed under the Apache License, Version 2.0 (the "License");
// you may not use this file except in compliance with the License.
// You may obtain a copy of the License at
//
//     http://www.apache.org/licenses/LICENSE-2.0
//
// Unless required by applicable law or agreed to in writing, software
// distributed under the License is distributed on an "AS IS" BASIS,
// WITHOUT WARRANTIES OR CONDITIONS OF ANY KIND, either express or implied.
// See the License for the specific language governing permissions and
// limitations under the License.
import { LogLevelSchema, getLogger, getPair } from '@prosopo/common'
import { ProviderEnvironment } from '@prosopo/env'
<<<<<<< HEAD
import { processArgs } from './argv'
import { loadEnv } from './env'
import { getConfig, getPairType, getSecret, getSs58Format } from './process.env'
import { start } from './start'
const log = getLogger(LogLevel.Info, 'cli')
=======
import { getConfig, getPairType, getSecret, getSs58Format } from './process.env.js'
import { loadEnv } from '@prosopo/cli'
import { processArgs } from './argv.js'
import { start } from './start.js'
import esMain from 'es-main'
import process from 'process'
const log = getLogger(LogLevelSchema.enum.Info, 'cli')
>>>>>>> 4426a773
async function main() {
    loadEnv()

    const secret = getSecret()
    const ss58Format = getSs58Format()
    const pairType = getPairType()
    const config = getConfig()
    const pair = await getPair(pairType, ss58Format, secret)

    log.info(`Pair address: ${pair.address}`)

    log.info(`Contract address: ${process.env.PROTOCOL_CONTRACT_ADDRESS}`)

<<<<<<< HEAD
    const env = new ProviderEnvironment(pair, config)

    await env.isReady()

    const processedArgs = await processArgs(process.argv.slice(2), env)
    log.info(`Processed args: ${JSON.stringify(processedArgs)}`)

=======
    const processedArgs = await processArgs(process.argv, pair, config)
>>>>>>> 4426a773
    if (processedArgs.api) {
        const env = new ProviderEnvironment(pair, config)
        await env.isReady()
        log.info('Starting API')
        await start(env)
    } else {
        process.exit(0)
    }
}

//if main process
if (esMain(import.meta)) {
    main()
        .then(() => {
            log.info('Running main process...')
        })
        .catch((error) => {
            log.error(error)
        })
}<|MERGE_RESOLUTION|>--- conflicted
+++ resolved
@@ -13,13 +13,6 @@
 // limitations under the License.
 import { LogLevelSchema, getLogger, getPair } from '@prosopo/common'
 import { ProviderEnvironment } from '@prosopo/env'
-<<<<<<< HEAD
-import { processArgs } from './argv'
-import { loadEnv } from './env'
-import { getConfig, getPairType, getSecret, getSs58Format } from './process.env'
-import { start } from './start'
-const log = getLogger(LogLevel.Info, 'cli')
-=======
 import { getConfig, getPairType, getSecret, getSs58Format } from './process.env.js'
 import { loadEnv } from '@prosopo/cli'
 import { processArgs } from './argv.js'
@@ -27,7 +20,6 @@
 import esMain from 'es-main'
 import process from 'process'
 const log = getLogger(LogLevelSchema.enum.Info, 'cli')
->>>>>>> 4426a773
 async function main() {
     loadEnv()
 
@@ -41,17 +33,7 @@
 
     log.info(`Contract address: ${process.env.PROTOCOL_CONTRACT_ADDRESS}`)
 
-<<<<<<< HEAD
-    const env = new ProviderEnvironment(pair, config)
-
-    await env.isReady()
-
-    const processedArgs = await processArgs(process.argv.slice(2), env)
-    log.info(`Processed args: ${JSON.stringify(processedArgs)}`)
-
-=======
     const processedArgs = await processArgs(process.argv, pair, config)
->>>>>>> 4426a773
     if (processedArgs.api) {
         const env = new ProviderEnvironment(pair, config)
         await env.isReady()
