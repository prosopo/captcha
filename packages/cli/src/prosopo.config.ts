--- conflicted
+++ resolved
@@ -14,16 +14,6 @@
 
 import { getLogLevel } from "@prosopo/common";
 import {
-<<<<<<< HEAD
-  DatabaseTypes,
-  EnvironmentTypesSchema,
-  type ProsopoCaptchaCountConfigSchemaInput,
-  type ProsopoCaptchaSolutionConfigSchema,
-  type ProsopoConfigInput,
-  type ProsopoConfigOutput,
-  ProsopoConfigSchema,
-=======
-	type BatchCommitConfigSchema,
 	DatabaseTypes,
 	EnvironmentTypesSchema,
 	type ProsopoCaptchaCountConfigSchemaInput,
@@ -31,7 +21,6 @@
 	type ProsopoConfigInput,
 	type ProsopoConfigOutput,
 	ProsopoConfigSchema,
->>>>>>> 2ca87bb3
 } from "@prosopo/types";
 import { getRateLimitConfig } from "./RateLimiter.js";
 import { getAddress, getPassword, getSecret } from "./process.env.js";
@@ -49,69 +38,7 @@
 }
 
 export default function getConfig(
-<<<<<<< HEAD
-  captchaSolutionsConfig?: typeof ProsopoCaptchaSolutionConfigSchema,
-  captchaServeConfig?: ProsopoCaptchaCountConfigSchemaInput,
-  who = "PROVIDER",
-): ProsopoConfigOutput {
-  return ProsopoConfigSchema.parse({
-    logLevel: getLogLevel(),
-    defaultEnvironment: process.env.PROSOPO_DEFAULT_ENVIRONMENT
-      ? EnvironmentTypesSchema.parse(process.env.PROSOPO_DEFAULT_ENVIRONMENT)
-      : EnvironmentTypesSchema.enum.development,
-    account: {
-      address: getAddress(who),
-      password: getPassword(who),
-      secret: getSecret(who),
-    },
-    database: {
-      development: {
-        type: DatabaseTypes.enum.provider,
-        endpoint: getMongoURI(),
-        dbname: process.env.PROSOPO_DATABASE_NAME,
-        authSource: process.env.PROSOPO_DATABASE_AUTH_SOURCE,
-      },
-      staging: {
-        type: DatabaseTypes.enum.provider,
-        endpoint: getMongoURI(),
-        dbname: process.env.PROSOPO_DATABASE_NAME,
-        authSource: process.env.PROSOPO_DATABASE_AUTH_SOURCE,
-      },
-      production: {
-        type: DatabaseTypes.enum.provider,
-        endpoint: getMongoURI(),
-        dbname: process.env.PROSOPO_DATABASE_NAME,
-        authSource: process.env.PROSOPO_DATABASE_AUTH_SOURCE,
-      },
-    },
-    server: {
-      baseURL: process.env.PROSOPO_API_BASE_URL || "http://localhost",
-      port: process.env.PROSOPO_API_PORT
-        ? Number.parseInt(process.env.PROSOPO_API_PORT)
-        : 9229,
-    },
-    captchaSolutions: captchaSolutionsConfig,
-    captchas: captchaServeConfig,
-    devOnlyWatchEvents: process.env._DEV_ONLY_WATCH_EVENTS === "true",
-    mongoEventsUri: process.env.PROSOPO_MONGO_EVENTS_URI || "",
-    mongoCaptchaUri: process.env.PROSOPO_MONGO_CAPTCHA_URI || "",
-    mongoClientUri: process.env.PROSOPO_MONGO_CLIENT_URI || "",
-    rateLimits: getRateLimitConfig(),
-    proxyCount: process.env.PROSOPO_PROXY_COUNT
-      ? Number.parseInt(process.env.PROSOPO_PROXY_COUNT)
-      : 0,
-    scheduledTasks: {
-      captchaScheduler: {
-        schedule: process.env.CAPTCHA_STORAGE_SCHEDULE,
-      },
-      clientListScheduler: {
-        schedule: process.env.CLIENT_LIST_SCHEDULE,
-      },
-    },
-  } as ProsopoConfigInput);
-=======
 	captchaSolutionsConfig?: typeof ProsopoCaptchaSolutionConfigSchema,
-	batchCommitConfig?: typeof BatchCommitConfigSchema,
 	captchaServeConfig?: ProsopoCaptchaCountConfigSchemaInput,
 	who = "PROVIDER",
 ): ProsopoConfigOutput {
@@ -127,22 +54,22 @@
 		},
 		database: {
 			development: {
-				type: DatabaseTypes.enum.mongo,
+				type: DatabaseTypes.enum.provider,
 				endpoint: getMongoURI(),
-				dbname: process.env.PROSOPO_DATABASE_NAME || "prosopo",
-				authSource: "admin",
+				dbname: process.env.PROSOPO_DATABASE_NAME,
+				authSource: process.env.PROSOPO_DATABASE_AUTH_SOURCE,
 			},
 			staging: {
-				type: DatabaseTypes.enum.mongo,
+				type: DatabaseTypes.enum.provider,
 				endpoint: getMongoURI(),
-				dbname: process.env.PROSOPO_DATABASE_NAME || "prosopo",
-				authSource: "admin",
+				dbname: process.env.PROSOPO_DATABASE_NAME,
+				authSource: process.env.PROSOPO_DATABASE_AUTH_SOURCE,
 			},
 			production: {
-				type: DatabaseTypes.enum.mongo,
+				type: DatabaseTypes.enum.provider,
 				endpoint: getMongoURI(),
-				dbname: process.env.PROSOPO_DATABASE_NAME || "prosopo",
-				authSource: "admin",
+				dbname: process.env.PROSOPO_DATABASE_NAME,
+				authSource: process.env.PROSOPO_DATABASE_AUTH_SOURCE,
 			},
 		},
 		server: {
@@ -152,18 +79,22 @@
 				: 9229,
 		},
 		captchaSolutions: captchaSolutionsConfig,
-		batchCommit: batchCommitConfig,
 		captchas: captchaServeConfig,
 		devOnlyWatchEvents: process.env._DEV_ONLY_WATCH_EVENTS === "true",
 		mongoEventsUri: process.env.PROSOPO_MONGO_EVENTS_URI || "",
 		mongoCaptchaUri: process.env.PROSOPO_MONGO_CAPTCHA_URI || "",
+		mongoClientUri: process.env.PROSOPO_MONGO_CLIENT_URI || "",
 		rateLimits: getRateLimitConfig(),
 		proxyCount: process.env.PROSOPO_PROXY_COUNT
 			? Number.parseInt(process.env.PROSOPO_PROXY_COUNT)
 			: 0,
-		captchaScheduler: {
-			schedule: process.env.CAPTCHA_STORAGE_SCHEDULE,
+		scheduledTasks: {
+			captchaScheduler: {
+				schedule: process.env.CAPTCHA_STORAGE_SCHEDULE,
+			},
+			clientListScheduler: {
+				schedule: process.env.CLIENT_LIST_SCHEDULE,
+			},
 		},
 	} as ProsopoConfigInput);
->>>>>>> 2ca87bb3
 }