--- conflicted
+++ resolved
@@ -79,11 +79,7 @@
         captchaSolutions: captchaSolutionsConfig,
         batchCommit: batchCommitConfig,
         captchas: captchaServeConfig,
-<<<<<<< HEAD
-        mongoAtlasUri: process.env._DEV_ONLY_ATLAS_URI,
-=======
         devOnlyWatchEvents: process.env._DEV_ONLY_WATCH_EVENTS === 'true',
         mongoEventsUri: process.env.PROSOPO_MONGO_EVENTS_URI || '',
->>>>>>> 937a8ecb
     } as ProsopoConfigInput)
 }