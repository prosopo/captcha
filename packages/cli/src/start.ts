// Copyright 2021-2025 Prosopo (UK) Ltd.
//
// Licensed under the Apache License, Version 2.0 (the "License");
// you may not use this file except in compliance with the License.
// You may obtain a copy of the License at
//
//     http://www.apache.org/licenses/LICENSE-2.0
//
// Unless required by applicable law or agreed to in writing, software
// distributed under the License is distributed on an "AS IS" BASIS,
// WITHOUT WARRANTIES OR CONDITIONS OF ANY KIND, either express or implied.
// See the License for the specific language governing permissions and
// limitations under the License.

import type { Server } from "node:net";
import {
	apiExpressRouterFactory,
	createApiExpressDefaultEndpointAdapter,
} from "@prosopo/api-express-router";
import { loadEnv } from "@prosopo/dotenv";
import { ProviderEnvironment } from "@prosopo/env";
import { getPairAsync } from "@prosopo/keyring";
import { i18nMiddleware } from "@prosopo/locale";
import {
	createApiAdminRoutesProvider,
	domainMiddleware,
	getClientList,
	headerCheckMiddleware,
	prosopoRouter,
	prosopoVerifyRouter,
	publicRouter,
	storeCaptchasExternally,
} from "@prosopo/provider";
import { authMiddleware, blockMiddleware } from "@prosopo/provider";
import { ApiPaths, type CombinedApiPaths } from "@prosopo/types";
import {
	createApiRuleRoutesProvider,
	getExpressApiRuleRateLimits,
} from "@prosopo/user-access-policy";
import { apiRulePaths } from "@prosopo/user-access-policy";
import cors from "cors";
import express from "express";
import rateLimit from "express-rate-limit";
import { getDB, getSecret } from "./process.env.js";
import getConfig from "./prosopo.config.js";

const getClientApiPathsExcludingVerify = () => {
	const paths = Object.values(ApiPaths).filter(
		(path) => path.indexOf("verify") === -1,
	);
	return paths as ApiPaths[];
};

async function startApi(
	env: ProviderEnvironment,
	admin = false,
	port?: number,
): Promise<Server> {
	env.logger.info("Starting Prosopo API");

	const apiApp = express();
	const apiPort = port || env.config.server.port;

	const apiEndpointAdapter = createApiExpressDefaultEndpointAdapter(env.logger);
	const apiRuleRoutesProvider = createApiRuleRoutesProvider(
		env.getDb().getUserAccessRulesStorage(),
	);
	const apiAdminRoutesProvider = createApiAdminRoutesProvider(env);

	const clientPathsExcludingVerify = getClientApiPathsExcludingVerify();

	env.logger.debug({
		message: "Adding headerCheckMiddleware",
		paths: clientPathsExcludingVerify,
	});
	apiApp.use(cors());
	apiApp.use(express.json({ limit: "50mb" }));
<<<<<<< HEAD
	// @ts-ignore TODO fix peer dependencies so this is not necessary
	apiApp.use(await i18nMiddleware({}));

	// Header check middleware will run on any client routes excluding verify
	apiApp.use(clientPathsExcludingVerify, headerCheckMiddleware(env));

=======
	const i18Middleware = await i18nMiddleware({});
	apiApp.use(i18Middleware);
	apiApp.use("/v1/prosopo/provider/client/", headerCheckMiddleware(env));
>>>>>>> 0953dde1
	// Blocking middleware will run on any routes defined after this point
	apiApp.use(blockMiddleware(env));

	// Domain middleware does not run on verify endpoints as they are being called from Client Servers, not browsers
	apiApp.use(prosopoVerifyRouter(env));

	// Domain middleware will run on any routes beginning with "/v1/prosopo/provider/client/" past this point
	apiApp.use("/v1/prosopo/provider/client/", domainMiddleware(env));
	apiApp.use(prosopoRouter(env));
	apiApp.use(publicRouter(env));

	// Admin routes
	env.logger.info("Enabling admin auth middleware");
	apiApp.use("/v1/prosopo/provider/admin", authMiddleware(env));
	apiApp.use(apiRulePaths.INSERT_MANY, authMiddleware(env));
	apiApp.use(apiRulePaths.DELETE_MANY, authMiddleware(env));
	apiApp.use(
		apiExpressRouterFactory.createRouter(
			apiRuleRoutesProvider,
			apiEndpointAdapter,
		),
	);
	apiApp.use(
		apiExpressRouterFactory.createRouter(
			apiAdminRoutesProvider,
			// unlike the default one, it should have errorStatusCode as 400
			createApiExpressDefaultEndpointAdapter(env.logger, 400),
		),
	);

	// Rate limiting
	const configRateLimits = env.config.rateLimits;
	const rateLimits = { ...configRateLimits, ...getExpressApiRuleRateLimits() };
	for (const [path, limit] of Object.entries(rateLimits)) {
		const enumPath = path as CombinedApiPaths;
		apiApp.use(enumPath, rateLimit(limit));
	}

	return apiApp.listen(apiPort, () => {
		env.logger.info(`Prosopo app listening at http://localhost:${apiPort}`);
	});
}

export async function start(
	env?: ProviderEnvironment,
	admin?: boolean,
	port?: number,
) {
	if (!env) {
		loadEnv();

		// Fail to start api if db is not defined
		getDB();

		const secret = getSecret();
		const config = getConfig(undefined, {
			solved: { count: 2 },
			unsolved: { count: 0 },
		});

		const pair = await getPairAsync(secret);
		const authAccount = await getPairAsync(
			undefined,
			config.authAccount.address,
		);
		env = new ProviderEnvironment(config, pair, authAccount);
	} else {
		env.logger.debug("Env already defined");
	}

	await env.isReady();

	// Get rid of any scheduled task records from previous runs
	env.cleanup();

	//Start the scheduled jobs
	if (env.pair) {
		storeCaptchasExternally(env.pair, env.config).catch((err) => {
			console.error("Failed to start scheduler:", err);
		});
		getClientList(env.pair, env.config).catch((err) => {
			console.error("Failed to get client list:", err);
		});
	}

	return startApi(env, admin, port);
}

export async function startDev(env?: ProviderEnvironment, admin?: boolean) {
	//start(env, admin, 9238);
	return await start(env, admin);
}<|MERGE_RESOLUTION|>--- conflicted
+++ resolved
@@ -75,18 +75,11 @@
 	});
 	apiApp.use(cors());
 	apiApp.use(express.json({ limit: "50mb" }));
-<<<<<<< HEAD
-	// @ts-ignore TODO fix peer dependencies so this is not necessary
-	apiApp.use(await i18nMiddleware({}));
+	const i18Middleware = await i18nMiddleware({});
+	apiApp.use(i18Middleware);
 
 	// Header check middleware will run on any client routes excluding verify
 	apiApp.use(clientPathsExcludingVerify, headerCheckMiddleware(env));
-
-=======
-	const i18Middleware = await i18nMiddleware({});
-	apiApp.use(i18Middleware);
-	apiApp.use("/v1/prosopo/provider/client/", headerCheckMiddleware(env));
->>>>>>> 0953dde1
 	// Blocking middleware will run on any routes defined after this point
 	apiApp.use(blockMiddleware(env));
 
