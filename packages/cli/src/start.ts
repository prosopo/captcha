--- conflicted
+++ resolved
@@ -105,13 +105,8 @@
 function stop() {
     apiAppSrv.close()
 }
-<<<<<<< HEAD
-//if running in main process
-if (typeof require !== undefined && require.main === module) {
-=======
 //if main process
 if (typeof require!== undefined && require.main === module) {
->>>>>>> 1aba9ff6
     start(process.env.NODE_ENV || 'development').catch((error) => {
         console.error(error)
     })
