// Copyright 2021-2024 Prosopo (UK) Ltd.
//
// Licensed under the Apache License, Version 2.0 (the "License");
// you may not use this file except in compliance with the License.
// You may obtain a copy of the License at
//
//     http://www.apache.org/licenses/LICENSE-2.0
//
// Unless required by applicable law or agreed to in writing, software
// distributed under the License is distributed on an "AS IS" BASIS,
// WITHOUT WARRANTIES OR CONDITIONS OF ANY KIND, either express or implied.
// See the License for the specific language governing permissions and
// limitations under the License.
import { ProsopoApiError, i18nMiddleware } from '@prosopo/common'
import { ProviderEnvironment } from '@prosopo/env'
import { Server } from 'node:net'
import { getDB, getSecret } from './process.env.js'
import { getPairAsync } from '@prosopo/contract'
import { loadEnv } from './env.js'
import { prosopoAdminRouter, prosopoRouter } from '@prosopo/provider'
import cors from 'cors'
import express, { NextFunction, Request, Response } from 'express'
import getConfig from './prosopo.config.js'

// We need the unused params to make express recognise this function as an error handler
export const handleErrors = (
    err: ProsopoApiError | SyntaxError,
    request: Request,
    response: Response,
    next: NextFunction
) => {
    const code = 'code' in err ? err.code : 400
    let message = err.message
    try {
        message = JSON.parse(err.message)
    } catch {
        console.error(err)
    }
    return response.status(code).json({
        message,
        name: err.name,
    })
}

function startApi(env: ProviderEnvironment, admin = false): Server {
    env.logger.info(`Starting Prosopo API`)
    const apiApp = express()
    const apiPort = env.config.server.port

    apiApp.use(cors())
    apiApp.use(express.json({ limit: '50mb' }))
    apiApp.use(i18nMiddleware({}))
    apiApp.use(prosopoRouter(env))
    apiApp.use(handleErrors)
<<<<<<< HEAD
=======

>>>>>>> c6d293d1
    if (admin) {
        apiApp.use(prosopoAdminRouter(env))
    }

    return apiApp.listen(apiPort, () => {
        env.logger.info(`Prosopo app listening at http://localhost:${apiPort}`)
    })
}

export async function start(env?: ProviderEnvironment, admin?: boolean) {
    if (!env) {
        loadEnv()

        // Fail to start api if db is not defined
        getDB()

        const secret = getSecret()
        const config = getConfig(undefined, undefined, undefined, {
            solved: { count: 2 },
            unsolved: { count: 0 },
        })
        const pair = await getPairAsync(config.networks[config.defaultNetwork], secret, '')
        env = new ProviderEnvironment(config, pair)
    }
    await env.isReady()
    return startApi(env, admin)
}<|MERGE_RESOLUTION|>--- conflicted
+++ resolved
@@ -52,10 +52,7 @@
     apiApp.use(i18nMiddleware({}))
     apiApp.use(prosopoRouter(env))
     apiApp.use(handleErrors)
-<<<<<<< HEAD
-=======
 
->>>>>>> c6d293d1
     if (admin) {
         apiApp.use(prosopoAdminRouter(env))
     }
