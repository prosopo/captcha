--- conflicted
+++ resolved
@@ -14,12 +14,8 @@
 import { ProsopoApiError, i18nMiddleware } from '@prosopo/common'
 import { ProviderEnvironment } from '@prosopo/env'
 import { Server } from 'http'
-<<<<<<< HEAD
 import { getPairAsync } from '@prosopo/contract'
-import { getSecret } from './process.env.js'
-=======
-import { getConfig, getDB, getPairType, getSecret, getSs58Format } from './process.env.js'
->>>>>>> 724055b7
+import { getSecret, getDB } from './process.env.js'
 import { loadEnv } from './env.js'
 import { prosopoRouter } from '@prosopo/provider'
 import cors from 'cors'
@@ -62,14 +58,9 @@
     if (!env) {
         loadEnv()
 
-<<<<<<< HEAD
-=======
         // Fail to start api if db is not defined
         getDB()
 
-        const ss58Format = getSs58Format()
-        const pairType = getPairType()
->>>>>>> 724055b7
         const secret = getSecret()
         const config = getConfig()
         const pair = await getPairAsync(config.networks[config.defaultNetwork], secret, '')
