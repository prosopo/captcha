--- conflicted
+++ resolved
@@ -68,34 +68,18 @@
     // Fail to start api if db is not defined
     getDB();
 
-<<<<<<< HEAD
-		const secret = getSecret();
-		const config = getConfig(undefined, undefined, {
-			solved: { count: 2 },
-			unsolved: { count: 0 },
-		});
-
-		const pair = await getPairAsync(
-			secret,
-			"",
-		);
-		env = new ProviderEnvironment(config, pair);
-	}
-=======
     const secret = getSecret();
-    const config = getConfig(undefined, undefined, undefined, {
+    const config = getConfig(undefined, undefined, {
       solved: { count: 2 },
       unsolved: { count: 0 },
     });
 
     const pair = await getPairAsync(
-      config.networks[config.defaultNetwork],
       secret,
       "",
     );
     env = new ProviderEnvironment(config, pair);
   }
->>>>>>> 4cc7fba3
 
   await env.isReady();
 
