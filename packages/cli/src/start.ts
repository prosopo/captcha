--- conflicted
+++ resolved
@@ -12,35 +12,35 @@
 // See the License for the specific language governing permissions and
 // limitations under the License.
 
-import type {Server} from "node:net";
-import {
-    apiExpressRouterFactory,
-    authMiddleware,
-    createApiExpressDefaultEndpointAdapter,
-    requestLoggerMiddleware,
+import type { Server } from "node:net";
+import {
+	apiExpressRouterFactory,
+	authMiddleware,
+	createApiExpressDefaultEndpointAdapter,
+	requestLoggerMiddleware,
 } from "@prosopo/api-express-router";
-import {parseLogLevel} from "@prosopo/common";
-import {loadEnv} from "@prosopo/dotenv";
-import {ProviderEnvironment} from "@prosopo/env";
-import {getPair} from "@prosopo/keyring";
-import {i18nMiddleware} from "@prosopo/locale";
-import {
-    createApiAdminRoutesProvider,
-    domainMiddleware,
-    getClientList,
-    headerCheckMiddleware,
-    ignoreMiddleware,
-    prosopoRouter,
-    prosopoVerifyRouter,
-    publicRouter,
-    robotsMiddleware,
-    storeCaptchasExternally,
+import { parseLogLevel } from "@prosopo/common";
+import { loadEnv } from "@prosopo/dotenv";
+import { ProviderEnvironment } from "@prosopo/env";
+import { getPair } from "@prosopo/keyring";
+import { i18nMiddleware } from "@prosopo/locale";
+import {
+	createApiAdminRoutesProvider,
+	domainMiddleware,
+	getClientList,
+	headerCheckMiddleware,
+	ignoreMiddleware,
+	prosopoRouter,
+	prosopoVerifyRouter,
+	publicRouter,
+	robotsMiddleware,
+	storeCaptchasExternally,
 } from "@prosopo/provider";
-import {blockMiddleware, ja4Middleware} from "@prosopo/provider";
-import {
-    ClientApiPaths,
-    type CombinedApiPaths,
-    type KeyringPair,
+import { blockMiddleware, ja4Middleware } from "@prosopo/provider";
+import {
+	ClientApiPaths,
+	type CombinedApiPaths,
+	type KeyringPair,
 } from "@prosopo/types";
 import {
     AccessRuleApiRoutes,
@@ -49,26 +49,25 @@
 import cors from "cors";
 import express from "express";
 import rateLimit from "express-rate-limit";
-import {getDB, getSecret} from "./process.env.js";
+import { getDB, getSecret } from "./process.env.js";
 import getConfig from "./prosopo.config.js";
 
 const getClientApiPathsExcludingVerify = () => {
-    const paths = Object.values(ClientApiPaths).filter(
-        (path) => path.indexOf("verify") === -1,
-    );
-    return paths as ClientApiPaths[];
+	const paths = Object.values(ClientApiPaths).filter(
+		(path) => path.indexOf("verify") === -1,
+	);
+	return paths as ClientApiPaths[];
 };
 
 async function startApi(
-    env: ProviderEnvironment,
-    admin = false,
-    port?: number,
+	env: ProviderEnvironment,
+	admin = false,
+	port?: number,
 ): Promise<Server> {
-<<<<<<< HEAD
-    env.logger.info(() => ({msg: "Starting Prosopo API"}));
-
-    const apiApp = express();
-    const apiPort = port || env.config.server?.port;
+	env.logger.info(() => ({ msg: "Starting Prosopo API" }));
+
+	const apiApp = express();
+	const apiPort = port || env.config.server?.port;
 
     const apiEndpointAdapter = createApiExpressDefaultEndpointAdapter(
         parseLogLevel(env.config.logLevel),
@@ -79,48 +78,48 @@
     );
     const apiAdminRoutesProvider = createApiAdminRoutesProvider(env);
 
-    const clientPathsExcludingVerify = getClientApiPathsExcludingVerify();
-
-    env.logger.debug(() => ({
-        msg: "Adding headerCheckMiddleware",
-        paths: clientPathsExcludingVerify,
-    }));
-
-    // https://express-rate-limit.mintlify.app/guides/troubleshooting-proxy-issues
-    apiApp.set("trust proxy", 1);
-
-    apiApp.use(cors());
-    apiApp.use(express.json({limit: "50mb"}));
-
-    // Put this first so that no middleware runs on it
-    apiApp.use(publicRouter(env));
-
-    const i18Middleware = await i18nMiddleware({});
-    apiApp.use(robotsMiddleware());
-    apiApp.use(ignoreMiddleware());
-    apiApp.use(requestLoggerMiddleware(env));
-    apiApp.use(i18Middleware);
-    apiApp.use(ja4Middleware(env));
-
-    // Specify verify router before the blocking middlewares
+	const clientPathsExcludingVerify = getClientApiPathsExcludingVerify();
+
+	env.logger.debug(() => ({
+		msg: "Adding headerCheckMiddleware",
+		paths: clientPathsExcludingVerify,
+	}));
+
+	// https://express-rate-limit.mintlify.app/guides/troubleshooting-proxy-issues
+	apiApp.set("trust proxy", 1);
+
+	apiApp.use(cors());
+	apiApp.use(express.json({ limit: "50mb" }));
+
+	// Put this first so that no middleware runs on it
+	apiApp.use(publicRouter(env));
+
+	const i18Middleware = await i18nMiddleware({});
+	apiApp.use(robotsMiddleware());
+	apiApp.use(ignoreMiddleware());
+	apiApp.use(requestLoggerMiddleware(env));
+	apiApp.use(i18Middleware);
+	apiApp.use(ja4Middleware(env));
+
+    // Run Header check middleware on all client routes
+	apiApp.use(clientPathsExcludingVerify, headerCheckMiddleware(env));
+
+	// Specify verify router before the blocking middlewares
     apiApp.use(prosopoVerifyRouter(env));
 
-    // Header check middleware will run on any client routes excluding verify
-    apiApp.use(clientPathsExcludingVerify, headerCheckMiddleware(env));
-
-    // Admin routes - do not put after block middleware as this can block admin requests
+    //  Admin routes - do not put after block middleware as this can block admin requests
     env.logger.info(() => ({msg: "Enabling admin auth middleware"}));
     apiApp.use(
         "/v1/prosopo/provider/admin",
         authMiddleware(env.pair, env.authAccount),
     );
 
-    // Blocking middleware will run on any routes defined after this point
-    apiApp.use(blockMiddleware(env));
-
-    // Domain middleware will run on any routes beginning with "/v1/prosopo/provider/client/" past this point
-    apiApp.use("/v1/prosopo/provider/client/", domainMiddleware(env));
-    apiApp.use(prosopoRouter(env));
+	// Blocking middleware will run on any routes defined after this point
+	apiApp.use(blockMiddleware(env));
+
+	// Domain middleware will run on any routes beginning with "/v1/prosopo/provider/client/" past this point
+	apiApp.use("/v1/prosopo/provider/client/", domainMiddleware(env));
+	apiApp.use(prosopoRouter(env));
 
     const userAccessRuleRoutes = apiRuleRoutesProvider.getRoutes();
     for (const userAccessRuleRoute in userAccessRuleRoutes) {
@@ -146,102 +145,6 @@
         ),
     );
 
-    // Rate limiting
-    const configRateLimits = env.config.rateLimits;
-    const rateLimits = {...configRateLimits, ...getExpressApiRuleRateLimits()};
-    for (const [path, limit] of Object.entries(rateLimits)) {
-        const enumPath = path as CombinedApiPaths;
-        apiApp.use(enumPath, rateLimit(limit));
-    }
-
-    return apiApp.listen(apiPort, () => {
-        env.logger.info(() => ({
-            data: {apiPort},
-            msg: "Prosopo app listening",
-        }));
-    });
-=======
-	env.logger.info(() => ({ msg: "Starting Prosopo API" }));
-
-	const apiApp = express();
-	const apiPort = port || env.config.server?.port;
-
-	const apiEndpointAdapter = createApiExpressDefaultEndpointAdapter(
-		parseLogLevel(env.config.logLevel),
-	);
-	const apiRuleRoutesProvider = createApiRuleRoutesProvider(
-		env.getDb().getUserAccessRulesStorage(),
-		env.logger,
-	);
-	const apiAdminRoutesProvider = createApiAdminRoutesProvider(env);
-
-	const clientPathsExcludingVerify = getClientApiPathsExcludingVerify();
-
-	env.logger.debug(() => ({
-		msg: "Adding headerCheckMiddleware",
-		paths: clientPathsExcludingVerify,
-	}));
-
-	// https://express-rate-limit.mintlify.app/guides/troubleshooting-proxy-issues
-	apiApp.set("trust proxy", 1);
-
-	apiApp.use(cors());
-	apiApp.use(express.json({ limit: "50mb" }));
-
-	// Put this first so that no middleware runs on it
-	apiApp.use(publicRouter(env));
-
-	const i18Middleware = await i18nMiddleware({});
-	apiApp.use(robotsMiddleware());
-	apiApp.use(ignoreMiddleware());
-	apiApp.use(requestLoggerMiddleware(env));
-	apiApp.use(i18Middleware);
-	apiApp.use(ja4Middleware(env));
-
-	// Run Header check middleware on all client routes
-	apiApp.use(clientPathsExcludingVerify, headerCheckMiddleware(env));
-
-	// Specify verify router before the blocking middlewares
-	apiApp.use(prosopoVerifyRouter(env));
-
-	// Admin routes - do not put after block middleware as this can block admin requests
-	env.logger.info(() => ({ msg: "Enabling admin auth middleware" }));
-	apiApp.use(
-		"/v1/prosopo/provider/admin",
-		authMiddleware(env.pair, env.authAccount),
-	);
-
-	// Blocking middleware will run on any routes defined after this point
-	apiApp.use(blockMiddleware(env));
-
-	// Domain middleware will run on any routes beginning with "/v1/prosopo/provider/client/" past this point
-	apiApp.use("/v1/prosopo/provider/client/", domainMiddleware(env));
-	apiApp.use(prosopoRouter(env));
-
-	const userAccessRuleRoutes = apiRuleRoutesProvider.getRoutes();
-	for (const userAccessRuleRoute of userAccessRuleRoutes) {
-		apiApp.use(
-			userAccessRuleRoute.path,
-			authMiddleware(env.pair, env.authAccount),
-		);
-	}
-	apiApp.use(
-		apiExpressRouterFactory.createRouter(
-			apiRuleRoutesProvider,
-			apiEndpointAdapter,
-		),
-	);
-	apiApp.use(
-		apiExpressRouterFactory.createRouter(
-			apiAdminRoutesProvider,
-			// unlike the default one, it should have errorStatusCode as 400
-			createApiExpressDefaultEndpointAdapter(
-				parseLogLevel(env.config.logLevel),
-				400,
-			),
-		),
-	);
-
 	// Rate limiting
 	const configRateLimits = env.config.rateLimits;
 	const rateLimits = { ...configRateLimits, ...getExpressApiRuleRateLimits() };
@@ -256,69 +159,68 @@
 			msg: "Prosopo app listening",
 		}));
 	});
->>>>>>> a5aebc73
 }
 
 export async function start(
-    env?: ProviderEnvironment,
-    admin?: boolean,
-    port?: number,
+	env?: ProviderEnvironment,
+	admin?: boolean,
+	port?: number,
 ) {
-    if (!env) {
-        loadEnv();
-
-        // Fail to start api if db is not defined
-        getDB();
-
-        const secret = getSecret();
-        const config = getConfig(undefined, {
-            solved: {count: 2},
-            unsolved: {count: 0},
-        });
-
-        const pair = getPair(secret);
-        let authAccount: KeyringPair | undefined;
-        if (config.authAccount) {
-            authAccount = getPair(undefined, config.authAccount.address);
-        }
-        env = new ProviderEnvironment(config, pair, authAccount);
-    } else {
-        env.logger.debug(() => ({
-            msg: "Env already defined",
-            data: {
-                config: env?.config,
-            },
-        }));
-    }
-
-    await env.isReady();
-
-    // Get rid of any scheduled task records from previous runs
-    env.cleanup();
-
-    // Start the scheduled jobs if they are defined
-    if (env.pair) {
-        const cronScheduleStorage =
-            env.config.scheduledTasks?.captchaScheduler?.schedule;
-        if (cronScheduleStorage) {
-            storeCaptchasExternally(env.pair, cronScheduleStorage, env.config).catch(
-                (err) => {
-                    console.error("Failed to start scheduler:", err);
-                },
-            );
-        }
-        const cronScheduleClient =
-            env.config.scheduledTasks?.clientListScheduler?.schedule;
-        if (cronScheduleClient) {
-            getClientList(env.pair, cronScheduleClient, env.config).catch((err) => {
-                env.logger.error(() => ({
-                    msg: "Failed to start client list scheduler",
-                    err,
-                    context: {failedFuncName: getClientList.name},
-                }));
-            });
-        }
-    }
-
-    return startApi(env, admin, port);
+	if (!env) {
+		loadEnv();
+
+		// Fail to start api if db is not defined
+		getDB();
+
+		const secret = getSecret();
+		const config = getConfig(undefined, {
+			solved: { count: 2 },
+			unsolved: { count: 0 },
+		});
+
+		const pair = getPair(secret);
+		let authAccount: KeyringPair | undefined;
+		if (config.authAccount) {
+			authAccount = getPair(undefined, config.authAccount.address);
+		}
+		env = new ProviderEnvironment(config, pair, authAccount);
+	} else {
+		env.logger.debug(() => ({
+			msg: "Env already defined",
+			data: {
+				config: env?.config,
+			},
+		}));
+	}
+
+	await env.isReady();
+
+	// Get rid of any scheduled task records from previous runs
+	env.cleanup();
+
+	// Start the scheduled jobs if they are defined
+	if (env.pair) {
+		const cronScheduleStorage =
+			env.config.scheduledTasks?.captchaScheduler?.schedule;
+		if (cronScheduleStorage) {
+			storeCaptchasExternally(env.pair, cronScheduleStorage, env.config).catch(
+				(err) => {
+					console.error("Failed to start scheduler:", err);
+				},
+			);
+		}
+		const cronScheduleClient =
+			env.config.scheduledTasks?.clientListScheduler?.schedule;
+		if (cronScheduleClient) {
+			getClientList(env.pair, cronScheduleClient, env.config).catch((err) => {
+				env.logger.error(() => ({
+					msg: "Failed to start client list scheduler",
+					err,
+					context: { failedFuncName: getClientList.name },
+				}));
+			});
+		}
+	}
+
+	return startApi(env, admin, port);
 }