--- conflicted
+++ resolved
@@ -110,8 +110,7 @@
 	apiApp.use(publicRouter(env));
 
 	// Admin routes
-<<<<<<< HEAD
-	env.logger.info("Enabling admin auth middleware");
+	env.logger.info(() => ({ msg: "Enabling admin auth middleware" }));
 	apiApp.use(
 		"/v1/prosopo/provider/admin",
 		authMiddleware(env.pair, env.authAccount),
@@ -124,13 +123,6 @@
 			authMiddleware(env.pair, env.authAccount),
 		);
 	}
-
-=======
-	env.logger.info(() => ({ msg: "Enabling admin auth middleware" }));
-	apiApp.use("/v1/prosopo/provider/admin", authMiddleware(env));
-	apiApp.use(apiRulePaths.INSERT_MANY, authMiddleware(env));
-	apiApp.use(apiRulePaths.DELETE_MANY, authMiddleware(env));
->>>>>>> 0f16aabf
 	apiApp.use(
 		apiExpressRouterFactory.createRouter(
 			apiRuleRoutesProvider,
