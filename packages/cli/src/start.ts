// Copyright 2021-2024 Prosopo (UK) Ltd.
//
// Licensed under the Apache License, Version 2.0 (the "License");
// you may not use this file except in compliance with the License.
// You may obtain a copy of the License at
//
//     http://www.apache.org/licenses/LICENSE-2.0
//
// Unless required by applicable law or agreed to in writing, software
// distributed under the License is distributed on an "AS IS" BASIS,
// WITHOUT WARRANTIES OR CONDITIONS OF ANY KIND, either express or implied.
// See the License for the specific language governing permissions and
// limitations under the License.

import type { Server } from "node:net";
<<<<<<< HEAD
import {
	apiExpressRouterFactory,
	createApiExpressDefaultEndpointAdapter,
} from "@prosopo/api-express-router";
import { getPairAsync } from "@prosopo/contract";
=======
>>>>>>> 7a589a0f
import { loadEnv } from "@prosopo/dotenv";
import { ProviderEnvironment } from "@prosopo/env";
import { getPairAsync } from "@prosopo/keyring";
import { i18nMiddleware } from "@prosopo/locale";
import {
	api,
	domainMiddleware,
	getClientList,
	headerCheckMiddleware,
	prosopoRouter,
	prosopoVerifyRouter,
	publicRouter,
	storeCaptchasExternally,
} from "@prosopo/provider";
import { authMiddleware, blockMiddleware } from "@prosopo/provider";
import type { CombinedApiPaths } from "@prosopo/types";
import {
	createApiRuleRoutesProvider,
	getExpressApiRuleRateLimits,
} from "@prosopo/user-access-policy";
import cors from "cors";
import express from "express";
import rateLimit from "express-rate-limit";
import { getDB, getSecret } from "./process.env.js";
import getConfig from "./prosopo.config.js";

function startApi(
	env: ProviderEnvironment,
	admin = false,
	port?: number,
): Server {
	env.logger.info("Starting Prosopo API");

	const apiApp = express();
	const apiPort = port || env.config.server.port;

	const apiEndpointAdapter = createApiExpressDefaultEndpointAdapter(env.logger);
	const apiRuleRoutesProvider = createApiRuleRoutesProvider(
		env.getDb().getUserAccessRulesStorage(),
	);
	const apiAdminRoutesProvider = api.admin.createApiAdminRoutesProvider(env);

	// https://express-rate-limit.mintlify.app/guides/troubleshooting-proxy-issues
	apiApp.set(
		"trust proxy",
		env.config.proxyCount /* number of proxies between user and server */,
	);
	apiApp.use(cors());
	apiApp.use(express.json({ limit: "50mb" }));
	apiApp.use(i18nMiddleware({}));
	apiApp.use("/v1/prosopo/provider/client/", headerCheckMiddleware(env));
	// Blocking middleware will run on any routes defined after this point
	apiApp.use(blockMiddleware(env));
	apiApp.use(prosopoVerifyRouter(env));
	apiApp.use("/v1/prosopo/provider/client/", domainMiddleware(env));
	apiApp.use(prosopoRouter(env));

	apiApp.use(publicRouter(env));

	apiApp.use("/v1/prosopo/provider/admin", authMiddleware(env));

	apiApp.use(
		apiExpressRouterFactory.createRouter(
			apiRuleRoutesProvider,
			apiEndpointAdapter,
		),
	);
	apiApp.use(
		apiExpressRouterFactory.createRouter(
			apiAdminRoutesProvider,
			// unlike the default one, it should have errorStatusCode as 400
			createApiExpressDefaultEndpointAdapter(env.logger, 400),
		),
	);

	// Rate limiting
	const configRateLimits = env.config.rateLimits;
	const rateLimits = { ...configRateLimits, ...getExpressApiRuleRateLimits() };

	for (const [path, limit] of Object.entries(rateLimits)) {
		const enumPath = path as CombinedApiPaths;
		apiApp.use(enumPath, rateLimit(limit));
	}

	return apiApp.listen(apiPort, () => {
		env.logger.info(`Prosopo app listening at http://localhost:${apiPort}`);
	});
}

export async function start(
	env?: ProviderEnvironment,
	admin?: boolean,
	port?: number,
) {
	if (!env) {
		loadEnv();

		// Fail to start api if db is not defined
		getDB();

		const secret = getSecret();
		const config = getConfig(undefined, {
			solved: { count: 2 },
			unsolved: { count: 0 },
		});

		const pair = await getPairAsync(secret);
		const authAccount = await getPairAsync(
			undefined,
			config.authAccount.address,
		);
		env = new ProviderEnvironment(config, pair, authAccount);
	} else {
		env.logger.debug("Env already defined");
	}

	await env.isReady();

	// Start the scheduled jobs
	if (env.pair) {
		storeCaptchasExternally(env.pair, env.config).catch((err) => {
			console.error("Failed to start scheduler:", err);
		});
		getClientList(env.pair, env.config).catch((err) => {
			console.error("Failed to get client list:", err);
		});
	}

	return startApi(env, admin, port);
}

export async function startDev(env?: ProviderEnvironment, admin?: boolean) {
	//start(env, admin, 9238);
	return await start(env, admin);
}<|MERGE_RESOLUTION|>--- conflicted
+++ resolved
@@ -13,14 +13,10 @@
 // limitations under the License.
 
 import type { Server } from "node:net";
-<<<<<<< HEAD
 import {
 	apiExpressRouterFactory,
 	createApiExpressDefaultEndpointAdapter,
 } from "@prosopo/api-express-router";
-import { getPairAsync } from "@prosopo/contract";
-=======
->>>>>>> 7a589a0f
 import { loadEnv } from "@prosopo/dotenv";
 import { ProviderEnvironment } from "@prosopo/env";
 import { getPairAsync } from "@prosopo/keyring";
