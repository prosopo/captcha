<<<<<<< HEAD
import { spawn } from 'node:child_process'
import fs from 'node:fs'
import path from 'node:path'
import { promisify } from 'node:util'
=======
// Copyright 2021-2024 Prosopo (UK) Ltd.
//
// Licensed under the Apache License, Version 2.0 (the "License");
// you may not use this file except in compliance with the License.
// You may obtain a copy of the License at
//
//     http://www.apache.org/licenses/LICENSE-2.0
//
// Unless required by applicable law or agreed to in writing, software
// distributed under the License is distributed on an "AS IS" BASIS,
// WITHOUT WARRANTIES OR CONDITIONS OF ANY KIND, either express or implied.
// See the License for the specific language governing permissions and
// limitations under the License.
import { describe, expect, test } from 'vitest'
>>>>>>> 772cc3ce
import { getCurrentFileDirectory } from '@prosopo/util'
import { describe, expect, test } from 'vitest'

describe('reloading api', () => {
    test('api reloads after changing .env file', () => {
        // get file location
        const dir = getCurrentFileDirectory(import.meta.url)

        // get root directory of this package
        const rootDir = dir.split('/').slice(0, -2).join('/')

        const restoreEnv = async () => {
            const envPath = path.resolve(`${rootDir}/.env.test`)
            const envContent = await promisify(fs.readFile)(envPath, 'utf8')
            const newEnvContent = envContent.replace('\nTEST=TEST', '')
            await promisify(fs.writeFile)(envPath, newEnvContent)
        }

        return new Promise<void>((resolve, reject) => {
            console.log('rootDir', rootDir)

            // run API
            const child = spawn('npm', ['run', 'cli', '--', '--api'], {
                cwd: rootDir,
                env: { ...process.env, NODE_ENV: 'test' },
            })

            let appended = false
            child.stdout.on('data', (data) =>
                onData(data, rootDir, appended).then((result) => {
                    appended = result.appended
                    const kill = result.kill
                    // console.log('onData ran, appended', appended, 'kill', kill)
                    if (kill) {
                        child.kill()
                        expect(appended).toBe(true)
                        resolve()
                    }
                })
            )

            child.stdout.on('error', reject)
        })
            .then(restoreEnv)
            .catch((error) => {
                restoreEnv()
                throw error
            })
    }, 120000)
})

const onData = async (data: any, rootDir: string, appended: boolean): Promise<{ appended: boolean; kill: boolean }> => {
    console.log(`stdout:\n${data}`)
    await new Promise((resolve) => setTimeout(resolve, 500))

    // find out which .env file is being used
    if (data.includes('Running main process...')) {
        if (!appended) {
            const envPath = path.resolve(`${rootDir}/.env.test`)

            // Append a key value pair to the .env file
            await promisify(fs.appendFile)(envPath, '\nTEST=TEST')
            return {
                appended: true,
                kill: false,
            }
        }
    }
    if (appended) {
        return { appended: true, kill: data.includes('Stopping API') }
    }
    return { appended: false, kill: false }
}<|MERGE_RESOLUTION|>--- conflicted
+++ resolved
@@ -1,9 +1,3 @@
-<<<<<<< HEAD
-import { spawn } from 'node:child_process'
-import fs from 'node:fs'
-import path from 'node:path'
-import { promisify } from 'node:util'
-=======
 // Copyright 2021-2024 Prosopo (UK) Ltd.
 //
 // Licensed under the Apache License, Version 2.0 (the "License");
@@ -18,9 +12,11 @@
 // See the License for the specific language governing permissions and
 // limitations under the License.
 import { describe, expect, test } from 'vitest'
->>>>>>> 772cc3ce
 import { getCurrentFileDirectory } from '@prosopo/util'
-import { describe, expect, test } from 'vitest'
+import { promisify } from 'util'
+import { spawn } from 'child_process'
+import fs from 'fs'
+import path from 'path'
 
 describe('reloading api', () => {
     test('api reloads after changing .env file', () => {
@@ -41,7 +37,7 @@
             console.log('rootDir', rootDir)
 
             // run API
-            const child = spawn('npm', ['run', 'cli', '--', '--api'], {
+            const child = spawn(`npm`, ['run', 'cli', '--', '--api'], {
                 cwd: rootDir,
                 env: { ...process.env, NODE_ENV: 'test' },
             })
