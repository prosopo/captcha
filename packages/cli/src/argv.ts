// Copyright 2021-2023 Prosopo (UK) Ltd.
//
// Licensed under the Apache License, Version 2.0 (the "License");
// you may not use this file except in compliance with the License.
// You may obtain a copy of the License at
//
//     http://www.apache.org/licenses/LICENSE-2.0
//
// Unless required by applicable law or agreed to in writing, software
// distributed under the License is distributed on an "AS IS" BASIS,
// WITHOUT WARRANTIES OR CONDITIONS OF ANY KIND, either express or implied.
// See the License for the specific language governing permissions and
// limitations under the License.
import { KeyringPair } from '@polkadot/keyring/types'
import { LogLevelSchema, getLogger } from '@prosopo/common'
import { ProsopoConfig } from '@prosopo/types'
import {
    commandBatchCommit,
    commandCalculateCaptchaSolutions,
    commandDappAccounts,
    commandDappDetails,
    commandDappRegister,
    commandDappUpdate,
    commandProviderAccounts,
    commandProviderDataset,
    commandProviderDeregister,
    commandProviderDetails,
    commandProviderRegister,
    commandProviderSetDataset,
    commandProviderUpdate,
    commandVersion,
} from './commands/index.js'
import { hideBin } from 'yargs/helpers'
import yargs from 'yargs'

<<<<<<< HEAD
export function processArgs(args: string[], env: ProviderEnvironment) {
    const tasks = new Tasks(env)
    const logger = getLogger(env.config.logLevel, 'CLI')

=======
export function processArgs(args, pair: KeyringPair, config: ProsopoConfig) {
    const logger = getLogger(LogLevelSchema.Values.Info, 'CLI')
>>>>>>> 9b653516
    return yargs(hideBin(args))
        .usage('Usage: $0 [global options] <command> [options]')
        .option('api', { demand: false, default: false, type: 'boolean' } as const)
        .command(commandProviderRegister(pair, config, { logger }))
        .command(commandProviderUpdate(pair, config, { logger }))
        .command(commandProviderDeregister(pair, config, { logger }))
        .command(commandProviderSetDataset(pair, config, { logger }))
        .command(commandDappRegister(pair, config, { logger }))
        .command(commandDappUpdate(pair, config, { logger }))
        .command(commandProviderAccounts(pair, config, { logger }))
        .command(commandDappAccounts(pair, config, { logger }))
        .command(commandProviderDetails(pair, config, { logger }))
        .command(commandProviderDataset(pair, config, { logger }))
        .command(commandDappDetails(pair, config, { logger }))
        .command(commandCalculateCaptchaSolutions(pair, config, { logger }))
        .command(commandBatchCommit(pair, config, { logger }))
        .command(commandVersion(pair, config, { logger }))
        .parse()
}<|MERGE_RESOLUTION|>--- conflicted
+++ resolved
@@ -33,15 +33,8 @@
 import { hideBin } from 'yargs/helpers'
 import yargs from 'yargs'
 
-<<<<<<< HEAD
-export function processArgs(args: string[], env: ProviderEnvironment) {
-    const tasks = new Tasks(env)
-    const logger = getLogger(env.config.logLevel, 'CLI')
-
-=======
 export function processArgs(args, pair: KeyringPair, config: ProsopoConfig) {
     const logger = getLogger(LogLevelSchema.Values.Info, 'CLI')
->>>>>>> 9b653516
     return yargs(hideBin(args))
         .usage('Usage: $0 [global options] <command> [options]')
         .option('api', { demand: false, default: false, type: 'boolean' } as const)
