// Copyright 2021-2023 Prosopo (UK) Ltd.
//
// Licensed under the Apache License, Version 2.0 (the "License");
// you may not use this file except in compliance with the License.
// You may obtain a copy of the License at
//
//     http://www.apache.org/licenses/LICENSE-2.0
//
// Unless required by applicable law or agreed to in writing, software
// distributed under the License is distributed on an "AS IS" BASIS,
// WITHOUT WARRANTIES OR CONDITIONS OF ANY KIND, either express or implied.
// See the License for the specific language governing permissions and
// limitations under the License.
import { ProsopoEnvError } from '@prosopo/common'
import { Readable } from 'stream'
import fs, { WriteStream, createWriteStream } from 'fs'

export function loadJSONFile(filePath: string, logger?: any) {
    try {
        return JSON.parse(fs.readFileSync(filePath, 'utf8'))
    } catch (err) {
        throw new ProsopoEnvError(err as Error, 'GENERAL.JSON_LOAD_FAILED', {}, filePath)
    }
}

<<<<<<< HEAD
export function writeJSONFile(filePath: string, jsonData: unknown) {
=======
export function writeJSONFile(filePath: string, jsonData: Record<string, any>) {
>>>>>>> 40bdb4c7
    return new Promise((resolve, reject) => {
        const writeStream: WriteStream = createWriteStream(filePath)

        writeStream.setDefaultEncoding('utf-8')

        writeStream.on('finish', () => {
            resolve(true)
        })

        writeStream.on('error', (err) => {
            reject(err)
        })

        // https://stackoverflow.com/questions/64585940/writestream-nodejs-out-memory
        const readable = Readable.from(JSON.stringify(jsonData))

        readable.pipe(writeStream)
    })
}

export async function readFile(filePath: string): Promise<Buffer> {
    // const parsedFilePath = handleFileProtocol(filePath, undefined)
    return new Promise((resolve, reject) => {
        fs.readFile(filePath, (err, data) => {
            if (err) reject(err)
            resolve(data as Buffer)
        })
    })
}<|MERGE_RESOLUTION|>--- conflicted
+++ resolved
@@ -23,11 +23,7 @@
     }
 }
 
-<<<<<<< HEAD
-export function writeJSONFile(filePath: string, jsonData: unknown) {
-=======
 export function writeJSONFile(filePath: string, jsonData: Record<string, any>) {
->>>>>>> 40bdb4c7
     return new Promise((resolve, reject) => {
         const writeStream: WriteStream = createWriteStream(filePath)
 
