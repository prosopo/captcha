<<<<<<< HEAD
import fs, { type WriteStream, createWriteStream } from 'node:fs'
import { Readable } from 'node:stream'
// Copyright 2021-2023 Prosopo (UK) Ltd.
=======
// Copyright 2021-2024 Prosopo (UK) Ltd.
>>>>>>> 772cc3ce
//
// Licensed under the Apache License, Version 2.0 (the "License");
// you may not use this file except in compliance with the License.
// You may obtain a copy of the License at
//
//     http://www.apache.org/licenses/LICENSE-2.0
//
// Unless required by applicable law or agreed to in writing, software
// distributed under the License is distributed on an "AS IS" BASIS,
// WITHOUT WARRANTIES OR CONDITIONS OF ANY KIND, either express or implied.
// See the License for the specific language governing permissions and
// limitations under the License.
import { ProsopoCliError } from '@prosopo/common'

export function loadJSONFile(filePath: string) {
    try {
        return JSON.parse(fs.readFileSync(filePath, 'utf8'))
    } catch (error) {
        throw new ProsopoCliError('GENERAL.JSON_LOAD_FAILED', {
            context: { error, filePath },
        })
    }
}

export function writeJSONFile(filePath: string, jsonData: Record<string, any>) {
    return new Promise((resolve, reject) => {
        const writeStream: WriteStream = createWriteStream(filePath)

        writeStream.setDefaultEncoding('utf-8')

        writeStream.on('finish', () => {
            resolve(true)
        })

        writeStream.on('error', (err) => {
            reject(err)
        })

        // https://stackoverflow.com/questions/64585940/writestream-nodejs-out-memory
        const readable = Readable.from(JSON.stringify(jsonData))

        readable.pipe(writeStream)
    })
}

export async function readFile(filePath: string): Promise<Buffer> {
    return new Promise((resolve, reject) => {
        fs.readFile(filePath, (err, data) => {
            if (err) reject(err)
            resolve(data as Buffer)
        })
    })
}<|MERGE_RESOLUTION|>--- conflicted
+++ resolved
@@ -1,10 +1,4 @@
-<<<<<<< HEAD
-import fs, { type WriteStream, createWriteStream } from 'node:fs'
-import { Readable } from 'node:stream'
-// Copyright 2021-2023 Prosopo (UK) Ltd.
-=======
 // Copyright 2021-2024 Prosopo (UK) Ltd.
->>>>>>> 772cc3ce
 //
 // Licensed under the Apache License, Version 2.0 (the "License");
 // you may not use this file except in compliance with the License.
@@ -18,14 +12,14 @@
 // See the License for the specific language governing permissions and
 // limitations under the License.
 import { ProsopoCliError } from '@prosopo/common'
+import { Readable } from 'stream'
+import fs, { WriteStream, createWriteStream } from 'fs'
 
 export function loadJSONFile(filePath: string) {
     try {
         return JSON.parse(fs.readFileSync(filePath, 'utf8'))
     } catch (error) {
-        throw new ProsopoCliError('GENERAL.JSON_LOAD_FAILED', {
-            context: { error, filePath },
-        })
+        throw new ProsopoCliError('GENERAL.JSON_LOAD_FAILED', { context: { error, filePath } })
     }
 }
 
