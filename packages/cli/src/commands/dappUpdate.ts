<<<<<<< HEAD
import type { KeyringPair } from '@polkadot/keyring/types'
=======
// Copyright 2021-2024 Prosopo (UK) Ltd.
//
// Licensed under the Apache License, Version 2.0 (the "License");
// you may not use this file except in compliance with the License.
// You may obtain a copy of the License at
//
//     http://www.apache.org/licenses/LICENSE-2.0
//
// Unless required by applicable law or agreed to in writing, software
// distributed under the License is distributed on an "AS IS" BASIS,
// WITHOUT WARRANTIES OR CONDITIONS OF ANY KIND, either express or implied.
// See the License for the specific language governing permissions and
// limitations under the License.
import * as z from 'zod'
import { ArgumentsCamelCase, Argv } from 'yargs'
>>>>>>> 772cc3ce
import { DappPayee } from '@prosopo/captcha-contract/types-returns'
import { LogLevel, type Logger, getLogger } from '@prosopo/common'
import { wrapQuery } from '@prosopo/contract'
import { ProviderEnvironment } from '@prosopo/env'
import { Tasks } from '@prosopo/provider'
import type { ProsopoConfigOutput } from '@prosopo/types'
import { get } from '@prosopo/util'
import type { ArgumentsCamelCase, Argv } from 'yargs'
import * as z from 'zod'
import { validateContract, validatePayee } from './validators.js'

export default (pair: KeyringPair, config: ProsopoConfigOutput, cmdArgs?: { logger?: Logger }) => {
    const logger = cmdArgs?.logger || getLogger(LogLevel.enum.info, 'cli.dapp_update')

    return {
        command: 'dapp_update',
        describe: 'Register a Dapp',
        builder: (yargs: Argv) =>
            yargs
                .option('contract', {
                    type: 'string' as const,
                    demand: true,
                    desc: 'The AccountId of the Dapp',
                } as const)
                .option('payee', {
                    type: 'string' as const,
                    demand: true,
                    desc: 'The person who receives the fee (`Provider` or `Dapp`)',
                } as const),
        handler: async (argv: ArgumentsCamelCase) => {
            try {
                const env = new ProviderEnvironment(config, pair)
                await env.isReady()
                const tasks = new Tasks(env)
                const stakeThreshold = (await tasks.contract.query.getDappStakeThreshold({})).value.unwrap()
                const dappRegisterArgs: Parameters<typeof tasks.contract.query.dappUpdate> = [
                    z.string().parse(argv.contract),
                    get(DappPayee, z.string().parse(argv.payee)),
                    z.string().parse(argv.owner),
                    {
                        value: stakeThreshold.toNumber(),
                    },
                ]
                await wrapQuery(tasks.contract.query.dappUpdate, tasks.contract.query)(...dappRegisterArgs)
                const result = await tasks.contract.tx.dappUpdate(...dappRegisterArgs)

                logger.info(JSON.stringify(result, null, 2))
            } catch (err) {
                logger.error(err)
            }
        },
        middlewares: [validateContract, validatePayee],
    }
}<|MERGE_RESOLUTION|>--- conflicted
+++ resolved
@@ -1,6 +1,3 @@
-<<<<<<< HEAD
-import type { KeyringPair } from '@polkadot/keyring/types'
-=======
 // Copyright 2021-2024 Prosopo (UK) Ltd.
 //
 // Licensed under the Apache License, Version 2.0 (the "License");
@@ -16,17 +13,15 @@
 // limitations under the License.
 import * as z from 'zod'
 import { ArgumentsCamelCase, Argv } from 'yargs'
->>>>>>> 772cc3ce
 import { DappPayee } from '@prosopo/captcha-contract/types-returns'
-import { LogLevel, type Logger, getLogger } from '@prosopo/common'
-import { wrapQuery } from '@prosopo/contract'
+import { KeyringPair } from '@polkadot/keyring/types'
+import { LogLevel, Logger, getLogger } from '@prosopo/common'
+import { ProsopoConfigOutput } from '@prosopo/types'
 import { ProviderEnvironment } from '@prosopo/env'
 import { Tasks } from '@prosopo/provider'
-import type { ProsopoConfigOutput } from '@prosopo/types'
 import { get } from '@prosopo/util'
-import type { ArgumentsCamelCase, Argv } from 'yargs'
-import * as z from 'zod'
 import { validateContract, validatePayee } from './validators.js'
+import { wrapQuery } from '@prosopo/contract'
 
 export default (pair: KeyringPair, config: ProsopoConfigOutput, cmdArgs?: { logger?: Logger }) => {
     const logger = cmdArgs?.logger || getLogger(LogLevel.enum.info, 'cli.dapp_update')
