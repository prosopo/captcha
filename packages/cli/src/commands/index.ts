// Copyright 2021-2025 Prosopo (UK) Ltd.
//
// Licensed under the Apache License, Version 2.0 (the "License");
// you may not use this file except in compliance with the License.
// You may obtain a copy of the License at
//
//     http://www.apache.org/licenses/LICENSE-2.0
//
// Unless required by applicable law or agreed to in writing, software
// distributed under the License is distributed on an "AS IS" BASIS,
// WITHOUT WARRANTIES OR CONDITIONS OF ANY KIND, either express or implied.
// See the License for the specific language governing permissions and
// limitations under the License.
export { default as commandProviderSetDataset } from "./providerSetDataset.js";
export { default as commandStoreCaptchasExternally } from "./storeCaptchasExternally.js";
export { default as commandVersion } from "./version.js";
export { default as commandSiteKeyRegister } from "./siteKeyRegister.js";
export { default as commandSiteKeyRegisterApi } from "./siteKeyRegisterApi.js";
<<<<<<< HEAD
export { default as commandDumpCaptchas } from "./dumpCaptchas.js";
=======
export { default as commandEnsureExternalIndexes } from "./ensureExternalIndexes.js";
export { default as commandEnsureIndexes } from "./ensureIndexes.js";
>>>>>>> 66b94935
<|MERGE_RESOLUTION|>--- conflicted
+++ resolved
@@ -16,9 +16,6 @@
 export { default as commandVersion } from "./version.js";
 export { default as commandSiteKeyRegister } from "./siteKeyRegister.js";
 export { default as commandSiteKeyRegisterApi } from "./siteKeyRegisterApi.js";
-<<<<<<< HEAD
 export { default as commandDumpCaptchas } from "./dumpCaptchas.js";
-=======
 export { default as commandEnsureExternalIndexes } from "./ensureExternalIndexes.js";
-export { default as commandEnsureIndexes } from "./ensureIndexes.js";
->>>>>>> 66b94935
+export { default as commandEnsureIndexes } from "./ensureIndexes.js";