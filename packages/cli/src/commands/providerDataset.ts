--- conflicted
+++ resolved
@@ -1,19 +1,3 @@
-<<<<<<< HEAD
-import { ArgumentsCamelCase, Argv } from 'yargs'
-import { Logger } from '@prosopo/common'
-import { ProviderEnvironment } from '@prosopo/types-env'
-import { Tasks } from '@prosopo/provider'
-import { writeJSONFile } from '../files.js'
-import { z } from 'zod'
-
-export default (env: ProviderEnvironment, tasks: Tasks, cmdArgs?: { logger?: Logger }) => {
-    const logger = cmdArgs?.logger || env.logger
-
-    return {
-        command: 'provider_dataset',
-        description: 'Exports a dataset from the provider database',
-        builder: (yargs: Argv) =>
-=======
 import { KeyringPair } from '@polkadot/keyring/types'
 import { LogLevelSchema, Logger, getLogger } from '@prosopo/common'
 import { ProsopoConfig } from '@prosopo/types'
@@ -26,7 +10,6 @@
         command: 'provider_dataset',
         describe: 'Exports a dataset from the provider database',
         builder: (yargs) =>
->>>>>>> 9b653516
             yargs
                 .option('dataset-id', {
                     type: 'string' as const,
@@ -38,23 +21,12 @@
                     demand: true,
                     desc: 'The file path to export the dataset to',
                 } as const),
-        handler: async (argv: ArgumentsCamelCase) => {
+        handler: async (argv) => {
             try {
-<<<<<<< HEAD
-                const parsed = z
-                    .object({
-                        datasetId: z.string().optional(),
-                        file: z.string(),
-                    })
-                    .parse(argv)
-                const { file } = parsed
-                let { datasetId } = parsed
-=======
                 const env = new ProviderEnvironment(pair, config)
                 await env.isReady()
                 const tasks = new Tasks(env)
                 let datasetId = argv.datasetId
->>>>>>> 9b653516
                 if (datasetId === undefined) {
                     const providerAddress = env.config.account.address
                     const provider = (await tasks.contract.query.getProvider(providerAddress)).value.unwrap().unwrap()
@@ -64,7 +36,7 @@
                 // get the dataset from the provider database
                 const result = await tasks.getProviderDataset(datasetId)
                 // export the result to file
-                await writeJSONFile(file, JSON.stringify(result))
+                await writeJSONFile(argv.file, result)
             } catch (err) {
                 logger.error(err)
             }
