--- conflicted
+++ resolved
@@ -1,8 +1,3 @@
-<<<<<<< HEAD
-import type { KeyringPair } from '@polkadot/keyring/types'
-import { LogLevel, type Logger, getLogger } from '@prosopo/common'
-import type { ProsopoConfigOutput } from '@prosopo/types'
-=======
 // Copyright 2021-2024 Prosopo (UK) Ltd.
 //
 // Licensed under the Apache License, Version 2.0 (the "License");
@@ -20,7 +15,6 @@
 import { LogLevel, Logger, getLogger } from '@prosopo/common'
 import { ProsopoConfigOutput } from '@prosopo/types'
 import { version } from '@prosopo/util'
->>>>>>> 772cc3ce
 
 export default (pair: KeyringPair, config: ProsopoConfigOutput, cmdArgs?: { logger?: Logger }) => {
     const logger = cmdArgs?.logger || getLogger(LogLevel.enum.info, 'cli.version')
