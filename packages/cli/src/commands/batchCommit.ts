import { ArgumentsCamelCase, Argv } from 'yargs'
import { BatchCommitmentsTask } from '@prosopo/provider'
import { KeyringPair } from '@polkadot/keyring/types'
import { LogLevelSchema, Logger, ProsopoEnvError, getLogger } from '@prosopo/common'
import { ProsopoConfig } from '@prosopo/types'
import { ProviderEnvironment } from '@prosopo/env'
import { validateScheduleExpression } from './validators.js'
<<<<<<< HEAD
import pm2 from 'pm2'

export default (env: ProviderEnvironment, cmdArgs?: { logger?: Logger }) => {
    const logger = cmdArgs?.logger || env.logger
=======
export default (pair: KeyringPair, config: ProsopoConfig, cmdArgs?: { logger?: Logger }) => {
    const logger = cmdArgs?.logger || getLogger(LogLevelSchema.Values.Info, 'cli.batch_commit')
>>>>>>> 9b653516
    return {
        command: 'batch_commit',
        describe: 'Batch commit user solutions to contract' as const,
        builder: (yargs: Argv) => {
            return yargs.option('schedule', {
                type: 'string' as const,
                demand: false,
                desc: 'A Recurring schedule expression',
            } as const)
        },
<<<<<<< HEAD
        handler: async (argv: ArgumentsCamelCase) => {
=======
        handler: async (argv) => {
            const env = new ProviderEnvironment(pair, config)
            await env.isReady()
>>>>>>> 9b653516
            if (argv.schedule) {
                throw new ProsopoEnvError('GENERAL.NOT_IMPLEMENTED')
            } else {
                if (env.db) {
                    const batchCommitter = new BatchCommitmentsTask(
                        env.config.batchCommit,
                        env.getContractInterface(),
                        env.db,
                        0n,
                        env.logger
                    )
                    const result = await batchCommitter.run()
                    logger.info(`Batch commit complete: ${result}`)
                } else {
                    logger.error('No database configured')
                }
            }
        },
        middlewares: [validateScheduleExpression],
    }
}<|MERGE_RESOLUTION|>--- conflicted
+++ resolved
@@ -5,15 +5,8 @@
 import { ProsopoConfig } from '@prosopo/types'
 import { ProviderEnvironment } from '@prosopo/env'
 import { validateScheduleExpression } from './validators.js'
-<<<<<<< HEAD
-import pm2 from 'pm2'
-
-export default (env: ProviderEnvironment, cmdArgs?: { logger?: Logger }) => {
-    const logger = cmdArgs?.logger || env.logger
-=======
 export default (pair: KeyringPair, config: ProsopoConfig, cmdArgs?: { logger?: Logger }) => {
     const logger = cmdArgs?.logger || getLogger(LogLevelSchema.Values.Info, 'cli.batch_commit')
->>>>>>> 9b653516
     return {
         command: 'batch_commit',
         describe: 'Batch commit user solutions to contract' as const,
@@ -24,13 +17,9 @@
                 desc: 'A Recurring schedule expression',
             } as const)
         },
-<<<<<<< HEAD
-        handler: async (argv: ArgumentsCamelCase) => {
-=======
         handler: async (argv) => {
             const env = new ProviderEnvironment(pair, config)
             await env.isReady()
->>>>>>> 9b653516
             if (argv.schedule) {
                 throw new ProsopoEnvError('GENERAL.NOT_IMPLEMENTED')
             } else {
