<<<<<<< HEAD
import type { KeyringPair } from '@polkadot/keyring/types'
import { LogLevel, type Logger, ProsopoEnvError, getLogger } from '@prosopo/common'
=======
// Copyright 2021-2024 Prosopo (UK) Ltd.
//
// Licensed under the Apache License, Version 2.0 (the "License");
// you may not use this file except in compliance with the License.
// You may obtain a copy of the License at
//
//     http://www.apache.org/licenses/LICENSE-2.0
//
// Unless required by applicable law or agreed to in writing, software
// distributed under the License is distributed on an "AS IS" BASIS,
// WITHOUT WARRANTIES OR CONDITIONS OF ANY KIND, either express or implied.
// See the License for the specific language governing permissions and
// limitations under the License.
import { ArgumentsCamelCase, Argv } from 'yargs'
import { BatchCommitmentsTask } from '@prosopo/provider'
import { KeyringPair } from '@polkadot/keyring/types'
import { LogLevel, Logger, ProsopoEnvError, getLogger } from '@prosopo/common'
import { ProsopoConfigOutput } from '@prosopo/types'
>>>>>>> 5f314a6e
import { ProviderEnvironment } from '@prosopo/env'
import { BatchCommitmentsTask } from '@prosopo/provider'
import type { ProsopoConfigOutput } from '@prosopo/types'
import type { ArgumentsCamelCase, Argv } from 'yargs'
import { validateScheduleExpression } from './validators.js'

export default (pair: KeyringPair, config: ProsopoConfigOutput, cmdArgs?: { logger?: Logger }) => {
    const logger = cmdArgs?.logger || getLogger(LogLevel.enum.info, 'cli.batch_commit')
    return {
        command: 'batch_commit',
        describe: 'Batch commit user solutions to contract' as const,
        builder: (yargs: Argv) => {
            return yargs.option('schedule', {
                type: 'string' as const,
                demand: false,
                desc: 'A Recurring schedule expression',
            } as const)
        },
        handler: async (argv: ArgumentsCamelCase) => {
            const env = new ProviderEnvironment(config, pair)
            await env.isReady()
            if (argv.schedule) {
                throw new ProsopoEnvError('GENERAL.NOT_IMPLEMENTED')
            }
            if (env.db) {
                const batchCommitter = new BatchCommitmentsTask(
                    env.config.batchCommit,
                    env.getContractInterface(),
                    env.db,
                    0n,
                    env.logger
                )
                const result = await batchCommitter.run()
                logger.info(`Batch commit complete: ${result}`)
            } else {
                logger.error('No database configured')
            }
        },
        middlewares: [validateScheduleExpression],
    }
}<|MERGE_RESOLUTION|>--- conflicted
+++ resolved
@@ -1,7 +1,3 @@
-<<<<<<< HEAD
-import type { KeyringPair } from '@polkadot/keyring/types'
-import { LogLevel, type Logger, ProsopoEnvError, getLogger } from '@prosopo/common'
-=======
 // Copyright 2021-2024 Prosopo (UK) Ltd.
 //
 // Licensed under the Apache License, Version 2.0 (the "License");
@@ -20,11 +16,7 @@
 import { KeyringPair } from '@polkadot/keyring/types'
 import { LogLevel, Logger, ProsopoEnvError, getLogger } from '@prosopo/common'
 import { ProsopoConfigOutput } from '@prosopo/types'
->>>>>>> 5f314a6e
 import { ProviderEnvironment } from '@prosopo/env'
-import { BatchCommitmentsTask } from '@prosopo/provider'
-import type { ProsopoConfigOutput } from '@prosopo/types'
-import type { ArgumentsCamelCase, Argv } from 'yargs'
 import { validateScheduleExpression } from './validators.js'
 
 export default (pair: KeyringPair, config: ProsopoConfigOutput, cmdArgs?: { logger?: Logger }) => {
@@ -44,19 +36,20 @@
             await env.isReady()
             if (argv.schedule) {
                 throw new ProsopoEnvError('GENERAL.NOT_IMPLEMENTED')
-            }
-            if (env.db) {
-                const batchCommitter = new BatchCommitmentsTask(
-                    env.config.batchCommit,
-                    env.getContractInterface(),
-                    env.db,
-                    0n,
-                    env.logger
-                )
-                const result = await batchCommitter.run()
-                logger.info(`Batch commit complete: ${result}`)
             } else {
-                logger.error('No database configured')
+                if (env.db) {
+                    const batchCommitter = new BatchCommitmentsTask(
+                        env.config.batchCommit,
+                        env.getContractInterface(),
+                        env.db,
+                        0n,
+                        env.logger
+                    )
+                    const result = await batchCommitter.run()
+                    logger.info(`Batch commit complete: ${result}`)
+                } else {
+                    logger.error('No database configured')
+                }
             }
         },
         middlewares: [validateScheduleExpression],
