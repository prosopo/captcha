<<<<<<< HEAD
import type { Compact } from '@polkadot/types-codec/base'
import type { u128 } from '@polkadot/types-codec/primitive'
=======
// Copyright 2021-2024 Prosopo (UK) Ltd.
//
// Licensed under the Apache License, Version 2.0 (the "License");
// you may not use this file except in compliance with the License.
// You may obtain a copy of the License at
//
//     http://www.apache.org/licenses/LICENSE-2.0
//
// Unless required by applicable law or agreed to in writing, software
// distributed under the License is distributed on an "AS IS" BASIS,
// WITHOUT WARRANTIES OR CONDITIONS OF ANY KIND, either express or implied.
// See the License for the specific language governing permissions and
// limitations under the License.
import * as z from 'zod'
import { ArgumentsCamelCase } from 'yargs'
import { Compact } from '@polkadot/types-codec/base'
import { PayeeSchema } from '@prosopo/types'
>>>>>>> 772cc3ce
import { ProsopoEnvError } from '@prosopo/common'
import { encodeStringAddress } from '@prosopo/provider'
import { PayeeSchema } from '@prosopo/types'
import { lodash } from '@prosopo/util/lodash'
import parser from 'cron-parser'
import type { ArgumentsCamelCase } from 'yargs'
import * as z from 'zod'

export const validateAddress = (argv: ArgumentsCamelCase): { address: string } => {
    const address = encodeStringAddress(argv.address as string)

    return { address }
}

export const validateContract = (argv: ArgumentsCamelCase) => {
    const address = encodeStringAddress(argv.contract as string)

    return { address }
}

export const validatePayee = (argv: ArgumentsCamelCase) => {
    try {
        if (!argv.payee) return
        const _ = lodash()
        const payeeArg: string = _.capitalize(z.string().parse(argv.payee))
        const payee = PayeeSchema.parse(payeeArg)

        return { payee }
    } catch (error) {
        throw new ProsopoEnvError('CLI.PARAMETER_ERROR', {
            context: { payee: [argv.payee], error },
        })
    }
}

export const validateValue = (argv: ArgumentsCamelCase) => {
    if (typeof argv.value !== 'number') {
        throw new ProsopoEnvError('CLI.PARAMETER_ERROR', {
            context: { value: [argv.value] },
        })
    }
    const value: Compact<u128> = argv.value as unknown as Compact<u128>
    return { value }
}

export const validateFee = (argv: ArgumentsCamelCase) => {
    if (typeof argv.fee !== 'number') {
        throw new ProsopoEnvError('CLI.PARAMETER_ERROR', {
            context: { name: validateValue.name, fee: argv.fee },
        })
    }
    const fee: Compact<u128> = argv.fee as unknown as Compact<u128>
    return { fee }
}

export const validateScheduleExpression = (argv: ArgumentsCamelCase) => {
    if (typeof argv.schedule === 'string') {
        const result = parser.parseString(argv.schedule as string)

        if (argv.schedule in result.errors) {
            throw new ProsopoEnvError('CLI.PARAMETER_ERROR', {
                context: {
                    payee: [argv.shedule],
                    failedFuncName: validateScheduleExpression.name,
                },
            })
        }

        return { schedule: argv.schedule as string }
    }
    return { schedule: null }
}<|MERGE_RESOLUTION|>--- conflicted
+++ resolved
@@ -1,7 +1,3 @@
-<<<<<<< HEAD
-import type { Compact } from '@polkadot/types-codec/base'
-import type { u128 } from '@polkadot/types-codec/primitive'
-=======
 // Copyright 2021-2024 Prosopo (UK) Ltd.
 //
 // Licensed under the Apache License, Version 2.0 (the "License");
@@ -19,14 +15,11 @@
 import { ArgumentsCamelCase } from 'yargs'
 import { Compact } from '@polkadot/types-codec/base'
 import { PayeeSchema } from '@prosopo/types'
->>>>>>> 772cc3ce
 import { ProsopoEnvError } from '@prosopo/common'
 import { encodeStringAddress } from '@prosopo/provider'
-import { PayeeSchema } from '@prosopo/types'
 import { lodash } from '@prosopo/util/lodash'
+import { u128 } from '@polkadot/types-codec/primitive'
 import parser from 'cron-parser'
-import type { ArgumentsCamelCase } from 'yargs'
-import * as z from 'zod'
 
 export const validateAddress = (argv: ArgumentsCamelCase): { address: string } => {
     const address = encodeStringAddress(argv.address as string)
@@ -49,17 +42,13 @@
 
         return { payee }
     } catch (error) {
-        throw new ProsopoEnvError('CLI.PARAMETER_ERROR', {
-            context: { payee: [argv.payee], error },
-        })
+        throw new ProsopoEnvError('CLI.PARAMETER_ERROR', { context: { payee: [argv.payee], error } })
     }
 }
 
 export const validateValue = (argv: ArgumentsCamelCase) => {
     if (typeof argv.value !== 'number') {
-        throw new ProsopoEnvError('CLI.PARAMETER_ERROR', {
-            context: { value: [argv.value] },
-        })
+        throw new ProsopoEnvError('CLI.PARAMETER_ERROR', { context: { value: [argv.value] } })
     }
     const value: Compact<u128> = argv.value as unknown as Compact<u128>
     return { value }
@@ -81,14 +70,12 @@
 
         if (argv.schedule in result.errors) {
             throw new ProsopoEnvError('CLI.PARAMETER_ERROR', {
-                context: {
-                    payee: [argv.shedule],
-                    failedFuncName: validateScheduleExpression.name,
-                },
+                context: { payee: [argv.shedule], failedFuncName: validateScheduleExpression.name },
             })
         }
 
         return { schedule: argv.schedule as string }
+    } else {
+        return { schedule: null }
     }
-    return { schedule: null }
 }