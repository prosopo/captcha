import { ArgumentsCamelCase } from 'yargs'
import { Compact, u128 } from '@polkadot/types'
import { PayeeSchema } from '@prosopo/types'
import { ProsopoEnvError } from '@prosopo/common'
import { encodeStringAddress } from '@prosopo/provider'
import { lodash } from '@prosopo/util'
import parser from 'cron-parser'
import z from 'zod'

export const validateAddress = (argv: ArgumentsCamelCase): { address: string } => {
    const address = encodeStringAddress(argv.address as string)

    return { address }
}

export const validateContract = (argv: ArgumentsCamelCase) => {
    const address = encodeStringAddress(argv.contract as string)

    return { address }
}

export const validatePayee = (argv: ArgumentsCamelCase) => {
    try {
        if (!argv.payee) return
        const payeeStr = z.string().parse(argv.payee)
        const payeeArg: string = lodash().capitalize(payeeStr)
        const payee = PayeeSchema.parse(payeeArg)

        return { payee }
    } catch (error) {
        // TODO fix error handling
        throw new ProsopoEnvError(error as Error, 'CLI.PARAMETER_ERROR', {}, [argv.payee])
    }
}

export const validateValue = (argv: ArgumentsCamelCase) => {
    if (typeof argv.value !== 'number') {
        throw new ProsopoEnvError('CLI.PARAMETER_ERROR', validateValue.name, {}, argv.value)
    }
    const value: Compact<u128> = argv.value as unknown as Compact<u128>
    return { value }
}

<<<<<<< HEAD
export const validateScheduleExpression = (argv: ArgumentsCamelCase) => {
=======
export const validateFee = (argv) => {
    if (typeof argv.fee !== 'number') {
        throw new ProsopoEnvError('CLI.PARAMETER_ERROR', validateValue.name, {}, argv.fee)
    }
    const fee: Compact<u128> = argv.fee as Compact<u128>
    return { fee }
}

export const validateScheduleExpression = (argv) => {
>>>>>>> 9b653516
    if (typeof argv.schedule === 'string') {
        const result = parser.parseString(argv.schedule as string)

        if (argv.schedule in result.errors) {
            throw new ProsopoEnvError('CLI.PARAMETER_ERROR', validateScheduleExpression.name, {}, [argv.schedule])
        }

        return { schedule: argv.schedule as string }
    } else {
        return { schedule: null }
    }
}<|MERGE_RESOLUTION|>--- conflicted
+++ resolved
@@ -1,49 +1,41 @@
-import { ArgumentsCamelCase } from 'yargs'
 import { Compact, u128 } from '@polkadot/types'
 import { PayeeSchema } from '@prosopo/types'
 import { ProsopoEnvError } from '@prosopo/common'
 import { encodeStringAddress } from '@prosopo/provider'
-import { lodash } from '@prosopo/util'
 import parser from 'cron-parser'
-import z from 'zod'
 
-export const validateAddress = (argv: ArgumentsCamelCase): { address: string } => {
+export const validateAddress = (argv): { address: string } => {
     const address = encodeStringAddress(argv.address as string)
 
     return { address }
 }
 
-export const validateContract = (argv: ArgumentsCamelCase) => {
+export const validateContract = (argv) => {
     const address = encodeStringAddress(argv.contract as string)
 
     return { address }
 }
 
-export const validatePayee = (argv: ArgumentsCamelCase) => {
+export const validatePayee = (argv) => {
     try {
         if (!argv.payee) return
-        const payeeStr = z.string().parse(argv.payee)
-        const payeeArg: string = lodash().capitalize(payeeStr)
+        const payeeArg: string = argv.payee[0].toUpperCase() + argv.payee.slice(1).toLowerCase() || ''
         const payee = PayeeSchema.parse(payeeArg)
 
         return { payee }
     } catch (error) {
-        // TODO fix error handling
-        throw new ProsopoEnvError(error as Error, 'CLI.PARAMETER_ERROR', {}, [argv.payee])
+        throw new ProsopoEnvError(error, 'CLI.PARAMETER_ERROR', {}, [argv.payee])
     }
 }
 
-export const validateValue = (argv: ArgumentsCamelCase) => {
+export const validateValue = (argv) => {
     if (typeof argv.value !== 'number') {
         throw new ProsopoEnvError('CLI.PARAMETER_ERROR', validateValue.name, {}, argv.value)
     }
-    const value: Compact<u128> = argv.value as unknown as Compact<u128>
+    const value: Compact<u128> = argv.value as Compact<u128>
     return { value }
 }
 
-<<<<<<< HEAD
-export const validateScheduleExpression = (argv: ArgumentsCamelCase) => {
-=======
 export const validateFee = (argv) => {
     if (typeof argv.fee !== 'number') {
         throw new ProsopoEnvError('CLI.PARAMETER_ERROR', validateValue.name, {}, argv.fee)
@@ -53,7 +45,6 @@
 }
 
 export const validateScheduleExpression = (argv) => {
->>>>>>> 9b653516
     if (typeof argv.schedule === 'string') {
         const result = parser.parseString(argv.schedule as string)
 
