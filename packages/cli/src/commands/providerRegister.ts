<<<<<<< HEAD
import type { KeyringPair } from '@polkadot/keyring/types'
import { stringToU8a } from '@polkadot/util/string'
=======
// Copyright 2021-2024 Prosopo (UK) Ltd.
//
// Licensed under the Apache License, Version 2.0 (the "License");
// you may not use this file except in compliance with the License.
// You may obtain a copy of the License at
//
//     http://www.apache.org/licenses/LICENSE-2.0
//
// Unless required by applicable law or agreed to in writing, software
// distributed under the License is distributed on an "AS IS" BASIS,
// WITHOUT WARRANTIES OR CONDITIONS OF ANY KIND, either express or implied.
// See the License for the specific language governing permissions and
// limitations under the License.
import * as z from 'zod'
import { ArgumentsCamelCase, Argv } from 'yargs'
import { CommandModule } from 'yargs'
import { KeyringPair } from '@polkadot/keyring/types'
import { LogLevel, Logger, getLogger } from '@prosopo/common'
>>>>>>> 5f314a6e
import { Payee } from '@prosopo/captcha-contract/types-returns'
import { LogLevel, type Logger, getLogger } from '@prosopo/common'
import { wrapQuery } from '@prosopo/contract'
import { ProviderEnvironment } from '@prosopo/env'
import { Tasks } from '@prosopo/provider'
import type { ProsopoConfigOutput } from '@prosopo/types'
import type { ArgumentsCamelCase, Argv } from 'yargs'
import type { CommandModule } from 'yargs'
import * as z from 'zod'
import { validateFee, validatePayee } from './validators.js'

const providerRegisterArgsParser = z.object({
    url: z.string(),
    fee: z.number(),
    payee: z.nativeEnum(Payee),
})
export default (pair: KeyringPair, config: ProsopoConfigOutput, cmdArgs?: { logger?: Logger }) => {
    const logger = cmdArgs?.logger || getLogger(LogLevel.enum.info, 'cli.provider_register')
    return {
        command: 'provider_register',
        describe: 'Register a Provider',
        builder: (yargs: Argv) =>
            yargs
                .option('url', {
                    type: 'string' as const,
                    demand: true,
                    desc: 'The provider service origin (URI)',
                } as const)
                .option('fee', {
                    type: 'number',
                    demand: true,
                    desc: 'The fee to pay per solved captcha',
                } as const)
                .option('payee', {
                    type: 'string' as const,
                    demand: true,
                    desc: 'The person who receives the fee (`Provider` or `Dapp`)',
                } as const),
        handler: async (argv: ArgumentsCamelCase) => {
            try {
                const parsedArgs = providerRegisterArgsParser.parse(argv)
                const env = new ProviderEnvironment(config, pair)
                await env.isReady()
                const tasks = new Tasks(env)
                const providerRegisterArgs: Parameters<typeof tasks.contract.query.providerRegister> = [
                    Array.from(stringToU8a(parsedArgs.url)),
                    parsedArgs.fee,
                    parsedArgs.payee,
                    {
                        value: 0,
                    },
                ]
                await wrapQuery(tasks.contract.query.providerRegister, tasks.contract.query)(...providerRegisterArgs)
                const result = await tasks.contract.tx.providerRegister(...providerRegisterArgs)

                logger.info(JSON.stringify(result, null, 2))
            } catch (err) {
                logger.error(err)
            }
        },
        middlewares: [validatePayee, validateFee],
    } as CommandModule
}<|MERGE_RESOLUTION|>--- conflicted
+++ resolved
@@ -1,7 +1,3 @@
-<<<<<<< HEAD
-import type { KeyringPair } from '@polkadot/keyring/types'
-import { stringToU8a } from '@polkadot/util/string'
-=======
 // Copyright 2021-2024 Prosopo (UK) Ltd.
 //
 // Licensed under the Apache License, Version 2.0 (the "License");
@@ -20,17 +16,13 @@
 import { CommandModule } from 'yargs'
 import { KeyringPair } from '@polkadot/keyring/types'
 import { LogLevel, Logger, getLogger } from '@prosopo/common'
->>>>>>> 5f314a6e
 import { Payee } from '@prosopo/captcha-contract/types-returns'
-import { LogLevel, type Logger, getLogger } from '@prosopo/common'
-import { wrapQuery } from '@prosopo/contract'
+import { ProsopoConfigOutput } from '@prosopo/types'
 import { ProviderEnvironment } from '@prosopo/env'
 import { Tasks } from '@prosopo/provider'
-import type { ProsopoConfigOutput } from '@prosopo/types'
-import type { ArgumentsCamelCase, Argv } from 'yargs'
-import type { CommandModule } from 'yargs'
-import * as z from 'zod'
+import { stringToU8a } from '@polkadot/util/string'
 import { validateFee, validatePayee } from './validators.js'
+import { wrapQuery } from '@prosopo/contract'
 
 const providerRegisterArgsParser = z.object({
     url: z.string(),
