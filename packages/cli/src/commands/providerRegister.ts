<<<<<<< HEAD
import { ArgumentsCamelCase, Argv } from 'yargs'
import { Logger } from '@prosopo/common'
import { Payee } from '@prosopo/types'
import { ProviderEnvironment } from '@prosopo/types-env'
=======
import * as z from 'zod'
import { CommandModule } from 'yargs'
import { KeyringPair } from '@polkadot/keyring/types'
import { LogLevelSchema, Logger, getLogger } from '@prosopo/common'
import { Payee, ProsopoConfig } from '@prosopo/types'
import { ProviderEnvironment } from '@prosopo/env'
>>>>>>> 9b653516
import { Tasks } from '@prosopo/provider'
import { get } from '@prosopo/util'
import { stringToU8a } from '@polkadot/util'
import { validateFee, validatePayee } from './validators.js'
import { wrapQuery } from '@prosopo/contract'
<<<<<<< HEAD
import { z } from 'zod'

export default (env: ProviderEnvironment, tasks: Tasks, cmdArgs?: { logger?: Logger }) => {
    const logger = cmdArgs?.logger || env.logger

    return {
        command: 'provider_register',
        decription: 'Register a Provider',
        builder: (yargs: Argv) =>
=======
const providerRegisterArgsParser = z.object({
    url: z.string(),
    fee: z.number(),
    payee: z.nativeEnum(Payee),
})
export default (pair: KeyringPair, config: ProsopoConfig, cmdArgs?: { logger?: Logger }) => {
    const logger = cmdArgs?.logger || getLogger(LogLevelSchema.Values.Info, 'cli.provider_register')
    return {
        command: 'provider_register',
        describe: 'Register a Provider',
        builder: (yargs) =>
>>>>>>> 9b653516
            yargs
                .option('url', {
                    type: 'string' as const,
                    demand: true,
                    desc: 'The provider service origin (URI)',
                } as const)
                .option('fee', {
                    type: 'number',
                    demand: true,
                    desc: 'The fee to pay per solved captcha',
                } as const)
                .option('payee', {
                    type: 'string' as const,
                    demand: true,
                    desc: 'The person who receives the fee (`Provider` or `Dapp`)',
                } as const),
<<<<<<< HEAD
        handler: async (argv: ArgumentsCamelCase) => {
            const { url, fee, payee } = z
                .object({
                    url: z.string(),
                    fee: z.number(),
                    payee: z.string(),
                })
                .parse(argv)
            const providerRegisterArgs: Parameters<typeof tasks.contract.query.providerRegister> = [
                Array.from(stringToU8a(url)),
                fee,
                get(Payee, payee),
                {
                    value: 0,
                },
            ]
            await wrapQuery(tasks.contract.query.providerRegister, tasks.contract.query)(...providerRegisterArgs)
            const result = await tasks.contract.tx.providerRegister(...providerRegisterArgs)
=======
        handler: async (argv) => {
            try {
                const parsedArgs = providerRegisterArgsParser.parse(argv)
                const env = new ProviderEnvironment(pair, config)
                await env.isReady()
                const tasks = new Tasks(env)
                const providerRegisterArgs: Parameters<typeof tasks.contract.query.providerRegister> = [
                    Array.from(stringToU8a(parsedArgs.url)),
                    parsedArgs.fee,
                    parsedArgs.payee,
                    {
                        value: 0,
                    },
                ]
                await wrapQuery(tasks.contract.query.providerRegister, tasks.contract.query)(...providerRegisterArgs)
                const result = await tasks.contract.tx.providerRegister(...providerRegisterArgs)
>>>>>>> 9b653516

                logger.info(JSON.stringify(result, null, 2))
            } catch (err) {
                logger.error(err)
            }
        },
        middlewares: [validatePayee, validateFee],
    } as CommandModule
}<|MERGE_RESOLUTION|>--- conflicted
+++ resolved
@@ -1,32 +1,13 @@
-<<<<<<< HEAD
-import { ArgumentsCamelCase, Argv } from 'yargs'
-import { Logger } from '@prosopo/common'
-import { Payee } from '@prosopo/types'
-import { ProviderEnvironment } from '@prosopo/types-env'
-=======
 import * as z from 'zod'
 import { CommandModule } from 'yargs'
 import { KeyringPair } from '@polkadot/keyring/types'
 import { LogLevelSchema, Logger, getLogger } from '@prosopo/common'
 import { Payee, ProsopoConfig } from '@prosopo/types'
 import { ProviderEnvironment } from '@prosopo/env'
->>>>>>> 9b653516
 import { Tasks } from '@prosopo/provider'
-import { get } from '@prosopo/util'
 import { stringToU8a } from '@polkadot/util'
 import { validateFee, validatePayee } from './validators.js'
 import { wrapQuery } from '@prosopo/contract'
-<<<<<<< HEAD
-import { z } from 'zod'
-
-export default (env: ProviderEnvironment, tasks: Tasks, cmdArgs?: { logger?: Logger }) => {
-    const logger = cmdArgs?.logger || env.logger
-
-    return {
-        command: 'provider_register',
-        decription: 'Register a Provider',
-        builder: (yargs: Argv) =>
-=======
 const providerRegisterArgsParser = z.object({
     url: z.string(),
     fee: z.number(),
@@ -38,7 +19,6 @@
         command: 'provider_register',
         describe: 'Register a Provider',
         builder: (yargs) =>
->>>>>>> 9b653516
             yargs
                 .option('url', {
                     type: 'string' as const,
@@ -55,26 +35,6 @@
                     demand: true,
                     desc: 'The person who receives the fee (`Provider` or `Dapp`)',
                 } as const),
-<<<<<<< HEAD
-        handler: async (argv: ArgumentsCamelCase) => {
-            const { url, fee, payee } = z
-                .object({
-                    url: z.string(),
-                    fee: z.number(),
-                    payee: z.string(),
-                })
-                .parse(argv)
-            const providerRegisterArgs: Parameters<typeof tasks.contract.query.providerRegister> = [
-                Array.from(stringToU8a(url)),
-                fee,
-                get(Payee, payee),
-                {
-                    value: 0,
-                },
-            ]
-            await wrapQuery(tasks.contract.query.providerRegister, tasks.contract.query)(...providerRegisterArgs)
-            const result = await tasks.contract.tx.providerRegister(...providerRegisterArgs)
-=======
         handler: async (argv) => {
             try {
                 const parsedArgs = providerRegisterArgsParser.parse(argv)
@@ -91,7 +51,6 @@
                 ]
                 await wrapQuery(tasks.contract.query.providerRegister, tasks.contract.query)(...providerRegisterArgs)
                 const result = await tasks.contract.tx.providerRegister(...providerRegisterArgs)
->>>>>>> 9b653516
 
                 logger.info(JSON.stringify(result, null, 2))
             } catch (err) {
