<<<<<<< HEAD
import { ArgumentsCamelCase, Argv } from 'yargs'
import { Logger } from '@prosopo/common'
import { ProviderEnvironment } from '@prosopo/types-env'
import { Tasks } from '@prosopo/provider'
import { validateAddress } from './validators.js'

export default (env: ProviderEnvironment, tasks: Tasks, cmdArgs?: { logger?: Logger }) => {
    const logger = cmdArgs?.logger || env.logger

    return {
        command: 'provider_details',
        description: 'List details of a single Provider',
        builder: (yargs: Argv) =>
=======
import { KeyringPair } from '@polkadot/keyring/types'
import { LogLevelSchema, Logger, getLogger } from '@prosopo/common'
import { ProsopoConfig } from '@prosopo/types'
import { ProviderEnvironment } from '@prosopo/env'
import { Tasks } from '@prosopo/provider'
import { validateAddress } from './validators.js'
export default (pair: KeyringPair, config: ProsopoConfig, cmdArgs?: { logger?: Logger }) => {
    const logger = cmdArgs?.logger || getLogger(LogLevelSchema.Values.Info, 'cli.provider_details')
    return {
        command: 'provider_details',
        describe: 'List details of a single Provider',
        builder: (yargs) =>
>>>>>>> 9b653516
            yargs.option('address', {
                type: 'string' as const,
                demand: true,
                desc: 'The AccountId of the Provider',
            } as const),
        handler: async (argv: ArgumentsCamelCase) => {
            try {
<<<<<<< HEAD
                const address = validateAddress(argv).address
                const result = (await tasks.contract.query.getProvider(address, {})).value.unwrap().unwrap()

=======
                const env = new ProviderEnvironment(pair, config)
                await env.isReady()
                const tasks = new Tasks(env)
                const result = (await tasks.contract.query.getProvider(argv.address, {})).value.unwrap().unwrap()
>>>>>>> 9b653516
                logger.info(JSON.stringify(result, null, 2))
            } catch (err) {
                logger.error(err)
            }
        },
        middlewares: [validateAddress],
    }
}<|MERGE_RESOLUTION|>--- conflicted
+++ resolved
@@ -1,18 +1,3 @@
-<<<<<<< HEAD
-import { ArgumentsCamelCase, Argv } from 'yargs'
-import { Logger } from '@prosopo/common'
-import { ProviderEnvironment } from '@prosopo/types-env'
-import { Tasks } from '@prosopo/provider'
-import { validateAddress } from './validators.js'
-
-export default (env: ProviderEnvironment, tasks: Tasks, cmdArgs?: { logger?: Logger }) => {
-    const logger = cmdArgs?.logger || env.logger
-
-    return {
-        command: 'provider_details',
-        description: 'List details of a single Provider',
-        builder: (yargs: Argv) =>
-=======
 import { KeyringPair } from '@polkadot/keyring/types'
 import { LogLevelSchema, Logger, getLogger } from '@prosopo/common'
 import { ProsopoConfig } from '@prosopo/types'
@@ -25,24 +10,17 @@
         command: 'provider_details',
         describe: 'List details of a single Provider',
         builder: (yargs) =>
->>>>>>> 9b653516
             yargs.option('address', {
                 type: 'string' as const,
                 demand: true,
                 desc: 'The AccountId of the Provider',
             } as const),
-        handler: async (argv: ArgumentsCamelCase) => {
+        handler: async (argv) => {
             try {
-<<<<<<< HEAD
-                const address = validateAddress(argv).address
-                const result = (await tasks.contract.query.getProvider(address, {})).value.unwrap().unwrap()
-
-=======
                 const env = new ProviderEnvironment(pair, config)
                 await env.isReady()
                 const tasks = new Tasks(env)
                 const result = (await tasks.contract.query.getProvider(argv.address, {})).value.unwrap().unwrap()
->>>>>>> 9b653516
                 logger.info(JSON.stringify(result, null, 2))
             } catch (err) {
                 logger.error(err)
