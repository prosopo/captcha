--- conflicted
+++ resolved
@@ -1,22 +1,3 @@
-<<<<<<< HEAD
-import { Argv } from 'yargs'
-import { Logger } from '@prosopo/common'
-import { ProviderEnvironment } from '@prosopo/types-env'
-import { Tasks } from '@prosopo/provider'
-import { get } from '@prosopo/util'
-
-export default (env: ProviderEnvironment, tasks: Tasks, cmdArgs?: { logger?: Logger }) => {
-    const logger = cmdArgs?.logger || env.logger
-
-    return {
-        command: 'dapp_accounts',
-        description: 'List all dapp accounts',
-        builder: (yargs: Argv) => yargs,
-        handler: async () => {
-            try {
-                const func = get<() => unknown>(tasks.contract.contract, 'dappAccounts')
-                const result = await func()
-=======
 import { KeyringPair } from '@polkadot/keyring/types'
 import { LogLevelSchema, Logger, getLogger } from '@prosopo/common'
 import { ProsopoConfig } from '@prosopo/types'
@@ -36,7 +17,6 @@
                 await env.isReady()
                 const tasks = new Tasks(env)
                 const result = await tasks.contract.contract['dappAccounts']()
->>>>>>> 9b653516
 
                 logger.info(JSON.stringify(result, null, 2))
             } catch (err) {
