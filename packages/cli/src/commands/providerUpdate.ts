--- conflicted
+++ resolved
@@ -1,29 +1,10 @@
-<<<<<<< HEAD
-import { ArgumentsCamelCase, Argv } from 'yargs'
-import { Logger, UrlConverter } from '@prosopo/common'
-import { Payee } from '@prosopo/types'
-import { ProviderEnvironment } from '@prosopo/types-env'
-=======
 import { KeyringPair } from '@polkadot/keyring/types'
 import { LogLevelSchema, Logger, getLogger } from '@prosopo/common'
 import { ProsopoConfig } from '@prosopo/types'
 import { ProviderEnvironment } from '@prosopo/env'
->>>>>>> 9b653516
 import { Tasks } from '@prosopo/provider'
-import { get } from '@prosopo/util'
 import { validateAddress, validatePayee } from './validators.js'
 import { wrapQuery } from '@prosopo/contract'
-<<<<<<< HEAD
-import { z } from 'zod'
-
-export default (env: ProviderEnvironment, tasks: Tasks, cmdArgs?: { logger?: Logger }) => {
-    const logger = cmdArgs?.logger || env.logger
-
-    return {
-        command: 'provider_update',
-        description: 'Update a Provider',
-        builder: (yargs: Argv) =>
-=======
 export default (pair: KeyringPair, config: ProsopoConfig, cmdArgs?: { logger?: Logger }) => {
     const logger = cmdArgs?.logger || getLogger(LogLevelSchema.Values.Info, 'cli.provider_update')
 
@@ -31,7 +12,6 @@
         command: 'provider_update',
         describe: 'Update a Provider',
         builder: (yargs) =>
->>>>>>> 9b653516
             yargs
                 .option('url', {
                     type: 'string' as const,
@@ -53,34 +33,6 @@
                     demand: false,
                     desc: 'The value to stake in the contract',
                 } as const),
-<<<<<<< HEAD
-        handler: async (argv: ArgumentsCamelCase) => {
-            const { address, urlStr, fee, payeeStr, value } = z
-                .object({
-                    address: z.string(),
-                    urlStr: z.string().optional(),
-                    fee: z.number().optional(),
-                    payeeStr: z.string().optional(),
-                    value: z.number().optional(),
-                })
-                .parse(argv)
-            const provider = (await tasks.contract.query.getProvider(address, {})).value.unwrap().unwrap()
-            const payee: Payee = payeeStr ? get(Payee, payeeStr) : provider.payee
-            const url = urlStr ? Array.from(new UrlConverter().encode(urlStr)) : provider.url
-            if (provider && (argv.url || argv.fee || argv.payee || argv.value)) {
-                await wrapQuery(tasks.contract.query.providerUpdate, tasks.contract.query)(
-                    url,
-                    fee || provider.fee,
-                    payee || provider.payee,
-                    { value: value || 0 }
-                )
-                const result = await tasks.contract.tx.providerUpdate(
-                    url || provider.url,
-                    fee || provider.fee,
-                    payee || provider.payee,
-                    { value: value || 0 }
-                )
-=======
         handler: async (argv) => {
             try {
                 const env = new ProviderEnvironment(pair, config)
@@ -100,7 +52,6 @@
                         argv.payee || provider.payee,
                         { value: argv.value || 0 }
                     )
->>>>>>> 9b653516
 
                     logger.info(JSON.stringify(result, null, 2))
                 }
