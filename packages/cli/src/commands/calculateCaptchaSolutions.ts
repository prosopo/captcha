<<<<<<< HEAD
import type { KeyringPair } from '@polkadot/keyring/types'
import { LogLevel, type Logger, ProsopoEnvError, getLogger } from '@prosopo/common'
=======
// Copyright 2021-2024 Prosopo (UK) Ltd.
//
// Licensed under the Apache License, Version 2.0 (the "License");
// you may not use this file except in compliance with the License.
// You may obtain a copy of the License at
//
//     http://www.apache.org/licenses/LICENSE-2.0
//
// Unless required by applicable law or agreed to in writing, software
// distributed under the License is distributed on an "AS IS" BASIS,
// WITHOUT WARRANTIES OR CONDITIONS OF ANY KIND, either express or implied.
// See the License for the specific language governing permissions and
// limitations under the License.
import { ArgumentsCamelCase, Argv } from 'yargs'
import { CalculateSolutionsTask } from '@prosopo/provider'
import { KeyringPair } from '@polkadot/keyring/types'
import { LogLevel, Logger, ProsopoEnvError, getLogger } from '@prosopo/common'
import { ProsopoConfigOutput } from '@prosopo/types'
>>>>>>> 772cc3ce
import { ProviderEnvironment } from '@prosopo/env'
import { CalculateSolutionsTask } from '@prosopo/provider'
import type { ProsopoConfigOutput } from '@prosopo/types'
import type { ArgumentsCamelCase, Argv } from 'yargs'
import { validateScheduleExpression } from './validators.js'

export default (pair: KeyringPair, config: ProsopoConfigOutput, cmdArgs?: { logger?: Logger }) => {
    const logger = cmdArgs?.logger || getLogger(LogLevel.enum.info, 'cli.calculate_captcha_solutions')

    return {
        command: 'calculate_captcha_solutions',
        describe: 'Calculate captcha solutions',
        builder: (yargs: Argv) => {
            return yargs.option('schedule', {
                type: 'string' as const,
                demand: false,
                desc: 'A Recurring schedule expression',
            } as const)
        },
        handler: async (argv: ArgumentsCamelCase) => {
            const env = new ProviderEnvironment(config, pair)
            await env.isReady()
            if (argv.schedule) {
                throw new ProsopoEnvError('GENERAL.NOT_IMPLEMENTED')
            }
            const calculateSolutionsTask = new CalculateSolutionsTask(env)
            const result = await calculateSolutionsTask.run()
            logger.info(`Updated ${result} captcha solutions`)
        },
        middlewares: [validateScheduleExpression],
    }
}<|MERGE_RESOLUTION|>--- conflicted
+++ resolved
@@ -1,7 +1,3 @@
-<<<<<<< HEAD
-import type { KeyringPair } from '@polkadot/keyring/types'
-import { LogLevel, type Logger, ProsopoEnvError, getLogger } from '@prosopo/common'
-=======
 // Copyright 2021-2024 Prosopo (UK) Ltd.
 //
 // Licensed under the Apache License, Version 2.0 (the "License");
@@ -20,11 +16,7 @@
 import { KeyringPair } from '@polkadot/keyring/types'
 import { LogLevel, Logger, ProsopoEnvError, getLogger } from '@prosopo/common'
 import { ProsopoConfigOutput } from '@prosopo/types'
->>>>>>> 772cc3ce
 import { ProviderEnvironment } from '@prosopo/env'
-import { CalculateSolutionsTask } from '@prosopo/provider'
-import type { ProsopoConfigOutput } from '@prosopo/types'
-import type { ArgumentsCamelCase, Argv } from 'yargs'
 import { validateScheduleExpression } from './validators.js'
 
 export default (pair: KeyringPair, config: ProsopoConfigOutput, cmdArgs?: { logger?: Logger }) => {
@@ -45,10 +37,11 @@
             await env.isReady()
             if (argv.schedule) {
                 throw new ProsopoEnvError('GENERAL.NOT_IMPLEMENTED')
+            } else {
+                const calculateSolutionsTask = new CalculateSolutionsTask(env)
+                const result = await calculateSolutionsTask.run()
+                logger.info(`Updated ${result} captcha solutions`)
             }
-            const calculateSolutionsTask = new CalculateSolutionsTask(env)
-            const result = await calculateSolutionsTask.run()
-            logger.info(`Updated ${result} captcha solutions`)
         },
         middlewares: [validateScheduleExpression],
     }
