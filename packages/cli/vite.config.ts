import * as path from 'path'
import { ViteBackendConfig } from '@prosopo/config'
import { defineConfig } from 'vite'
<<<<<<< HEAD
import { loadEnv } from '.'
=======
import { loadEnv } from '@prosopo/cli'
import { version } from './package.json'
>>>>>>> 9b653516

// load env using our util because vite loadEnv is not working for .env.development
loadEnv()

// Package specific config
const packageName = '@prosopo/cli'
const bundleName = 'provider'
const dir = path.resolve()
const entry = './src/cli.ts'
const packageVersion = version

process.env.TS_NODE_PROJECT = path.resolve('./tsconfig.json')

// Merge with generic backend config
export default defineConfig(async ({ command, mode }) => {
    const backendConfig = await ViteBackendConfig(packageName, packageVersion, bundleName, dir, entry, command, mode)
    return defineConfig({
        ...backendConfig,
    })
})<|MERGE_RESOLUTION|>--- conflicted
+++ resolved
@@ -1,12 +1,8 @@
 import * as path from 'path'
 import { ViteBackendConfig } from '@prosopo/config'
 import { defineConfig } from 'vite'
-<<<<<<< HEAD
-import { loadEnv } from '.'
-=======
 import { loadEnv } from '@prosopo/cli'
 import { version } from './package.json'
->>>>>>> 9b653516
 
 // load env using our util because vite loadEnv is not working for .env.development
 loadEnv()
