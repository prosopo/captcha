{
    "name": "@prosopo/api",
    "version": "0.2.2",
    "description": "Wrapper for the provider API",
    "main": "dist/index.js",
    "type": "module",
    "exports": {
        ".": {
            "import": "./dist/index.js",
            "require": "./dist/cjs/index.cjs"
        }
    },
    "scripts": {
        "clean": "tsc --build --clean",
        "build": "tsc --build --verbose",
        "build:cjs": "npx vite --config vite.cjs.config.ts build",
        "lint": "npx eslint .",
        "lint:fix": "npx eslint . --fix --config ../../.eslintrc.js"
    },
    "repository": {
        "type": "git",
        "url": "git+https://github.com/prosopo/captcha.git"
    },
    "author": "PROSOPO LIMITED <info@prosopo.io>",
    "license": "Apache-2.0",
    "bugs": {
        "url": "https://github.com/prosopo/captcha/issues"
    },
    "homepage": "https://github.com/prosopo/captcha#readme",
    "dependencies": {
<<<<<<< HEAD
        "@prosopo/types": "^0.1.18",
        "@prosopo/captcha-contract": "^0.1.18",
        "axios": "^0.27.2"
=======
        "@prosopo/types": "0.2.2",
        "axios": "^1.5.0"
>>>>>>> 11202d69
    },
    "devDependencies": {
        "tslib": "^2.6.2",
        "typescript": "^5.1.6"
    },
    "sideEffects": false
}<|MERGE_RESOLUTION|>--- conflicted
+++ resolved
@@ -28,14 +28,8 @@
     },
     "homepage": "https://github.com/prosopo/captcha#readme",
     "dependencies": {
-<<<<<<< HEAD
-        "@prosopo/types": "^0.1.18",
-        "@prosopo/captcha-contract": "^0.1.18",
-        "axios": "^0.27.2"
-=======
         "@prosopo/types": "0.2.2",
         "axios": "^1.5.0"
->>>>>>> 11202d69
     },
     "devDependencies": {
         "tslib": "^2.6.2",
