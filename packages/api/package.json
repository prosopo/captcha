--- conflicted
+++ resolved
@@ -6,7 +6,7 @@
     "type": "module",
     "engines": {
         "node": ">=16",
-        "npm": ">=8.9"
+        "npm": "8.9"
     },
     "exports": {
         ".": {
@@ -32,12 +32,7 @@
     },
     "homepage": "https://github.com/prosopo/captcha#readme",
     "dependencies": {
-<<<<<<< HEAD
-        "@prosopo/types": "0.2.12",
-        "axios": "^1.5.0"
-=======
         "@prosopo/types": "0.2.11"
->>>>>>> 5566d5cb
     },
     "devDependencies": {
         "@prosopo/captcha-contract": "0.2.12",
