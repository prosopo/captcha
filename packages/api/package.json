{
    "name": "@prosopo/api",
<<<<<<< HEAD
    "version": "0.3.41",
=======
    "version": "1.0.1",
>>>>>>> 89e3c9f8
    "description": "Wrapper for the provider API",
    "main": "dist/index.js",
    "type": "module",
    "engines": {
        "node": ">=18",
        "npm": ">=9"
    },
    "exports": {
        ".": {
            "import": "./dist/index.js",
            "require": "./dist/cjs/index.cjs"
        }
    },
    "scripts": {
        "test": "echo \"No test specified\"",
        "clean": "tsc --build --clean",
        "build": "tsc --build --verbose",
        "build:cjs": "npx vite --config vite.cjs.config.ts build",
        "eslint": "npx eslint . --no-error-on-unmatched-pattern --ignore-path ../../.eslintignore --quiet",
        "eslint:fix": "npm run eslint -- --fix",
        "prettier": "npx prettier . --check --no-error-on-unmatched-pattern --ignore-path ../../.eslintignore",
        "prettier:fix": "npm run prettier -- --write",
        "lint": "npm run eslint && npm run prettier",
        "lint:fix": "npm run eslint:fix && npm run prettier:fix"
    },
    "repository": {
        "type": "git",
        "url": "git+https://github.com/prosopo/captcha.git"
    },
    "author": "PROSOPO LIMITED <info@prosopo.io>",
    "license": "Apache-2.0",
    "bugs": {
        "url": "https://github.com/prosopo/captcha/issues"
    },
    "homepage": "https://github.com/prosopo/captcha#readme",
    "dependencies": {
<<<<<<< HEAD
        "@prosopo/types": "0.3.41"
    },
    "devDependencies": {
        "@prosopo/captcha-contract": "0.3.41",
        "@prosopo/config": "0.3.41",
=======
        "@prosopo/types": "1.0.1"
    },
    "devDependencies": {
        "@prosopo/captcha-contract": "1.0.1",
        "@prosopo/config": "1.0.1",
>>>>>>> 89e3c9f8
        "tslib": "2.6.2",
        "typescript": "5.1.6"
    },
    "sideEffects": false
}<|MERGE_RESOLUTION|>--- conflicted
+++ resolved
@@ -1,10 +1,6 @@
 {
     "name": "@prosopo/api",
-<<<<<<< HEAD
-    "version": "0.3.41",
-=======
     "version": "1.0.1",
->>>>>>> 89e3c9f8
     "description": "Wrapper for the provider API",
     "main": "dist/index.js",
     "type": "module",
@@ -41,19 +37,11 @@
     },
     "homepage": "https://github.com/prosopo/captcha#readme",
     "dependencies": {
-<<<<<<< HEAD
-        "@prosopo/types": "0.3.41"
-    },
-    "devDependencies": {
-        "@prosopo/captcha-contract": "0.3.41",
-        "@prosopo/config": "0.3.41",
-=======
         "@prosopo/types": "1.0.1"
     },
     "devDependencies": {
         "@prosopo/captcha-contract": "1.0.1",
         "@prosopo/config": "1.0.1",
->>>>>>> 89e3c9f8
         "tslib": "2.6.2",
         "typescript": "5.1.6"
     },
