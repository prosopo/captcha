{
	"name": "@prosopo/api",
	"version": "2.7.2",
	"description": "Wrapper for the provider API",
	"main": "dist/index.js",
	"type": "module",
	"engines": {
		"node": "20",
		"npm": "10.8.2"
	},
	"exports": {
		".": {
			"import": "./dist/index.js",
			"require": "./dist/cjs/index.cjs"
		}
	},
	"scripts": {
		"test": "echo \"No test specified\"",
		"clean": "tsc --build --clean",
		"build": "tsc --build --verbose",
		"build:cjs": "npx vite --config vite.cjs.config.ts build"
	},
	"repository": {
		"type": "git",
		"url": "git+https://github.com/prosopo/captcha.git"
	},
	"author": "PROSOPO LIMITED <info@prosopo.io>",
	"license": "Apache-2.0",
	"bugs": {
		"url": "https://github.com/prosopo/captcha/issues"
	},
	"homepage": "https://github.com/prosopo/captcha#readme",
	"dependencies": {
<<<<<<< HEAD
		"@prosopo/types": "2.9.1",
		"@prosopo/user-access-policy": "2.6.7",
=======
		"@prosopo/types": "2.10.0",
>>>>>>> eccdcf07
		"express": "4.21.2"
	},
	"devDependencies": {
		"@prosopo/config": "2.6.1",
		"@vitest/coverage-v8": "3.0.9",
		"concurrently": "9.0.1",
		"del-cli": "6.0.0",
		"npm-run-all": "2.1.0",
		"tslib": "2.7.0",
		"tsx": "4.19.1",
		"typescript": "5.6.2",
		"vite": "6.2.3",
		"vitest": "3.0.9"
	},
	"sideEffects": false
}<|MERGE_RESOLUTION|>--- conflicted
+++ resolved
@@ -31,12 +31,8 @@
 	},
 	"homepage": "https://github.com/prosopo/captcha#readme",
 	"dependencies": {
-<<<<<<< HEAD
-		"@prosopo/types": "2.9.1",
+		"@prosopo/types": "2.10.0",
 		"@prosopo/user-access-policy": "2.6.7",
-=======
-		"@prosopo/types": "2.10.0",
->>>>>>> eccdcf07
 		"express": "4.21.2"
 	},
 	"devDependencies": {
