--- conflicted
+++ resolved
@@ -31,12 +31,8 @@
 	},
 	"homepage": "https://github.com/prosopo/captcha#readme",
 	"dependencies": {
-<<<<<<< HEAD
-		"@prosopo/types": "2.6.2",
 		"@prosopo/user-access-policy": "2.6.2",
-=======
 		"@prosopo/types": "2.7.0",
->>>>>>> c41f5921
 		"express": "4.21.2"
 	},
 	"devDependencies": {
