{
	"name": "@prosopo/api",
	"version": "3.1.7",
	"description": "Wrapper for the provider API",
	"main": "dist/index.js",
	"types": "dist/index.d.ts",
	"type": "module",
	"engines": {
		"node": "20",
		"npm": "10.8.2"
	},
	"exports": {
		".": {
			"types": "./dist/index.d.ts",
			"import": "./dist/index.js",
			"require": "./dist/cjs/index.cjs"
		}
	},
	"scripts": {
		"clean": "del-cli --verbose dist tsconfig.tsbuildinfo",
		"build": "NODE_ENV=${NODE_ENV:-development}; vite build --config vite.esm.config.ts --mode $NODE_ENV",
		"build:tsc": "tsc --build --verbose",
		"build:cjs": "NODE_ENV=${NODE_ENV:-development}; vite build --config vite.cjs.config.ts --mode $NODE_ENV",
		"typecheck": "tsc --build --declaration --emitDeclarationOnly"
	},
	"repository": {
		"type": "git",
		"url": "git+https://github.com/prosopo/captcha.git"
	},
	"author": "PROSOPO LIMITED <info@prosopo.io>",
	"license": "Apache-2.0",
	"bugs": {
		"url": "https://github.com/prosopo/captcha/issues"
	},
	"homepage": "https://github.com/prosopo/captcha#readme",
	"dependencies": {
		"@prosopo/types": "3.0.8",
		"@prosopo/user-access-policy": "3.5.2",
<<<<<<< HEAD
		"@typegoose/auto-increment": "4.13.0",
		"axios": "1.10.0",
		"esbuild": "0.25.6",
		"express": "4.21.2",
		"openpgp": "5.11.3",
		"webpack-dev-server": "5.2.2",
=======
>>>>>>> 9c685bb2
		"@prosopo/config": "3.1.5"
	},
	"devDependencies": {
		"@types/node": "22.10.2",
		"@vitest/coverage-v8": "3.0.9",
		"concurrently": "9.0.1",
		"del-cli": "6.0.0",
		"npm-run-all": "4.1.5",
		"tslib": "2.7.0",
		"tsx": "4.20.3",
		"typescript": "5.6.2",
		"vite": "6.3.5",
		"vitest": "3.0.9"
	},
	"sideEffects": false
}<|MERGE_RESOLUTION|>--- conflicted
+++ resolved
@@ -36,15 +36,6 @@
 	"dependencies": {
 		"@prosopo/types": "3.0.8",
 		"@prosopo/user-access-policy": "3.5.2",
-<<<<<<< HEAD
-		"@typegoose/auto-increment": "4.13.0",
-		"axios": "1.10.0",
-		"esbuild": "0.25.6",
-		"express": "4.21.2",
-		"openpgp": "5.11.3",
-		"webpack-dev-server": "5.2.2",
-=======
->>>>>>> 9c685bb2
 		"@prosopo/config": "3.1.5"
 	},
 	"devDependencies": {
