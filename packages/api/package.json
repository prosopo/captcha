--- conflicted
+++ resolved
@@ -34,14 +34,9 @@
 	},
 	"homepage": "https://github.com/prosopo/captcha#readme",
 	"dependencies": {
-<<<<<<< HEAD
-		"@prosopo/types": "3.2.1",
-		"@prosopo/config": "3.1.13"
-=======
 		"@prosopo/types": "3.3.0",
 		"@prosopo/user-access-policy": "3.5.13",
 		"@prosopo/config": "3.1.14"
->>>>>>> 3ece23cb
 	},
 	"devDependencies": {
 		"@types/node": "22.10.2",
