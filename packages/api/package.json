--- conflicted
+++ resolved
@@ -1,10 +1,6 @@
 {
 	"name": "@prosopo/api",
-<<<<<<< HEAD
-	"version": "3.1.16",
-=======
 	"version": "3.1.19",
->>>>>>> 11303d9f
 	"description": "Wrapper for the provider API",
 	"main": "dist/index.js",
 	"types": "dist/index.d.ts",
@@ -38,14 +34,8 @@
 	},
 	"homepage": "https://github.com/prosopo/captcha#readme",
 	"dependencies": {
-<<<<<<< HEAD
-		"@prosopo/types": "3.2.0",
-		"@prosopo/user-access-policy": "3.5.11",
-		"@prosopo/config": "3.1.12"
-=======
 		"@prosopo/types": "3.4.0",
 		"@prosopo/config": "3.1.15"
->>>>>>> 11303d9f
 	},
 	"devDependencies": {
 		"@types/node": "22.10.2",
