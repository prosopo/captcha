--- conflicted
+++ resolved
@@ -1,47 +1,4 @@
 {
-<<<<<<< HEAD
-	"name": "@prosopo/api",
-	"version": "1.0.2",
-	"description": "Wrapper for the provider API",
-	"main": "dist/index.js",
-	"type": "module",
-	"engines": {
-		"node": ">=20",
-		"npm": ">=9"
-	},
-	"exports": {
-		".": {
-			"import": "./dist/index.js",
-			"require": "./dist/cjs/index.cjs"
-		}
-	},
-	"scripts": {
-		"test": "echo \"No test specified\"",
-		"clean": "tsc --build --clean",
-		"build": "tsc --build --verbose",
-		"build:cjs": "npx vite --config vite.cjs.config.ts build"
-	},
-	"repository": {
-		"type": "git",
-		"url": "git+https://github.com/prosopo/captcha.git"
-	},
-	"author": "PROSOPO LIMITED <info@prosopo.io>",
-	"license": "Apache-2.0",
-	"bugs": {
-		"url": "https://github.com/prosopo/captcha/issues"
-	},
-	"homepage": "https://github.com/prosopo/captcha#readme",
-	"dependencies": {
-		"@prosopo/types": "1.0.2"
-	},
-	"devDependencies": {
-		"@prosopo/captcha-contract": "1.0.2",
-		"@prosopo/config": "1.0.2",
-		"tslib": "2.6.2",
-		"typescript": "5.1.6"
-	},
-	"sideEffects": false
-=======
     "name": "@prosopo/api",
     "version": "2.0.0",
     "description": "Wrapper for the provider API",
@@ -83,5 +40,4 @@
         "typescript": "5.1.6"
     },
     "sideEffects": false
->>>>>>> b96fe50d
 }