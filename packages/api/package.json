--- conflicted
+++ resolved
@@ -1,10 +1,6 @@
 {
 	"name": "@prosopo/api",
-<<<<<<< HEAD
-	"version": "2.0.3",
-=======
 	"version": "2.1.0",
->>>>>>> c58e540a
 	"description": "Wrapper for the provider API",
 	"main": "dist/index.js",
 	"type": "module",
@@ -35,17 +31,10 @@
 	},
 	"homepage": "https://github.com/prosopo/captcha#readme",
 	"dependencies": {
-<<<<<<< HEAD
-		"@prosopo/types": "2.0.3"
-	},
-	"devDependencies": {
-		"@prosopo/config": "2.0.3",
-=======
 		"@prosopo/types": "2.1.0"
 	},
 	"devDependencies": {
 		"@prosopo/config": "2.1.0",
->>>>>>> c58e540a
 		"@vitest/coverage-v8": "2.1.1",
 		"concurrently": "9.0.1",
 		"npm-run-all": "4.1.5",
