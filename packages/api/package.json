--- conflicted
+++ resolved
@@ -31,12 +31,8 @@
 	},
 	"homepage": "https://github.com/prosopo/captcha#readme",
 	"dependencies": {
-<<<<<<< HEAD
+		"@prosopo/types": "2.7.1",
 		"@prosopo/user-access-policy": "2.6.3",
-		"@prosopo/types": "2.7.0",
-=======
-		"@prosopo/types": "2.7.1",
->>>>>>> 8ec22eec
 		"express": "4.21.2"
 	},
 	"devDependencies": {
