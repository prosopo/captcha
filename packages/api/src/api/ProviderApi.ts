// Copyright (C) 2021-2022 Prosopo (UK) Ltd.
// This file is part of procaptcha <https://github.com/prosopo/procaptcha>.
//
// procaptcha is free software: you can redistribute it and/or modify
// it under the terms of the GNU General Public License as published by
// the Free Software Foundation, either version 3 of the License, or
// (at your option) any later version.
//
// procaptcha is distributed in the hope that it will be useful,
// but WITHOUT ANY WARRANTY; without even the implied warranty of
// MERCHANTABILITY or FITNESS FOR A PARTICULAR PURPOSE.  See the
// GNU General Public License for more details.
//
// You should have received a copy of the GNU General Public License
// along with procaptcha.  If not, see <http://www.gnu.org/licenses/>.
<<<<<<< HEAD
import HttpClientBase from './HttpClientBase'
import { CaptchaSolutionResponse, GetCaptchaResponse, ProsopoNetwork, VerificationResponse } from '../types'
import { CaptchaSolution, CaptchaSolutionBodyType, RandomProvider, VerifySolutionBodyType } from '@prosopo/types'
=======
import { CaptchaSolution, ProsopoRandomProvider } from '@prosopo/types'
import { CaptchaSolutionResponse, GetCaptchaResponse, ProsopoNetwork, VerificationResponse } from '../types'
import HttpClientBase from './HttpClientBase'
>>>>>>> 1aba9ff6

export class ProviderApi extends HttpClientBase {
    private network: ProsopoNetwork

    constructor(network: ProsopoNetwork, providerUrl: string) {
        super(providerUrl)
        this.network = network
    }

    public getCaptchaChallenge(userAccount: string, randomProvider: RandomProvider): Promise<GetCaptchaResponse> {
        const { provider } = randomProvider
        const { blockNumber } = randomProvider
        const dappAccount = this.network.dappContract.address

        return this.axios.get(
            `/v1/prosopo/provider/captcha/${provider.datasetId}/${userAccount}/${dappAccount}/${blockNumber
                .toString()
                .replace(/,/g, '')}`
        )
    }

    public submitCaptchaSolution(
        captchas: CaptchaSolution[],
        requestHash: string,
        userAccount: string,
        salt: string,
        signature?: string
    ): Promise<CaptchaSolutionResponse> {
        return this.axios.post(`/v1/prosopo/provider/solution`, {
            captchas,
            requestHash,
            userAccount,
            dappAccount: this.network.dappContract.address,
            salt,
            signature,
        } as CaptchaSolutionBodyType)
    }

    public verifyDappUser(userAccount: string, commitmentId?: string): Promise<VerificationResponse> {
        const payload = { userAccount }
        if (commitmentId) {
            payload['commitmentId'] = commitmentId
        }
        return this.axios.post(`/v1/prosopo/provider/verify`, payload as VerifySolutionBodyType)
    }
}<|MERGE_RESOLUTION|>--- conflicted
+++ resolved
@@ -13,17 +13,11 @@
 //
 // You should have received a copy of the GNU General Public License
 // along with procaptcha.  If not, see <http://www.gnu.org/licenses/>.
-<<<<<<< HEAD
-import HttpClientBase from './HttpClientBase'
-import { CaptchaSolutionResponse, GetCaptchaResponse, ProsopoNetwork, VerificationResponse } from '../types'
 import { CaptchaSolution, CaptchaSolutionBodyType, RandomProvider, VerifySolutionBodyType } from '@prosopo/types'
-=======
-import { CaptchaSolution, ProsopoRandomProvider } from '@prosopo/types'
 import { CaptchaSolutionResponse, GetCaptchaResponse, ProsopoNetwork, VerificationResponse } from '../types'
 import HttpClientBase from './HttpClientBase'
->>>>>>> 1aba9ff6
 
-export class ProviderApi extends HttpClientBase {
+export default class ProviderApi extends HttpClientBase {
     private network: ProsopoNetwork
 
     constructor(network: ProsopoNetwork, providerUrl: string) {
