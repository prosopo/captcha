--- conflicted
+++ resolved
@@ -308,74 +308,4 @@
 			},
 		);
 	}
-<<<<<<< HEAD
-
-	public getSliderCaptchaChallenge(
-		user: string,
-		dapp: string,
-		sessionId?: string,
-	): Promise<GetSliderCaptchaResponse> {
-		const body = {
-			user: user.toString(),
-			dapp: dapp.toString(),
-			...(sessionId && { sessionId }),
-		};
-		return this.post(ClientApiPaths.GetSliderCaptchaChallenge, body, {
-			headers: {
-				"Prosopo-Site-Key": this.account,
-				"Prosopo-User": user,
-			},
-		});
-	}
-
-	public submitSliderCaptchaSolution(
-		userAccount: string,
-		dappAccount: string,
-		position: number,
-		targetPosition: number,
-		mouseMovements: Array<{ x: number; y: number; time: number }>,
-		solveTime: number,
-		timestamp: string,
-		signature: any,
-		fingerprint?: string,
-		challengeId?: string,
-	): Promise<any> {
-		const body = {
-			user: userAccount.toString(),
-			dapp: dappAccount.toString(),
-			position,
-			targetPosition,
-			mouseMovements,
-			solveTime,
-			timestamp,
-			signature,
-			challengeId,
-			...(fingerprint && { fingerprint }),
-		};
-		return this.post(ClientApiPaths.SubmitSliderCaptchaSolution, body, {
-			headers: {
-				"Prosopo-Site-Key": this.account,
-				"Prosopo-User": userAccount,
-			},
-		});
-	}
-
-	public verifySliderCaptchaSolution(
-		token: ProcaptchaToken,
-		dappSignature: string,
-		userAccount: string,
-	): Promise<any> {
-		const body = {
-			token,
-			dappSignature,
-		};
-		return this.post(ClientApiPaths.VerifySliderCaptchaSolution, body, {
-			headers: {
-				"Prosopo-Site-Key": this.account,
-				"Prosopo-User": userAccount,
-			},
-		});
-	}
-=======
->>>>>>> 41534419
 }