// Copyright 2021-2024 Prosopo (UK) Ltd.
//
// Licensed under the Apache License, Version 2.0 (the "License");
// you may not use this file except in compliance with the License.
// You may obtain a copy of the License at
//
//     http://www.apache.org/licenses/LICENSE-2.0
//
// Unless required by applicable law or agreed to in writing, software
// distributed under the License is distributed on an "AS IS" BASIS,
// WITHOUT WARRANTIES OR CONDITIONS OF ANY KIND, either express or implied.
// See the License for the specific language governing permissions and
// limitations under the License.
import { AccountId } from '@prosopo/captcha-contract'
import {
    ApiParams,
    ApiPaths,
    CaptchaResponseBody,
    CaptchaSolution,
    CaptchaSolutionBody,
    CaptchaSolutionBodyType,
    CaptchaSolutionResponse,
    GetPowCaptchaChallengeRequestBodyType,
    GetPowCaptchaResponse,
    ImageVerificationResponse,
    NetworkConfig,
    PowCaptchaSolutionResponse,
    ProviderRegistered,
    ServerPowCaptchaVerifyRequestBodyType,
    StoredEvents,
    SubmitPowCaptchaSolutionBody,
    VerificationResponse,
    VerifySolutionBodyType,
} from '@prosopo/types'
import { Provider, RandomProvider } from '@prosopo/captcha-contract/types-returns'
import HttpClientBase from './HttpClientBase.js'

export default class ProviderApi extends HttpClientBase implements ProviderApi {
    private network: NetworkConfig
    private account: AccountId

    constructor(network: NetworkConfig, providerUrl: string, account: AccountId) {
        if (!providerUrl.startsWith('http')) {
            providerUrl = `https://${providerUrl}`
        }
        super(providerUrl)
        this.network = network
        this.account = account
    }

    public getCaptchaChallenge(userAccount: AccountId, randomProvider: RandomProvider): Promise<CaptchaResponseBody> {
        const { provider, blockNumber } = randomProvider
        const dappAccount = this.account
        const url = `${ApiPaths.GetCaptchaChallenge}/${provider.datasetId}/${userAccount}/${dappAccount}/${blockNumber
            .toString()
            .replace(/,/g, '')}`
        return this.fetch(url)
    }

    public submitCaptchaSolution(
        captchas: CaptchaSolution[],
        requestHash: string,
        userAccount: AccountId,
        salt: string,
        signature?: string
    ): Promise<CaptchaSolutionResponse> {
        const captchaSolutionBody: CaptchaSolutionBodyType = CaptchaSolutionBody.parse({
            captchas,
            requestHash,
            [ApiParams.user]: userAccount,
            [ApiParams.dapp]: this.account,
            salt,
            signature,
        })
        return this.post(ApiPaths.SubmitCaptchaSolution, captchaSolutionBody)
    }

    public verifyDappUser(
        dapp: AccountId,
        userAccount: AccountId,
        blockNumber: number,
        dappUserSignature: string,
        commitmentId?: string,
        maxVerifiedTime?: number
    ): Promise<ImageVerificationResponse> {
        const payload: VerifySolutionBodyType = {
            [ApiParams.dapp]: dapp.toString(),
            [ApiParams.user]: userAccount.toString(),
            [ApiParams.blockNumber]: blockNumber,
            [ApiParams.dappUserSignature]: dappUserSignature,
            ...(commitmentId && { [ApiParams.commitmentId]: commitmentId }),
            ...(maxVerifiedTime && { [ApiParams.maxVerifiedTime]: maxVerifiedTime }),
        }

        return this.post(ApiPaths.VerifyCaptchaSolutionDapp, payload)
    }

    public verifyUser(
        dapp: AccountId,
        userAccount: AccountId,
        blockNumber: number,
        dappUserSignature: string,
        commitmentId?: string,
        maxVerifiedTime?: number
    ): Promise<ImageVerificationResponse> {
        const payload: VerifySolutionBodyType = {
            [ApiParams.dapp]: dapp.toString(),
            [ApiParams.user]: userAccount.toString(),
            [ApiParams.blockNumber]: blockNumber,
            [ApiParams.dappUserSignature]: dappUserSignature,
            ...(commitmentId && { [ApiParams.commitmentId]: commitmentId }),
            ...(maxVerifiedTime && { [ApiParams.maxVerifiedTime]: maxVerifiedTime }),
        }

        return this.post(ApiPaths.VerifyCaptchaSolutionUser, payload)
    }

    public getPowCaptchaChallenge(user: AccountId, dapp: AccountId): Promise<GetPowCaptchaResponse> {
        const body: GetPowCaptchaChallengeRequestBodyType = {
            [ApiParams.user]: user.toString(),
            [ApiParams.dapp]: dapp.toString(),
        }
        return this.post(ApiPaths.GetPowCaptchaChallenge, body)
    }

    public submitPowCaptchaSolution(
        challenge: GetPowCaptchaResponse,
        userAccount: AccountId,
        dappAccount: AccountId,
        randomProvider: RandomProvider,
        nonce: number,
        timeout?: number
    ): Promise<PowCaptchaSolutionResponse> {
        const { blockNumber } = randomProvider
        const body = SubmitPowCaptchaSolutionBody.parse({
            [ApiParams.blockNumber]: blockNumber,
            [ApiParams.challenge]: challenge.challenge,
            [ApiParams.difficulty]: challenge.difficulty,
            [ApiParams.signature]: challenge.signature,
            // TODO add utility to convert `AccountId` to string
            [ApiParams.user]: userAccount.toString(),
            [ApiParams.dapp]: dappAccount.toString(),
            [ApiParams.nonce]: nonce,
            [ApiParams.verifiedTimeout]: timeout,
        })
        return this.post(ApiPaths.SubmitPowCaptchaSolution, body)
    }

    public submitUserEvents(events: StoredEvents, accountId: AccountId) {
        return this.post(ApiPaths.SubmitUserEvents, { events, accountId })
    }

    public getProviderStatus(): Promise<ProviderRegistered> {
        return this.fetch(ApiPaths.GetProviderStatus)
    }

    public getProviderDetails(): Promise<Provider> {
        return this.fetch(ApiPaths.GetProviderDetails)
    }

    public submitPowCaptchaVerify(
        challenge: string,
        dapp: string,
<<<<<<< HEAD
        signatureHex: string,
        blockNumber: number
    ): Promise<VerificationResponse> {
        return this.post(ApiPaths.ServerPowCaptchaVerify, {
            [ApiParams.challenge]: challenge,
            [ApiParams.dapp]: dapp,
            [ApiParams.dappUserSignature]: signatureHex,
            [ApiParams.blockNumber]: blockNumber,
        })
=======
        recencyLimit: number
    ): Promise<VerificationResponse> {
        const body: ServerPowCaptchaVerifyRequestBodyType = {
            [ApiParams.challenge]: challenge,
            [ApiParams.dapp]: dapp,
            [ApiParams.verifiedTimeout]: recencyLimit,
        }
        return this.post(ApiPaths.ServerPowCaptchaVerify, body)
>>>>>>> adb28944
    }
}<|MERGE_RESOLUTION|>--- conflicted
+++ resolved
@@ -161,25 +161,17 @@
     public submitPowCaptchaVerify(
         challenge: string,
         dapp: string,
-<<<<<<< HEAD
         signatureHex: string,
         blockNumber: number
-    ): Promise<VerificationResponse> {
-        return this.post(ApiPaths.ServerPowCaptchaVerify, {
-            [ApiParams.challenge]: challenge,
-            [ApiParams.dapp]: dapp,
-            [ApiParams.dappUserSignature]: signatureHex,
-            [ApiParams.blockNumber]: blockNumber,
-        })
-=======
-        recencyLimit: number
     ): Promise<VerificationResponse> {
         const body: ServerPowCaptchaVerifyRequestBodyType = {
             [ApiParams.challenge]: challenge,
             [ApiParams.dapp]: dapp,
+            [ApiParams.dappUserSignature]: signatureHex,
             [ApiParams.verifiedTimeout]: recencyLimit,
         }
-        return this.post(ApiPaths.ServerPowCaptchaVerify, body)
->>>>>>> adb28944
+        return this.post(ApiPaths.ServerPowCaptchaVerify, {
+            body
+        })
     }
 }