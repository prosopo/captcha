<<<<<<< HEAD
import type { Provider, RandomProvider } from '@prosopo/captcha-contract/types-returns'
// Copyright 2021-2023 Prosopo (UK) Ltd.
=======
// Copyright 2021-2024 Prosopo (UK) Ltd.
>>>>>>> 5f314a6e
//
// Licensed under the Apache License, Version 2.0 (the "License");
// you may not use this file except in compliance with the License.
// You may obtain a copy of the License at
//
//     http://www.apache.org/licenses/LICENSE-2.0
//
// Unless required by applicable law or agreed to in writing, software
// distributed under the License is distributed on an "AS IS" BASIS,
// WITHOUT WARRANTIES OR CONDITIONS OF ANY KIND, either express or implied.
// See the License for the specific language governing permissions and
// limitations under the License.
<<<<<<< HEAD
import type { AccountId, StoredEvents } from '@prosopo/types'
=======
import { AccountId } from '@prosopo/captcha-contract'
>>>>>>> 5f314a6e
import {
    ApiParams,
    ApiPaths,
<<<<<<< HEAD
    type CaptchaSolution,
    CaptchaSolutionBody,
    type CaptchaSolutionBodyType,
    type VerifySolutionBodyType,
} from '@prosopo/types'
import type { NetworkConfig } from '@prosopo/types'
import type {
=======
    CaptchaResponseBody,
    CaptchaSolution,
    CaptchaSolutionBody,
    CaptchaSolutionBodyType,
>>>>>>> 5f314a6e
    CaptchaSolutionResponse,
    GetPowCaptchaResponse,
    ImageVerificationResponse,
    NetworkConfig,
    PowCaptchaSolutionResponse,
    ProviderRegistered,
    StoredEvents,
    SubmitPowCaptchaSolutionBodyType,
    VerificationResponse,
<<<<<<< HEAD
} from '../types/index.js'
=======
    VerifySolutionBodyType,
} from '@prosopo/types'
import { Provider, RandomProvider } from '@prosopo/captcha-contract/types-returns'
>>>>>>> 5f314a6e
import HttpClientBase from './HttpClientBase.js'

export default class ProviderApi extends HttpClientBase implements ProviderApi {
    private network: NetworkConfig
    private account: AccountId

    constructor(network: NetworkConfig, providerUrl: string, account: AccountId) {
        if (!providerUrl.startsWith('http')) {
            providerUrl = `https://${providerUrl}`
        }
        super(providerUrl)
        this.network = network
        this.account = account
    }

    public getCaptchaChallenge(userAccount: AccountId, randomProvider: RandomProvider): Promise<CaptchaResponseBody> {
        const { provider, blockNumber } = randomProvider
        const dappAccount = this.account
        const url = `${ApiPaths.GetCaptchaChallenge}/${provider.datasetId}/${userAccount}/${dappAccount}/${blockNumber
            .toString()
            .replace(/,/g, '')}`
        return this.fetch(url)
    }

    public submitCaptchaSolution(
        captchas: CaptchaSolution[],
        requestHash: string,
        userAccount: AccountId,
        salt: string,
        signature?: string
    ): Promise<CaptchaSolutionResponse> {
        const captchaSolutionBody: CaptchaSolutionBodyType = CaptchaSolutionBody.parse({
            captchas,
            requestHash,
            [ApiParams.user]: userAccount,
            [ApiParams.dapp]: this.account,
            salt,
            signature,
        })
        return this.post(ApiPaths.SubmitCaptchaSolution, captchaSolutionBody)
    }

    public verifyDappUser(
        dapp: AccountId,
        userAccount: AccountId,
        commitmentId?: string,
        maxVerifiedTime?: number
    ): Promise<ImageVerificationResponse> {
        const payload: {
            [ApiParams.dapp]: AccountId
            [ApiParams.user]: AccountId
            [ApiParams.commitmentId]?: string
            [ApiParams.maxVerifiedTime]?: number
        } = { dapp: dapp, user: userAccount }
        if (commitmentId) {
            payload.commitmentId = commitmentId
        }
        if (maxVerifiedTime) {
            payload.maxVerifiedTime = maxVerifiedTime
        }
        return this.post(ApiPaths.VerifyCaptchaSolution, payload as VerifySolutionBodyType)
    }

    public getPowCaptchaChallenge(userAccount: AccountId, dappAccount: AccountId): Promise<GetPowCaptchaResponse> {
        return this.post(ApiPaths.GetPowCaptchaChallenge, {
            userAccount,
            dappAccount,
        })
    }

    public submitPowCaptchaSolution(
        challenge: GetPowCaptchaResponse,
        userAccount: AccountId,
        dappAccount: AccountId,
        randomProvider: RandomProvider,
        nonce: number
    ): Promise<PowCaptchaSolutionResponse> {
        const { blockNumber } = randomProvider
        const body: SubmitPowCaptchaSolutionBodyType = {
            [ApiParams.blockNumber]: blockNumber,
            [ApiParams.challenge]: challenge.challenge,
            [ApiParams.difficulty]: challenge.difficulty,
            [ApiParams.signature]: challenge.signature,
            // TODO add utility to convert `AccountId` to string
            [ApiParams.user]: userAccount.toString(),
            [ApiParams.dapp]: dappAccount.toString(),
            [ApiParams.nonce]: nonce,
        }
        return this.post(ApiPaths.SubmitPowCaptchaSolution, body)
    }

    public submitUserEvents(events: StoredEvents, accountId: AccountId) {
        return this.post(ApiPaths.SubmitUserEvents, { events, accountId })
    }

    public getProviderStatus(): Promise<ProviderRegistered> {
        return this.fetch(ApiPaths.GetProviderStatus)
    }

    public getProviderDetails(): Promise<Provider> {
        return this.fetch(ApiPaths.GetProviderDetails)
    }

    public submitPowCaptchaVerify(challenge: string, dapp: string): Promise<VerificationResponse> {
        return this.post(ApiPaths.ServerPowCaptchaVerify, { [ApiParams.challenge]: challenge, [ApiParams.dapp]: dapp })
    }
}<|MERGE_RESOLUTION|>--- conflicted
+++ resolved
@@ -1,9 +1,4 @@
-<<<<<<< HEAD
-import type { Provider, RandomProvider } from '@prosopo/captcha-contract/types-returns'
-// Copyright 2021-2023 Prosopo (UK) Ltd.
-=======
 // Copyright 2021-2024 Prosopo (UK) Ltd.
->>>>>>> 5f314a6e
 //
 // Licensed under the Apache License, Version 2.0 (the "License");
 // you may not use this file except in compliance with the License.
@@ -16,28 +11,14 @@
 // WITHOUT WARRANTIES OR CONDITIONS OF ANY KIND, either express or implied.
 // See the License for the specific language governing permissions and
 // limitations under the License.
-<<<<<<< HEAD
-import type { AccountId, StoredEvents } from '@prosopo/types'
-=======
 import { AccountId } from '@prosopo/captcha-contract'
->>>>>>> 5f314a6e
 import {
     ApiParams,
     ApiPaths,
-<<<<<<< HEAD
-    type CaptchaSolution,
-    CaptchaSolutionBody,
-    type CaptchaSolutionBodyType,
-    type VerifySolutionBodyType,
-} from '@prosopo/types'
-import type { NetworkConfig } from '@prosopo/types'
-import type {
-=======
     CaptchaResponseBody,
     CaptchaSolution,
     CaptchaSolutionBody,
     CaptchaSolutionBodyType,
->>>>>>> 5f314a6e
     CaptchaSolutionResponse,
     GetPowCaptchaResponse,
     ImageVerificationResponse,
@@ -47,13 +28,9 @@
     StoredEvents,
     SubmitPowCaptchaSolutionBodyType,
     VerificationResponse,
-<<<<<<< HEAD
-} from '../types/index.js'
-=======
     VerifySolutionBodyType,
 } from '@prosopo/types'
 import { Provider, RandomProvider } from '@prosopo/captcha-contract/types-returns'
->>>>>>> 5f314a6e
 import HttpClientBase from './HttpClientBase.js'
 
 export default class ProviderApi extends HttpClientBase implements ProviderApi {
@@ -109,19 +86,16 @@
             [ApiParams.maxVerifiedTime]?: number
         } = { dapp: dapp, user: userAccount }
         if (commitmentId) {
-            payload.commitmentId = commitmentId
+            payload['commitmentId'] = commitmentId
         }
         if (maxVerifiedTime) {
-            payload.maxVerifiedTime = maxVerifiedTime
+            payload['maxVerifiedTime'] = maxVerifiedTime
         }
         return this.post(ApiPaths.VerifyCaptchaSolution, payload as VerifySolutionBodyType)
     }
 
     public getPowCaptchaChallenge(userAccount: AccountId, dappAccount: AccountId): Promise<GetPowCaptchaResponse> {
-        return this.post(ApiPaths.GetPowCaptchaChallenge, {
-            userAccount,
-            dappAccount,
-        })
+        return this.post(ApiPaths.GetPowCaptchaChallenge, { userAccount, dappAccount })
     }
 
     public submitPowCaptchaSolution(
