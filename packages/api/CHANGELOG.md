# @prosopo/api

<<<<<<< HEAD
=======
## 3.1.19
### Patch Changes

- f3f7aec: Release 3.4.0
- Updated dependencies [f3f7aec]
- Updated dependencies [6768f14]
  - @prosopo/user-access-policy@3.5.14
  - @prosopo/types@3.4.0
  - @prosopo/config@3.1.15

## 3.1.18
### Patch Changes

- Release 3.3.1
- 0824221: Release 3.2.4
- Updated dependencies [97edf3f]
- Updated dependencies
- Updated dependencies [0824221]
  - @prosopo/types@3.3.0
  - @prosopo/user-access-policy@3.5.13
  - @prosopo/config@3.1.14

## 3.1.17
### Patch Changes

- 008d112: Release 3.3.0
- Updated dependencies [509be28]
- Updated dependencies [008d112]
  - @prosopo/types@3.2.1
  - @prosopo/user-access-policy@3.5.12
  - @prosopo/config@3.1.13

>>>>>>> 11303d9f
## 3.1.16
### Patch Changes

- 0824221: Release 3.2.4
- Updated dependencies [cf48565]
- Updated dependencies [0824221]
  - @prosopo/types@3.2.0
  - @prosopo/user-access-policy@3.5.11
  - @prosopo/config@3.1.12

## 3.1.15
### Patch Changes

- 1a23649: Release 3.2.3
- Updated dependencies [0d1a33e]
- Updated dependencies [0d1a33e]
- Updated dependencies [1a23649]
  - @prosopo/types@3.1.4
  - @prosopo/user-access-policy@3.5.10
  - @prosopo/config@3.1.11

## 3.1.14
### Patch Changes

- 36b23e0: Fix entropy. Fix api call. Persist ja4 through logs.
- 657a827: Release 3.2.2
- Updated dependencies [657a827]
  - @prosopo/user-access-policy@3.5.9
  - @prosopo/types@3.1.3
  - @prosopo/config@3.1.10

## 3.1.13
### Patch Changes

- 4440947: fix type-only tsc compilation
- 7bdaca6: Release 3.2.1
- Updated dependencies [4440947]
- Updated dependencies [7bdaca6]
- Updated dependencies [809b984]
- Updated dependencies [1249ce0]
- Updated dependencies [809b984]
  - @prosopo/user-access-policy@3.5.8
  - @prosopo/types@3.1.2
  - @prosopo/config@3.1.9

## 3.1.12
### Patch Changes

- 6fe8570: Release 3.2.0
- Updated dependencies [1f980c4]
- Updated dependencies [6fe8570]
  - @prosopo/types@3.1.1
  - @prosopo/user-access-policy@3.5.7
  - @prosopo/config@3.1.8

## 3.1.11
### Patch Changes

- f304be9: Release 3.1.13
- Updated dependencies [f304be9]
- Updated dependencies [8bdc7f0]
  - @prosopo/user-access-policy@3.5.6
  - @prosopo/types@3.1.0
  - @prosopo/config@3.1.7

## 3.1.10
### Patch Changes

- a07db04: Release 3.1.12
- Updated dependencies [9eed772]
- Updated dependencies [a07db04]
  - @prosopo/config@3.1.6
  - @prosopo/user-access-policy@3.5.5
  - @prosopo/types@3.0.10

## 3.1.9
### Patch Changes

- Updated dependencies [553025d]
  - @prosopo/user-access-policy@3.5.4

## 3.1.8
### Patch Changes

- 6960643: lint detect missing and unneccessary imports
- Updated dependencies [6960643]
  - @prosopo/user-access-policy@3.5.3
  - @prosopo/types@3.0.9

## 3.1.7
### Patch Changes

- Updated dependencies [30e7d4d]
  - @prosopo/config@3.1.5
  - @prosopo/types@3.0.8
  - @prosopo/user-access-policy@3.5.2

## 3.1.6
### Patch Changes

- 1f3a02f: Release 3.1.8
- Updated dependencies [1f3a02f]
  - @prosopo/user-access-policy@3.5.1

## 3.1.5
### Patch Changes

- Updated dependencies [e0628d9]
  - @prosopo/user-access-policy@3.5.0

## 3.1.4
### Patch Changes

- Updated dependencies [44ffda2]
- Updated dependencies [a49b538]
- Updated dependencies [e090e2f]
  - @prosopo/config@3.1.4
  - @prosopo/user-access-policy@3.4.1
  - @prosopo/types@3.0.7

## 3.1.3
### Patch Changes

- 828066d: remove empty test npm scripts, add missing npm test scripts
- 91bbe87: configure typecheck before bundle for vue packages
- 91bbe87: make typecheck script always recompile
- 346e092: NODE_ENV default to "development"
- 5d36e05: remove tsc --force
- Updated dependencies [828066d]
- Updated dependencies [df4e030]
- Updated dependencies [91bbe87]
- Updated dependencies [3ef4fd2]
- Updated dependencies [91bbe87]
- Updated dependencies [346e092]
- Updated dependencies [5d36e05]
  - @prosopo/types@3.0.6
  - @prosopo/config@3.1.3
  - @prosopo/user-access-policy@3.4.0

## 3.1.2
### Patch Changes

- eb71691: configure typecheck before bundle for vue packages
- eb71691: make typecheck script always recompile
- Updated dependencies [eb71691]
- Updated dependencies [eb71691]
  - @prosopo/user-access-policy@3.3.2
  - @prosopo/types@3.0.5
  - @prosopo/config@3.1.2

## 3.1.1
### Patch Changes

- 3573f0b: fix npm scripts bundle command
- 3573f0b: build using vite, typecheck using tsc
- efd8102: Add tests for unwrap error helper
- 3573f0b: standardise all vite based npm scripts for bundling
- Updated dependencies [93d5e50]
- Updated dependencies [3573f0b]
- Updated dependencies [3573f0b]
- Updated dependencies [efd8102]
- Updated dependencies [93d5e50]
- Updated dependencies [63519d7]
- Updated dependencies [3573f0b]
- Updated dependencies [2d0dd8a]
  - @prosopo/types@3.0.4
  - @prosopo/user-access-policy@3.3.1
  - @prosopo/config@3.1.1

## 3.1.0
### Minor Changes

- b7c3258: Add tests for UAPs

### Patch Changes

- Updated dependencies [b7c3258]
  - @prosopo/user-access-policy@3.3.0

## 3.0.8
### Patch Changes

- Updated dependencies [cdf7c29]
  - @prosopo/user-access-policy@3.2.1

## 3.0.7
### Patch Changes

- Updated dependencies [a7164ce]
  - @prosopo/user-access-policy@3.2.0

## 3.0.6
### Patch Changes

- b0d7207: Types for proper rotation
- Updated dependencies [b0d7207]
  - @prosopo/types@3.0.3
  - @prosopo/user-access-policy@3.1.5

## 3.0.5
### Patch Changes

  - @prosopo/user-access-policy@3.1.4

## 3.0.4
### Patch Changes

  - @prosopo/user-access-policy@3.1.3

## 3.0.3
### Patch Changes

- Updated dependencies [f682f0c]
  - @prosopo/types@3.0.2
  - @prosopo/user-access-policy@3.1.2

## 3.0.2
### Patch Changes

  - @prosopo/types@3.0.1
  - @prosopo/user-access-policy@3.1.1

## 3.0.1
### Patch Changes

- Updated dependencies [913f2a6]
  - @prosopo/user-access-policy@3.1.0

## 3.0.0
### Major Changes

- 64b5bcd: Access Controls

### Patch Changes

- Updated dependencies [64b5bcd]
  - @prosopo/user-access-policy@3.0.0
  - @prosopo/types@3.0.0

## 2.7.2
### Patch Changes

- Updated dependencies [aee3efe]
  - @prosopo/types@2.10.0

## 2.7.1
### Patch Changes

- 86c22b8: structured logging
- Updated dependencies [86c22b8]
  - @prosopo/types@2.9.1

## 2.7.0
### Minor Changes

- d6de900: ip pass through

## 2.6.6
### Patch Changes

- Updated dependencies [30bb383]
  - @prosopo/types@2.9.0

## 2.6.5
### Patch Changes

- Updated dependencies [8f0644a]
  - @prosopo/types@2.8.0

## 2.6.4

### Patch Changes

- @prosopo/types@2.7.1

## 2.6.3

### Patch Changes

- Updated dependencies [6e1aef6]
  - @prosopo/types@2.7.0

## 2.6.2

### Patch Changes

- Updated dependencies [6ff193a]
  - @prosopo/types@2.6.2

## 2.6.1

### Patch Changes

- Updated dependencies [52feffc]
  - @prosopo/types@2.6.1

## 2.6.0

### Minor Changes

- a0bfc8a: bump all pkg versions since independent versioning applied

### Patch Changes

- Updated dependencies [a0bfc8a]
  - @prosopo/types@2.6.0<|MERGE_RESOLUTION|>--- conflicted
+++ resolved
@@ -1,7 +1,5 @@
 # @prosopo/api
 
-<<<<<<< HEAD
-=======
 ## 3.1.19
 ### Patch Changes
 
@@ -34,7 +32,6 @@
   - @prosopo/user-access-policy@3.5.12
   - @prosopo/config@3.1.13
 
->>>>>>> 11303d9f
 ## 3.1.16
 ### Patch Changes
 
