{
	"name": "@prosopo/keyring",
	"version": "2.8.6",
	"description": "Keypair generator for Prosopo",
	"main": "dist/index.js",
	"types": "dist/index.d.ts",
	"exports": {
		".": {
			"import": "./dist/index.js",
			"require": "./dist/cjs/index.cjs",
			"types": "./dist/index.d.ts"
		}
	},
	"type": "module",
	"engines": {
		"node": "20",
		"npm": "10.8.2"
	},
	"scripts": {
		"clean": "tsc --build --clean",
		"build": "NODE_ENV=${NODE_ENV:-production}; vite build --config vite.esm.config.ts --mode $NODE_ENV",
		"build:cjs": "NODE_ENV=${NODE_ENV:-production}; vite build --config vite.cjs.config.ts --mode $NODE_ENV",
		"typecheck": "tsc --build --declaration --emitDeclarationOnly",
		"test": "echo no tests"
	},
	"repository": {
		"type": "git",
		"url": "git+ssh://git@github.com/prosopo/types.git"
	},
	"author": "Prosopo Limited",
	"license": "Apache-2.0",
	"bugs": {
		"url": "https://github.com/prosopo/captcha/issues"
	},
	"homepage": "https://github.com/prosopo/captcha#readme",
	"dependencies": {
		"@noble/curves": "1.9.2",
		"@noble/hashes": "^1.5.0",
		"@polkadot/util": "12.6.2",
		"@prosopo/common": "3.0.2",
<<<<<<< HEAD
		"@prosopo/types": "3.0.2",
		"@prosopo/config": "3.1.0",
=======
		"@prosopo/types": "3.0.3",
>>>>>>> fe08d21e
		"@prosopo/util-crypto": "13.5.1",
		"@typegoose/auto-increment": "4.13.0",
		"axios": "1.10.0",
		"esbuild": "0.25.6",
		"openpgp": "5.11.3",
		"webpack-dev-server": "5.2.2"
	},
	"devDependencies": {
		"@prosopo/config": "3.1.0",
		"@vitest/coverage-v8": "3.0.9",
		"concurrently": "9.0.1",
		"del-cli": "6.0.0",
		"npm-run-all": "4.1.5",
		"tslib": "2.7.0",
		"tsx": "4.20.3",
		"typescript": "5.6.2",
		"vite": "6.3.5",
		"vitest": "3.0.9"
	},
	"sideEffects": false
}<|MERGE_RESOLUTION|>--- conflicted
+++ resolved
@@ -38,12 +38,8 @@
 		"@noble/hashes": "^1.5.0",
 		"@polkadot/util": "12.6.2",
 		"@prosopo/common": "3.0.2",
-<<<<<<< HEAD
-		"@prosopo/types": "3.0.2",
 		"@prosopo/config": "3.1.0",
-=======
 		"@prosopo/types": "3.0.3",
->>>>>>> fe08d21e
 		"@prosopo/util-crypto": "13.5.1",
 		"@typegoose/auto-increment": "4.13.0",
 		"axios": "1.10.0",
