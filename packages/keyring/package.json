--- conflicted
+++ resolved
@@ -36,17 +36,6 @@
 	"homepage": "https://github.com/prosopo/captcha#readme",
 	"dependencies": {
 		"@polkadot/util": "12.6.2",
-<<<<<<< HEAD
-		"@prosopo/common": "3.1.4",
-		"@prosopo/config": "3.1.5",
-		"@prosopo/types": "3.0.8",
-		"@prosopo/util-crypto": "13.5.6",
-		"@typegoose/auto-increment": "4.13.0",
-		"axios": "1.10.0",
-		"esbuild": "0.25.6",
-		"openpgp": "5.11.3",
-		"webpack-dev-server": "5.2.2"
-=======
 		"@polkadot/util-crypto": "12.6.2",
 		"@prosopo/common": "3.1.4",
 		"@prosopo/config": "3.1.5",
@@ -54,7 +43,6 @@
 		"@prosopo/util": "3.0.7",
 		"@prosopo/util-crypto": "13.5.6",
 		"dotenv": "16.4.5"
->>>>>>> 9c685bb2
 	},
 	"devDependencies": {
 		"@types/node": "22.10.2",
