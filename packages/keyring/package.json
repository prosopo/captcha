--- conflicted
+++ resolved
@@ -36,14 +36,9 @@
 		"@noble/curves": "1.9.2",
 		"@noble/hashes": "^1.5.0",
 		"@polkadot/util": "12.6.2",
-<<<<<<< HEAD
-		"@prosopo/config": "3.0.0",
-		"@prosopo/common": "3.0.1",
-		"@prosopo/types": "3.0.1",
-=======
 		"@prosopo/common": "3.0.2",
 		"@prosopo/types": "3.0.2",
->>>>>>> 3e8982b5
+		"@prosopo/config": "3.0.0",
 		"@prosopo/util-crypto": "13.5.1",
 		"@typegoose/auto-increment": "4.13.0",
 		"axios": "1.10.0",
