--- conflicted
+++ resolved
@@ -58,13 +58,8 @@
     database: {
         development: {
             type: 'mongo',
-<<<<<<< HEAD
-            endpoint: `mongodb://${process.env.MONGO_INITDB_ROOT_USERNAME}:${process.env.MONGO_INITDB_ROOT_PASSWORD}@provider-db:${process.env.DATABASE_PORT}`,
-            dbname: process.env.DATABASE_NAME
-=======
             endpoint: `mongodb://${process.env.MONGO_INITDB_ROOT_USERNAME}:${process.env.MONGO_INITDB_ROOT_PASSWORD}@${process.env.DATABASE_HOST}:${process.env.DATABASE_PORT}`,
             dbname: process.env.DATABASE_NAME,
->>>>>>> b00e5aaa
         }
     }
 } as ProsopoConfig;