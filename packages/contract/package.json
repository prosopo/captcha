{
    "name": "@prosopo/contract",
<<<<<<< HEAD
    "version": "0.3.41",
=======
    "version": "1.0.1",
>>>>>>> 89e3c9f8
    "author": "PROSOPO LIMITED <info@prosopo.io>",
    "license": "Apache-2.0",
    "scripts": {
        "test": "echo \"No test specified\"",
        "clean": "tsc --build --clean",
        "build": "tsc --build --verbose",
        "build:cjs": "npx vite --config vite.cjs.config.ts build",
        "eslint": "npx eslint . --no-error-on-unmatched-pattern --ignore-path ../../.eslintignore --quiet",
        "eslint:fix": "npm run eslint -- --fix",
        "prettier": "npx prettier . --check --no-error-on-unmatched-pattern --ignore-path ../../.eslintignore",
        "prettier:fix": "npm run prettier -- --write",
        "lint": "npm run eslint && npm run prettier",
        "lint:fix": "npm run eslint:fix && npm run prettier:fix"
    },
    "type": "module",
    "engines": {
        "node": ">=18",
        "npm": ">=9"
    },
    "main": "./dist/index.js",
    "types": "./dist/index.d.ts",
    "files": [
        "dist"
    ],
    "exports": {
        ".": {
            "import": "./dist/index.js",
            "require": "./dist/cjs/index.cjs"
        },
        "./contract/interface": {
            "types": "./dist/contract/interface.d.ts",
            "import": "./dist/contract/interface.js",
            "require": "./dist/cjs/contract/interface.cjs",
            "default": "./dist/contract/interface.js"
        }
    },
    "typesVersions": {
        "*": {
            "types": [
                "dist/types"
            ],
            "captcha": [
                "dist/captcha"
            ]
        }
    },
    "dependencies": {
        "@polkadot/api": "10.13.1",
        "@polkadot/api-contract": "10.13.1",
        "@polkadot/keyring": "12.6.2",
        "@polkadot/types": "10.13.1",
        "@polkadot/types-codec": "10.13.1",
        "@polkadot/util": "12.6.2",
        "@polkadot/util-crypto": "12.6.2",
<<<<<<< HEAD
        "@prosopo/common": "0.3.41",
        "@prosopo/types": "0.3.41",
        "@prosopo/util": "0.3.41",
        "@prosopo/captcha-contract": "0.3.41",
        "@prosopo/typechain-types": "1.1.15",
        "@prosopo/tx": "0.3.41",
=======
        "@prosopo/common": "1.0.1",
        "@prosopo/types": "1.0.1",
        "@prosopo/util": "1.0.1",
        "@prosopo/captcha-contract": "1.0.1",
        "@prosopo/typechain-types": "1.1.15",
        "@prosopo/tx": "1.0.1",
>>>>>>> 89e3c9f8
        "rxjs": "^7.8.1"
    },
    "devDependencies": {
        "@polkadot/api-augment": "10.13.1",
        "tslib": "2.6.2",
        "typescript": "5.1.6"
    },
    "repository": {
        "type": "git",
        "url": "git+https://github.com/prosopo/captcha.git"
    },
    "bugs": {
        "url": "https://github.com/prosopo/captcha/issues"
    },
    "homepage": "https://github.com/prosopo/captcha#readme",
    "publishConfig": {
        "registry": "https://registry.npmjs.org"
    },
    "description": "",
    "sideEffects": false
}<|MERGE_RESOLUTION|>--- conflicted
+++ resolved
@@ -1,10 +1,6 @@
 {
     "name": "@prosopo/contract",
-<<<<<<< HEAD
-    "version": "0.3.41",
-=======
     "version": "1.0.1",
->>>>>>> 89e3c9f8
     "author": "PROSOPO LIMITED <info@prosopo.io>",
     "license": "Apache-2.0",
     "scripts": {
@@ -59,21 +55,12 @@
         "@polkadot/types-codec": "10.13.1",
         "@polkadot/util": "12.6.2",
         "@polkadot/util-crypto": "12.6.2",
-<<<<<<< HEAD
-        "@prosopo/common": "0.3.41",
-        "@prosopo/types": "0.3.41",
-        "@prosopo/util": "0.3.41",
-        "@prosopo/captcha-contract": "0.3.41",
-        "@prosopo/typechain-types": "1.1.15",
-        "@prosopo/tx": "0.3.41",
-=======
         "@prosopo/common": "1.0.1",
         "@prosopo/types": "1.0.1",
         "@prosopo/util": "1.0.1",
         "@prosopo/captcha-contract": "1.0.1",
         "@prosopo/typechain-types": "1.1.15",
         "@prosopo/tx": "1.0.1",
->>>>>>> 89e3c9f8
         "rxjs": "^7.8.1"
     },
     "devDependencies": {
