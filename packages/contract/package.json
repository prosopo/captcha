{
    "name": "@prosopo/contract",
<<<<<<< HEAD
    "version": "0.1.17",
=======
    "version": "0.1.18",
>>>>>>> 5e789866
    "author": "PROSOPO LIMITED <info@prosopo.io>",
    "license": "Apache-2.0",
    "scripts": {
        "clean": "tsc --build --clean",
        "build": "tsc --build --verbose",
        "lint": "npx eslint .",
        "lint:fix": "npx eslint . --fix --config ../../.eslintrc.js"
    },
    "main": "./dist/index.js",
<<<<<<< HEAD
=======
    "type": "module",
>>>>>>> 5e789866
    "types": "./dist/index.d.ts",
    "files": [
        "dist"
    ],
    "exports": {
        ".": "./dist/index.js",
        "./types": "./dist/types/index.js",
        "./captcha": "./dist/captcha/index.js"
    },
    "typesVersions": {
        "*": {
            "types": [
                "dist/types"
            ],
            "captcha": [
                "dist/captcha"
            ]
        }
    },
    "dependencies": {
<<<<<<< HEAD
        "@727-ventures/typechain-polkadot": "^1.1.1",
        "@727-ventures/typechain-types": "^1.1.1",
=======
        "@727-ventures/typechain-polkadot": "1.1.0",
        "@727-ventures/typechain-types": "^1.1.0",
>>>>>>> 5e789866
        "@polkadot/api": "10.9.1",
        "@polkadot/api-contract": "10.9.1",
        "@polkadot/keyring": "12.3.2",
        "@polkadot/rpc-provider": "10.9.1",
        "@polkadot/typegen": "10.9.1",
        "@polkadot/types": "10.9.1",
        "@polkadot/types-create": "10.9.1",
        "@polkadot/util": "12.3.2",
        "@polkadot/util-crypto": "12.3.2",
<<<<<<< HEAD
        "@prosopo/common": "^0.1.17",
        "@prosopo/types": "^0.1.17",
=======
        "@prosopo/common": "^0.1.18",
        "@prosopo/types": "^0.1.18",
        "@prosopo/util": "^0.1.18",
>>>>>>> 5e789866
        "rxjs": "^7.8.1"
    },
    "devDependencies": {
        "@polkadot/api-augment": "10.9.1",
        "ts-node": "^10.9.1",
<<<<<<< HEAD
        "typescript": "^4.9.4"
=======
        "tslib": "^2.6.2",
        "typescript": "^5.1.6"
>>>>>>> 5e789866
    },
    "repository": {
        "type": "git",
        "url": "git+https://github.com/prosopo/captcha.git"
    },
    "bugs": {
        "url": "https://github.com/prosopo/captcha/issues"
    },
    "homepage": "https://github.com/prosopo/captcha#readme",
    "publishConfig": {
        "registry": "https://registry.npmjs.org"
    },
    "description": "",
    "sideEffects": false
}<|MERGE_RESOLUTION|>--- conflicted
+++ resolved
@@ -1,10 +1,6 @@
 {
     "name": "@prosopo/contract",
-<<<<<<< HEAD
-    "version": "0.1.17",
-=======
     "version": "0.1.18",
->>>>>>> 5e789866
     "author": "PROSOPO LIMITED <info@prosopo.io>",
     "license": "Apache-2.0",
     "scripts": {
@@ -14,10 +10,7 @@
         "lint:fix": "npx eslint . --fix --config ../../.eslintrc.js"
     },
     "main": "./dist/index.js",
-<<<<<<< HEAD
-=======
     "type": "module",
->>>>>>> 5e789866
     "types": "./dist/index.d.ts",
     "files": [
         "dist"
@@ -38,13 +31,8 @@
         }
     },
     "dependencies": {
-<<<<<<< HEAD
-        "@727-ventures/typechain-polkadot": "^1.1.1",
-        "@727-ventures/typechain-types": "^1.1.1",
-=======
         "@727-ventures/typechain-polkadot": "1.1.0",
         "@727-ventures/typechain-types": "^1.1.0",
->>>>>>> 5e789866
         "@polkadot/api": "10.9.1",
         "@polkadot/api-contract": "10.9.1",
         "@polkadot/keyring": "12.3.2",
@@ -54,25 +42,16 @@
         "@polkadot/types-create": "10.9.1",
         "@polkadot/util": "12.3.2",
         "@polkadot/util-crypto": "12.3.2",
-<<<<<<< HEAD
-        "@prosopo/common": "^0.1.17",
-        "@prosopo/types": "^0.1.17",
-=======
         "@prosopo/common": "^0.1.18",
         "@prosopo/types": "^0.1.18",
         "@prosopo/util": "^0.1.18",
->>>>>>> 5e789866
         "rxjs": "^7.8.1"
     },
     "devDependencies": {
         "@polkadot/api-augment": "10.9.1",
         "ts-node": "^10.9.1",
-<<<<<<< HEAD
-        "typescript": "^4.9.4"
-=======
         "tslib": "^2.6.2",
         "typescript": "^5.1.6"
->>>>>>> 5e789866
     },
     "repository": {
         "type": "git",
