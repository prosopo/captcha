{
    "name": "@prosopo/contract",
    "version": "0.2.2",
    "author": "PROSOPO LIMITED <info@prosopo.io>",
    "license": "Apache-2.0",
    "scripts": {
        "clean": "tsc --build --clean",
        "build": "tsc --build --verbose",
        "build:cjs": "npx vite --config vite.cjs.config.ts build",
        "lint": "npx eslint .",
        "lint:fix": "npx eslint . --fix --config ../../.eslintrc.js"
    },
    "type": "module",
    "main": "./dist/index.js",
    "types": "./dist/index.d.ts",
    "files": [
        "dist"
    ],
    "exports": {
        ".": {
            "import": "./dist/index.js",
            "require": "./dist/cjs/index.cjs"
        },
        "./captcha": "./dist/captcha/index.js"
    },
    "typesVersions": {
        "*": {
            "types": [
                "dist/types"
            ],
            "captcha": [
                "dist/captcha"
            ]
        }
    },
    "dependencies": {
<<<<<<< HEAD
=======
        "@727-ventures/typechain-polkadot": "^1.1.1",
        "@727-ventures/typechain-types": "^1.1.2",
>>>>>>> 2f32cb8b
        "@polkadot/api": "10.9.1",
        "@polkadot/api-contract": "10.9.1",
        "@polkadot/keyring": "12.3.2",
        "@polkadot/rpc-provider": "10.9.1",
        "@polkadot/typegen": "10.9.1",
        "@polkadot/types": "10.9.1",
        "@polkadot/types-create": "10.9.1",
        "@polkadot/util": "12.3.2",
        "@polkadot/util-crypto": "12.3.2",
        "@prosopo/common": "0.2.2",
        "@prosopo/types": "0.2.2",
        "@prosopo/util": "0.2.2",
        "@prosopo/captcha-contract": "^0.2.2",
        "rxjs": "^7.8.1"
    },
    "devDependencies": {
        "@polkadot/api-augment": "10.9.1",
        "ts-node": "^10.9.1",
        "tslib": "2.6.2",
        "typescript": "5.1.6"
    },
    "repository": {
        "type": "git",
        "url": "git+https://github.com/prosopo/captcha.git"
    },
    "bugs": {
        "url": "https://github.com/prosopo/captcha/issues"
    },
    "homepage": "https://github.com/prosopo/captcha#readme",
    "publishConfig": {
        "registry": "https://registry.npmjs.org"
    },
    "description": "",
    "sideEffects": false
}<|MERGE_RESOLUTION|>--- conflicted
+++ resolved
@@ -34,11 +34,6 @@
         }
     },
     "dependencies": {
-<<<<<<< HEAD
-=======
-        "@727-ventures/typechain-polkadot": "^1.1.1",
-        "@727-ventures/typechain-types": "^1.1.2",
->>>>>>> 2f32cb8b
         "@polkadot/api": "10.9.1",
         "@polkadot/api-contract": "10.9.1",
         "@polkadot/keyring": "12.3.2",
