{
    "name": "@prosopo/contract",
<<<<<<< HEAD
    "version": "0.1.17",
=======
    "version": "0.1.18",
>>>>>>> 5b05dd4f
    "author": "PROSOPO LIMITED <info@prosopo.io>",
    "license": "Apache-2.0",
    "scripts": {
        "clean": "tsc --build --clean",
        "build": "tsc --build --verbose",
        "lint": "npx eslint .",
<<<<<<< HEAD
        "lint:fix": "npx eslint . --fix"
    },
    "type": "module",
    "main": "./dist/index.js",
=======
        "lint:fix": "npx eslint . --fix --config ../../.eslintrc.js"
    },
    "main": "./dist/index.js",
    "type": "module",
>>>>>>> 5b05dd4f
    "types": "./dist/index.d.ts",
    "files": [
        "dist"
    ],
    "exports": {
        ".": "./dist/index.js",
        "./types": "./dist/types/index.js",
        "./captcha": "./dist/captcha/index.js"
    },
    "typesVersions": {
        "*": {
            "types": [
                "dist/types"
            ],
            "captcha": [
                "dist/captcha"
            ]
        }
    },
    "dependencies": {
        "@727-ventures/typechain-polkadot": "^1.1.1",
<<<<<<< HEAD
        "@727-ventures/typechain-types": "^1.1.1",
=======
        "@727-ventures/typechain-types": "^1.1.2",
>>>>>>> 5b05dd4f
        "@polkadot/api": "10.9.1",
        "@polkadot/api-contract": "10.9.1",
        "@polkadot/keyring": "12.3.2",
        "@polkadot/rpc-provider": "10.9.1",
        "@polkadot/typegen": "10.9.1",
        "@polkadot/types": "10.9.1",
        "@polkadot/types-create": "10.9.1",
        "@polkadot/util": "12.3.2",
        "@polkadot/util-crypto": "12.3.2",
<<<<<<< HEAD
        "@prosopo/common": "^0.1.17",
        "@prosopo/types": "^0.1.17",
=======
        "@prosopo/common": "^0.1.18",
        "@prosopo/types": "^0.1.18",
        "@prosopo/util": "^0.1.18",
>>>>>>> 5b05dd4f
        "rxjs": "^7.8.1"
    },
    "devDependencies": {
        "@polkadot/api-augment": "10.9.1",
        "ts-node": "^10.9.1",
<<<<<<< HEAD
        "typescript": "^4.9.4"
=======
        "tslib": "^2.6.2",
        "typescript": "^5.1.6"
>>>>>>> 5b05dd4f
    },
    "repository": {
        "type": "git",
        "url": "git+https://github.com/prosopo/captcha.git"
    },
    "bugs": {
        "url": "https://github.com/prosopo/captcha/issues"
    },
    "homepage": "https://github.com/prosopo/captcha#readme",
    "publishConfig": {
        "registry": "https://registry.npmjs.org"
    },
    "description": "",
    "sideEffects": false
}<|MERGE_RESOLUTION|>--- conflicted
+++ resolved
@@ -1,27 +1,17 @@
 {
     "name": "@prosopo/contract",
-<<<<<<< HEAD
-    "version": "0.1.17",
-=======
     "version": "0.1.18",
->>>>>>> 5b05dd4f
     "author": "PROSOPO LIMITED <info@prosopo.io>",
     "license": "Apache-2.0",
     "scripts": {
         "clean": "tsc --build --clean",
         "build": "tsc --build --verbose",
         "lint": "npx eslint .",
-<<<<<<< HEAD
-        "lint:fix": "npx eslint . --fix"
+        "lint:fix": "npx eslint . --fix --config ../../.eslintrc.js"
     },
     "type": "module",
     "main": "./dist/index.js",
-=======
-        "lint:fix": "npx eslint . --fix --config ../../.eslintrc.js"
-    },
-    "main": "./dist/index.js",
     "type": "module",
->>>>>>> 5b05dd4f
     "types": "./dist/index.d.ts",
     "files": [
         "dist"
@@ -43,11 +33,7 @@
     },
     "dependencies": {
         "@727-ventures/typechain-polkadot": "^1.1.1",
-<<<<<<< HEAD
-        "@727-ventures/typechain-types": "^1.1.1",
-=======
         "@727-ventures/typechain-types": "^1.1.2",
->>>>>>> 5b05dd4f
         "@polkadot/api": "10.9.1",
         "@polkadot/api-contract": "10.9.1",
         "@polkadot/keyring": "12.3.2",
@@ -57,25 +43,16 @@
         "@polkadot/types-create": "10.9.1",
         "@polkadot/util": "12.3.2",
         "@polkadot/util-crypto": "12.3.2",
-<<<<<<< HEAD
-        "@prosopo/common": "^0.1.17",
-        "@prosopo/types": "^0.1.17",
-=======
         "@prosopo/common": "^0.1.18",
         "@prosopo/types": "^0.1.18",
         "@prosopo/util": "^0.1.18",
->>>>>>> 5b05dd4f
         "rxjs": "^7.8.1"
     },
     "devDependencies": {
         "@polkadot/api-augment": "10.9.1",
         "ts-node": "^10.9.1",
-<<<<<<< HEAD
-        "typescript": "^4.9.4"
-=======
         "tslib": "^2.6.2",
         "typescript": "^5.1.6"
->>>>>>> 5b05dd4f
     },
     "repository": {
         "type": "git",
