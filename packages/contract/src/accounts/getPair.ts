// Copyright 2021-2024 Prosopo (UK) Ltd.
//
// Licensed under the Apache License, Version 2.0 (the "License");
// you may not use this file except in compliance with the License.
// You may obtain a copy of the License at
//
//     http://www.apache.org/licenses/LICENSE-2.0
//
// Unless required by applicable law or agreed to in writing, software
// distributed under the License is distributed on an "AS IS" BASIS,
// WITHOUT WARRANTIES OR CONDITIONS OF ANY KIND, either express or implied.
// See the License for the specific language governing permissions and
// limitations under the License.

import type { ApiPromise } from "@polkadot/api/promise/Api";
import { Keyring } from "@polkadot/keyring";
import type { KeyringPair, KeyringPair$Json } from "@polkadot/keyring/types";
import type { AccountId } from "@polkadot/types/interfaces";
import { cryptoWaitReady } from "@polkadot/util-crypto";
import { mnemonicValidate } from "@polkadot/util-crypto/mnemonic";
import type { KeypairType } from "@polkadot/util-crypto/types";
import { hexToU8a } from "@polkadot/util/hex";
import { isHex } from "@polkadot/util/is";
import { ProsopoEnvError } from "@prosopo/common";
import {
<<<<<<< HEAD
	NetworkPairTypeSchema,
	type PolkadotSecretJSON,
} from "@prosopo/types";

export async function getPairAsync(
	secret?: string | KeyringPair$Json | PolkadotSecretJSON,
	account?: string | Uint8Array,
	pairType?: KeypairType,
	ss58Format?: number,
): Promise<KeyringPair> {
	await cryptoWaitReady();
	return getPair(secret, account, pairType, ss58Format);
}

export function getPair(
	secret?: string | KeyringPair$Json | PolkadotSecretJSON,
	account?: string | Uint8Array,
	pairType?: KeypairType,
	ss58Format?: number,
): KeyringPair {
	// default to sr25519 with ss58Format 42
	pairType = pairType ?? "sr25519";
	ss58Format = ss58Format ?? 42;
	const keyring = new Keyring({ type: pairType, ss58Format });
	if (!secret && account) {
		return keyring.addFromAddress(account);
	}
	if (secret && typeof secret === "string") {
		if (mnemonicValidate(secret)) {
			return keyring.addFromMnemonic(secret);
		}
		if (isHex(secret)) {
			return keyring.addFromSeed(hexToU8a(secret));
		}
		if (secret.startsWith("//")) {
			return keyring.addFromUri(secret);
		}
		try {
			const json = JSON.parse(secret);
			const {
				encoding: { content },
			} = json;
			const keyring = new Keyring({ type: content[1], ss58Format });
			return keyring.addFromJson(json as KeyringPair$Json);
		} catch (e) {
			throw new ProsopoEnvError("GENERAL.NO_MNEMONIC_OR_SEED", {
				context: { error: e },
			});
		}
	} else if (typeof secret === "object") {
		return keyring.addFromJson(secret as KeyringPair$Json);
	} else {
		throw new ProsopoEnvError("GENERAL.NO_MNEMONIC_OR_SEED");
	}
=======
  type NetworkConfig,
  NetworkPairTypeSchema,
  type PolkadotSecretJSON,
} from "@prosopo/types";

export async function getPairAsync(
  networkConfig?: NetworkConfig,
  secret?: string | KeyringPair$Json | PolkadotSecretJSON,
  account?: string | Uint8Array,
  pairType?: KeypairType,
  ss58Format?: number,
): Promise<KeyringPair> {
  await cryptoWaitReady();
  return getPair(networkConfig, secret, account, pairType, ss58Format);
}

export function getPair(
  networkConfig?: NetworkConfig,
  secret?: string | KeyringPair$Json | PolkadotSecretJSON,
  account?: string | Uint8Array,
  pairType?: KeypairType,
  ss58Format?: number,
): KeyringPair {
  if (networkConfig) {
    pairType = networkConfig.pairType;
    ss58Format = networkConfig.ss58Format;
  } else if (!pairType || !ss58Format) {
    throw new ProsopoEnvError("GENERAL.NO_PAIR_TYPE_OR_SS58_FORMAT");
  }
  const keyring = new Keyring({ type: pairType, ss58Format });
  if (!secret && account) {
    return keyring.addFromAddress(account);
  }
  if (secret && typeof secret === "string") {
    if (mnemonicValidate(secret)) {
      return keyring.addFromMnemonic(secret);
    }
    if (isHex(secret)) {
      return keyring.addFromSeed(hexToU8a(secret));
    }
    if (secret.startsWith("//")) {
      return keyring.addFromUri(secret);
    }
    try {
      const json = JSON.parse(secret);
      const {
        encoding: { content },
      } = json;
      const keyring = new Keyring({ type: content[1], ss58Format });
      return keyring.addFromJson(json as KeyringPair$Json);
    } catch (e) {
      throw new ProsopoEnvError("GENERAL.NO_MNEMONIC_OR_SEED", {
        context: { error: e },
      });
    }
  } else if (typeof secret === "object") {
    return keyring.addFromJson(secret as KeyringPair$Json);
  } else {
    throw new ProsopoEnvError("GENERAL.NO_MNEMONIC_OR_SEED");
  }
>>>>>>> 4df38b88
}

export function getReadOnlyPair(
  api: ApiPromise,
  userAccount?: string,
): KeyringPair {
<<<<<<< HEAD
	// 5C4hrfjw9DjXZTzV3MwzrrAr9P1MJhSrvWGWqi1eSuyUpnhM is the all zero address
	return getPair(
		undefined,
		userAccount || getZeroAddress(api).toHex(),
		NetworkPairTypeSchema.parse("sr25519"),
		api.registry.chainSS58,
	);
=======
  // 5C4hrfjw9DjXZTzV3MwzrrAr9P1MJhSrvWGWqi1eSuyUpnhM is the all zero address
  return getPair(
    undefined,
    undefined,
    userAccount || getZeroAddress(api).toHex(),
    NetworkPairTypeSchema.parse("sr25519"),
    api.registry.chainSS58,
  );
>>>>>>> 4df38b88
}

export function getZeroAddress(api: ApiPromise): AccountId {
  return api.registry.createType(
    "AccountId",
    new Uint8Array(new Array(32).fill(0)),
  );
}<|MERGE_RESOLUTION|>--- conflicted
+++ resolved
@@ -23,91 +23,28 @@
 import { isHex } from "@polkadot/util/is";
 import { ProsopoEnvError } from "@prosopo/common";
 import {
-<<<<<<< HEAD
-	NetworkPairTypeSchema,
-	type PolkadotSecretJSON,
-} from "@prosopo/types";
-
-export async function getPairAsync(
-	secret?: string | KeyringPair$Json | PolkadotSecretJSON,
-	account?: string | Uint8Array,
-	pairType?: KeypairType,
-	ss58Format?: number,
-): Promise<KeyringPair> {
-	await cryptoWaitReady();
-	return getPair(secret, account, pairType, ss58Format);
-}
-
-export function getPair(
-	secret?: string | KeyringPair$Json | PolkadotSecretJSON,
-	account?: string | Uint8Array,
-	pairType?: KeypairType,
-	ss58Format?: number,
-): KeyringPair {
-	// default to sr25519 with ss58Format 42
-	pairType = pairType ?? "sr25519";
-	ss58Format = ss58Format ?? 42;
-	const keyring = new Keyring({ type: pairType, ss58Format });
-	if (!secret && account) {
-		return keyring.addFromAddress(account);
-	}
-	if (secret && typeof secret === "string") {
-		if (mnemonicValidate(secret)) {
-			return keyring.addFromMnemonic(secret);
-		}
-		if (isHex(secret)) {
-			return keyring.addFromSeed(hexToU8a(secret));
-		}
-		if (secret.startsWith("//")) {
-			return keyring.addFromUri(secret);
-		}
-		try {
-			const json = JSON.parse(secret);
-			const {
-				encoding: { content },
-			} = json;
-			const keyring = new Keyring({ type: content[1], ss58Format });
-			return keyring.addFromJson(json as KeyringPair$Json);
-		} catch (e) {
-			throw new ProsopoEnvError("GENERAL.NO_MNEMONIC_OR_SEED", {
-				context: { error: e },
-			});
-		}
-	} else if (typeof secret === "object") {
-		return keyring.addFromJson(secret as KeyringPair$Json);
-	} else {
-		throw new ProsopoEnvError("GENERAL.NO_MNEMONIC_OR_SEED");
-	}
-=======
-  type NetworkConfig,
   NetworkPairTypeSchema,
   type PolkadotSecretJSON,
 } from "@prosopo/types";
 
 export async function getPairAsync(
-  networkConfig?: NetworkConfig,
   secret?: string | KeyringPair$Json | PolkadotSecretJSON,
   account?: string | Uint8Array,
   pairType?: KeypairType,
   ss58Format?: number,
 ): Promise<KeyringPair> {
   await cryptoWaitReady();
-  return getPair(networkConfig, secret, account, pairType, ss58Format);
+  return getPair(secret, account, pairType, ss58Format);
 }
 
 export function getPair(
-  networkConfig?: NetworkConfig,
   secret?: string | KeyringPair$Json | PolkadotSecretJSON,
   account?: string | Uint8Array,
   pairType?: KeypairType,
   ss58Format?: number,
 ): KeyringPair {
-  if (networkConfig) {
-    pairType = networkConfig.pairType;
-    ss58Format = networkConfig.ss58Format;
-  } else if (!pairType || !ss58Format) {
-    throw new ProsopoEnvError("GENERAL.NO_PAIR_TYPE_OR_SS58_FORMAT");
-  }
+  pairType = pairType || "sr25519";
+  ss58Format = ss58Format || 42;
   const keyring = new Keyring({ type: pairType, ss58Format });
   if (!secret && account) {
     return keyring.addFromAddress(account);
@@ -139,31 +76,19 @@
   } else {
     throw new ProsopoEnvError("GENERAL.NO_MNEMONIC_OR_SEED");
   }
->>>>>>> 4df38b88
 }
 
 export function getReadOnlyPair(
   api: ApiPromise,
   userAccount?: string,
 ): KeyringPair {
-<<<<<<< HEAD
-	// 5C4hrfjw9DjXZTzV3MwzrrAr9P1MJhSrvWGWqi1eSuyUpnhM is the all zero address
-	return getPair(
-		undefined,
-		userAccount || getZeroAddress(api).toHex(),
-		NetworkPairTypeSchema.parse("sr25519"),
-		api.registry.chainSS58,
-	);
-=======
   // 5C4hrfjw9DjXZTzV3MwzrrAr9P1MJhSrvWGWqi1eSuyUpnhM is the all zero address
   return getPair(
-    undefined,
     undefined,
     userAccount || getZeroAddress(api).toHex(),
     NetworkPairTypeSchema.parse("sr25519"),
     api.registry.chainSS58,
   );
->>>>>>> 4df38b88
 }
 
 export function getZeroAddress(api: ApiPromise): AccountId {
