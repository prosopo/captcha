--- conflicted
+++ resolved
@@ -29,7 +29,6 @@
     pairType?: KeypairType,
     ss58Format?: number
 ): Promise<KeyringPair> {
-    //await cryptoWaitReady()
     return getPair(networkConfig, secret, account, pairType, ss58Format)
 }
 
@@ -85,12 +84,6 @@
     )
 }
 
-<<<<<<< HEAD
-export function getZeroAddress(): AccountId {
-    const registry = new ApiPromise({ initWasm: false }).registry
-    return registry.createType('AccountId', new Uint8Array(new Array(32).fill(0)))
-=======
 export function getZeroAddress(api: ApiPromise): AccountId {
     return api.registry.createType('AccountId', new Uint8Array(new Array(32).fill(0)))
->>>>>>> 3419130d
 }