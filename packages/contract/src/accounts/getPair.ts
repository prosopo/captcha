<<<<<<< HEAD
import type { ApiPromise } from '@polkadot/api/promise/Api'
import { Keyring } from '@polkadot/keyring'
import type { KeyringPair, KeyringPair$Json } from '@polkadot/keyring/types'
// Copyright 2021-2023 Prosopo (UK) Ltd.
=======
// Copyright 2021-2024 Prosopo (UK) Ltd.
>>>>>>> 5f314a6e
//
// Licensed under the Apache License, Version 2.0 (the "License");
// you may not use this file except in compliance with the License.
// You may obtain a copy of the License at
//
//     http://www.apache.org/licenses/LICENSE-2.0
//
// Unless required by applicable law or agreed to in writing, software
// distributed under the License is distributed on an "AS IS" BASIS,
// WITHOUT WARRANTIES OR CONDITIONS OF ANY KIND, either express or implied.
// See the License for the specific language governing permissions and
// limitations under the License.
import type { AccountId } from '@polkadot/types/interfaces'
import { cryptoWaitReady } from '@polkadot/util-crypto'
import { mnemonicValidate } from '@polkadot/util-crypto/mnemonic'
import type { KeypairType } from '@polkadot/util-crypto/types'
import { hexToU8a } from '@polkadot/util/hex'
import { isHex } from '@polkadot/util/is'
import { ProsopoEnvError } from '@prosopo/common'
import { type NetworkConfig, NetworkPairTypeSchema } from '@prosopo/types'

export async function getPairAsync(
    networkConfig?: NetworkConfig,
    secret?: string,
    account?: string | Uint8Array,
    pairType?: KeypairType,
    ss58Format?: number
): Promise<KeyringPair> {
    await cryptoWaitReady()
    return getPair(networkConfig, secret, account, pairType, ss58Format)
}

export function getPair(
    networkConfig?: NetworkConfig,
    secret?: string,
    account?: string | Uint8Array,
    pairType?: KeypairType,
    ss58Format?: number
): KeyringPair {
    if (networkConfig) {
        pairType = networkConfig.pairType
        ss58Format = networkConfig.ss58Format
    } else if (!pairType || !ss58Format) {
        throw new ProsopoEnvError('GENERAL.NO_PAIR_TYPE_OR_SS58_FORMAT')
    }
    const keyring = new Keyring({ type: pairType, ss58Format })
    if (!secret && account) {
        return keyring.addFromAddress(account)
    }
    if (secret) {
        if (mnemonicValidate(secret)) {
            return keyring.addFromUri(secret)
        }
        if (isHex(secret)) {
            return keyring.addFromSeed(hexToU8a(secret))
        }
        if (secret.startsWith('//')) {
            return keyring.addFromUri(secret)
        }
        try {
            const json = JSON.parse(secret)
            const {
                encoding: { content },
            } = json
            const keyring = new Keyring({ type: content[1], ss58Format })
            return keyring.addFromJson(json as KeyringPair$Json)
        } catch (e) {
            throw new ProsopoEnvError('GENERAL.NO_MNEMONIC_OR_SEED')
        }
    } else {
        throw new ProsopoEnvError('GENERAL.NO_MNEMONIC_OR_SEED')
    }
}

export function getReadOnlyPair(api: ApiPromise, userAccount?: string): KeyringPair {
    // 5C4hrfjw9DjXZTzV3MwzrrAr9P1MJhSrvWGWqi1eSuyUpnhM is the all zero address
    return getPair(
        undefined,
        undefined,
        userAccount || getZeroAddress(api).toHex(),
        NetworkPairTypeSchema.parse('sr25519'),
        api.registry.chainSS58
    )
}

export function getZeroAddress(api: ApiPromise): AccountId {
    return api.registry.createType('AccountId', new Uint8Array(new Array(32).fill(0)))
}<|MERGE_RESOLUTION|>--- conflicted
+++ resolved
@@ -1,11 +1,4 @@
-<<<<<<< HEAD
-import type { ApiPromise } from '@polkadot/api/promise/Api'
-import { Keyring } from '@polkadot/keyring'
-import type { KeyringPair, KeyringPair$Json } from '@polkadot/keyring/types'
-// Copyright 2021-2023 Prosopo (UK) Ltd.
-=======
 // Copyright 2021-2024 Prosopo (UK) Ltd.
->>>>>>> 5f314a6e
 //
 // Licensed under the Apache License, Version 2.0 (the "License");
 // you may not use this file except in compliance with the License.
@@ -18,14 +11,17 @@
 // WITHOUT WARRANTIES OR CONDITIONS OF ANY KIND, either express or implied.
 // See the License for the specific language governing permissions and
 // limitations under the License.
-import type { AccountId } from '@polkadot/types/interfaces'
+import { AccountId } from '@polkadot/types/interfaces'
+import { ApiPromise } from '@polkadot/api/promise/Api'
+import { KeypairType } from '@polkadot/util-crypto/types'
+import { Keyring } from '@polkadot/keyring'
+import { KeyringPair, KeyringPair$Json } from '@polkadot/keyring/types'
+import { NetworkConfig, NetworkPairTypeSchema } from '@prosopo/types'
+import { ProsopoEnvError } from '@prosopo/common'
 import { cryptoWaitReady } from '@polkadot/util-crypto'
-import { mnemonicValidate } from '@polkadot/util-crypto/mnemonic'
-import type { KeypairType } from '@polkadot/util-crypto/types'
 import { hexToU8a } from '@polkadot/util/hex'
 import { isHex } from '@polkadot/util/is'
-import { ProsopoEnvError } from '@prosopo/common'
-import { type NetworkConfig, NetworkPairTypeSchema } from '@prosopo/types'
+import { mnemonicValidate } from '@polkadot/util-crypto/mnemonic'
 
 export async function getPairAsync(
     networkConfig?: NetworkConfig,
@@ -54,8 +50,7 @@
     const keyring = new Keyring({ type: pairType, ss58Format })
     if (!secret && account) {
         return keyring.addFromAddress(account)
-    }
-    if (secret) {
+    } else if (secret) {
         if (mnemonicValidate(secret)) {
             return keyring.addFromUri(secret)
         }
