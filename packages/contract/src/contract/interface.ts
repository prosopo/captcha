--- conflicted
+++ resolved
@@ -1,21 +1,4 @@
-<<<<<<< HEAD
-import { ContractPromise } from '@polkadot/api-contract/promise'
-import type { ContractCallOutcome, ContractOptions } from '@polkadot/api-contract/types'
-import type { ApiPromise } from '@polkadot/api/promise/Api'
-import type { SubmittableExtrinsic } from '@polkadot/api/promise/types'
-import type { KeyringPair } from '@polkadot/keyring/types'
-import type { BlockHash, StorageDeposit } from '@polkadot/types/interfaces'
-import { BN } from '@polkadot/util/bn'
-import { Contract } from '@prosopo/captcha-contract'
-import { default as Methods } from '@prosopo/captcha-contract/mixed-methods'
-import type { default as Query } from '@prosopo/captcha-contract/query'
-import type { LangError } from '@prosopo/captcha-contract/types-arguments'
-import { LogLevel, type Logger, ProsopoContractError, getLogger, snakeToCamelCase } from '@prosopo/common'
-import type { QueryReturnType, Result } from '@prosopo/typechain-types'
-// Copyright 2021-2023 Prosopo (UK) Ltd.
-=======
 // Copyright 2021-2024 Prosopo (UK) Ltd.
->>>>>>> 772cc3ce
 //
 // Licensed under the Apache License, Version 2.0 (the "License");
 // you may not use this file except in compliance with the License.
@@ -28,9 +11,6 @@
 // WITHOUT WARRANTIES OR CONDITIONS OF ANY KIND, either express or implied.
 // See the License for the specific language governing permissions and
 // limitations under the License.
-<<<<<<< HEAD
-import { AbiMetaDataSpec, type AbiMetadata, type ContractAbi } from '@prosopo/types'
-=======
 import { AbiMetaDataSpec, AbiMetadata, ContractAbi, IProsopoCaptchaContract } from '@prosopo/types'
 import { ApiPromise } from '@polkadot/api/promise/Api'
 import { BN } from '@polkadot/util/bn'
@@ -45,17 +25,16 @@
 import { QueryReturnType, Result } from '@prosopo/typechain-types'
 import { SubmittableExtrinsic } from '@polkadot/api/promise/types'
 import { encodeStringArgs, getExpectedBlockTime, getOptions, handleContractCallOutcomeErrors } from './helpers.js'
->>>>>>> 772cc3ce
 import { firstValueFrom } from 'rxjs'
-import { getReadOnlyPair } from '../accounts/index.js'
-import { encodeStringArgs, getExpectedBlockTime, getOptions, handleContractCallOutcomeErrors } from './helpers.js'
 import {
     getPrimitiveStorageFields,
     getPrimitiveStorageValue,
     getPrimitiveTypes,
     getStorageKeyAndType,
 } from './storage.js'
+import { getReadOnlyPair } from '../accounts/index.js'
 import { useWeightImpl } from './useWeight.js'
+import type { ContractCallOutcome, ContractOptions } from '@polkadot/api-contract/types'
 export type QueryReturnTypeInner<T> = T extends QueryReturnType<Result<Result<infer U, Error>, LangError>> ? U : never
 
 export const wrapQuery = <QueryFunctionArgs extends any[], QueryFunctionReturnType>(
@@ -77,7 +56,7 @@
                 },
             })
         }
-        if (result?.value.err) {
+        if (result && result.value.err) {
             throw new ProsopoContractError('CONTRACT.QUERY_ERROR', {
                 context: {
                     error: result.value.err.toString(),
@@ -161,8 +140,9 @@
         const methods: any = new Methods(api, this.contract, this.signer)
         if (args) {
             return (await methods[methodName](...args)).value.unwrap().unwrap() as T
-        }
-        return (await methods[methodName]()).value.unwrap().unwrap() as T
+        } else {
+            return (await methods[methodName]()).value.unwrap().unwrap() as T
+        }
     }
 
     /**
@@ -173,11 +153,7 @@
         contractMethodName: string,
         args: T[],
         value?: number | BN | undefined
-    ): Promise<{
-        extrinsic: SubmittableExtrinsic
-        options: ContractOptions
-        storageDeposit: StorageDeposit
-    }> {
+    ): Promise<{ extrinsic: SubmittableExtrinsic; options: ContractOptions; storageDeposit: StorageDeposit }> {
         // Always query first as errors are passed back from a dry run but not from a transaction
         const message = this.abi.findMessage(contractMethodName)
         const encodedArgs: Uint8Array[] = encodeStringArgs(this.abi, message, args)
@@ -221,13 +197,11 @@
                 options,
                 storageDeposit: response.storageDeposit,
             }
-        }
-        throw new ProsopoContractError('CONTRACT.QUERY_ERROR', {
-            context: {
-                error: response.result.asErr,
-                failedFuncName: this.getExtrinsicAndGasEstimates.name,
-            },
-        })
+        } else {
+            throw new ProsopoContractError('CONTRACT.QUERY_ERROR', {
+                context: { error: response.result.asErr, failedFuncName: this.getExtrinsicAndGasEstimates.name },
+            })
+        }
     }
 
     /**
@@ -242,14 +216,15 @@
         )
         if (name in primitiveStorageFields) {
             return getPrimitiveStorageValue<T>(this.api, this.abi, name, primitiveStorageFields, this.contract.address)
-        }
-        const { storageKey, storageType } = getStorageKeyAndType(this.api, this.abi, this.json, name)
-        if (storageType) {
-            const typeDef = this.abi.registry.lookup.getTypeDef(`Lookup${storageType.id.toNumber()}`)
-            const promiseResult = this.api.rx.call.contractsApi.getStorage(this.address, storageKey)
-            const result = await firstValueFrom(promiseResult)
-            const optionBytes = this.abi.registry.createType('Option<Bytes>', result)
-            return this.abi.registry.createType(typeDef.type, [optionBytes.unwrap().toU8a(true)]) as T
+        } else {
+            const { storageKey, storageType } = getStorageKeyAndType(this.api, this.abi, this.json, name)
+            if (storageType) {
+                const typeDef = this.abi.registry.lookup.getTypeDef(`Lookup${storageType.id.toNumber()}`)
+                const promiseResult = this.api.rx.call.contractsApi.getStorage(this.address, storageKey)
+                const result = await firstValueFrom(promiseResult)
+                const optionBytes = this.abi.registry.createType('Option<Bytes>', result)
+                return this.abi.registry.createType(typeDef.type, [optionBytes.unwrap().toU8a(true)]) as T
+            }
         }
         throw new ProsopoContractError('CONTRACT.INVALID_STORAGE_TYPE', {
             context: { failedFuncName: this.getStorage.name },
