--- conflicted
+++ resolved
@@ -24,15 +24,9 @@
 import { default as Query } from '@prosopo/captcha-contract/query'
 import { QueryReturnType, Result } from '@prosopo/typechain-types'
 import { SubmittableExtrinsic } from '@polkadot/api/promise/types'
-<<<<<<< HEAD
-import { encodeStringArgs, getContractError, getExpectedBlockTime, getOptions } from './helpers.js'
-import { firstValueFrom } from 'rxjs'
-import { get } from '@prosopo/util'
-=======
 import { encodeStringArgs, getOptions, handleContractCallOutcomeErrors } from './helpers.js'
 import { firstValueFrom } from 'rxjs'
 import { getBlockTimeMs } from './block.js'
->>>>>>> 98eea731
 import {
     getPrimitiveStorageFields,
     getPrimitiveStorageValue,
