--- conflicted
+++ resolved
@@ -208,12 +208,7 @@
     async dryRunContractMethod<T>(
         contractMethodName: string,
         args: T[],
-<<<<<<< HEAD
-        value?: number | BN | undefined,
-        gasIncreaseFactor?: number
-=======
         value?: BN | undefined
->>>>>>> 02887eef
     ): Promise<SubmittableExtrinsic> {
         const message = this.getContractMethod(contractMethodName)
         if (!this.nativeContract.query[message.method]) {
@@ -228,13 +223,8 @@
             ...args
         )
 
-<<<<<<< HEAD
-        // Increase the gas required by a factor of 1.1 to make sure we don't hit contracts.StorageDepositLimitExhausted
-        const options = getOptions(this.api, true, value, gasRequired, storageDeposit, true, gasIncreaseFactor)
-=======
         // Increase the gas required by a factor to make sure we don't hit contracts.StorageDepositLimitExhausted
         const options = getOptions(this.api, true, value, gasRequired, storageDeposit, true)
->>>>>>> 02887eef
         const method = get(this.nativeContract.query, message.method)
         const extrinsic = method(this.pair.address, options, ...args)
         const secondResult = await extrinsic
@@ -270,13 +260,7 @@
     async getExtrinsicAndGasEstimates<T>(
         contractMethodName: string,
         args: T[],
-<<<<<<< HEAD
-        value?: number | BN | undefined,
-        increaseGas = false,
-        gasIncreaseFactor?: number
-=======
         value?: BN | undefined
->>>>>>> 02887eef
     ): Promise<{ extrinsic: SubmittableExtrinsic; options: ContractOptions; storageDeposit: StorageDeposit }> {
         // Always query first as errors are passed back from a dry run but not from a transaction
         const message = this.abi.findMessage(contractMethodName)
@@ -300,15 +284,7 @@
 
         const response = (await extrinsic) as unknown as ContractCallOutcome
         if (response.result.isOk) {
-            let options = getOptions(
-                this.api,
-                message.isMutating,
-                value,
-                response.gasRequired,
-                response.storageDeposit,
-                increaseGas,
-                gasIncreaseFactor
-            )
+            let options = getOptions(this.api, message.isMutating, value, response.gasRequired, response.storageDeposit)
             let method = this.contract.tx[contractMethodName]
             if (method === undefined) {
                 throw new RangeError(`Method ${contractMethodName} does not exist on contract ${this.contractName}`)
@@ -318,15 +294,7 @@
             const paymentInfo = await extrinsicTx.paymentInfo(this.pair.address)
             this.logger.debug('Payment info: ', paymentInfo.partialFee.toHuman())
             // increase the gas limit to make sure the tx succeeds
-            options = getOptions(
-                this.api,
-                message.isMutating,
-                value,
-                paymentInfo.weight,
-                response.storageDeposit,
-                true,
-                gasIncreaseFactor
-            )
+            options = getOptions(this.api, message.isMutating, value, paymentInfo.weight, response.storageDeposit, true)
             // Will throw an error if the contract reverted
             this.getQueryResult(message, response, args)
 
