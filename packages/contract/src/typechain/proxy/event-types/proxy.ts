--- conflicted
+++ resolved
@@ -1,6 +1,2 @@
 import type {ReturnNumber} from "@727-ventures/typechain-types";
-<<<<<<< HEAD
-import type * as ReturnTypes from '../types-returns/proxy';
-=======
 import type * as ReturnTypes from '../types-returns/proxy.js'
->>>>>>> 5b05dd4f
