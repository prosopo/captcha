--- conflicted
+++ resolved
@@ -7,75 +7,12 @@
 import { queryJSON, queryOkJSON, handleReturnType } from '@727-ventures/typechain-types';
 import type * as ArgumentTypes from '../types-arguments/proxy.js'
 import type * as ReturnTypes from '../types-returns/proxy.js'
-<<<<<<< HEAD
-import type { ApiPromise } from '@polkadot/api'
-import type { ContractPromise } from '@polkadot/api-contract'
-import type { GasLimit, GasLimitAndRequiredValue, Result } from '@727-ventures/typechain-types'
-import type { QueryReturnType } from '@727-ventures/typechain-types'
-=======
 import type BN from 'bn.js';
->>>>>>> 5b05dd4f
 //@ts-ignore
 import {ReturnNumber} from '@727-ventures/typechain-types';
 import {getTypeDescription} from './../shared/utils.js'
 import DATA_TYPE_DESCRIPTIONS from '../data/proxy.json' assert { type: 'json' }
 
-<<<<<<< HEAD
-export default class Methods {
-    readonly __nativeContract: ContractPromise
-    readonly __apiPromise: ApiPromise
-    readonly __callerAddress: string
-
-    constructor(nativeContract: ContractPromise, nativeApi: ApiPromise, callerAddress: string) {
-        this.__nativeContract = nativeContract
-        this.__callerAddress = callerAddress
-        this.__apiPromise = nativeApi
-    }
-
-    /**
-     * forward
-     *
-     * @returns { Result<number, ReturnTypes.LangError> }
-     */
-    forward(__options?: GasLimitAndRequiredValue): Promise<QueryReturnType<Result<number, ReturnTypes.LangError>>> {
-        return queryOkJSON(
-            this.__apiPromise,
-            this.__nativeContract,
-            this.__callerAddress,
-            'forward',
-            [],
-            __options,
-            (result) => {
-                return handleReturnType(result, getTypeDescription(6, DATA_TYPE_DESCRIPTIONS))
-            }
-        )
-    }
-
-    /**
-     * handler
-     *
-     * @param { ArgumentTypes.ProxyMessages } msg,
-     * @returns { Result<Result<ReturnTypes.ProxyReturnTypes, ReturnTypes.Error>, ReturnTypes.LangError> }
-     */
-    handler(
-        msg: ArgumentTypes.ProxyMessages,
-        __options?: GasLimit
-    ): Promise<
-        QueryReturnType<Result<Result<ReturnTypes.ProxyReturnTypes, ReturnTypes.Error>, ReturnTypes.LangError>>
-    > {
-        return queryOkJSON(
-            this.__apiPromise,
-            this.__nativeContract,
-            this.__callerAddress,
-            'handler',
-            [msg],
-            __options,
-            (result) => {
-                return handleReturnType(result, getTypeDescription(12, DATA_TYPE_DESCRIPTIONS))
-            }
-        )
-    }
-=======
 
 export default class Methods {
 	readonly __nativeContract : ContractPromise;
@@ -116,5 +53,4 @@
 		return queryOkJSON( this.__apiPromise, this.__nativeContract, this.__callerAddress, "handler", [msg], __options , (result) => { return handleReturnType(result, getTypeDescription(12, DATA_TYPE_DESCRIPTIONS)); });
 	}
 
->>>>>>> 5b05dd4f
 }