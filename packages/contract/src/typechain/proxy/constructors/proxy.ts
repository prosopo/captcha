import {CodePromise} from "@polkadot/api-contract";
import type {KeyringPair} from "@polkadot/keyring/types";
import type {ApiPromise} from "@polkadot/api";
import {_genValidGasLimitAndValue, _signAndSend, SignAndSendSuccessResponse} from "@727-ventures/typechain-types";
import type {ConstructorOptions} from "@727-ventures/typechain-types";
import type {WeightV2} from "@polkadot/types/interfaces";
import type * as ArgumentTypes from '../types-arguments/proxy.js'
import { ContractFile } from '../contract-info/proxy.js'
import type BN from 'bn.js';

export default class Constructors {
<<<<<<< HEAD
    readonly nativeAPI: ApiPromise
    readonly signer: KeyringPair

    constructor(nativeAPI: ApiPromise, signer: KeyringPair) {
        this.nativeAPI = nativeAPI
        this.signer = signer
    }

    /**
     * new
     *
     */
    async new(__options?: ConstructorOptions) {
        const __contract = JSON.parse(ContractFile)
        const code = new CodePromise(this.nativeAPI, __contract, __contract.source.wasm)
        const gasLimit = (await _genValidGasLimitAndValue(this.nativeAPI, __options)).gasLimit as WeightV2

        const storageDepositLimit = __options?.storageDepositLimit
        const tx = code.tx['new']!({ gasLimit, storageDepositLimit, value: __options?.value })
        let response

        try {
            response = await _signAndSend(this.nativeAPI.registry, tx, this.signer, (event: any) => event)
        } catch (error) {
            console.log(error)
        }

        return {
            result: response as SignAndSendSuccessResponse,
            // @ts-ignore
            address: (response as SignAndSendSuccessResponse)!.result!.contract.address.toString(),
        }
    }
    /**
     * newPanic
     *
     */
    async newPanic(__options?: ConstructorOptions) {
        const __contract = JSON.parse(ContractFile)
        const code = new CodePromise(this.nativeAPI, __contract, __contract.source.wasm)
        const gasLimit = (await _genValidGasLimitAndValue(this.nativeAPI, __options)).gasLimit as WeightV2

        const storageDepositLimit = __options?.storageDepositLimit
        const tx = code.tx['newPanic']!({ gasLimit, storageDepositLimit, value: __options?.value })
        let response

        try {
            response = await _signAndSend(this.nativeAPI.registry, tx, this.signer, (event: any) => event)
        } catch (error) {
            console.log(error)
        }

        return {
            result: response as SignAndSendSuccessResponse,
            // @ts-ignore
            address: (response as SignAndSendSuccessResponse)!.result!.contract.address.toString(),
        }
    }
=======
	readonly nativeAPI: ApiPromise;
	readonly signer: KeyringPair;

	constructor(
		nativeAPI: ApiPromise,
		signer: KeyringPair,
	) {
		this.nativeAPI = nativeAPI;
		this.signer = signer;
	}

	/**
	* new
	*
	*/
   	async "new" (
		__options ? : ConstructorOptions,
   	) {
   		const __contract = JSON.parse(ContractFile);
		const code = new CodePromise(this.nativeAPI, __contract, __contract.source.wasm);
		const gasLimit = (await _genValidGasLimitAndValue(this.nativeAPI, __options)).gasLimit as WeightV2;

		const storageDepositLimit = __options?.storageDepositLimit;
			const tx = code.tx["new"]!({ gasLimit, storageDepositLimit, value: __options?.value }, );
			let response;

			try {
				response = await _signAndSend(this.nativeAPI.registry, tx, this.signer, (event: any) => event);
			}
			catch (error) {
				console.log(error);
			}

		return {
			result: response as SignAndSendSuccessResponse,
			// @ts-ignore
			address: (response as SignAndSendSuccessResponse)!.result!.contract.address.toString(),
		};
	}
	/**
	* newPanic
	*
	*/
   	async "newPanic" (
		__options ? : ConstructorOptions,
   	) {
   		const __contract = JSON.parse(ContractFile);
		const code = new CodePromise(this.nativeAPI, __contract, __contract.source.wasm);
		const gasLimit = (await _genValidGasLimitAndValue(this.nativeAPI, __options)).gasLimit as WeightV2;

		const storageDepositLimit = __options?.storageDepositLimit;
			const tx = code.tx["newPanic"]!({ gasLimit, storageDepositLimit, value: __options?.value }, );
			let response;

			try {
				response = await _signAndSend(this.nativeAPI.registry, tx, this.signer, (event: any) => event);
			}
			catch (error) {
				console.log(error);
			}

		return {
			result: response as SignAndSendSuccessResponse,
			// @ts-ignore
			address: (response as SignAndSendSuccessResponse)!.result!.contract.address.toString(),
		};
	}
>>>>>>> 5b05dd4f
}<|MERGE_RESOLUTION|>--- conflicted
+++ resolved
@@ -9,66 +9,6 @@
 import type BN from 'bn.js';
 
 export default class Constructors {
-<<<<<<< HEAD
-    readonly nativeAPI: ApiPromise
-    readonly signer: KeyringPair
-
-    constructor(nativeAPI: ApiPromise, signer: KeyringPair) {
-        this.nativeAPI = nativeAPI
-        this.signer = signer
-    }
-
-    /**
-     * new
-     *
-     */
-    async new(__options?: ConstructorOptions) {
-        const __contract = JSON.parse(ContractFile)
-        const code = new CodePromise(this.nativeAPI, __contract, __contract.source.wasm)
-        const gasLimit = (await _genValidGasLimitAndValue(this.nativeAPI, __options)).gasLimit as WeightV2
-
-        const storageDepositLimit = __options?.storageDepositLimit
-        const tx = code.tx['new']!({ gasLimit, storageDepositLimit, value: __options?.value })
-        let response
-
-        try {
-            response = await _signAndSend(this.nativeAPI.registry, tx, this.signer, (event: any) => event)
-        } catch (error) {
-            console.log(error)
-        }
-
-        return {
-            result: response as SignAndSendSuccessResponse,
-            // @ts-ignore
-            address: (response as SignAndSendSuccessResponse)!.result!.contract.address.toString(),
-        }
-    }
-    /**
-     * newPanic
-     *
-     */
-    async newPanic(__options?: ConstructorOptions) {
-        const __contract = JSON.parse(ContractFile)
-        const code = new CodePromise(this.nativeAPI, __contract, __contract.source.wasm)
-        const gasLimit = (await _genValidGasLimitAndValue(this.nativeAPI, __options)).gasLimit as WeightV2
-
-        const storageDepositLimit = __options?.storageDepositLimit
-        const tx = code.tx['newPanic']!({ gasLimit, storageDepositLimit, value: __options?.value })
-        let response
-
-        try {
-            response = await _signAndSend(this.nativeAPI.registry, tx, this.signer, (event: any) => event)
-        } catch (error) {
-            console.log(error)
-        }
-
-        return {
-            result: response as SignAndSendSuccessResponse,
-            // @ts-ignore
-            address: (response as SignAndSendSuccessResponse)!.result!.contract.address.toString(),
-        }
-    }
-=======
 	readonly nativeAPI: ApiPromise;
 	readonly signer: KeyringPair;
 
@@ -136,5 +76,4 @@
 			address: (response as SignAndSendSuccessResponse)!.result!.contract.address.toString(),
 		};
 	}
->>>>>>> 5b05dd4f
 }