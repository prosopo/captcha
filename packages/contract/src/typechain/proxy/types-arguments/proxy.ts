import type BN from 'bn.js';

export enum Error {
	notAuthorised = 'NotAuthorised',
	transferFailed = 'TransferFailed',
	setCodeHashFailed = 'SetCodeHashFailed',
	invalidDestination = 'InvalidDestination',
	unknownMessage = 'UnknownMessage',
	providerAccountExists = 'ProviderAccountExists',
	providerExists = 'ProviderExists',
	providerAccountDoesNotExist = 'ProviderAccountDoesNotExist',
	providerDoesNotExist = 'ProviderDoesNotExist',
	providerInsufficientFunds = 'ProviderInsufficientFunds',
	providerInactive = 'ProviderInactive',
	providerUrlUsed = 'ProviderUrlUsed',
	dappExists = 'DappExists',
	dappDoesNotExist = 'DappDoesNotExist',
	dappInactive = 'DappInactive',
	dappInsufficientFunds = 'DappInsufficientFunds',
	captchaDataDoesNotExist = 'CaptchaDataDoesNotExist',
	commitDoesNotExist = 'CommitDoesNotExist',
	dappUserDoesNotExist = 'DappUserDoesNotExist',
	noActiveProviders = 'NoActiveProviders',
	datasetIdSolutionsSame = 'DatasetIdSolutionsSame',
	codeNotFound = 'CodeNotFound',
	unknown = 'Unknown',
	invalidContract = 'InvalidContract',
	invalidPayee = 'InvalidPayee',
	invalidCaptchaStatus = 'InvalidCaptchaStatus',
	noCorrectCaptcha = 'NoCorrectCaptcha',
	notEnoughActiveProviders = 'NotEnoughActiveProviders',
	providerFeeTooHigh = 'ProviderFeeTooHigh',
	commitAlreadyExists = 'CommitAlreadyExists',
<<<<<<< HEAD
	notAuthor = 'NotAuthor',
	sr25519VerifyFailed = 'Sr25519VerifyFailed'
=======
	notAuthor = 'NotAuthor'
>>>>>>> 5b05dd4f
}

export enum LangError {
	couldNotReadInput = 'CouldNotReadInput'
}

export interface ProxyMessages {
	getGitCommitId ? : null,
	getAdmin ? : null,
	getDestination ? : null,
	proxyWithdraw ? : (string | number | BN),
	proxyTerminate ? : null,
	proxySetCodeHash ? : Array<(number | string | BN)>
}

export class ProxyMessagesBuilder {
	static GetGitCommitId(): ProxyMessages {
		return {
			getGitCommitId: null,
		};
	}
	static GetAdmin(): ProxyMessages {
		return {
			getAdmin: null,
		};
	}
	static GetDestination(): ProxyMessages {
		return {
			getDestination: null,
		};
	}
	static ProxyWithdraw(value: (string | number | BN)): ProxyMessages {
		return {
			proxyWithdraw: value,
		};
	}
	static ProxyTerminate(): ProxyMessages {
		return {
			proxyTerminate: null,
		};
	}
	static ProxySetCodeHash(value: Array<(number | string | BN)>): ProxyMessages {
		return {
			proxySetCodeHash: value,
		};
	}
}

export interface ProxyReturnTypes {
	u8X32 ? : Array<(number | string | BN)>,
	u8X20 ? : Array<(number | string | BN)>,
	accountId ? : AccountId,
	void ? : null
}

export class ProxyReturnTypesBuilder {
	static U8x32(value: Array<(number | string | BN)>): ProxyReturnTypes {
		return {
			u8X32: value,
		};
	}
	static U8x20(value: Array<(number | string | BN)>): ProxyReturnTypes {
		return {
			u8X20: value,
		};
	}
	static AccountId(value: AccountId): ProxyReturnTypes {
		return {
			accountId: value,
		};
	}
	static Void(): ProxyReturnTypes {
		return {
			void: null,
		};
	}
}

export type AccountId = string | number[]
<|MERGE_RESOLUTION|>--- conflicted
+++ resolved
@@ -31,12 +31,7 @@
 	notEnoughActiveProviders = 'NotEnoughActiveProviders',
 	providerFeeTooHigh = 'ProviderFeeTooHigh',
 	commitAlreadyExists = 'CommitAlreadyExists',
-<<<<<<< HEAD
-	notAuthor = 'NotAuthor',
-	sr25519VerifyFailed = 'Sr25519VerifyFailed'
-=======
 	notAuthor = 'NotAuthor'
->>>>>>> 5b05dd4f
 }
 
 export enum LangError {
