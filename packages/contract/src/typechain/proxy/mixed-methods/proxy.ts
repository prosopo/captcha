/* This file is auto-generated */

import type { ContractPromise } from '@polkadot/api-contract';
import type { ApiPromise } from '@polkadot/api';
import type { KeyringPair } from '@polkadot/keyring/types';
import type { GasLimit, GasLimitAndRequiredValue, Result } from '@727-ventures/typechain-types';
import type { QueryReturnType } from '@727-ventures/typechain-types';
import { queryOkJSON, queryJSON, handleReturnType } from '@727-ventures/typechain-types';
import { txSignAndSend } from '@727-ventures/typechain-types';
import type * as ArgumentTypes from '../types-arguments/proxy.js'
import type * as ReturnTypes from '../types-returns/proxy.js'
<<<<<<< HEAD
import type { ApiPromise } from '@polkadot/api'
import type { ContractPromise } from '@polkadot/api-contract'
import type { GasLimit, GasLimitAndRequiredValue, Result } from '@727-ventures/typechain-types'
import type { KeyringPair } from '@polkadot/keyring/types'
import type { QueryReturnType } from '@727-ventures/typechain-types'
=======
import type BN from 'bn.js';
>>>>>>> 5b05dd4f
//@ts-ignore
import {ReturnNumber} from '@727-ventures/typechain-types';
import {getTypeDescription} from './../shared/utils.js'
// @ts-ignore
import type {EventRecord} from "@polkadot/api/submittable";
import {decodeEvents} from '../shared/utils.js'
import DATA_TYPE_DESCRIPTIONS from '../data/proxy.json' assert { type: 'json' }
import EVENT_DATA_TYPE_DESCRIPTIONS from '../event-data/proxy.json' assert { type: 'json' }

<<<<<<< HEAD
export default class Methods {
    readonly __nativeContract: ContractPromise
    readonly __keyringPair: KeyringPair
    readonly __callerAddress: string
    readonly __apiPromise: ApiPromise

    constructor(apiPromise: ApiPromise, nativeContract: ContractPromise, keyringPair: KeyringPair) {
        this.__apiPromise = apiPromise
        this.__nativeContract = nativeContract
        this.__keyringPair = keyringPair
        this.__callerAddress = keyringPair.address
    }

    /**
     * forward
     *
     * @returns { Result<number, ReturnTypes.LangError> }
     */
    forward(__options: GasLimitAndRequiredValue): Promise<QueryReturnType<Result<number, ReturnTypes.LangError>>> {
        return queryOkJSON(
            this.__apiPromise,
            this.__nativeContract,
            this.__callerAddress,
            'forward',
            [],
            __options,
            (result) => {
                return handleReturnType(result, getTypeDescription(6, DATA_TYPE_DESCRIPTIONS))
            }
        )
    }

    /**
     * handler
     *
     * @param { ArgumentTypes.ProxyMessages } msg,
     * @returns { void }
     */
    handler(msg: ArgumentTypes.ProxyMessages, __options: GasLimit) {
        return txSignAndSend(
            this.__apiPromise,
            this.__nativeContract,
            this.__keyringPair,
            'handler',
            (events: EventRecord) => {
                return decodeEvents(events, this.__nativeContract, EVENT_DATA_TYPE_DESCRIPTIONS)
            },
            [msg],
            __options
        )
    }
=======

export default class Methods {
	readonly __nativeContract : ContractPromise;
	readonly __keyringPair : KeyringPair;
	readonly __callerAddress : string;
	readonly __apiPromise: ApiPromise;

	constructor(
		apiPromise : ApiPromise,
		nativeContract : ContractPromise,
		keyringPair : KeyringPair,
	) {
		this.__apiPromise = apiPromise;
		this.__nativeContract = nativeContract;
		this.__keyringPair = keyringPair;
		this.__callerAddress = keyringPair.address;
	}

	/**
	* forward
	*
	* @returns { Result<number, ReturnTypes.LangError> }
	*/
	"forward" (
		__options: GasLimitAndRequiredValue,
	): Promise< QueryReturnType< Result<number, ReturnTypes.LangError> > >{
		return queryOkJSON( this.__apiPromise, this.__nativeContract, this.__callerAddress, "forward", [], __options, (result) => { return handleReturnType(result, getTypeDescription(6, DATA_TYPE_DESCRIPTIONS)); });
	}

	/**
	* handler
	*
	* @param { ArgumentTypes.ProxyMessages } msg,
	* @returns { void }
	*/
	"handler" (
		msg: ArgumentTypes.ProxyMessages,
		__options: GasLimit,
	){
		return txSignAndSend( this.__apiPromise, this.__nativeContract, this.__keyringPair, "handler", (events: EventRecord) => {
			return decodeEvents(events, this.__nativeContract, EVENT_DATA_TYPE_DESCRIPTIONS);
		}, [msg], __options);
	}

>>>>>>> 5b05dd4f
}<|MERGE_RESOLUTION|>--- conflicted
+++ resolved
@@ -9,15 +9,7 @@
 import { txSignAndSend } from '@727-ventures/typechain-types';
 import type * as ArgumentTypes from '../types-arguments/proxy.js'
 import type * as ReturnTypes from '../types-returns/proxy.js'
-<<<<<<< HEAD
-import type { ApiPromise } from '@polkadot/api'
-import type { ContractPromise } from '@polkadot/api-contract'
-import type { GasLimit, GasLimitAndRequiredValue, Result } from '@727-ventures/typechain-types'
-import type { KeyringPair } from '@polkadot/keyring/types'
-import type { QueryReturnType } from '@727-ventures/typechain-types'
-=======
 import type BN from 'bn.js';
->>>>>>> 5b05dd4f
 //@ts-ignore
 import {ReturnNumber} from '@727-ventures/typechain-types';
 import {getTypeDescription} from './../shared/utils.js'
@@ -27,59 +19,6 @@
 import DATA_TYPE_DESCRIPTIONS from '../data/proxy.json' assert { type: 'json' }
 import EVENT_DATA_TYPE_DESCRIPTIONS from '../event-data/proxy.json' assert { type: 'json' }
 
-<<<<<<< HEAD
-export default class Methods {
-    readonly __nativeContract: ContractPromise
-    readonly __keyringPair: KeyringPair
-    readonly __callerAddress: string
-    readonly __apiPromise: ApiPromise
-
-    constructor(apiPromise: ApiPromise, nativeContract: ContractPromise, keyringPair: KeyringPair) {
-        this.__apiPromise = apiPromise
-        this.__nativeContract = nativeContract
-        this.__keyringPair = keyringPair
-        this.__callerAddress = keyringPair.address
-    }
-
-    /**
-     * forward
-     *
-     * @returns { Result<number, ReturnTypes.LangError> }
-     */
-    forward(__options: GasLimitAndRequiredValue): Promise<QueryReturnType<Result<number, ReturnTypes.LangError>>> {
-        return queryOkJSON(
-            this.__apiPromise,
-            this.__nativeContract,
-            this.__callerAddress,
-            'forward',
-            [],
-            __options,
-            (result) => {
-                return handleReturnType(result, getTypeDescription(6, DATA_TYPE_DESCRIPTIONS))
-            }
-        )
-    }
-
-    /**
-     * handler
-     *
-     * @param { ArgumentTypes.ProxyMessages } msg,
-     * @returns { void }
-     */
-    handler(msg: ArgumentTypes.ProxyMessages, __options: GasLimit) {
-        return txSignAndSend(
-            this.__apiPromise,
-            this.__nativeContract,
-            this.__keyringPair,
-            'handler',
-            (events: EventRecord) => {
-                return decodeEvents(events, this.__nativeContract, EVENT_DATA_TYPE_DESCRIPTIONS)
-            },
-            [msg],
-            __options
-        )
-    }
-=======
 
 export default class Methods {
 	readonly __nativeContract : ContractPromise;
@@ -124,5 +63,4 @@
 		}, [msg], __options);
 	}
 
->>>>>>> 5b05dd4f
 }