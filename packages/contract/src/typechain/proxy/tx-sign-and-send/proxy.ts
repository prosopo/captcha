/* This file is auto-generated */

import type { ContractPromise } from '@polkadot/api-contract';
import type { KeyringPair } from '@polkadot/keyring/types';
import type { ApiPromise } from '@polkadot/api';
import type { GasLimit, GasLimitAndRequiredValue, Result } from '@727-ventures/typechain-types';
import { txSignAndSend } from '@727-ventures/typechain-types';
import type * as ArgumentTypes from '../types-arguments/proxy';
import type BN from 'bn.js';
// @ts-ignore
<<<<<<< HEAD
import type {EventRecord} from "@polkadot/api/submittable";
import {decodeEvents} from "../shared/utils";
import EVENT_DATA_TYPE_DESCRIPTIONS from '../event-data/proxy.json';
=======
import { EventRecord } from '@polkadot/types/interfaces'
import { decodeEvents } from '../shared/utils.js'
import EVENT_DATA_TYPE_DESCRIPTIONS from '../event-data/proxy.json'
>>>>>>> a78181d0


export default class Methods {
	readonly __nativeContract : ContractPromise;
	readonly __keyringPair : KeyringPair;
	readonly __apiPromise: ApiPromise;

	constructor(
		apiPromise: ApiPromise,
		nativeContract : ContractPromise,
		keyringPair : KeyringPair,
	) {
		this.__apiPromise = apiPromise;
		this.__nativeContract = nativeContract;
		this.__keyringPair = keyringPair;
	}

	/**
	* forward
	*
	*/
	"forward" (
		__options ? : GasLimitAndRequiredValue,
	){
		return txSignAndSend( this.__apiPromise, this.__nativeContract, this.__keyringPair, "forward", (events: EventRecord) => {
			return decodeEvents(events, this.__nativeContract, EVENT_DATA_TYPE_DESCRIPTIONS);
		}, [], __options);
	}

	/**
	* handler
	*
	* @param { ArgumentTypes.ProxyMessages } msg,
	*/
	"handler" (
		msg: ArgumentTypes.ProxyMessages,
		__options ? : GasLimit,
	){
		return txSignAndSend( this.__apiPromise, this.__nativeContract, this.__keyringPair, "handler", (events: EventRecord) => {
			return decodeEvents(events, this.__nativeContract, EVENT_DATA_TYPE_DESCRIPTIONS);
		}, [msg], __options);
	}

}<|MERGE_RESOLUTION|>--- conflicted
+++ resolved
@@ -8,16 +8,9 @@
 import type * as ArgumentTypes from '../types-arguments/proxy';
 import type BN from 'bn.js';
 // @ts-ignore
-<<<<<<< HEAD
-import type {EventRecord} from "@polkadot/api/submittable";
-import {decodeEvents} from "../shared/utils";
-import EVENT_DATA_TYPE_DESCRIPTIONS from '../event-data/proxy.json';
-=======
 import { EventRecord } from '@polkadot/types/interfaces'
 import { decodeEvents } from '../shared/utils.js'
 import EVENT_DATA_TYPE_DESCRIPTIONS from '../event-data/proxy.json'
->>>>>>> a78181d0
-
 
 export default class Methods {
 	readonly __nativeContract : ContractPromise;
