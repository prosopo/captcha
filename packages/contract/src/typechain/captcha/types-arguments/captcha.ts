import type BN from 'bn.js';

export type Hash = string | number[]

export type AccountId = string | number[]

export enum Error {
	notAuthorised = 'NotAuthorised',
	transferFailed = 'TransferFailed',
	setCodeHashFailed = 'SetCodeHashFailed',
	invalidDestination = 'InvalidDestination',
	unknownMessage = 'UnknownMessage',
	providerAccountExists = 'ProviderAccountExists',
	providerExists = 'ProviderExists',
	providerAccountDoesNotExist = 'ProviderAccountDoesNotExist',
	providerDoesNotExist = 'ProviderDoesNotExist',
	providerInsufficientFunds = 'ProviderInsufficientFunds',
	providerInactive = 'ProviderInactive',
	providerUrlUsed = 'ProviderUrlUsed',
	dappExists = 'DappExists',
	dappDoesNotExist = 'DappDoesNotExist',
	dappInactive = 'DappInactive',
	dappInsufficientFunds = 'DappInsufficientFunds',
	captchaDataDoesNotExist = 'CaptchaDataDoesNotExist',
	commitDoesNotExist = 'CommitDoesNotExist',
	dappUserDoesNotExist = 'DappUserDoesNotExist',
	noActiveProviders = 'NoActiveProviders',
	datasetIdSolutionsSame = 'DatasetIdSolutionsSame',
	codeNotFound = 'CodeNotFound',
	unknown = 'Unknown',
	invalidContract = 'InvalidContract',
	invalidPayee = 'InvalidPayee',
	invalidCaptchaStatus = 'InvalidCaptchaStatus',
	noCorrectCaptcha = 'NoCorrectCaptcha',
	notEnoughActiveProviders = 'NotEnoughActiveProviders',
	providerFeeTooHigh = 'ProviderFeeTooHigh',
	commitAlreadyExists = 'CommitAlreadyExists',
<<<<<<< HEAD
	notAuthor = 'NotAuthor',
	sr25519VerifyFailed = 'Sr25519VerifyFailed'
=======
	notAuthor = 'NotAuthor'
>>>>>>> 5b05dd4f
}

export enum LangError {
	couldNotReadInput = 'CouldNotReadInput'
}

export enum Payee {
	provider = 'Provider',
	dapp = 'Dapp'
}

export enum DappPayee {
	provider = 'Provider',
	dapp = 'Dapp',
	any = 'Any'
}

export enum GovernanceStatus {
	active = 'Active',
	inactive = 'Inactive'
}

export type Provider = {
	status: GovernanceStatus,
	balance: (string | number | BN),
	fee: (number | string | BN),
	payee: Payee,
	url: Array<(number | string | BN)>,
	datasetId: Hash,
	datasetIdContent: Hash
}

export type Dapp = {
	status: GovernanceStatus,
	balance: (string | number | BN),
	owner: AccountId,
	payee: DappPayee
}

export type UserHistorySummary = {
	correct: (number | string | BN),
	incorrect: (number | string | BN),
	score: (number | string | BN)
}

export type Commit = {
	id: Hash,
	userAccount: AccountId,
	datasetId: Hash,
	status: CaptchaStatus,
	dappContract: AccountId,
	providerAccount: AccountId,
	requestedAt: (number | string | BN),
	completedAt: (number | string | BN),
<<<<<<< HEAD
	userSignature: Array<(number | string | BN)>
=======
	userSignaturePart1: Array<(number | string | BN)>,
	userSignaturePart2: Array<(number | string | BN)>
>>>>>>> 5b05dd4f
}

export enum CaptchaStatus {
	pending = 'Pending',
	approved = 'Approved',
	disapproved = 'Disapproved'
}

export type LastCorrectCaptcha = {
	before: (number | string | BN),
	dappContract: AccountId
}

export type CaptchaData = {
	providerAccount: AccountId,
	datasetId: Hash,
	datasetIdContent: Hash
}

export type User = {
	history: Array<Hash>
}

export type RandomProvider = {
	providerAccount: AccountId,
	provider: Provider,
	blockNumber: (number | string | BN)
}
<|MERGE_RESOLUTION|>--- conflicted
+++ resolved
@@ -35,12 +35,7 @@
 	notEnoughActiveProviders = 'NotEnoughActiveProviders',
 	providerFeeTooHigh = 'ProviderFeeTooHigh',
 	commitAlreadyExists = 'CommitAlreadyExists',
-<<<<<<< HEAD
-	notAuthor = 'NotAuthor',
-	sr25519VerifyFailed = 'Sr25519VerifyFailed'
-=======
 	notAuthor = 'NotAuthor'
->>>>>>> 5b05dd4f
 }
 
 export enum LangError {
@@ -95,12 +90,8 @@
 	providerAccount: AccountId,
 	requestedAt: (number | string | BN),
 	completedAt: (number | string | BN),
-<<<<<<< HEAD
-	userSignature: Array<(number | string | BN)>
-=======
 	userSignaturePart1: Array<(number | string | BN)>,
 	userSignaturePart2: Array<(number | string | BN)>
->>>>>>> 5b05dd4f
 }
 
 export enum CaptchaStatus {
