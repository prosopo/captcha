--- conflicted
+++ resolved
@@ -1,14 +1,3 @@
-<<<<<<< HEAD
-import {CodePromise} from "@polkadot/api-contract";
-import type {KeyringPair} from "@polkadot/keyring/types";
-import type {ApiPromise} from "@polkadot/api";
-import {_genValidGasLimitAndValue, _signAndSend, SignAndSendSuccessResponse} from "@727-ventures/typechain-types";
-import type {ConstructorOptions} from "@727-ventures/typechain-types";
-import type {WeightV2} from "@polkadot/types/interfaces";
-import type * as ArgumentTypes from '../types-arguments/captcha';
-import { ContractFile } from '../contract-info/captcha';
-import type BN from 'bn.js';
-=======
 // Copyright 2021-2023 Prosopo (UK) Ltd.
 //
 // Licensed under the Apache License, Version 2.0 (the "License");
@@ -29,74 +18,64 @@
 import type { ConstructorOptions } from '@727-ventures/typechain-types'
 import type { KeyringPair } from '@polkadot/keyring/types'
 import type { WeightV2 } from '@polkadot/types/interfaces'
->>>>>>> a78181d0
 
 export default class Constructors {
-	readonly nativeAPI: ApiPromise;
-	readonly signer: KeyringPair;
+    readonly nativeAPI: ApiPromise
+    readonly signer: KeyringPair
 
-	constructor(
-		nativeAPI: ApiPromise,
-		signer: KeyringPair,
-	) {
-		this.nativeAPI = nativeAPI;
-		this.signer = signer;
-	}
+    constructor(nativeAPI: ApiPromise, signer: KeyringPair) {
+        this.nativeAPI = nativeAPI
+        this.signer = signer
+    }
 
-	/**
-	* new
-	*
-	*/
-   	async "new" (
-		__options ? : ConstructorOptions,
-   	) {
-   		const __contract = JSON.parse(ContractFile);
-		const code = new CodePromise(this.nativeAPI, __contract, __contract.source.wasm);
-		const gasLimit = (await _genValidGasLimitAndValue(this.nativeAPI, __options)).gasLimit as WeightV2;
+    /**
+     * new
+     *
+     */
+    async new(__options?: ConstructorOptions) {
+        const __contract = JSON.parse(ContractFile)
+        const code = new CodePromise(this.nativeAPI, __contract, __contract.source.wasm)
+        const gasLimit = (await _genValidGasLimitAndValue(this.nativeAPI, __options)).gasLimit as WeightV2
 
-		const storageDepositLimit = __options?.storageDepositLimit;
-			const tx = code.tx["new"]!({ gasLimit, storageDepositLimit, value: __options?.value }, );
-			let response;
+        const storageDepositLimit = __options?.storageDepositLimit
+        const tx = code.tx['new']!({ gasLimit, storageDepositLimit, value: __options?.value })
+        let response
 
-			try {
-				response = await _signAndSend(this.nativeAPI.registry, tx, this.signer, (event: any) => event);
-			}
-			catch (error) {
-				console.log(error);
-			}
+        try {
+            response = await _signAndSend(this.nativeAPI.registry, tx, this.signer, (event: any) => event)
+        } catch (error) {
+            console.log(error)
+        }
 
-		return {
-			result: response as SignAndSendSuccessResponse,
-			// @ts-ignore
-			address: (response as SignAndSendSuccessResponse)!.result!.contract.address.toString(),
-		};
-	}
-	/**
-	* newPanic
-	*
-	*/
-   	async "newPanic" (
-		__options ? : ConstructorOptions,
-   	) {
-   		const __contract = JSON.parse(ContractFile);
-		const code = new CodePromise(this.nativeAPI, __contract, __contract.source.wasm);
-		const gasLimit = (await _genValidGasLimitAndValue(this.nativeAPI, __options)).gasLimit as WeightV2;
+        return {
+            result: response as SignAndSendSuccessResponse,
+            // @ts-ignore
+            address: (response as SignAndSendSuccessResponse)!.result!.contract.address.toString(),
+        }
+    }
+    /**
+     * newPanic
+     *
+     */
+    async newPanic(__options?: ConstructorOptions) {
+        const __contract = JSON.parse(ContractFile)
+        const code = new CodePromise(this.nativeAPI, __contract, __contract.source.wasm)
+        const gasLimit = (await _genValidGasLimitAndValue(this.nativeAPI, __options)).gasLimit as WeightV2
 
-		const storageDepositLimit = __options?.storageDepositLimit;
-			const tx = code.tx["newPanic"]!({ gasLimit, storageDepositLimit, value: __options?.value }, );
-			let response;
+        const storageDepositLimit = __options?.storageDepositLimit
+        const tx = code.tx['newPanic']!({ gasLimit, storageDepositLimit, value: __options?.value })
+        let response
 
-			try {
-				response = await _signAndSend(this.nativeAPI.registry, tx, this.signer, (event: any) => event);
-			}
-			catch (error) {
-				console.log(error);
-			}
+        try {
+            response = await _signAndSend(this.nativeAPI.registry, tx, this.signer, (event: any) => event)
+        } catch (error) {
+            console.log(error)
+        }
 
-		return {
-			result: response as SignAndSendSuccessResponse,
-			// @ts-ignore
-			address: (response as SignAndSendSuccessResponse)!.result!.contract.address.toString(),
-		};
-	}
+        return {
+            result: response as SignAndSendSuccessResponse,
+            // @ts-ignore
+            address: (response as SignAndSendSuccessResponse)!.result!.contract.address.toString(),
+        }
+    }
 }