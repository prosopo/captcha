import type BN from 'bn.js';
import type {ReturnNumber} from '@727-ventures/typechain-types';

export type Hash = string | number[]

export type AccountId = string | number[]

export enum Error {
	notAuthorised = 'NotAuthorised',
	transferFailed = 'TransferFailed',
	setCodeHashFailed = 'SetCodeHashFailed',
	invalidDestination = 'InvalidDestination',
	unknownMessage = 'UnknownMessage',
	providerAccountExists = 'ProviderAccountExists',
	providerExists = 'ProviderExists',
	providerAccountDoesNotExist = 'ProviderAccountDoesNotExist',
	providerDoesNotExist = 'ProviderDoesNotExist',
	providerInsufficientFunds = 'ProviderInsufficientFunds',
	providerInactive = 'ProviderInactive',
	providerUrlUsed = 'ProviderUrlUsed',
	dappExists = 'DappExists',
	dappDoesNotExist = 'DappDoesNotExist',
	dappInactive = 'DappInactive',
	dappInsufficientFunds = 'DappInsufficientFunds',
	captchaDataDoesNotExist = 'CaptchaDataDoesNotExist',
	commitDoesNotExist = 'CommitDoesNotExist',
	dappUserDoesNotExist = 'DappUserDoesNotExist',
	noActiveProviders = 'NoActiveProviders',
	datasetIdSolutionsSame = 'DatasetIdSolutionsSame',
	codeNotFound = 'CodeNotFound',
	unknown = 'Unknown',
	invalidContract = 'InvalidContract',
	invalidPayee = 'InvalidPayee',
	invalidCaptchaStatus = 'InvalidCaptchaStatus',
	noCorrectCaptcha = 'NoCorrectCaptcha',
	notEnoughActiveProviders = 'NotEnoughActiveProviders',
	providerFeeTooHigh = 'ProviderFeeTooHigh',
	commitAlreadyExists = 'CommitAlreadyExists',
<<<<<<< HEAD
	notAuthor = 'NotAuthor',
	sr25519VerifyFailed = 'Sr25519VerifyFailed'
=======
	notAuthor = 'NotAuthor'
>>>>>>> 5b05dd4f
}

export enum LangError {
	couldNotReadInput = 'CouldNotReadInput'
}

export enum Payee {
	provider = 'Provider',
	dapp = 'Dapp'
}

export enum DappPayee {
	provider = 'Provider',
	dapp = 'Dapp',
	any = 'Any'
}

export enum GovernanceStatus {
	active = 'Active',
	inactive = 'Inactive'
}

export type Provider = {
	status: GovernanceStatus,
	balance: ReturnNumber,
	fee: number,
	payee: Payee,
	url: Array<number>,
	datasetId: Hash,
	datasetIdContent: Hash
}

export type Dapp = {
	status: GovernanceStatus,
	balance: ReturnNumber,
	owner: AccountId,
	payee: DappPayee
}

export type UserHistorySummary = {
	correct: number,
	incorrect: number,
	score: number
}

export type Commit = {
	id: Hash,
	userAccount: AccountId,
	datasetId: Hash,
	status: CaptchaStatus,
	dappContract: AccountId,
	providerAccount: AccountId,
	requestedAt: number,
	completedAt: number,
<<<<<<< HEAD
	userSignature: Array<number>
=======
	userSignaturePart1: Array<number>,
	userSignaturePart2: Array<number>
>>>>>>> 5b05dd4f
}

export enum CaptchaStatus {
	pending = 'Pending',
	approved = 'Approved',
	disapproved = 'Disapproved'
}

export type LastCorrectCaptcha = {
	before: number,
	dappContract: AccountId
}

export type CaptchaData = {
	providerAccount: AccountId,
	datasetId: Hash,
	datasetIdContent: Hash
}

export type User = {
	history: Array<Hash>
}

export type RandomProvider = {
	providerAccount: AccountId,
	provider: Provider,
	blockNumber: number
}
<|MERGE_RESOLUTION|>--- conflicted
+++ resolved
@@ -36,12 +36,7 @@
 	notEnoughActiveProviders = 'NotEnoughActiveProviders',
 	providerFeeTooHigh = 'ProviderFeeTooHigh',
 	commitAlreadyExists = 'CommitAlreadyExists',
-<<<<<<< HEAD
-	notAuthor = 'NotAuthor',
-	sr25519VerifyFailed = 'Sr25519VerifyFailed'
-=======
 	notAuthor = 'NotAuthor'
->>>>>>> 5b05dd4f
 }
 
 export enum LangError {
@@ -96,12 +91,8 @@
 	providerAccount: AccountId,
 	requestedAt: number,
 	completedAt: number,
-<<<<<<< HEAD
-	userSignature: Array<number>
-=======
 	userSignaturePart1: Array<number>,
 	userSignaturePart2: Array<number>
->>>>>>> 5b05dd4f
 }
 
 export enum CaptchaStatus {
