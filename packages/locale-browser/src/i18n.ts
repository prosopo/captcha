--- conflicted
+++ resolved
@@ -18,28 +18,9 @@
 import i18n from "i18next";
 import { default as LanguageDetector } from "i18next-browser-languagedetector";
 import { initReactI18next } from "react-i18next";
-<<<<<<< HEAD
 import ChainedBackend from "i18next-chained-backend";
 import HttpBackend from "i18next-http-backend";
 import resourcesToBackend from 'i18next-resources-to-backend';
-=======
-
-const commonOptions: InitOptions = {
-	debug: process.env.NODE_ENV === "development",
-	fallbackLng: LanguageSchema.enum.en,
-	resources,
-};
-
-const reactOptions: InitOptions = {
-	react: {
-		useSuspense: true,
-	},
-	detection: {
-		order: ["navigator", "htmlTag", "path", "subdomain"],
-		caches: ["localStorage", "cookie"],
-	},
-};
->>>>>>> 9202bb7d
 
 i18n
 	.use(ChainedBackend)
