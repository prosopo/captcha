--- conflicted
+++ resolved
@@ -24,22 +24,6 @@
 		"typecheck": "tsc --build --declaration --emitDeclarationOnly"
 	},
 	"dependencies": {
-<<<<<<< HEAD
-		"@polkadot/util": "12.6.2",
-		"@prosopo/common": "3.1.4",
-		"@prosopo/database": "3.0.17",
-		"@prosopo/types": "3.0.8",
-		"@prosopo/types-database": "3.0.17",
-		"@prosopo/types-env": "2.7.21",
-		"@prosopo/util": "3.0.7",
-		"@prosopo/config": "3.1.5",
-		"@typegoose/auto-increment": "4.13.0",
-		"axios": "1.10.0",
-		"esbuild": "0.25.6",
-		"express": "4.21.2",
-		"openpgp": "5.11.3",
-		"webpack-dev-server": "5.2.2"
-=======
 		"@prosopo/common": "3.1.4",
 		"@prosopo/database": "3.0.17",
 		"@prosopo/keyring": "2.8.11",
@@ -48,7 +32,6 @@
 		"@prosopo/util-crypto": "13.5.6",
 		"@prosopo/config": "3.1.5",
 		"dotenv": "16.4.5"
->>>>>>> 9c685bb2
 	},
 	"devDependencies": {
 		"@types/node": "22.10.2",
