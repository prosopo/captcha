--- conflicted
+++ resolved
@@ -24,21 +24,12 @@
 		"@polkadot/keyring": "12.6.2",
 		"@polkadot/util": "12.6.2",
 		"@polkadot/util-crypto": "12.6.2",
-<<<<<<< HEAD
-		"@prosopo/common": "2.4.1",
-		"@prosopo/database": "2.4.1",
-		"@prosopo/types": "2.4.1",
-		"@prosopo/types-database": "2.4.1",
-		"@prosopo/types-env": "2.4.1",
-		"@prosopo/util": "2.4.1",
-=======
 		"@prosopo/common": "2.4.2",
 		"@prosopo/database": "2.4.2",
 		"@prosopo/types": "2.4.2",
 		"@prosopo/types-database": "2.4.2",
 		"@prosopo/types-env": "2.4.2",
 		"@prosopo/util": "2.4.2",
->>>>>>> 1dbe59c1
 		"express": "4.21.2"
 	},
 	"overrides": {
