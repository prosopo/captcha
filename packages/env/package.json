{
	"name": "@prosopo/env",
<<<<<<< HEAD
	"version": "3.2.5",
=======
	"version": "3.2.8",
>>>>>>> 11303d9f
	"description": "Path env prosopo environment",
	"main": "dist/index.js",
	"types": "dist/index.d.ts",
	"type": "module",
	"engines": {
		"node": "20",
		"npm": "10.8.2"
	},
	"exports": {
		".": {
			"types": "./dist/index.d.ts",
			"import": "./dist/index.js",
			"require": "./dist/cjs/index.cjs"
		}
	},
	"scripts": {
		"clean": "del-cli --verbose dist tsconfig.tsbuildinfo",
		"build": "NODE_ENV=${NODE_ENV:-development}; vite build --config vite.esm.config.ts --mode $NODE_ENV",
		"build:tsc": "tsc --build --verbose",
		"build:cjs": "NODE_ENV=${NODE_ENV:-development}; vite build --config vite.cjs.config.ts --mode $NODE_ENV",
		"typecheck": "tsc --project tsconfig.types.json"
	},
	"dependencies": {
<<<<<<< HEAD
		"@prosopo/common": "3.1.12",
		"@prosopo/database": "3.3.0",
		"@prosopo/keyring": "2.8.19",
		"@prosopo/types": "3.2.0",
		"@prosopo/types-env": "2.7.30",
		"@prosopo/util-crypto": "13.5.14",
		"@prosopo/config": "3.1.12",
=======
		"@prosopo/common": "3.1.15",
		"@prosopo/database": "3.4.0",
		"@prosopo/keyring": "2.8.22",
		"@prosopo/types": "3.4.0",
		"@prosopo/types-env": "2.7.33",
		"@prosopo/util-crypto": "13.5.17",
		"@prosopo/config": "3.1.15",
>>>>>>> 11303d9f
		"dotenv": "16.4.5"
	},
	"devDependencies": {
		"@types/node": "22.10.2",
		"@vitest/coverage-v8": "3.0.9",
		"concurrently": "9.0.1",
		"del-cli": "6.0.0",
		"npm-run-all": "4.1.5",
		"tslib": "2.7.0",
		"tsx": "4.20.3",
		"typescript": "5.6.2",
		"vite": "6.3.5",
		"vitest": "3.0.9"
	},
	"author": "Prosopo",
	"license": "Apache-2.0",
	"sideEffects": false
}<|MERGE_RESOLUTION|>--- conflicted
+++ resolved
@@ -1,10 +1,6 @@
 {
 	"name": "@prosopo/env",
-<<<<<<< HEAD
-	"version": "3.2.5",
-=======
 	"version": "3.2.8",
->>>>>>> 11303d9f
 	"description": "Path env prosopo environment",
 	"main": "dist/index.js",
 	"types": "dist/index.d.ts",
@@ -28,15 +24,6 @@
 		"typecheck": "tsc --project tsconfig.types.json"
 	},
 	"dependencies": {
-<<<<<<< HEAD
-		"@prosopo/common": "3.1.12",
-		"@prosopo/database": "3.3.0",
-		"@prosopo/keyring": "2.8.19",
-		"@prosopo/types": "3.2.0",
-		"@prosopo/types-env": "2.7.30",
-		"@prosopo/util-crypto": "13.5.14",
-		"@prosopo/config": "3.1.12",
-=======
 		"@prosopo/common": "3.1.15",
 		"@prosopo/database": "3.4.0",
 		"@prosopo/keyring": "2.8.22",
@@ -44,7 +31,6 @@
 		"@prosopo/types-env": "2.7.33",
 		"@prosopo/util-crypto": "13.5.17",
 		"@prosopo/config": "3.1.15",
->>>>>>> 11303d9f
 		"dotenv": "16.4.5"
 	},
 	"devDependencies": {
