--- conflicted
+++ resolved
@@ -12,17 +12,10 @@
 // See the License for the specific language governing permissions and
 // limitations under the License.
 
-<<<<<<< HEAD
-import { Keyring } from "@polkadot/keyring";
-import type { KeyringPair } from "@polkadot/keyring/types";
-import { type Logger, ProsopoEnvError, getLogger, parseLogLevel } from "@prosopo/common";
-import { Databases, ProviderDatabase } from "@prosopo/database";
-=======
 import { type Logger, ProsopoEnvError, getLogger } from "@prosopo/common";
 import { ProviderDatabase } from "@prosopo/database";
 import { Keyring } from "@prosopo/keyring";
 import type { KeyringPair } from "@prosopo/types";
->>>>>>> 9575eaa2
 import type { AssetsResolver, EnvironmentTypes } from "@prosopo/types";
 import type { ProsopoBasicConfigOutput } from "@prosopo/types";
 import type { ProsopoEnvironment } from "@prosopo/types-env";
@@ -46,7 +39,7 @@
 		this.defaultEnvironment = this.config.defaultEnvironment;
 		this.pair = pair;
 		this.authAccount = authAccount;
-		this.logger = getLogger(parseLogLevel(this.config.logLevel), "ProsopoEnvironment");
+		this.logger = getLogger(this.config.logLevel, "ProsopoEnvironment");
 
 		this.keyring = new Keyring({
 			type: "sr25519",
@@ -110,12 +103,11 @@
 				await this.importDatabase();
 			}
 			if (this.db && !this.db.connected) {
-				this.logger.warn(() => ({
-					msg: "Database connection is not ready, reconnecting...",
-					data: { dbState: this.db?.connection?.readyState }
-				}))
+				this.logger.warn(
+					`Database connection is not ready (state: ${this.db.connection?.readyState}), reconnecting...`,
+				);
 				await this.db.connect();
-				this.logger.info(() => ({ msg: "Connected to db" }));
+				this.logger.info("Connected to db");
 			}
 		} catch (err) {
 			throw new ProsopoEnvError("GENERAL.ENVIRONMENT_NOT_READY", {
