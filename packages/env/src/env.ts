// Copyright 2021-2024 Prosopo (UK) Ltd.
//
// Licensed under the Apache License, Version 2.0 (the "License");
// you may not use this file except in compliance with the License.
// You may obtain a copy of the License at
//
//     http://www.apache.org/licenses/LICENSE-2.0
//
// Unless required by applicable law or agreed to in writing, software
// distributed under the License is distributed on an "AS IS" BASIS,
// WITHOUT WARRANTIES OR CONDITIONS OF ANY KIND, either express or implied.
// See the License for the specific language governing permissions and
// limitations under the License.

import { ApiPromise } from '@polkadot/api/promise/Api'
import { AssetsResolver, ContractAbi, EnvironmentTypes, NetworkNames } from '@prosopo/types'
import { Database } from '@prosopo/types-database'
import { Databases } from '@prosopo/database'
import { Keyring } from '@polkadot/keyring'
import { KeyringPair } from '@polkadot/keyring/types'
import { LogLevel, Logger, ProsopoEnvError, getLogger } from '@prosopo/common'
import { ProsopoBasicConfigOutput } from '@prosopo/types'
import { ProsopoCaptchaContract } from '@prosopo/contract'
import { ProsopoEnvironment } from '@prosopo/types-env'
import { WsProvider } from '@polkadot/rpc-provider/ws'
import { ContractAbi as abiJson } from '@prosopo/captcha-contract/contract-info'
import { get } from '@prosopo/util'
import { isAddress } from '@polkadot/util-crypto/address'

export class Environment implements ProsopoEnvironment {
    config: ProsopoBasicConfigOutput
    db: Database | undefined
    contractInterface: ProsopoCaptchaContract | undefined
    contractAddress: string
    defaultEnvironment: EnvironmentTypes
    defaultNetwork: NetworkNames
    contractName: string
    abi: ContractAbi
    logger: Logger
    assetsResolver: AssetsResolver | undefined
    wsProvider: WsProvider
    keyring: Keyring
    pair: KeyringPair | undefined
    api: ApiPromise | undefined

    constructor(config: ProsopoBasicConfigOutput, pair?: KeyringPair) {
        this.config = config
        this.defaultEnvironment = this.config.defaultEnvironment
        this.defaultNetwork = this.config.defaultNetwork
        this.pair = pair
        this.logger = getLogger(this.config.logLevel, `ProsopoEnvironment`)
        if (
            this.config.defaultNetwork &&
            Object.prototype.hasOwnProperty.call(this.config.networks, this.config.defaultNetwork) &&
            this.config.networks &&
            this.config.networks[this.defaultNetwork]
        ) {
            const network = this.config.networks[this.defaultNetwork]
            this.logger.info(`Endpoint: ${network?.endpoint}`)
            this.wsProvider = new WsProvider(network?.endpoint)
            this.contractAddress = network?.contract.address
            this.contractName = network?.contract.name

            this.keyring = new Keyring({
                type: 'sr25519', // TODO get this from the chain
            })
            if (this.pair) this.keyring.addPair(this.pair)
            this.abi = JSON.parse(abiJson)
            this.importDatabase().catch((err) => {
                this.logger.error(err)
            })
        } else {
            throw new ProsopoEnvError('CONFIG.UNKNOWN_ENVIRONMENT', {
                context: { constructor: this.constructor.name, environment: this.config.defaultEnvironment },
            })
        }
    }

    async getSigner(): Promise<KeyringPair> {
        if (!this.pair) {
            throw new ProsopoEnvError('CONTRACT.SIGNER_UNDEFINED', {
                context: { failedFuncName: this.getSigner.name },
            })
        }

        await this.getApi().isReadyOrError
        try {
            this.pair = this.keyring.addPair(this.pair)
        } catch (error) {
            throw new ProsopoEnvError('CONTRACT.SIGNER_UNDEFINED', {
                context: { failedFuncName: this.getSigner.name, error },
            })
        }

        return this.pair
    }

    getContractInterface(): ProsopoCaptchaContract {
        if (this.contractInterface === undefined) {
            throw new ProsopoEnvError('CONTRACT.CONTRACT_UNDEFINED')
        }
        return this.contractInterface
    }

    getApi(): ApiPromise {
        if (this.api === undefined) {
            throw new ProsopoEnvError(new Error('api not setup! Please call isReady() first'))
        }
        return this.api
    }

    getDb(): Database {
        if (this.db === undefined) {
            throw new ProsopoEnvError(new Error('db not setup! Please call isReady() first'))
        }
        return this.db
    }

    getAssetsResolver(): AssetsResolver {
        if (this.assetsResolver === undefined) {
            throw new ProsopoEnvError(new Error('assetsResolver not setup! Please call isReady() first'))
        }
        return this.assetsResolver
    }

    getPair(): KeyringPair {
        if (this.pair === undefined) {
            throw new ProsopoEnvError(new Error('pair not setup! Please call isReady() first'))
        }
        return this.pair
    }

    async changeSigner(pair: KeyringPair): Promise<void> {
        await this.getApi().isReadyOrError
        this.pair = pair
        await this.getSigner()
        this.contractInterface = await this.getContractApi()
    }

    async getContractApi(): Promise<ProsopoCaptchaContract> {
        const nonce = this.pair ? await this.getApi().rpc.system.accountNextIndex(this.pair.address) : 0
        if (!isAddress(this.contractAddress)) {
            throw new ProsopoEnvError('CONTRACT.CONTRACT_UNDEFINED')
        }
        this.contractInterface = new ProsopoCaptchaContract(
            this.getApi(),
            this.abi,
            this.contractAddress,
            this.contractName,
            parseInt(nonce.toString()),
            this.pair,
            this.config.logLevel as unknown as LogLevel,
            this.config.account.address // allows calling the contract from a public address only
        )
        return this.contractInterface
    }

    async isReady() {
        try {
<<<<<<< HEAD
            if (this.pair && this.pair.isLocked && this.config.account.password) {
=======
            if (this.pair && this.config.account.password && this.pair.isLocked) {
>>>>>>> d1b00594
                this.pair.unlock(this.config.account.password)
            }
            if (!this.api) {
                this.api = await ApiPromise.create({ provider: this.wsProvider, initWasm: false, noInitWarn: true })
            }
            await this.getSigner()
            // make sure contract address is valid before trying to load contract interface
            if (isAddress(this.contractAddress)) {
                this.contractInterface = await this.getContractApi()
            } else {
                // TODO this needs sorting out, we shouldn't silently not setup the contract interface when the address is invalid, as it leads to errors elsewhere related to contract interface === undefined. We should throw an error here and handle it in the calling code. But, I think there's time's when we want the address to be optional because we're populating it or something (dunno, need to check the test setup procedure) so needs a restructure to enable that
                // just console logging for the time being!
                console.warn('invalid contract address: ' + this.contractAddress)
            }
            if (!this.db) {
                await this.importDatabase().catch((err) => {
                    this.logger.error(err)
                })
            }
            if (this.db && this.db.connection?.readyState !== 1) {
                this.logger.warn(`Database connection is not ready, reconnecting...`)
                await this.db.connect()
                this.logger.info(`Connected to db`)
            }
        } catch (err) {
            throw new ProsopoEnvError('GENERAL.ENVIRONMENT_NOT_READY', { context: { error: err }, logger: this.logger })
        }
    }

    async importDatabase(): Promise<void> {
        try {
            if (this.config.database) {
                const dbConfig = this.config.database[this.defaultEnvironment]
                if (dbConfig) {
                    const ProsopoDatabase = get(Databases, dbConfig.type)
                    this.db = await ProsopoDatabase.create(
                        dbConfig.endpoint,
                        dbConfig.dbname,
                        this.logger,
                        dbConfig.authSource
                    )
                }
            }
        } catch (error) {
            throw new ProsopoEnvError('DATABASE.DATABASE_IMPORT_FAILED', {
                context: {
                    error,
                    environment: this.config.database
                        ? this.config.database[this.defaultEnvironment]
                            ? this.config.database[this.defaultEnvironment]?.type
                            : undefined
                        : undefined,
                },
            })
        }
    }
}<|MERGE_RESOLUTION|>--- conflicted
+++ resolved
@@ -157,11 +157,7 @@
 
     async isReady() {
         try {
-<<<<<<< HEAD
-            if (this.pair && this.pair.isLocked && this.config.account.password) {
-=======
             if (this.pair && this.config.account.password && this.pair.isLocked) {
->>>>>>> d1b00594
                 this.pair.unlock(this.config.account.password)
             }
             if (!this.api) {
