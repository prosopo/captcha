--- conflicted
+++ resolved
@@ -15,11 +15,7 @@
 import { Keyring } from "@polkadot/keyring";
 import type { KeyringPair } from "@polkadot/keyring/types";
 import { type Logger, ProsopoEnvError, getLogger } from "@prosopo/common";
-<<<<<<< HEAD
 import { Databases, ProviderDatabase } from "@prosopo/database";
-=======
-import { Databases } from "@prosopo/database";
->>>>>>> 2ca87bb3
 import type { AssetsResolver, EnvironmentTypes } from "@prosopo/types";
 import type { ProsopoBasicConfigOutput } from "@prosopo/types";
 import type { IDatabase } from "@prosopo/types-database";
@@ -27,121 +23,121 @@
 import { get } from "@prosopo/util";
 
 export class Environment implements ProsopoEnvironment {
-  config: ProsopoBasicConfigOutput;
-  db: ProviderDatabase | undefined;
-  defaultEnvironment: EnvironmentTypes;
-  logger: Logger;
-  assetsResolver: AssetsResolver | undefined;
-  keyring: Keyring;
-  pair: KeyringPair | undefined;
+	config: ProsopoBasicConfigOutput;
+	db: ProviderDatabase | undefined;
+	defaultEnvironment: EnvironmentTypes;
+	logger: Logger;
+	assetsResolver: AssetsResolver | undefined;
+	keyring: Keyring;
+	pair: KeyringPair | undefined;
 
-  constructor(config: ProsopoBasicConfigOutput, pair?: KeyringPair) {
-    this.config = config;
-    this.defaultEnvironment = this.config.defaultEnvironment;
-    this.pair = pair;
-    this.logger = getLogger(this.config.logLevel, "ProsopoEnvironment");
+	constructor(config: ProsopoBasicConfigOutput, pair?: KeyringPair) {
+		this.config = config;
+		this.defaultEnvironment = this.config.defaultEnvironment;
+		this.pair = pair;
+		this.logger = getLogger(this.config.logLevel, "ProsopoEnvironment");
 
-    this.keyring = new Keyring({
-      type: "sr25519",
-    });
-    if (this.pair) this.keyring.addPair(this.pair);
-  }
+		this.keyring = new Keyring({
+			type: "sr25519",
+		});
+		if (this.pair) this.keyring.addPair(this.pair);
+	}
 
-  async getSigner(): Promise<KeyringPair> {
-    if (!this.pair) {
-      throw new ProsopoEnvError("CONTRACT.SIGNER_UNDEFINED", {
-        context: { failedFuncName: this.getSigner.name },
-      });
-    }
+	async getSigner(): Promise<KeyringPair> {
+		if (!this.pair) {
+			throw new ProsopoEnvError("CONTRACT.SIGNER_UNDEFINED", {
+				context: { failedFuncName: this.getSigner.name },
+			});
+		}
 
-    try {
-      this.pair = this.keyring.addPair(this.pair);
-    } catch (error) {
-      throw new ProsopoEnvError("CONTRACT.SIGNER_UNDEFINED", {
-        context: { failedFuncName: this.getSigner.name, error },
-      });
-    }
+		try {
+			this.pair = this.keyring.addPair(this.pair);
+		} catch (error) {
+			throw new ProsopoEnvError("CONTRACT.SIGNER_UNDEFINED", {
+				context: { failedFuncName: this.getSigner.name, error },
+			});
+		}
 
-    return this.pair;
-  }
+		return this.pair;
+	}
 
-  getDb(): ProviderDatabase {
-    if (this.db === undefined) {
-      throw new ProsopoEnvError(
-        new Error("db not setup! Please call isReady() first"),
-      );
-    }
-    return this.db;
-  }
+	getDb(): ProviderDatabase {
+		if (this.db === undefined) {
+			throw new ProsopoEnvError(
+				new Error("db not setup! Please call isReady() first"),
+			);
+		}
+		return this.db;
+	}
 
-  getAssetsResolver(): AssetsResolver {
-    if (this.assetsResolver === undefined) {
-      throw new ProsopoEnvError(
-        new Error("assetsResolver not setup! Please call isReady() first"),
-      );
-    }
-    return this.assetsResolver;
-  }
+	getAssetsResolver(): AssetsResolver {
+		if (this.assetsResolver === undefined) {
+			throw new ProsopoEnvError(
+				new Error("assetsResolver not setup! Please call isReady() first"),
+			);
+		}
+		return this.assetsResolver;
+	}
 
-  getPair(): KeyringPair {
-    if (this.pair === undefined) {
-      throw new ProsopoEnvError(
-        new Error("pair not setup! Please call isReady() first"),
-      );
-    }
-    return this.pair;
-  }
+	getPair(): KeyringPair {
+		if (this.pair === undefined) {
+			throw new ProsopoEnvError(
+				new Error("pair not setup! Please call isReady() first"),
+			);
+		}
+		return this.pair;
+	}
 
-  async isReady() {
-    try {
-      if (this.pair && this.config.account.password && this.pair.isLocked) {
-        this.pair.unlock(this.config.account.password);
-      }
-      await this.getSigner();
-      // make sure contract address is valid before trying to load contract interface
-      if (!this.db) {
-        await this.importDatabase();
-      }
-      if (this.db && !this.db.connected) {
-        this.logger.warn(
-          `Database connection is not ready (state: ${this.db.connection?.readyState}), reconnecting...`,
-        );
-        await this.db.connect();
-        this.logger.info("Connected to db");
-      }
-    } catch (err) {
-      throw new ProsopoEnvError("GENERAL.ENVIRONMENT_NOT_READY", {
-        context: { error: err },
-        logger: this.logger,
-      });
-    }
-  }
+	async isReady() {
+		try {
+			if (this.pair && this.config.account.password && this.pair.isLocked) {
+				this.pair.unlock(this.config.account.password);
+			}
+			await this.getSigner();
+			// make sure contract address is valid before trying to load contract interface
+			if (!this.db) {
+				await this.importDatabase();
+			}
+			if (this.db && !this.db.connected) {
+				this.logger.warn(
+					`Database connection is not ready (state: ${this.db.connection?.readyState}), reconnecting...`,
+				);
+				await this.db.connect();
+				this.logger.info("Connected to db");
+			}
+		} catch (err) {
+			throw new ProsopoEnvError("GENERAL.ENVIRONMENT_NOT_READY", {
+				context: { error: err },
+				logger: this.logger,
+			});
+		}
+	}
 
-  async importDatabase(): Promise<void> {
-    try {
-      if (this.config.database) {
-        const dbConfig = this.config.database[this.defaultEnvironment];
-        if (dbConfig) {
-          this.db = new ProviderDatabase(
-            dbConfig.endpoint,
-            dbConfig.dbname,
-            dbConfig.authSource,
-            this.logger,
-          );
-          await this.db.connect();
-        }
-      }
-    } catch (error) {
-      throw new ProsopoEnvError("DATABASE.DATABASE_IMPORT_FAILED", {
-        context: {
-          error,
-          environment: this.config.database
-            ? this.config.database[this.defaultEnvironment]
-              ? this.config.database[this.defaultEnvironment]?.type
-              : undefined
-            : undefined,
-        },
-      });
-    }
-  }
+	async importDatabase(): Promise<void> {
+		try {
+			if (this.config.database) {
+				const dbConfig = this.config.database[this.defaultEnvironment];
+				if (dbConfig) {
+					this.db = new ProviderDatabase(
+						dbConfig.endpoint,
+						dbConfig.dbname,
+						dbConfig.authSource,
+						this.logger,
+					);
+					await this.db.connect();
+				}
+			}
+		} catch (error) {
+			throw new ProsopoEnvError("DATABASE.DATABASE_IMPORT_FAILED", {
+				context: {
+					error,
+					environment: this.config.database
+						? this.config.database[this.defaultEnvironment]
+							? this.config.database[this.defaultEnvironment]?.type
+							: undefined
+						: undefined,
+				},
+			});
+		}
+	}
 }