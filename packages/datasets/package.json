--- conflicted
+++ resolved
@@ -33,8 +33,12 @@
 	},
 	"typesVersions": {
 		"*": {
-			"types": ["dist/types"],
-			"captcha": ["dist/captcha"]
+			"types": [
+				"dist/types"
+			],
+			"captcha": [
+				"dist/captcha"
+			]
 		}
 	},
 	"dependencies": {
@@ -44,7 +48,7 @@
 		"@prosopo/types-database": "3.0.5",
 		"@prosopo/util": "3.0.2",
 		"@prosopo/util-crypto": "13.5.1",
-		"@prosopo/config": "3.0.1",
+		"@prosopo/config": "3.1.0",
 		"@typegoose/auto-increment": "4.13.0",
 		"axios": "1.10.0",
 		"esbuild": "0.25.6",
@@ -53,10 +57,6 @@
 		"webpack-dev-server": "5.2.2"
 	},
 	"devDependencies": {
-<<<<<<< HEAD
-=======
-		"@prosopo/config": "3.1.0",
->>>>>>> f5e04941
 		"@vitest/coverage-v8": "3.0.9",
 		"concurrently": "9.0.1",
 		"del-cli": "6.0.0",
