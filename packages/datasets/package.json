{
    "name": "@prosopo/datasets",
    "version": "0.1.18",
    "author": "PROSOPO LIMITED <info@prosopo.io>",
    "license": "Apache-2.0",
    "private": false,
    "scripts": {
        "clean": "tsc --build --clean",
        "build": "tsc --build --verbose",
        "lint": "npx eslint .",
        "lint:fix": "npx eslint . --fix --config ../../.eslintrc.js",
        "cli": "node ./dist/cli.js"
    },
    "main": "./dist/index.js",
    "type": "module",
    "types": "./dist/index.d.ts",
    "exports": {
        ".": "./dist/index.js",
        "./types": "./dist/types/index.js",
        "./captcha": "./dist/captcha/index.js"
    },
    "typesVersions": {
        "*": {
            "types": [
                "dist/types"
            ],
            "captcha": [
                "dist/captcha"
            ]
        }
    },
    "dependencies": {
        "@polkadot/util": "^12.3.2",
<<<<<<< HEAD
        "@prosopo/common": "^0.1.17",
        "@prosopo/contract": "^0.1.17",
        "@prosopo/types": "^0.1.17",
        "@prosopo/util": "^0.1.17",
=======
        "@prosopo/common": "^0.1.18",
        "@prosopo/contract": "^0.1.18",
        "@prosopo/types": "^0.1.18",
>>>>>>> f59f8438
        "axios": "^0.27.2"
    },
    "devDependencies": {
        "@types/mocha": "^10.0.0",
        "tslib": "^2.5.2",
        "typescript": "5.1.6"
    },
    "repository": {
        "type": "git",
        "url": "git+https://github.com/prosopo/captcha.git"
    },
    "bugs": {
        "url": "https://github.com/prosopo/captcha/issues"
    },
    "homepage": "https://github.com/prosopo/captcha#readme",
    "publishConfig": {
        "registry": "https://registry.npmjs.org"
    },
    "description": "Datasets for use with providers",
    "directories": {
        "test": "tests"
    },
    "sideEffects": false
}<|MERGE_RESOLUTION|>--- conflicted
+++ resolved
@@ -9,7 +9,8 @@
         "build": "tsc --build --verbose",
         "lint": "npx eslint .",
         "lint:fix": "npx eslint . --fix --config ../../.eslintrc.js",
-        "cli": "node ./dist/cli.js"
+        "cli": "node ./dist/cli.js",
+        "test": "NODE_ENV=test ts-mocha \"./tests/js/**/*.test.ts\" --timeout 120000 --recursive --exit"
     },
     "main": "./dist/index.js",
     "type": "module",
@@ -31,22 +32,14 @@
     },
     "dependencies": {
         "@polkadot/util": "^12.3.2",
-<<<<<<< HEAD
-        "@prosopo/common": "^0.1.17",
-        "@prosopo/contract": "^0.1.17",
-        "@prosopo/types": "^0.1.17",
-        "@prosopo/util": "^0.1.17",
-=======
         "@prosopo/common": "^0.1.18",
         "@prosopo/contract": "^0.1.18",
         "@prosopo/types": "^0.1.18",
->>>>>>> f59f8438
         "axios": "^0.27.2"
     },
     "devDependencies": {
         "@types/mocha": "^10.0.0",
-        "tslib": "^2.5.2",
-        "typescript": "5.1.6"
+        "typescript": "^4.9.5"
     },
     "repository": {
         "type": "git",
