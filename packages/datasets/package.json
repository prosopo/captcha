--- conflicted
+++ resolved
@@ -46,15 +46,9 @@
         }
     },
     "dependencies": {
-<<<<<<< HEAD
-        "@polkadot/util": "12.6.2",
-        "@prosopo/common": "0.3.1",
-        "@prosopo/types": "0.3.1",
-=======
         "@polkadot/util": "12.6.1",
         "@prosopo/common": "0.3.4",
         "@prosopo/types": "0.3.4",
->>>>>>> 580cfa89
         "vitest": "^1.3.1"
     },
     "devDependencies": {
