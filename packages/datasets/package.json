{
	"name": "@prosopo/datasets",
	"version": "3.0.4",
	"author": "PROSOPO LIMITED <info@prosopo.io>",
	"license": "Apache-2.0",
	"private": false,
	"engines": {
		"node": "20",
		"npm": "10.8.2"
	},
	"scripts": {
		"clean": "tsc --build --clean",
		"build": "NODE_ENV=${NODE_ENV:-production}; vite build --config vite.esm.config.ts --mode $NODE_ENV",
		"build:cjs": "NODE_ENV=${NODE_ENV:-production}; vite build --config vite.cjs.config.ts --mode $NODE_ENV",
		"typecheck": "tsc --build --declaration --emitDeclarationOnly",
		"test": "NODE_ENV=${NODE_ENV:-test}; npx vitest run --config ./vite.test.config.ts",
		"cli": "node ./dist/cli.js"
	},
	"main": "dist/index.js",
	"types": "dist/index.d.ts",
	"type": "module",
	"exports": {
		".": {
			"import": "./dist/index.js",
			"require": "./dist/cjs/index.cjs"
		},
		"./captcha": {
			"types": "./dist/captcha/index.d.ts",
			"import": "./dist/captcha/index.js",
			"require": "./dist/cjs/captcha/index.cjs",
			"default": "./dist/captcha/index.js"
		}
	},
	"typesVersions": {
		"*": {
			"types": [
				"dist/types"
			],
			"captcha": [
				"dist/captcha"
			]
		}
	},
	"dependencies": {
		"@polkadot/util": "12.6.2",
		"@prosopo/common": "3.0.2",
		"@prosopo/types": "3.0.2",
		"@prosopo/types-database": "3.0.4",
		"@prosopo/util": "3.0.1",
		"@prosopo/util-crypto": "13.5.1",
		"@prosopo/config": "3.0.0",
		"@typegoose/auto-increment": "4.13.0",
		"axios": "1.10.0",
		"esbuild": "0.25.6",
		"express": "4.21.2",
		"openpgp": "5.11.3",
		"webpack-dev-server": "5.2.2"
	},
	"devDependencies": {
<<<<<<< HEAD
=======
		"@prosopo/config": "3.0.1",
>>>>>>> 31217fa5
		"@vitest/coverage-v8": "3.0.9",
		"concurrently": "9.0.1",
		"del-cli": "6.0.0",
		"dotenv": "16.4.5",
		"npm-run-all": "4.1.5",
		"tslib": "2.7.0",
		"tsx": "4.20.3",
		"typescript": "5.6.2",
		"vite": "6.3.5",
		"vitest": "3.0.9"
	},
	"repository": {
		"type": "git",
		"url": "git+https://github.com/prosopo/captcha.git"
	},
	"bugs": {
		"url": "https://github.com/prosopo/captcha/issues"
	},
	"homepage": "https://github.com/prosopo/captcha#readme",
	"publishConfig": {
		"registry": "https://registry.npmjs.org"
	},
	"description": "Datasets for use with providers",
	"directories": {
		"test": "tests"
	},
	"sideEffects": false
}<|MERGE_RESOLUTION|>--- conflicted
+++ resolved
@@ -48,7 +48,7 @@
 		"@prosopo/types-database": "3.0.4",
 		"@prosopo/util": "3.0.1",
 		"@prosopo/util-crypto": "13.5.1",
-		"@prosopo/config": "3.0.0",
+		"@prosopo/config": "3.0.1",
 		"@typegoose/auto-increment": "4.13.0",
 		"axios": "1.10.0",
 		"esbuild": "0.25.6",
@@ -57,10 +57,6 @@
 		"webpack-dev-server": "5.2.2"
 	},
 	"devDependencies": {
-<<<<<<< HEAD
-=======
-		"@prosopo/config": "3.0.1",
->>>>>>> 31217fa5
 		"@vitest/coverage-v8": "3.0.9",
 		"concurrently": "9.0.1",
 		"del-cli": "6.0.0",
