--- conflicted
+++ resolved
@@ -1,72 +1,4 @@
 {
-<<<<<<< HEAD
-	"name": "@prosopo/datasets",
-	"version": "1.0.2",
-	"author": "PROSOPO LIMITED <info@prosopo.io>",
-	"license": "Apache-2.0",
-	"private": false,
-	"engines": {
-		"node": ">=20",
-		"npm": ">=9"
-	},
-	"scripts": {
-		"clean": "tsc --build --clean",
-		"build": "tsc --build --verbose",
-		"build:cjs": "npx vite --config vite.cjs.config.ts build",
-		"test": "NODE_ENV=${NODE_ENV:-test}; npx vitest run --config ./vite.test.config.ts",
-		"cli": "node ./dist/cli.js"
-	},
-	"main": "./dist/index.js",
-	"type": "module",
-	"types": "./dist/index.d.ts",
-	"exports": {
-		".": {
-			"import": "./dist/index.js",
-			"require": "./dist/cjs/index.cjs"
-		},
-		"./captcha": {
-			"types": "./dist/captcha/index.d.ts",
-			"import": "./dist/captcha/index.js",
-			"require": "./dist/cjs/captcha/index.cjs",
-			"default": "./dist/captcha/index.js"
-		}
-	},
-	"typesVersions": {
-		"*": {
-			"types": ["dist/types"],
-			"captcha": ["dist/captcha"]
-		}
-	},
-	"dependencies": {
-		"@polkadot/util": "12.6.2",
-		"@prosopo/common": "1.0.2",
-		"@prosopo/types": "1.0.2",
-		"@prosopo/util": "1.0.2",
-		"vitest": "^1.3.1"
-	},
-	"devDependencies": {
-		"@prosopo/config": "1.0.2",
-		"dotenv": "^16.0.1",
-		"tslib": "2.6.2",
-		"typescript": "5.1.6"
-	},
-	"repository": {
-		"type": "git",
-		"url": "git+https://github.com/prosopo/captcha.git"
-	},
-	"bugs": {
-		"url": "https://github.com/prosopo/captcha/issues"
-	},
-	"homepage": "https://github.com/prosopo/captcha#readme",
-	"publishConfig": {
-		"registry": "https://registry.npmjs.org"
-	},
-	"description": "Datasets for use with providers",
-	"directories": {
-		"test": "tests"
-	},
-	"sideEffects": false
-=======
     "name": "@prosopo/datasets",
     "version": "2.0.0",
     "author": "PROSOPO LIMITED <info@prosopo.io>",
@@ -137,5 +69,4 @@
         "test": "tests"
     },
     "sideEffects": false
->>>>>>> b96fe50d
 }