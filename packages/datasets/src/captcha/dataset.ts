// Copyright 2021-2023 Prosopo (UK) Ltd.
//
// Licensed under the Apache License, Version 2.0 (the "License");
// you may not use this file except in compliance with the License.
// You may obtain a copy of the License at
//
//     http://www.apache.org/licenses/LICENSE-2.0
//
// Unless required by applicable law or agreed to in writing, software
// distributed under the License is distributed on an "AS IS" BASIS,
// WITHOUT WARRANTIES OR CONDITIONS OF ANY KIND, either express or implied.
// See the License for the specific language governing permissions and
// limitations under the License.
import { Captcha, CaptchaWithoutId, Dataset, DatasetRaw } from '@prosopo/types'
import { CaptchaMerkleTree } from './merkle.js'
<<<<<<< HEAD
import { ProsopoEnvError } from '@prosopo/common'
import { at } from '@prosopo/util'
=======
import { ProsopoEnvError, getLogger } from '@prosopo/common'
>>>>>>> 81f38d91
import { computeCaptchaHash, computeItemHash, matchItemsToSolutions } from './captcha.js'

const logger = getLogger(`Info`, `dataset.ts`)

export async function hashDatasetItems(datasetRaw: Dataset | DatasetRaw): Promise<Promise<Captcha>[]> {
    return datasetRaw.captchas.map(async (captcha) => {
        const items = await Promise.all(captcha.items.map(async (item) => computeItemHash(item)))
        return {
            ...captcha,
            items,
        } as Captcha
    })
}

/**
 * Take a dataset and hash all the items, making sure that the existing captchaIds and item hashes are correct
 * @param datasetOriginal
 */
export async function validateDatasetContent(datasetOriginal: Dataset): Promise<boolean> {
    const captchaPromises = await hashDatasetItems(datasetOriginal)
    const captchas = await Promise.all(captchaPromises)
    const dataset = {
        ...datasetOriginal,
        captchas,
    }
    // compare each of the Item hashes in each of the captchas in the dataset to each of the item hashes in each of the
    // captchas in datasetOriginal
    const hashes = dataset.captchas.map((captcha) => {
        const captchaRaw = datasetOriginal.captchas.find((captchaRaw) =>
            'captchaId' in captchaRaw ? captchaRaw.captchaId === captcha.captchaId : false
        )
        if (captchaRaw) {
            return captcha.items.every((item, index) => item.hash === at(captchaRaw.items, index).hash)
        } else {
            return false
        }
    })

    return hashes.every((hash) => hash)
}

export async function buildDataset(datasetRaw: DatasetRaw): Promise<Dataset> {
    logger.info(`Adding solution hashes to dataset`)
    const dataset = await addSolutionHashesToDataset(datasetRaw)
    logger.info(`Building dataset merkle trees`)
    const contentTree = await buildCaptchaTree(dataset, false, false, true)
    const solutionTree = await buildCaptchaTree(dataset, true, true, false)
    dataset.captchas = dataset.captchas.map(
        (captcha: CaptchaWithoutId, index: number) =>
            ({
                ...captcha,
                captchaId: at(solutionTree.leaves, index).hash,
                captchaContentId: at(contentTree.leaves, index).hash,
                datasetId: solutionTree.root?.hash,
                datasetContentId: contentTree.root?.hash,
            }) as Captcha
    )
    dataset.solutionTree = solutionTree.layers
    dataset.contentTree = contentTree.layers
    dataset.datasetId = solutionTree.root?.hash
    dataset.datasetContentId = contentTree.root?.hash
    return dataset
}

export async function buildCaptchaTree(
    dataset: Dataset,
    includeSolution: boolean,
    includeSalt: boolean,
    sortItemHashes: boolean
): Promise<CaptchaMerkleTree> {
    try {
        const tree = new CaptchaMerkleTree()
        const datasetWithItemHashes = { ...dataset }
        const captchaHashes = datasetWithItemHashes.captchas.map((captcha) =>
            computeCaptchaHash(captcha, includeSolution, includeSalt, sortItemHashes)
        )
        tree.build(captchaHashes)
        return tree
    } catch (err) {
        throw new ProsopoEnvError('DATASET.HASH_ERROR')
    }
}

export async function addSolutionHashesToDataset(datasetRaw: DatasetRaw): Promise<Dataset> {
    const captchaPromises = datasetRaw.captchas.map(async (captcha) => {
        //const items = await Promise.all(captcha.items.map(async (item) => await computeItemHash(item)))
        return {
            ...captcha,
            items: captcha.items,
            // some captcha challenges will not have a solution
            ...(captcha.solution !== undefined && { solution: matchItemsToSolutions(captcha.solution, captcha.items) }),
        }
    })

    const captchas = await Promise.all(captchaPromises)

    return {
        ...datasetRaw,
        captchas,
    }
}<|MERGE_RESOLUTION|>--- conflicted
+++ resolved
@@ -13,12 +13,8 @@
 // limitations under the License.
 import { Captcha, CaptchaWithoutId, Dataset, DatasetRaw } from '@prosopo/types'
 import { CaptchaMerkleTree } from './merkle.js'
-<<<<<<< HEAD
-import { ProsopoEnvError } from '@prosopo/common'
 import { at } from '@prosopo/util'
-=======
 import { ProsopoEnvError, getLogger } from '@prosopo/common'
->>>>>>> 81f38d91
 import { computeCaptchaHash, computeItemHash, matchItemsToSolutions } from './captcha.js'
 
 const logger = getLogger(`Info`, `dataset.ts`)
