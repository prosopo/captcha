--- conflicted
+++ resolved
@@ -25,13 +25,8 @@
     Item,
     RawSolution,
 } from '../types/index'
-<<<<<<< HEAD
 import { hexHash, hexHashArray } from './util'
-import { ProsopoEnvError } from '@prosopo/contract'
-=======
-import { hexHash } from './util'
 import { ProsopoEnvError } from '../types/error'
->>>>>>> ac0f92fc
 
 // import {encodeAddress} from "@polkadot/util-crypto";
 
