// Copyright 2021-2023 Prosopo (UK) Ltd.
//
// Licensed under the Apache License, Version 2.0 (the "License");
// you may not use this file except in compliance with the License.
// You may obtain a copy of the License at
//
//     http://www.apache.org/licenses/LICENSE-2.0
//
<<<<<<< HEAD
// You should have received a copy of the GNU General Public License
// along with provider.  If not, see <http://www.gnu.org/licenses/>.
export * from './captcha/index'
export * from './cli'
=======
// Unless required by applicable law or agreed to in writing, software
// distributed under the License is distributed on an "AS IS" BASIS,
// WITHOUT WARRANTIES OR CONDITIONS OF ANY KIND, either express or implied.
// See the License for the specific language governing permissions and
// limitations under the License.
export * from './captcha/index'
>>>>>>> 710e6ea9
<|MERGE_RESOLUTION|>--- conflicted
+++ resolved
@@ -6,16 +6,10 @@
 //
 //     http://www.apache.org/licenses/LICENSE-2.0
 //
-<<<<<<< HEAD
-// You should have received a copy of the GNU General Public License
-// along with provider.  If not, see <http://www.gnu.org/licenses/>.
-export * from './captcha/index'
-export * from './cli'
-=======
 // Unless required by applicable law or agreed to in writing, software
 // distributed under the License is distributed on an "AS IS" BASIS,
 // WITHOUT WARRANTIES OR CONDITIONS OF ANY KIND, either express or implied.
 // See the License for the specific language governing permissions and
 // limitations under the License.
 export * from './captcha/index'
->>>>>>> 710e6ea9
+export * from './cli'