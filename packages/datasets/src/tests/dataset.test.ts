--- conflicted
+++ resolved
@@ -1,9 +1,4 @@
-<<<<<<< HEAD
-import path from 'node:path'
-// Copyright 2021-2023 Prosopo (UK) Ltd.
-=======
 // Copyright 2021-2024 Prosopo (UK) Ltd.
->>>>>>> 772cc3ce
 //
 // Licensed under the Apache License, Version 2.0 (the "License");
 // you may not use this file except in compliance with the License.
@@ -16,20 +11,14 @@
 // WITHOUT WARRANTIES OR CONDITIONS OF ANY KIND, either express or implied.
 // See the License for the specific language governing permissions and
 // limitations under the License.
-import {
-    type Captcha,
-    CaptchaItemTypes,
-    type CaptchaSolution,
-    CaptchaTypes,
-    type Dataset,
-    type Item,
-} from '@prosopo/types'
+import { Captcha, CaptchaItemTypes, CaptchaSolution, CaptchaTypes, Dataset, Item } from '@prosopo/types'
 import { at } from '@prosopo/util'
 import { beforeAll, describe, expect, test } from 'vitest'
 import { computeItemHash, matchItemsToSolutions } from '../index.js'
 import { validateDatasetContent } from '../index.js'
+import path from 'path'
 
-describe('DATASET FUNCTIONS', async () => {
+describe('DATASET FUNCTIONS', async function () {
     let MOCK_ITEMS: Item[]
     let DATASET: Dataset
     let RECEIVED: CaptchaSolution[]
