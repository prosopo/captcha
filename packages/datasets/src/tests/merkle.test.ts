<<<<<<< HEAD
import { hexHashArray } from '@prosopo/common'
// Copyright 2021-2023 Prosopo (UK) Ltd.
=======
// Copyright 2021-2024 Prosopo (UK) Ltd.
>>>>>>> 772cc3ce
//
// Licensed under the Apache License, Version 2.0 (the "License");
// you may not use this file except in compliance with the License.
// You may obtain a copy of the License at
//
//     http://www.apache.org/licenses/LICENSE-2.0
//
// Unless required by applicable law or agreed to in writing, software
// distributed under the License is distributed on an "AS IS" BASIS,
// WITHOUT WARRANTIES OR CONDITIONS OF ANY KIND, either express or implied.
// See the License for the specific language governing permissions and
// limitations under the License.
import { CaptchaItemTypes, CaptchaTypes, type Dataset, type RawSolution } from '@prosopo/types'
import { at } from '@prosopo/util'
import { beforeAll, describe, expect, test } from 'vitest'
import { CaptchaMerkleTree, computeCaptchaHash, computeItemHash, matchItemsToSolutions } from '../index.js'

async function getDataset(): Promise<Dataset> {
    return {
        datasetId: '0x01',
        captchas: [
            {
                salt: '0x01020304',
                items: await Promise.all([
                    computeItemHash({
                        type: CaptchaItemTypes.Text,
                        data: '1',
                        hash: '',
                    }),
                    computeItemHash({
                        type: CaptchaItemTypes.Text,
                        data: 'b',
                        hash: '',
                    }),
                    computeItemHash({
                        type: CaptchaItemTypes.Text,
                        data: 'c',
                        hash: '',
                    }),
                ]),
                target: 'letters',
                solution: [0] as RawSolution[],
            },
            {
                salt: '0x02020304',
                items: await Promise.all([
                    computeItemHash({
                        type: CaptchaItemTypes.Text,
                        data: 'c',
                        hash: '',
                    }),
                    computeItemHash({
                        type: CaptchaItemTypes.Text,
                        data: 'e',
                        hash: '',
                    }),
                    computeItemHash({
                        type: CaptchaItemTypes.Text,
                        data: '3',
                        hash: '',
                    }),
                ]),
                target: 'letters',
            },
            {
                salt: '0x03020304',
                items: await Promise.all([
                    computeItemHash({
                        type: CaptchaItemTypes.Text,
                        data: 'h',
                        hash: '',
                    }),
                    computeItemHash({
                        type: CaptchaItemTypes.Text,
                        data: 'f',
                        hash: '',
                    }),
                    computeItemHash({
                        type: CaptchaItemTypes.Text,
                        data: '5',
                        hash: '',
                    }),
                ]),
                target: 'letters',
                solution: [1] as RawSolution[],
            },
        ],
        format: CaptchaTypes.SelectAll,
    }
}

describe('DATASETS MERKLE TREE', async () => {
    let DATASET: Dataset
    beforeAll(async () => {
        DATASET = await getDataset()
        at(DATASET.captchas, 0).solution = matchItemsToSolutions([1, 2], at(DATASET.captchas, 0).items)
        at(DATASET.captchas, 1).solution = matchItemsToSolutions([2], at(DATASET.captchas, 1).items)
    })

    test('Tree contains correct leaf hashes when computing leaf hashes', () => {
        const dataset = DATASET
        const tree = new CaptchaMerkleTree()
        const captchaHashes = dataset.captchas.map((captcha) => computeCaptchaHash(captcha, false, false, false))

        tree.build(captchaHashes)
        const leafHashes = tree.leaves.map((leaf) => leaf.hash)
        expect(leafHashes).to.deep.equal([
            '0xa0957907fd7c36747f92d31753d295c2affa6c6b04f5e84e1228f40568ddda0c',
            '0xbefa0a7c4eb127459e01561e0a4d87108581fc8f6c75128ceafa8f6c2c036fa4',
            '0xfd248874ff5b5606fbad7f2327a31e7ca8833f9f4c8f9afedc3b6483d9866abc',
        ])
    })
    test('Tree root is correct when computing leaf hashes', () => {
        const dataset = DATASET
        const tree = new CaptchaMerkleTree()
        const captchaHashes = dataset.captchas.map((captcha) => computeCaptchaHash(captcha, false, false, false))

        tree.build(captchaHashes)
        expect(tree.root?.hash).to.equal('0x460059c537d10c5b41964968e4158a9a14fcb63ea1d75591eab4222b845a9d36')
    })
    test('Tree proof works when computing leaf hashes', () => {
        const dataset = DATASET
        const tree = new CaptchaMerkleTree()
        const captchaHashes = dataset.captchas.map((captcha) => computeCaptchaHash(captcha, false, false, false))

        tree.build(captchaHashes)
        const proof = tree.proof('0x0712abea4b4307c161ea64227ae1f9400f6844287ec4d574b9facfddbf5f542a')
        const layerZeroHash = hexHashArray(at(proof, 0))

        expect(at(tree.layers, 1).indexOf(layerZeroHash) > -1)
        const layerOneHash = hexHashArray(at(proof, 1))

        expect(at(tree.layers, 2).indexOf(layerOneHash) > -1)
    })
    test('Tree contains correct leaf hashes when not computing leaf hashes', () => {
        const tree = new CaptchaMerkleTree()

        tree.build(['1', '2', '3'])
        const leafHashes = tree.leaves.map((leaf) => leaf.hash)

        expect(leafHashes).to.deep.equal(['1', '2', '3'])
    })
    test('Tree root is correct when not computing leaf hashes', () => {
        const tree = new CaptchaMerkleTree()

        tree.build(['1', '2', '3'])
        expect(tree.root?.hash).to.equal('0x8fd940838c54e2406976e8c4745f39457fe27c7555a21a572b665efcc5d27bd6')
    })
    test('Tree proof works when not computing leaf hashes', () => {
        const tree = new CaptchaMerkleTree()

        tree.build(['1', '2', '3'])
        const proof1 = tree.proof('1')
        const layerZeroHash = hexHashArray(at(proof1, 0))

        expect(at(tree.layers, 1).indexOf(layerZeroHash) > -1)
        const layerOneHash = hexHashArray(at(proof1, 1))

        expect(at(tree.layers, 2).indexOf(layerOneHash) > -1)

        expect(at(proof1, proof1.length - 1).length).to.equal(1)

        const proof3 = tree.proof('3')
        const proof2 = tree.proof('2')

        expect(proof3[proof3.length - 1]).to.deep.equal(proof1[proof1.length - 1])
        expect(proof3.length).to.equal(proof1.length)
        expect(proof2[proof2.length - 1]).to.deep.equal(proof1[proof1.length - 1])
        expect(proof2.length).to.equal(proof1.length)
    })

    test('Larger tree proof works', () => {
        const tree = new CaptchaMerkleTree()

        tree.build(['1', '2', '3', '4', '5', '6', '7', '8', '9', '10', '11', '12', '13', '14', '15', '16'])
        const proof = tree.proof('16')
        const layerZeroHash = hexHashArray(at(proof, 0))

        expect(at(tree.layers, 1).indexOf(layerZeroHash) > -1)
        const layerOneHash = hexHashArray(at(proof, 1))

        expect(at(tree.layers, 2).indexOf(layerOneHash) > -1)

        expect(at(tree.layers, tree.layers.length - 1).length === 1)

        expect(at(proof, proof.length - 1).length).to.equal(1)
    })

    test('Larger odd tree proof works', () => {
        const tree = new CaptchaMerkleTree()

        tree.build(['1', '2', '3', '4', '5', '6', '7', '8', '9', '10', '11', '12', '13', '14', '15', '16', '17'])
        const proof = tree.proof('17')
        const layerZeroHash = hexHashArray(at(proof, 0))

        expect(at(tree.layers, 1).indexOf(layerZeroHash) > -1)
        const layerOneHash = hexHashArray(at(proof, 1))

        expect(at(tree.layers, 2).indexOf(layerOneHash) > -1)

        expect(at(tree.layers, tree.layers.length - 1).length === 1)

        expect(at(proof, proof.length - 1).length).to.equal(1)
    })

    test('Tree proof works when there is only one leaf', () => {
        const tree = new CaptchaMerkleTree()

        tree.build(['1'])
        const proof = tree.proof('1')

        expect(proof).to.deep.equal([['1']])
    })
})<|MERGE_RESOLUTION|>--- conflicted
+++ resolved
@@ -1,9 +1,4 @@
-<<<<<<< HEAD
-import { hexHashArray } from '@prosopo/common'
-// Copyright 2021-2023 Prosopo (UK) Ltd.
-=======
 // Copyright 2021-2024 Prosopo (UK) Ltd.
->>>>>>> 772cc3ce
 //
 // Licensed under the Apache License, Version 2.0 (the "License");
 // you may not use this file except in compliance with the License.
@@ -16,10 +11,11 @@
 // WITHOUT WARRANTIES OR CONDITIONS OF ANY KIND, either express or implied.
 // See the License for the specific language governing permissions and
 // limitations under the License.
-import { CaptchaItemTypes, CaptchaTypes, type Dataset, type RawSolution } from '@prosopo/types'
+import { CaptchaItemTypes, CaptchaTypes, Dataset, RawSolution } from '@prosopo/types'
+import { CaptchaMerkleTree, computeCaptchaHash, computeItemHash, matchItemsToSolutions } from '../index.js'
 import { at } from '@prosopo/util'
 import { beforeAll, describe, expect, test } from 'vitest'
-import { CaptchaMerkleTree, computeCaptchaHash, computeItemHash, matchItemsToSolutions } from '../index.js'
+import { hexHashArray } from '@prosopo/common'
 
 async function getDataset(): Promise<Dataset> {
     return {
@@ -28,21 +24,9 @@
             {
                 salt: '0x01020304',
                 items: await Promise.all([
-                    computeItemHash({
-                        type: CaptchaItemTypes.Text,
-                        data: '1',
-                        hash: '',
-                    }),
-                    computeItemHash({
-                        type: CaptchaItemTypes.Text,
-                        data: 'b',
-                        hash: '',
-                    }),
-                    computeItemHash({
-                        type: CaptchaItemTypes.Text,
-                        data: 'c',
-                        hash: '',
-                    }),
+                    computeItemHash({ type: CaptchaItemTypes.Text, data: '1', hash: '' }),
+                    computeItemHash({ type: CaptchaItemTypes.Text, data: 'b', hash: '' }),
+                    computeItemHash({ type: CaptchaItemTypes.Text, data: 'c', hash: '' }),
                 ]),
                 target: 'letters',
                 solution: [0] as RawSolution[],
@@ -50,42 +34,18 @@
             {
                 salt: '0x02020304',
                 items: await Promise.all([
-                    computeItemHash({
-                        type: CaptchaItemTypes.Text,
-                        data: 'c',
-                        hash: '',
-                    }),
-                    computeItemHash({
-                        type: CaptchaItemTypes.Text,
-                        data: 'e',
-                        hash: '',
-                    }),
-                    computeItemHash({
-                        type: CaptchaItemTypes.Text,
-                        data: '3',
-                        hash: '',
-                    }),
+                    computeItemHash({ type: CaptchaItemTypes.Text, data: 'c', hash: '' }),
+                    computeItemHash({ type: CaptchaItemTypes.Text, data: 'e', hash: '' }),
+                    computeItemHash({ type: CaptchaItemTypes.Text, data: '3', hash: '' }),
                 ]),
                 target: 'letters',
             },
             {
                 salt: '0x03020304',
                 items: await Promise.all([
-                    computeItemHash({
-                        type: CaptchaItemTypes.Text,
-                        data: 'h',
-                        hash: '',
-                    }),
-                    computeItemHash({
-                        type: CaptchaItemTypes.Text,
-                        data: 'f',
-                        hash: '',
-                    }),
-                    computeItemHash({
-                        type: CaptchaItemTypes.Text,
-                        data: '5',
-                        hash: '',
-                    }),
+                    computeItemHash({ type: CaptchaItemTypes.Text, data: 'h', hash: '' }),
+                    computeItemHash({ type: CaptchaItemTypes.Text, data: 'f', hash: '' }),
+                    computeItemHash({ type: CaptchaItemTypes.Text, data: '5', hash: '' }),
                 ]),
                 target: 'letters',
                 solution: [1] as RawSolution[],
@@ -95,7 +55,7 @@
     }
 }
 
-describe('DATASETS MERKLE TREE', async () => {
+describe('DATASETS MERKLE TREE', async function () {
     let DATASET: Dataset
     beforeAll(async () => {
         DATASET = await getDataset()
@@ -122,7 +82,7 @@
         const captchaHashes = dataset.captchas.map((captcha) => computeCaptchaHash(captcha, false, false, false))
 
         tree.build(captchaHashes)
-        expect(tree.root?.hash).to.equal('0x460059c537d10c5b41964968e4158a9a14fcb63ea1d75591eab4222b845a9d36')
+        expect(tree.root!.hash).to.equal('0x460059c537d10c5b41964968e4158a9a14fcb63ea1d75591eab4222b845a9d36')
     })
     test('Tree proof works when computing leaf hashes', () => {
         const dataset = DATASET
@@ -150,7 +110,7 @@
         const tree = new CaptchaMerkleTree()
 
         tree.build(['1', '2', '3'])
-        expect(tree.root?.hash).to.equal('0x8fd940838c54e2406976e8c4745f39457fe27c7555a21a572b665efcc5d27bd6')
+        expect(tree.root!.hash).to.equal('0x8fd940838c54e2406976e8c4745f39457fe27c7555a21a572b665efcc5d27bd6')
     })
     test('Tree proof works when not computing leaf hashes', () => {
         const tree = new CaptchaMerkleTree()
