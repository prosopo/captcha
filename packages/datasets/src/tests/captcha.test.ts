--- conflicted
+++ resolved
@@ -1,9 +1,4 @@
-<<<<<<< HEAD
-import path from 'node:path'
-// Copyright 2021-2023 Prosopo (UK) Ltd.
-=======
 // Copyright 2021-2024 Prosopo (UK) Ltd.
->>>>>>> 772cc3ce
 //
 // Licensed under the Apache License, Version 2.0 (the "License");
 // you may not use this file except in compliance with the License.
@@ -17,19 +12,19 @@
 // See the License for the specific language governing permissions and
 // limitations under the License.
 import {
-    type Captcha,
+    Captcha,
     CaptchaItemTypes,
-    type CaptchaSolution,
+    CaptchaSolution,
     CaptchaTypes,
-    type CaptchaWithoutId,
-    type Dataset,
-    type HashedItem,
-    type Item,
-    type MerkleProof,
+    CaptchaWithoutId,
+    Dataset,
+    HashedItem,
+    Item,
+    MerkleProof,
 } from '@prosopo/types'
+import { NO_SOLUTION_VALUE, getSolutionValueToHash } from '../captcha/index.js'
 import { at, get } from '@prosopo/util'
 import { beforeAll, describe, expect, test } from 'vitest'
-import { NO_SOLUTION_VALUE, getSolutionValueToHash } from '../captcha/index.js'
 import {
     compareCaptchaSolutions,
     computeCaptchaHash,
@@ -42,8 +37,9 @@
     sortAndComputeHashes,
     verifyProof,
 } from '../captcha/index.js'
-
-describe('CAPTCHA FUNCTIONS', async () => {
+import path from 'path'
+
+describe('CAPTCHA FUNCTIONS', async function () {
     let MOCK_ITEMS: Item[]
     let DATASET: Dataset
     let RECEIVED: CaptchaSolution[]
@@ -164,7 +160,7 @@
     })
 
     test('Parses a captcha dataset correctly', () => {
-        expect(() => {
+        expect(function () {
             parseCaptchaDataset(JSON.parse(JSON.stringify({ ...DATASET })) as JSON)
         }).to.not.throw()
     })
@@ -202,7 +198,7 @@
             '[{ "captchaId": "1", "salt" : "0xsaltsaltsaltsaltsaltsaltsaltsalt" }, { "captchaId": "2", "solution": ["1", "2", "3"], "salt" : "0xsaltsaltsaltsaltsaltsaltsaltsalt" }]'
         ) as CaptchaSolution[]
 
-        expect(() => {
+        expect(function () {
             parseAndSortCaptchaSolutions(captchaSolutions)
         }).to.throw()
     })
