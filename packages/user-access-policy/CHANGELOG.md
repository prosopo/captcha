--- conflicted
+++ resolved
@@ -1,7 +1,5 @@
 # @prosopo/user-access-policy
 
-<<<<<<< HEAD
-=======
 ## 3.5.14
 ### Patch Changes
 
@@ -40,7 +38,6 @@
   - @prosopo/util@3.0.16
   - @prosopo/config@3.1.13
 
->>>>>>> 11303d9f
 ## 3.5.11
 ### Patch Changes
 
