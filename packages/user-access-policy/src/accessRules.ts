// Copyright 2021-2025 Prosopo (UK) Ltd.
//
// Licensed under the Apache License, Version 2.0 (the "License");
// you may not use this file except in compliance with the License.
// You may obtain a copy of the License at
//
//     http://www.apache.org/licenses/LICENSE-2.0
//
// Unless required by applicable law or agreed to in writing, software
// distributed under the License is distributed on an "AS IS" BASIS,
// WITHOUT WARRANTIES OR CONDITIONS OF ANY KIND, either express or implied.
// See the License for the specific language governing permissions and
// limitations under the License.

<<<<<<< HEAD
import crypto from "node:crypto";
import { z } from "zod";
=======
import { type ZodRawShape, z } from "zod";
>>>>>>> d83809b4
import {
	accessPolicySchema,
	policyScopeSchema,
	userScopeInputSchema,
	userScopeSchema,
} from "#policy/accessPolicy.js";
import type { PolicyFilter } from "#policy/accessPolicyResolver.js";

export const accessRuleSchema: z.ZodObject<
	typeof accessPolicySchema.shape &
		typeof policyScopeSchema.shape &
		typeof userScopeSchema.shape & { groupId: ZodRawShape["groupId"] }
> = z.object({
	// flat structure is used to fit the Redis requirements
	...accessPolicySchema.shape,
	...policyScopeSchema.shape,
	...userScopeSchema.shape,
	groupId: z.coerce.string().optional(),
});

export type AccessRule = z.infer<typeof accessRuleSchema>;

<<<<<<< HEAD
=======
// todo refactor: the scheme is used only in the "provider" test - get rid of it if possible
>>>>>>> d83809b4
export const accessRuleSchemaExtended = z
	.object({
		// flat structure is used to fit the Redis requirements
		...accessPolicySchema.shape,
		...policyScopeSchema.shape,
		...userScopeInputSchema._def.schema.shape,
	})
	.omit({
		numericIp: true,
		numericIpMaskMin: true,
		numericIpMaskMax: true,
	});
<<<<<<< HEAD
export type AccessRuleExtended = z.input<typeof accessRuleSchemaExtended>;

const RULE_HASH_ALGORITHM = "md5";

export const makeAccessRuleHash = (rule: AccessRule): string =>
	crypto
		.createHash(RULE_HASH_ALGORITHM)
		.update(
			JSON.stringify(rule, (key, value) =>
				// JSON.stringify can't handle BigInt itself: throws "Do not know how to serialize a BigInt"
				"bigint" === typeof value ? value.toString() : value,
			),
		)
		.digest("hex");

/**
 * This function allows getting the exact same rule on the AWS side from the ExtendedRule, as on the provider one.
 * It's necessary to have the same rule hash everywhere.
 */
export const transformExtendedRuleIntoAccessRule = (
	extendedRule: AccessRuleExtended,
): AccessRule => {
	// turn ip:string into numericIp:number and make other scope transformations
	const userScope = userScopeInputSchema.parse(extendedRule);

	const ruleFields = { ...extendedRule, ...userScope };

	// get rid of the unused extended fields
	return accessRuleSchema.parse(ruleFields);
};
=======

export type AccessRuleExtended = z.input<typeof accessRuleSchemaExtended>;
>>>>>>> d83809b4

export type AccessRulesReader = {
	findRules(
		filter: PolicyFilter,
		matchingFieldsOnly?: boolean,
		skipEmptyUserScopes?: boolean,
	): Promise<AccessRule[]>;

	findRuleIds(
		filter: PolicyFilter,
		matchingFieldsOnly?: boolean,
	): Promise<string[]>;
};

export type AccessRulesWriter = {
	insertRule(
		rule: AccessRule,
		expirationTimestampSeconds?: number,
	): Promise<string>;

	deleteRules(ruleIds: string[]): Promise<void>;

	deleteAllRules(): Promise<number>;
};

export type AccessRulesStorage = AccessRulesReader & AccessRulesWriter;<|MERGE_RESOLUTION|>--- conflicted
+++ resolved
@@ -12,12 +12,8 @@
 // See the License for the specific language governing permissions and
 // limitations under the License.
 
-<<<<<<< HEAD
 import crypto from "node:crypto";
 import { z } from "zod";
-=======
-import { type ZodRawShape, z } from "zod";
->>>>>>> d83809b4
 import {
 	accessPolicySchema,
 	policyScopeSchema,
@@ -39,58 +35,6 @@
 });
 
 export type AccessRule = z.infer<typeof accessRuleSchema>;
-
-<<<<<<< HEAD
-=======
-// todo refactor: the scheme is used only in the "provider" test - get rid of it if possible
->>>>>>> d83809b4
-export const accessRuleSchemaExtended = z
-	.object({
-		// flat structure is used to fit the Redis requirements
-		...accessPolicySchema.shape,
-		...policyScopeSchema.shape,
-		...userScopeInputSchema._def.schema.shape,
-	})
-	.omit({
-		numericIp: true,
-		numericIpMaskMin: true,
-		numericIpMaskMax: true,
-	});
-<<<<<<< HEAD
-export type AccessRuleExtended = z.input<typeof accessRuleSchemaExtended>;
-
-const RULE_HASH_ALGORITHM = "md5";
-
-export const makeAccessRuleHash = (rule: AccessRule): string =>
-	crypto
-		.createHash(RULE_HASH_ALGORITHM)
-		.update(
-			JSON.stringify(rule, (key, value) =>
-				// JSON.stringify can't handle BigInt itself: throws "Do not know how to serialize a BigInt"
-				"bigint" === typeof value ? value.toString() : value,
-			),
-		)
-		.digest("hex");
-
-/**
- * This function allows getting the exact same rule on the AWS side from the ExtendedRule, as on the provider one.
- * It's necessary to have the same rule hash everywhere.
- */
-export const transformExtendedRuleIntoAccessRule = (
-	extendedRule: AccessRuleExtended,
-): AccessRule => {
-	// turn ip:string into numericIp:number and make other scope transformations
-	const userScope = userScopeInputSchema.parse(extendedRule);
-
-	const ruleFields = { ...extendedRule, ...userScope };
-
-	// get rid of the unused extended fields
-	return accessRuleSchema.parse(ruleFields);
-};
-=======
-
-export type AccessRuleExtended = z.input<typeof accessRuleSchemaExtended>;
->>>>>>> d83809b4
 
 export type AccessRulesReader = {
 	findRules(
