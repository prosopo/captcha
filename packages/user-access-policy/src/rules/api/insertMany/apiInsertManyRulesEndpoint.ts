// Copyright 2021-2025 Prosopo (UK) Ltd.
//
// Licensed under the Apache License, Version 2.0 (the "License");
// you may not use this file except in compliance with the License.
// You may obtain a copy of the License at
//
//     http://www.apache.org/licenses/LICENSE-2.0
//
// Unless required by applicable law or agreed to in writing, software
// distributed under the License is distributed on an "AS IS" BASIS,
// WITHOUT WARRANTIES OR CONDITIONS OF ANY KIND, either express or implied.
// See the License for the specific language governing permissions and
// limitations under the License.

import {
	type ApiEndpoint,
	type ApiEndpointResponse,
	ApiEndpointResponseStatus,
} from "@prosopo/api-route";
import { Address4, Address6 } from "ip-address";
import type { z } from "zod";
import { ruleIpSchema } from "../../rule/ip/ruleIpSchema.js";
import type { Rule } from "../../rule/rule.js";
import type { RulesStorage } from "../../storage/rulesStorage.js";
import {
	type ApiInsertManyRulesArgsSchema,
	apiInsertManyRulesArgsSchema,
} from "./apiInsertManyRulesArgsSchema.js";

class ApiInsertManyRulesEndpoint
	implements ApiEndpoint<ApiInsertManyRulesArgsSchema>
{
	public constructor(private readonly rulesStorage: RulesStorage) {}

	async processRequest(
		args: z.infer<ApiInsertManyRulesArgsSchema>,
	): Promise<ApiEndpointResponse> {
		const rules: Rule[] = [
			...this.getUserIpRules(args),
			...this.getUserIPMaskRules(args),
			...this.getUserIdRules(args),
		];

		let response: ApiEndpointResponse;

		response = {
			status: ApiEndpointResponseStatus.PROCESSING,
		};

		this.rulesStorage.insertMany(rules).then(() => {
<<<<<<< HEAD
=======
			console.log("\nRules inserted\n");
>>>>>>> bb1e7b35
			response = {
				status: ApiEndpointResponseStatus.SUCCESS,
			};
		});

		// wait to see if the promise resolves, otherwise return the processing status
		await new Promise((resolve) => setTimeout(resolve, 5000));

		return response;
	}

	public getRequestArgsSchema(): ApiInsertManyRulesArgsSchema {
		return apiInsertManyRulesArgsSchema;
	}

	protected getUserIpRules(
		args: z.infer<ApiInsertManyRulesArgsSchema>,
	): Rule[] {
		const rules: Rule[] = [];

		const userIps = args.userIps || [];

		for (const userIp of userIps.v4 || []) {
			const ipAddress = new Address4(userIp);
			rules.push({
				userIp: ruleIpSchema.parse({
					v4: {
						asNumeric: ipAddress.bigInt(),
						asString: ipAddress.address,
					},
				}),
				isUserBlocked: args.isUserBlocked,
				description: args.description,
				clientId: args.clientId,
				config: args.config,
				score: args.score,
			});
		}
		for (const userIp of userIps.v6 || []) {
			const ipAddress = new Address6(userIp);
			rules.push({
				userIp: ruleIpSchema.parse({
					v4: {
						asNumeric: ipAddress.bigInt(),
						asString: ipAddress.address,
					},
				}),
				isUserBlocked: args.isUserBlocked,
				description: args.description,
				clientId: args.clientId,
				config: args.config,
				score: args.score,
			});
		}

		return rules;
	}

	protected getUserIPMaskRules(
		args: z.infer<ApiInsertManyRulesArgsSchema>,
	): Rule[] {
		const rules: Rule[] = [];
		const userIpMasks = args.userIpMasks || [];
		for (const userMask of userIpMasks.v4 || []) {
			const min = new Address4(userMask.min);
			const max = new Address4(userMask.max);
			rules.push({
				userIp: ruleIpSchema.parse({
					v4: {
						asNumeric: min.bigInt(),
						asString: min.address,
						mask: {
							rangeMinAsNumeric: min.bigInt(),
							rangeMaxAsNumeric: max.bigInt(),
							asNumeric: Number(min.bigInt()),
						},
					},
				}),
				isUserBlocked: args.isUserBlocked,
				description: args.description,
				clientId: args.clientId,
				config: args.config,
				score: args.score,
			});
		}
		for (const userMask of userIpMasks.v6 || []) {
			const min = new Address6(userMask.min);
			const max = new Address6(userMask.max);
			rules.push({
				userIp: ruleIpSchema.parse({
					v6: {
						asNumeric: min.bigInt(),
						asString: min.address,
						mask: {
							rangeMinAsNumeric: min.bigInt(),
							rangeMaxAsNumeric: max.bigInt(),
							asNumeric: Number(min.bigInt()),
						},
					},
				}),
				isUserBlocked: args.isUserBlocked,
				description: args.description,
				clientId: args.clientId,
				config: args.config,
				score: args.score,
			});
		}
		return rules;
	}

	protected getUserIdRules(
		args: z.infer<ApiInsertManyRulesArgsSchema>,
	): Rule[] {
		const rules: Rule[] = [];

		const userIds = args.userIds || [];

		for (const userId of userIds) {
			rules.push({
				userId: userId,
				isUserBlocked: args.isUserBlocked,
				description: args.description,
				clientId: args.clientId,
				config: args.config,
				score: args.score,
			});
		}

		return rules;
	}
}

export { ApiInsertManyRulesEndpoint };<|MERGE_RESOLUTION|>--- conflicted
+++ resolved
@@ -48,10 +48,7 @@
 		};
 
 		this.rulesStorage.insertMany(rules).then(() => {
-<<<<<<< HEAD
-=======
 			console.log("\nRules inserted\n");
->>>>>>> bb1e7b35
 			response = {
 				status: ApiEndpointResponseStatus.SUCCESS,
 			};
