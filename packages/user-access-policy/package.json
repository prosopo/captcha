--- conflicted
+++ resolved
@@ -29,21 +29,12 @@
 		"test": "npm run test:unit && npm run test:integration"
 	},
 	"dependencies": {
-<<<<<<< HEAD
-		"@prosopo/api": "3.1.18",
-		"@prosopo/api-route": "2.6.22",
-		"@prosopo/common": "3.1.14",
-		"@prosopo/config": "3.1.14",
-		"@prosopo/redis-client": "1.0.0",
-		"@prosopo/types": "3.3.0",
-		"@prosopo/util": "3.0.17",
-=======
+        "@prosopo/api": "3.1.18",
 		"@prosopo/api-route": "2.6.23",
 		"@prosopo/common": "3.1.15",
+        "@prosopo/redis-client": "1.0.0",
 		"@prosopo/types": "3.4.0",
 		"@prosopo/util": "3.1.0",
-		"@prosopo/config": "3.1.15",
->>>>>>> 18cb28b3
 		"@redis/search": "5.0.0",
 		"dotenv": "16.4.5",
 		"ip-address": "10.0.1",
@@ -51,6 +42,7 @@
 		"zod": "3.23.8"
 	},
 	"devDependencies": {
+        "@prosopo/config": "3.1.14",
 		"@prosopo/util-crypto": "13.5.17",
 		"@types/node": "22.10.2",
 		"vite": "6.3.5",
