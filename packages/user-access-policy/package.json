--- conflicted
+++ resolved
@@ -29,22 +29,13 @@
 		"test": "npm run test:unit && npm run test:integration"
 	},
 	"dependencies": {
-<<<<<<< HEAD
-		"@prosopo/api": "3.1.17",
-		"@prosopo/api-route": "2.6.21",
-		"@prosopo/common": "3.1.13",
-		"@prosopo/config": "3.1.13",
-		"@prosopo/redis-client": "1.0.0",
-		"@prosopo/types": "3.2.1",
-		"@prosopo/util": "3.0.16",
-=======
 		"@prosopo/api-route": "2.6.22",
 		"@prosopo/common": "3.1.14",
 		"@prosopo/types": "3.3.0",
 		"@prosopo/util": "3.0.17",
 		"@prosopo/config": "3.1.14",
->>>>>>> 3ece23cb
 		"@redis/search": "5.0.0",
+        "@prosopo/redis-client": "1.0.0",
 		"dotenv": "16.4.5",
 		"ip-address": "10.0.1",
 		"redis": "5.0.0",
