{
	"name": "@prosopo/user-access-policy",
	"version": "2.6.3",
	"main": "dist/index.js",
	"type": "module",
	"engines": {
		"node": "20",
		"npm": "10.8.2"
	},
	"exports": {
		".": {
			"import": "./dist/index.js",
			"require": "./dist/cjs/index.cjs"
		}
	},
	"scripts": {
		"build": "npx vite build --config vite.config.ts && tsc --build --emitDeclarationOnly --force",
		"clean": "tsc --build --clean",
		"build:cjs": "npx vite build --config vite.cjs.config.ts",
		"test": "NODE_ENV=${NODE_ENV:-test}; npx vitest run --config ./vite.test.config.ts"
	},
	"dependencies": {
		"@prosopo/api-route": "2.6.0",
		"@prosopo/common": "2.6.0",
<<<<<<< HEAD
		"@prosopo/types": "2.6.2",
		"@prosopo/util": "2.6.0",
=======
		"@prosopo/types": "2.7.0",
>>>>>>> c41f5921
		"ip-address": "10.0.1",
		"redis": "5.0.0",
		"zod": "3.23.8"
	},
	"devDependencies": {
		"vite": "6.2.3",
		"vitest": "3.0.9",
		"yargs": "17.7.2"
	},
	"author": "PROSOPO LIMITED <info@prosopo.io>",
	"license": "Apache-2.0",
	"bugs": {
		"url": "https://github.com/prosopo/captcha/issues"
	},
	"homepage": "https://github.com/prosopo/captcha#readme",
	"sideEffects": false
}<|MERGE_RESOLUTION|>--- conflicted
+++ resolved
@@ -22,12 +22,8 @@
 	"dependencies": {
 		"@prosopo/api-route": "2.6.0",
 		"@prosopo/common": "2.6.0",
-<<<<<<< HEAD
-		"@prosopo/types": "2.6.2",
+		"@prosopo/types": "2.7.0",
 		"@prosopo/util": "2.6.0",
-=======
-		"@prosopo/types": "2.7.0",
->>>>>>> c41f5921
 		"ip-address": "10.0.1",
 		"redis": "5.0.0",
 		"zod": "3.23.8"
