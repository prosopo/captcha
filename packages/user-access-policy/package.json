{
	"name": "@prosopo/user-access-policy",
	"version": "3.5.2",
	"main": "dist/index.js",
	"types": "dist/index.d.ts",
	"type": "module",
	"engines": {
		"node": "20",
		"npm": "10.8.2"
	},
	"exports": {
		".": {
			"types": "./dist/index.d.ts",
			"import": "./dist/index.js",
			"require": "./dist/cjs/index.cjs"
		}
	},
	"imports": {
		"#policy/*": "./dist/*"
	},
	"scripts": {
		"clean": "del-cli --verbose dist tsconfig.tsbuildinfo",
		"build": "NODE_ENV=${NODE_ENV:-development}; vite build --config vite.esm.config.ts --mode $NODE_ENV",
		"build:tsc": "tsc --build --verbose",
		"build:cjs": "NODE_ENV=${NODE_ENV:-development}; vite build --config vite.cjs.config.ts --mode $NODE_ENV",
		"typecheck": "tsc --build --declaration --emitDeclarationOnly",
		"test:unit": "NODE_ENV=${NODE_ENV:-test}; TEST_TYPE=unit npx vitest run --config ./vite.test.config.ts",
		"test:integration": "NODE_ENV=${NODE_ENV:-test}; NX_PARALLEL=1 TEST_TYPE=integration npx vitest run --config ./vite.test.config.ts",
		"test": "npm run test:unit && npm run test:integration"
	},
	"dependencies": {
		"@prosopo/api-route": "2.6.12",
		"@prosopo/common": "3.1.4",
		"@prosopo/types": "3.0.8",
		"@prosopo/util": "3.0.7",
<<<<<<< HEAD
		"axios": "1.10.0",
		"esbuild": "0.25.6",
		"ip-address": "10.0.1",
		"redis": "5.0.0",
		"zod": "3.23.8",
		"@prosopo/config": "3.1.5",
		"webpack-dev-server": "5.2.2"
=======
		"@prosopo/config": "3.1.5",
		"@redis/search": "5.0.0",
		"dotenv": "16.4.5",
		"ip-address": "10.0.1",
		"redis": "5.0.0",
		"zod": "3.23.8"
>>>>>>> 9c685bb2
	},
	"devDependencies": {
		"@prosopo/util-crypto": "13.5.6",
		"@types/node": "22.10.2",
		"vite": "6.3.5",
		"vitest": "3.0.9",
		"yargs": "17.7.2"
	},
	"author": "PROSOPO LIMITED <info@prosopo.io>",
	"license": "Apache-2.0",
	"bugs": {
		"url": "https://github.com/prosopo/captcha/issues"
	},
	"homepage": "https://github.com/prosopo/captcha#readme",
	"sideEffects": false
}<|MERGE_RESOLUTION|>--- conflicted
+++ resolved
@@ -33,22 +33,12 @@
 		"@prosopo/common": "3.1.4",
 		"@prosopo/types": "3.0.8",
 		"@prosopo/util": "3.0.7",
-<<<<<<< HEAD
-		"axios": "1.10.0",
-		"esbuild": "0.25.6",
-		"ip-address": "10.0.1",
-		"redis": "5.0.0",
-		"zod": "3.23.8",
-		"@prosopo/config": "3.1.5",
-		"webpack-dev-server": "5.2.2"
-=======
 		"@prosopo/config": "3.1.5",
 		"@redis/search": "5.0.0",
 		"dotenv": "16.4.5",
 		"ip-address": "10.0.1",
 		"redis": "5.0.0",
 		"zod": "3.23.8"
->>>>>>> 9c685bb2
 	},
 	"devDependencies": {
 		"@prosopo/util-crypto": "13.5.6",
