{
	"name": "@prosopo/user-access-policy",
<<<<<<< HEAD
	"version": "3.5.21",
=======
	"version": "3.5.22",
	"main": "dist/index.js",
	"types": "dist/index.d.ts",
>>>>>>> c1a663ed
	"type": "module",
	"engines": {
		"node": "20",
		"npm": "10.8.2"
	},
	"exports": {
		".": {
			"types": "./dist/.export.d.ts",
			"import": "./dist/.export.js",
			"require": "./dist/cjs/.export.cjs"
		},
		"./api": {
			"types": "./dist/api/.export.d.ts",
			"import": "./dist/api/.export.js",
			"require": "./dist/cjs/api/.export.cjs"
		},
		"./redis": {
			"types": "./dist/redis/.export.d.ts",
			"import": "./dist/redis/.export.js",
			"require": "./dist/cjs/redis/.export.cjs"
		},
		"./mongoose": {
			"types": "./dist/mongoose/.export.d.ts",
			"import": "./dist/mongoose/.export.js",
			"require": "./dist/cjs/mongoose/.export.cjs"
		}
	},
	"imports": {
		"#policy/*": "./dist/*"
	},
	"scripts": {
		"clean": "del-cli --verbose dist tsconfig.tsbuildinfo",
		"build": "NODE_ENV=${NODE_ENV:-development}; vite build --config vite.esm.config.ts --mode $NODE_ENV",
		"build:tsc": "tsc --build --verbose",
		"build:cjs": "NODE_ENV=${NODE_ENV:-development}; vite build --config vite.cjs.config.ts --mode $NODE_ENV",
		"typecheck": "tsc --project tsconfig.types.json",
		"test:unit": "NODE_ENV=${NODE_ENV:-test}; TEST_TYPE=unit npx vitest run --config ./vite.test.config.ts",
		"test:integration": "NODE_ENV=${NODE_ENV:-test}; NX_PARALLEL=1 TEST_TYPE=integration npx vitest run --config ./vite.test.config.ts",
		"test": "npm run test:unit && npm run test:integration"
	},
	"dependencies": {
		"@prosopo/api": "3.1.27",
		"@prosopo/api-route": "2.6.28",
		"@prosopo/common": "3.1.20",
		"@prosopo/redis-client": "1.0.5",
		"@prosopo/types": "3.5.6",
		"@prosopo/util": "3.1.5",
		"@redis/search": "5.0.0",
		"cidr-calc": "1.0.4",
		"dotenv": "16.4.5",
		"ip-address": "10.0.1",
		"redis": "5.0.0",
		"zod": "3.23.8"
	},
	"devDependencies": {
		"@prosopo/config": "3.1.20",
		"@prosopo/util-crypto": "13.5.22",
		"@types/node": "22.10.2",
		"mongoose": "8.13.0",
		"vite": "6.3.5",
		"vitest": "3.0.9",
		"yargs": "17.7.2"
	},
	"author": "PROSOPO LIMITED <info@prosopo.io>",
	"license": "Apache-2.0",
	"bugs": {
		"url": "https://github.com/prosopo/captcha/issues"
	},
	"homepage": "https://github.com/prosopo/captcha#readme",
	"sideEffects": false
}<|MERGE_RESOLUTION|>--- conflicted
+++ resolved
@@ -1,12 +1,6 @@
 {
 	"name": "@prosopo/user-access-policy",
-<<<<<<< HEAD
-	"version": "3.5.21",
-=======
 	"version": "3.5.22",
-	"main": "dist/index.js",
-	"types": "dist/index.d.ts",
->>>>>>> c1a663ed
 	"type": "module",
 	"engines": {
 		"node": "20",
