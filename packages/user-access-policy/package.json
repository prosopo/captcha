--- conflicted
+++ resolved
@@ -23,16 +23,10 @@
 		"storage:benchmark:mongoose:measure-find": "npm run storage:benchmark:mongoose -- measure-find --db-url=mongodb://localhost:27017 --target-ip-v4=0.0.136.184 --target-ip-v6=0000:0000:0000:0000:0000:0000:0000:7530"
 	},
 	"dependencies": {
-<<<<<<< HEAD
-		"@prosopo/api-route": "2.5.5",
-		"@prosopo/common": "2.5.5",
-		"@prosopo/types": "2.5.5",
-		"@prosopo/util": "2.5.5",
-=======
 		"@prosopo/api-route": "2.6.0",
 		"@prosopo/common": "2.6.0",
 		"@prosopo/types": "2.6.0",
->>>>>>> 0480e3a2
+        "@prosopo/util": "2.6.0",
 		"ip-address": "10.0.1",
 		"mongoose": "8.6.2",
 		"zod": "3.23.8"
