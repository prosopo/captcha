--- conflicted
+++ resolved
@@ -23,16 +23,10 @@
 		"test": "NODE_ENV=${NODE_ENV:-test}; npx vitest run --config ./vite.test.config.ts"
 	},
 	"dependencies": {
-<<<<<<< HEAD
-		"@prosopo/api-route": "2.6.3",
-		"@prosopo/common": "2.7.1",
-		"@prosopo/types": "2.9.0",
-		"@prosopo/util": "2.6.0",
-=======
 		"@prosopo/api-route": "2.6.4",
 		"@prosopo/common": "2.7.2",
 		"@prosopo/types": "2.9.1",
->>>>>>> 0f16aabf
+		"@prosopo/util": "2.6.0",
 		"ip-address": "10.0.1",
 		"redis": "5.0.0",
 		"zod": "3.23.8"
