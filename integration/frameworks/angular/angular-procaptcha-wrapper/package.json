--- conflicted
+++ resolved
@@ -1,10 +1,6 @@
 {
 	"name": "@prosopo/angular-procaptcha-wrapper",
-<<<<<<< HEAD
-	"version": "1.1.1",
-=======
 	"version": "1.1.2",
->>>>>>> e12cde6e
 	"type": "module",
 	"engines": {
 		"node": "20",
@@ -26,12 +22,8 @@
 		"dev": "npm run build -- --watch"
 	},
 	"dependencies": {
-<<<<<<< HEAD
-		"@prosopo/procaptcha-wrapper": "2.6.3",
-		"@prosopo/config": "3.0.0"
-=======
+		"@prosopo/config": "3.0.0",
 		"@prosopo/procaptcha-wrapper": "2.6.4"
->>>>>>> e12cde6e
 	},
 	"peerDependencies": {
 		"@angular/core": "^19.2.0"
