{
	"name": "@prosopo/angular-procaptcha-wrapper",
	"version": "1.1.3",
	"type": "module",
	"engines": {
		"node": "20",
		"npm": "10.8.2"
	},
	"main": "dist/index.js",
	"types": "dist/index.d.ts",
	"module": "dist/fesm2022/prosopo-angular-procaptcha-wrapper.mjs",
	"exports": {
		".": {
			"import": "./dist/index.js",
			"require": "./dist/cjs/index.cjs"
		}
	},
	"scripts": {
		"test": "echo no tests",
		"clean": "del-cli ./dist",
		"build": "ng-packagr -p ng-package.json",
		"dev": "npm run build -- --watch"
	},
	"dependencies": {
<<<<<<< HEAD
		"@prosopo/config": "3.0.0",
		"@prosopo/procaptcha-wrapper": "2.6.4"
=======
		"@prosopo/procaptcha-wrapper": "2.6.5"
>>>>>>> 3e8982b5
	},
	"peerDependencies": {
		"@angular/core": "^19.2.0"
	},
	"devDependencies": {
		"del-cli": "6.0.0",
		"ng-packagr": "19.2.0"
	},
	"author": "PROSOPO LIMITED <info@prosopo.io>",
	"license": "Apache-2.0",
	"bugs": {
		"url": "https://github.com/prosopo/captcha/issues"
	},
	"homepage": "https://github.com/prosopo/captcha#readme",
	"sideEffects": false
}<|MERGE_RESOLUTION|>--- conflicted
+++ resolved
@@ -22,12 +22,8 @@
 		"dev": "npm run build -- --watch"
 	},
 	"dependencies": {
-<<<<<<< HEAD
-		"@prosopo/config": "3.0.0",
-		"@prosopo/procaptcha-wrapper": "2.6.4"
-=======
-		"@prosopo/procaptcha-wrapper": "2.6.5"
->>>>>>> 3e8982b5
+		"@prosopo/procaptcha-wrapper": "2.6.5",
+		"@prosopo/config": "3.0.0"
 	},
 	"peerDependencies": {
 		"@angular/core": "^19.2.0"
