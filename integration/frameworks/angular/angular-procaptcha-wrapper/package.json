--- conflicted
+++ resolved
@@ -16,12 +16,8 @@
 		"dev": "npm run build -- --watch"
 	},
 	"dependencies": {
-<<<<<<< HEAD
-		"@prosopo/procaptcha-wrapper": "2.6.5",
+		"@prosopo/procaptcha-wrapper": "2.6.6",
 		"@prosopo/config": "3.1.0"
-=======
-		"@prosopo/procaptcha-wrapper": "2.6.6"
->>>>>>> fe08d21e
 	},
 	"peerDependencies": {
 		"@angular/core": "^19.2.0"
