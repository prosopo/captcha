--- conflicted
+++ resolved
@@ -19,13 +19,6 @@
 		"@angular/platform-browser": "^19.2.0",
 		"@angular/router": "^19.2.0",
 		"@prosopo/angular-procaptcha-wrapper": "1.1.11",
-<<<<<<< HEAD
-		"@types/node": "22.13.17",
-		"rxjs": "~7.8.0",
-		"tslib": "^2.3.0",
-		"zone.js": "~0.15.0",
-=======
->>>>>>> 9c685bb2
 		"@prosopo/config": "3.1.5"
 	},
 	"main": "dist/index.js",
