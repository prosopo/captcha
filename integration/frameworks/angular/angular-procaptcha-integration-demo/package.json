{
	"name": "@prosopo/angular-procaptcha-integration-demo",
<<<<<<< HEAD
	"version": "1.1.1",
=======
	"version": "1.1.3",
>>>>>>> f5e04941
	"engines": {
		"node": "20",
		"npm": "10.8.2"
	},
	"scripts": {
		"clean": "del-cli ./dist",
		"ng": "ng",
		"start": "ng serve",
		"build": "ng build",
		"watch": "ng build --watch --configuration development",
		"test": "echo \"No test specified\"",
		"dev": "npm run start"
	},
	"dependencies": {
		"@angular/common": "^19.2.0",
		"@angular/compiler": "^19.2.0",
		"@angular/core": "^19.2.0",
		"@angular/forms": "^19.2.0",
		"@angular/platform-browser": "^19.2.0",
		"@angular/platform-browser-dynamic": "^19.2.0",
		"@angular/router": "^19.2.0",
<<<<<<< HEAD
		"@prosopo/angular-procaptcha-wrapper": "1.1.1",
=======
		"@prosopo/angular-procaptcha-wrapper": "1.1.3",
>>>>>>> f5e04941
		"@types/node": "22.13.17",
		"rxjs": "~7.8.0",
		"tslib": "^2.3.0",
		"zone.js": "~0.15.0"
	},
	"devDependencies": {
		"@angular-builders/custom-webpack": "19.0.0",
		"@angular-devkit/build-angular": "^19.2.5",
		"@angular/cli": "^19.2.5",
		"@angular/compiler-cli": "^19.2.0",
		"@types/jasmine": "~5.1.0",
		"del-cli": "6.0.0",
		"dotenv-webpack": "8.1.0",
		"jasmine-core": "~5.6.0",
		"karma": "~6.4.0",
		"karma-chrome-launcher": "~3.2.0",
		"karma-coverage": "~2.2.0",
		"karma-jasmine": "~5.1.0",
		"karma-jasmine-html-reporter": "~2.1.0",
		"typescript": "~5.7.2"
	}
}<|MERGE_RESOLUTION|>--- conflicted
+++ resolved
@@ -1,10 +1,6 @@
 {
 	"name": "@prosopo/angular-procaptcha-integration-demo",
-<<<<<<< HEAD
-	"version": "1.1.1",
-=======
 	"version": "1.1.3",
->>>>>>> f5e04941
 	"engines": {
 		"node": "20",
 		"npm": "10.8.2"
@@ -26,11 +22,7 @@
 		"@angular/platform-browser": "^19.2.0",
 		"@angular/platform-browser-dynamic": "^19.2.0",
 		"@angular/router": "^19.2.0",
-<<<<<<< HEAD
-		"@prosopo/angular-procaptcha-wrapper": "1.1.1",
-=======
 		"@prosopo/angular-procaptcha-wrapper": "1.1.3",
->>>>>>> f5e04941
 		"@types/node": "22.13.17",
 		"rxjs": "~7.8.0",
 		"tslib": "^2.3.0",
