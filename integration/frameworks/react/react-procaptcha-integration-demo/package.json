--- conflicted
+++ resolved
@@ -1,10 +1,6 @@
 {
 	"name": "@prosopo/react-procaptcha-integration-demo",
-<<<<<<< HEAD
-	"version": "1.1.1",
-=======
 	"version": "1.1.2",
->>>>>>> e12cde6e
 	"type": "module",
 	"engines": {
 		"node": "20",
@@ -19,7 +15,6 @@
 		}
 	},
 	"scripts": {
-<<<<<<< HEAD
 		"build": "NODE_ENV=${NODE_ENV:-production}; vite build --config vite.esm.config.ts --mode $NODE_ENV",
 		"build:cjs": "NODE_ENV=${NODE_ENV:-production}; vite build --config vite.cjs.config.ts --mode $NODE_ENV",
 		"typecheck": "tsc --build --declaration --emitDeclarationOnly",
@@ -29,17 +24,7 @@
 		"clean": "del-cli dist"
 	},
 	"dependencies": {
-		"@prosopo/react-procaptcha-wrapper": "1.1.1",
-=======
-		"test": "echo \"No test specified\"",
-		"clean": "del-cli ./dist",
-		"build": "tsc",
-		"bundle": "vite build",
-		"dev": "vite dev --port=9330"
-	},
-	"dependencies": {
 		"@prosopo/react-procaptcha-wrapper": "1.1.2",
->>>>>>> e12cde6e
 		"react": "18.3.1",
 		"react-dom": "18.3.1",
 		"@prosopo/config": "3.0.0"
