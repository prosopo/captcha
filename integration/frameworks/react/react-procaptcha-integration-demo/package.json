--- conflicted
+++ resolved
@@ -16,15 +16,9 @@
 		}
 	},
 	"scripts": {
-<<<<<<< HEAD
 		"build": "NODE_ENV=${NODE_ENV:-development}; vite build --config vite.esm.config.ts --mode $NODE_ENV",
 		"build:cjs": "NODE_ENV=${NODE_ENV:-development}; vite build --config vite.cjs.config.ts --mode $NODE_ENV",
-		"typecheck": "tsc --build --declaration --emitDeclarationOnly",
-=======
-		"build": "NODE_ENV=${NODE_ENV:-production}; vite build --config vite.esm.config.ts --mode $NODE_ENV",
-		"build:cjs": "NODE_ENV=${NODE_ENV:-production}; vite build --config vite.cjs.config.ts --mode $NODE_ENV",
 		"typecheck": "tsc --build --declaration --emitDeclarationOnly --force",
->>>>>>> 74254a07
 		"test": "echo no tests",
 		"bundle": "NODE_ENV=${NODE_ENV:-development}; vite build --config vite.config.ts --mode $NODE_ENV",
 		"dev": "NODE_ENV=${NODE_ENV:-development}; vite dev --port=9330 --mode=$NODE_ENV",
