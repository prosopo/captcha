# @prosopo/react-procaptcha-integration-demo

<<<<<<< HEAD
=======
## 1.1.22
### Patch Changes

- f3f7aec: Release 3.4.0
- Updated dependencies [f3f7aec]
  - @prosopo/react-procaptcha-wrapper@1.1.22
  - @prosopo/config@3.1.15

## 1.1.21
### Patch Changes

- Release 3.3.1
- 0824221: Release 3.2.4
- Updated dependencies
- Updated dependencies [0824221]
  - @prosopo/react-procaptcha-wrapper@1.1.21
  - @prosopo/config@3.1.14

## 1.1.20
### Patch Changes

- 008d112: Release 3.3.0
- Updated dependencies [008d112]
  - @prosopo/react-procaptcha-wrapper@1.1.20
  - @prosopo/config@3.1.13

>>>>>>> 11303d9f
## 1.1.19
### Patch Changes

- 0824221: Release 3.2.4
- Updated dependencies [0824221]
  - @prosopo/react-procaptcha-wrapper@1.1.19
  - @prosopo/config@3.1.12

## 1.1.18
### Patch Changes

- 1a23649: Release 3.2.3
- Updated dependencies [1a23649]
  - @prosopo/react-procaptcha-wrapper@1.1.18
  - @prosopo/config@3.1.11

## 1.1.17
### Patch Changes

- 657a827: Release 3.2.2
- Updated dependencies [657a827]
  - @prosopo/react-procaptcha-wrapper@1.1.17
  - @prosopo/config@3.1.10

## 1.1.16
### Patch Changes

- 4440947: fix type-only tsc compilation
- 7bdaca6: Release 3.2.1
- Updated dependencies [4440947]
- Updated dependencies [7bdaca6]
- Updated dependencies [809b984]
- Updated dependencies [809b984]
  - @prosopo/react-procaptcha-wrapper@1.1.16
  - @prosopo/config@3.1.9

## 1.1.15
### Patch Changes

- 6fe8570: Release 3.2.0
- Updated dependencies [6fe8570]
  - @prosopo/react-procaptcha-wrapper@1.1.15
  - @prosopo/config@3.1.8

## 1.1.14
### Patch Changes

- f304be9: Release 3.1.13
- Updated dependencies [f304be9]
  - @prosopo/react-procaptcha-wrapper@1.1.14
  - @prosopo/config@3.1.7

## 1.1.13
### Patch Changes

- Updated dependencies [9eed772]
  - @prosopo/config@3.1.6
  - @prosopo/react-procaptcha-wrapper@1.1.13

## 1.1.12
### Patch Changes

- 6960643: lint detect missing and unneccessary imports
- Updated dependencies [6960643]
  - @prosopo/react-procaptcha-wrapper@1.1.12

## 1.1.11
### Patch Changes

- Updated dependencies [30e7d4d]
  - @prosopo/config@3.1.5
  - @prosopo/react-procaptcha-wrapper@1.1.11

## 1.1.10
### Patch Changes

- Updated dependencies [44ffda2]
- Updated dependencies [a49b538]
  - @prosopo/config@3.1.4
  - @prosopo/react-procaptcha-wrapper@1.1.10

## 1.1.9
### Patch Changes

- 828066d: remove empty test npm scripts, add missing npm test scripts
- 91bbe87: configure typecheck before bundle for vue packages
- 91bbe87: make typecheck script always recompile
- 346e092: NODE_ENV default to "development"
- 5d36e05: remove tsc --force
- Updated dependencies [828066d]
- Updated dependencies [91bbe87]
- Updated dependencies [3ef4fd2]
- Updated dependencies [91bbe87]
- Updated dependencies [346e092]
- Updated dependencies [5d36e05]
  - @prosopo/react-procaptcha-wrapper@1.1.9
  - @prosopo/config@3.1.3

## 1.1.8
### Patch Changes

- eb71691: configure typecheck before bundle for vue packages
- eb71691: make typecheck script always recompile
- Updated dependencies [eb71691]
- Updated dependencies [eb71691]
  - @prosopo/react-procaptcha-wrapper@1.1.8
  - @prosopo/config@3.1.2

## 1.1.7
### Patch Changes

  - @prosopo/react-procaptcha-wrapper@1.1.7

## 1.1.6
### Patch Changes

- 3573f0b: build using vite, typecheck using tsc
- Updated dependencies [3573f0b]
- Updated dependencies [3573f0b]
- Updated dependencies [3573f0b]
- Updated dependencies [2d0dd8a]
  - @prosopo/config@3.1.1
  - @prosopo/react-procaptcha-wrapper@1.1.6

## 1.1.5
### Patch Changes

  - @prosopo/react-procaptcha-wrapper@1.1.5

## 1.1.4
### Patch Changes

  - @prosopo/react-procaptcha-wrapper@1.1.4

## 1.1.3
### Patch Changes

  - @prosopo/react-procaptcha-wrapper@1.1.3

## 1.1.2
### Patch Changes

  - @prosopo/react-procaptcha-wrapper@1.1.2

## 1.1.1
### Patch Changes

- dead520: fix dep versions
- Updated dependencies [dead520]
  - @prosopo/react-procaptcha-wrapper@1.1.1

## 1.1.0

### Minor Changes

- a0bfc8a: bump all pkg versions since independent versioning applied

### Patch Changes

- Updated dependencies [a0bfc8a]
  - @prosopo/react-procaptcha-wrapper@1.1.0<|MERGE_RESOLUTION|>--- conflicted
+++ resolved
@@ -1,7 +1,5 @@
 # @prosopo/react-procaptcha-integration-demo
 
-<<<<<<< HEAD
-=======
 ## 1.1.22
 ### Patch Changes
 
@@ -28,7 +26,6 @@
   - @prosopo/react-procaptcha-wrapper@1.1.20
   - @prosopo/config@3.1.13
 
->>>>>>> 11303d9f
 ## 1.1.19
 ### Patch Changes
 
