--- conflicted
+++ resolved
@@ -1,10 +1,6 @@
 {
 	"name": "@prosopo/react-procaptcha-wrapper",
-<<<<<<< HEAD
-	"version": "1.1.19",
-=======
 	"version": "1.1.22",
->>>>>>> 11303d9f
 	"type": "module",
 	"engines": {
 		"node": "20",
@@ -27,23 +23,14 @@
 		"clean": "del-cli --verbose dist tsconfig.tsbuildinfo"
 	},
 	"dependencies": {
-<<<<<<< HEAD
-		"@prosopo/procaptcha-wrapper": "2.6.21",
-		"@prosopo/config": "3.1.12"
-=======
 		"@prosopo/procaptcha-wrapper": "2.6.24",
 		"@prosopo/config": "3.1.15"
->>>>>>> 11303d9f
 	},
 	"peerDependencies": {
 		"react": "^18.0.0 || ^19.0.0"
 	},
 	"devDependencies": {
-<<<<<<< HEAD
-		"@prosopo/procaptcha-integration-build-config": "1.1.13",
-=======
 		"@prosopo/procaptcha-integration-build-config": "1.1.16",
->>>>>>> 11303d9f
 		"@types/node": "22.10.2",
 		"@vitejs/plugin-react": "4.3.4",
 		"del-cli": "6.0.0"
