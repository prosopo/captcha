--- conflicted
+++ resolved
@@ -22,12 +22,8 @@
 		"dev": "npm run svpkg -- -w"
 	},
 	"dependencies": {
-<<<<<<< HEAD
-		"@prosopo/config": "3.0.0",
-		"@prosopo/procaptcha-wrapper": "2.6.4"
-=======
-		"@prosopo/procaptcha-wrapper": "2.6.5"
->>>>>>> 3e8982b5
+		"@prosopo/procaptcha-wrapper": "2.6.5",
+		"@prosopo/config": "3.0.0"
 	},
 	"peerDependencies": {
 		"svelte": "^5.0.0"
