--- conflicted
+++ resolved
@@ -25,12 +25,8 @@
 		"clean": "del-cli --verbose dist tsconfig.tsbuildinfo"
 	},
 	"dependencies": {
-<<<<<<< HEAD
-		"@prosopo/svelte-procaptcha-wrapper": "1.1.4",
+		"@prosopo/svelte-procaptcha-wrapper": "1.1.5",
 		"@prosopo/config": "3.1.0",
-=======
-		"@prosopo/svelte-procaptcha-wrapper": "1.1.5",
->>>>>>> 3c54c968
 		"svelte": "^5.0.0"
 	},
 	"devDependencies": {
