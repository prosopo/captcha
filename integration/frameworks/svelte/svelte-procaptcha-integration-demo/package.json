{
	"name": "@prosopo/svelte-procaptcha-integration-demo",
<<<<<<< HEAD
	"version": "1.1.19",
=======
	"version": "1.1.22",
>>>>>>> 11303d9f
	"type": "module",
	"engines": {
		"node": "20",
		"npm": "10.8.2"
	},
	"main": "dist/index.js",
	"types": "dist/index.d.ts",
	"exports": {
		".": {
			"types": "./dist/index.d.ts",
			"import": "./dist/index.js",
			"require": "./dist/cjs/index.cjs"
		}
	},
	"scripts": {
		"build": "NODE_ENV=${NODE_ENV:-development}; vite build --config vite.esm.config.ts --mode $NODE_ENV",
		"build:cjs": "NODE_ENV=${NODE_ENV:-development}; vite build --config vite.cjs.config.ts --mode $NODE_ENV",
		"typecheck": "svelte-check --tsconfig ./tsconfig.json",
		"bundle": "NODE_ENV=${NODE_ENV:-development}; vite build --config vite.config.ts --mode $NODE_ENV",
		"dev": "NODE_ENV=${NODE_ENV:-development}; vite dev --port=9332 --mode=$NODE_ENV",
		"clean": "del-cli --verbose dist tsconfig.tsbuildinfo"
	},
	"dependencies": {
<<<<<<< HEAD
		"@prosopo/svelte-procaptcha-wrapper": "1.1.19",
		"@prosopo/config": "3.1.12",
		"svelte": "^5.0.0"
	},
	"devDependencies": {
		"@prosopo/procaptcha-integration-build-config": "1.1.13",
=======
		"@prosopo/svelte-procaptcha-wrapper": "1.1.22",
		"@prosopo/config": "3.1.15",
		"svelte": "^5.0.0"
	},
	"devDependencies": {
		"@prosopo/procaptcha-integration-build-config": "1.1.16",
>>>>>>> 11303d9f
		"@sveltejs/vite-plugin-svelte": "5.0.3",
		"@types/node": "22.10.2",
		"del-cli": "6.0.0",
		"svelte-check": "4.2.2"
	},
	"author": "PROSOPO LIMITED <info@prosopo.io>",
	"license": "Apache-2.0",
	"bugs": {
		"url": "https://github.com/prosopo/captcha/issues"
	},
	"homepage": "https://github.com/prosopo/captcha#readme",
	"sideEffects": false
}<|MERGE_RESOLUTION|>--- conflicted
+++ resolved
@@ -1,10 +1,6 @@
 {
 	"name": "@prosopo/svelte-procaptcha-integration-demo",
-<<<<<<< HEAD
-	"version": "1.1.19",
-=======
 	"version": "1.1.22",
->>>>>>> 11303d9f
 	"type": "module",
 	"engines": {
 		"node": "20",
@@ -28,21 +24,12 @@
 		"clean": "del-cli --verbose dist tsconfig.tsbuildinfo"
 	},
 	"dependencies": {
-<<<<<<< HEAD
-		"@prosopo/svelte-procaptcha-wrapper": "1.1.19",
-		"@prosopo/config": "3.1.12",
-		"svelte": "^5.0.0"
-	},
-	"devDependencies": {
-		"@prosopo/procaptcha-integration-build-config": "1.1.13",
-=======
 		"@prosopo/svelte-procaptcha-wrapper": "1.1.22",
 		"@prosopo/config": "3.1.15",
 		"svelte": "^5.0.0"
 	},
 	"devDependencies": {
 		"@prosopo/procaptcha-integration-build-config": "1.1.16",
->>>>>>> 11303d9f
 		"@sveltejs/vite-plugin-svelte": "5.0.3",
 		"@types/node": "22.10.2",
 		"del-cli": "6.0.0",
