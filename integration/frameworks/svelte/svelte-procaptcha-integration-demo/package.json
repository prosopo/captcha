--- conflicted
+++ resolved
@@ -24,13 +24,9 @@
 		"clean": "del-cli dist"
 	},
 	"dependencies": {
-<<<<<<< HEAD
-		"@prosopo/config": "3.0.0",
-		"@prosopo/svelte-procaptcha-wrapper": "1.1.2",
-=======
 		"@prosopo/svelte-procaptcha-wrapper": "1.1.3",
->>>>>>> 3e8982b5
-		"svelte": "^5.0.0"
+		"svelte": "^5.0.0",
+		"@prosopo/config": "3.0.0"
 	},
 	"devDependencies": {
 		"@prosopo/procaptcha-integration-build-config": "1.1.0",
