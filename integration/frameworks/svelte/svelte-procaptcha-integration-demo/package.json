--- conflicted
+++ resolved
@@ -11,14 +11,8 @@
 	"scripts": {
 		"test": "echo \"No test specified\"",
 		"clean": "del-cli ./dist",
-<<<<<<< HEAD
 		"build": "NODE_ENV=${NODE_ENV:-production}; vite build --mode=$NODE_ENV",
 		"dev": "NODE_ENV=${NODE_ENV:-development}; vite dev --port=9332 --mode=$NODE_ENV"
-=======
-		"build": "tsc",
-		"bundle": "vite build",
-		"dev": "vite dev --port=9332"
->>>>>>> 3c443cee
 	},
 	"dependencies": {
 		"@prosopo/svelte-procaptcha-wrapper": "1.1.1",
