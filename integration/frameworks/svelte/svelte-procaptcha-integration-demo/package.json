{
	"name": "@prosopo/svelte-procaptcha-integration-demo",
	"version": "1.1.4",
	"type": "module",
	"engines": {
		"node": "20",
		"npm": "10.8.2"
	},
	"main": "dist/index.js",
	"types": "dist/index.d.ts",
	"exports": {
		".": {
			"import": "./dist/index.js",
			"require": "./dist/cjs/index.cjs",
			"types": "./dist/index.d.ts"
		}
	},
	"scripts": {
		"build": "NODE_ENV=${NODE_ENV:-production}; vite build --config vite.esm.config.ts --mode $NODE_ENV",
		"build:cjs": "NODE_ENV=${NODE_ENV:-production}; vite build --config vite.cjs.config.ts --mode $NODE_ENV",
		"typecheck": "svelte-check --tsconfig ./tsconfig.json",
		"test": "echo no tests",
		"bundle": "NODE_ENV=${NODE_ENV:-production}; vite build --config vite.config.ts --mode $NODE_ENV",
		"dev": "NODE_ENV=${NODE_ENV:-development}; vite dev --port=9332 --mode=$NODE_ENV",
		"clean": "del-cli dist"
	},
	"dependencies": {
<<<<<<< HEAD
		"@prosopo/svelte-procaptcha-wrapper": "1.1.3",
		"svelte": "^5.0.0",
		"@prosopo/config": "3.1.0"
=======
		"@prosopo/svelte-procaptcha-wrapper": "1.1.4",
		"svelte": "^5.0.0"
>>>>>>> fe08d21e
	},
	"devDependencies": {
		"@prosopo/procaptcha-integration-build-config": "1.1.0",
		"@sveltejs/vite-plugin-svelte": "5.0.3",
		"del-cli": "6.0.0",
		"svelte-check": "4.2.2"
	},
	"author": "PROSOPO LIMITED <info@prosopo.io>",
	"license": "Apache-2.0",
	"bugs": {
		"url": "https://github.com/prosopo/captcha/issues"
	},
	"homepage": "https://github.com/prosopo/captcha#readme",
	"sideEffects": false
}<|MERGE_RESOLUTION|>--- conflicted
+++ resolved
@@ -25,14 +25,9 @@
 		"clean": "del-cli dist"
 	},
 	"dependencies": {
-<<<<<<< HEAD
-		"@prosopo/svelte-procaptcha-wrapper": "1.1.3",
-		"svelte": "^5.0.0",
-		"@prosopo/config": "3.1.0"
-=======
 		"@prosopo/svelte-procaptcha-wrapper": "1.1.4",
+		"@prosopo/config": "3.1.0",
 		"svelte": "^5.0.0"
->>>>>>> fe08d21e
 	},
 	"devDependencies": {
 		"@prosopo/procaptcha-integration-build-config": "1.1.0",
