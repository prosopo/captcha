# @prosopo/svelte-procaptcha-integration-demo

<<<<<<< HEAD
=======
## 1.1.2
### Patch Changes

  - @prosopo/svelte-procaptcha-wrapper@1.1.2

>>>>>>> e12cde6e
## 1.1.1
### Patch Changes

- dead520: fix dep versions
- Updated dependencies [dead520]
  - @prosopo/svelte-procaptcha-wrapper@1.1.1

## 1.1.0

### Minor Changes

- a0bfc8a: bump all pkg versions since independent versioning applied

### Patch Changes

- Updated dependencies [a0bfc8a]
  - @prosopo/svelte-procaptcha-wrapper@1.1.0<|MERGE_RESOLUTION|>--- conflicted
+++ resolved
@@ -1,13 +1,10 @@
 # @prosopo/svelte-procaptcha-integration-demo
 
-<<<<<<< HEAD
-=======
 ## 1.1.2
 ### Patch Changes
 
   - @prosopo/svelte-procaptcha-wrapper@1.1.2
 
->>>>>>> e12cde6e
 ## 1.1.1
 ### Patch Changes
 
