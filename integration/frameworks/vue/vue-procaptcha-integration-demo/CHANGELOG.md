# @prosopo/vue-procaptcha-integration-demo

<<<<<<< HEAD
=======
## 1.1.2
### Patch Changes

  - @prosopo/vue-procaptcha-wrapper@1.1.2

>>>>>>> e12cde6e
## 1.1.1
### Patch Changes

- dead520: fix dep versions
- Updated dependencies [dead520]
  - @prosopo/vue-procaptcha-wrapper@1.1.1

## 1.1.0

### Minor Changes

- a0bfc8a: bump all pkg versions since independent versioning applied

### Patch Changes

- Updated dependencies [a0bfc8a]
  - @prosopo/vue-procaptcha-wrapper@1.1.0<|MERGE_RESOLUTION|>--- conflicted
+++ resolved
@@ -1,13 +1,10 @@
 # @prosopo/vue-procaptcha-integration-demo
 
-<<<<<<< HEAD
-=======
 ## 1.1.2
 ### Patch Changes
 
   - @prosopo/vue-procaptcha-wrapper@1.1.2
 
->>>>>>> e12cde6e
 ## 1.1.1
 ### Patch Changes
 
