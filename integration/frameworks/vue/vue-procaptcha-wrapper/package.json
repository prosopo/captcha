--- conflicted
+++ resolved
@@ -16,13 +16,8 @@
 		}
 	},
 	"scripts": {
-<<<<<<< HEAD
-		"build": "NODE_ENV=${NODE_ENV:-production}; vite build --config vite.esm.config.ts --mode $NODE_ENV",
-		"build:cjs": "NODE_ENV=${NODE_ENV:-production}; vite build --config vite.cjs.config.ts --mode $NODE_ENV",
-=======
 		"build": "NODE_ENV=${NODE_ENV:-development}; vite build --config vite.esm.config.ts --mode $NODE_ENV",
 		"build:cjs": "NODE_ENV=${NODE_ENV:-development}; vite build --config vite.cjs.config.ts --mode $NODE_ENV",
->>>>>>> 91bbe87f
 		"typecheck": "vue-tsc --build --declaration --emitDeclarationOnly --force",
 		"test": "echo no tests",
 		"bundle": "NODE_ENV=${NODE_ENV:-development}; vite build --config vite.config.ts --mode $NODE_ENV",
