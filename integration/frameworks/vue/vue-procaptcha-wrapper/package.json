{
	"name": "@prosopo/vue-procaptcha-wrapper",
	"version": "1.1.1",
	"type": "module",
	"engines": {
		"node": "20",
		"npm": "10.8.2"
	},
	"main": "dist/index.js",
	"types": "dist/index.d.ts",
	"scripts": {
		"test": "echo \"No test specified\"",
		"clean": "del-cli ./dist",
<<<<<<< HEAD
		"build": "NODE_ENV=${NODE_ENV:-production}; vite build --mode=$NODE_ENV"
=======
		"build": "vue-tsc",
		"bundle": "vite build"
>>>>>>> 3c443cee
	},
	"dependencies": {
		"@prosopo/procaptcha-wrapper": "2.6.3",
		"vue": "3.5.13"
	},
	"devDependencies": {
		"@prosopo/procaptcha-integration-build-config": "1.1.0",
		"@vitejs/plugin-vue": "5.2.3",
		"del-cli": "6.0.0",
		"vue-tsc": "2.2.10"
	},
	"author": "PROSOPO LIMITED <info@prosopo.io>",
	"license": "Apache-2.0",
	"bugs": {
		"url": "https://github.com/prosopo/captcha/issues"
	},
	"homepage": "https://github.com/prosopo/captcha#readme",
	"sideEffects": false
}<|MERGE_RESOLUTION|>--- conflicted
+++ resolved
@@ -11,12 +11,7 @@
 	"scripts": {
 		"test": "echo \"No test specified\"",
 		"clean": "del-cli ./dist",
-<<<<<<< HEAD
 		"build": "NODE_ENV=${NODE_ENV:-production}; vite build --mode=$NODE_ENV"
-=======
-		"build": "vue-tsc",
-		"bundle": "vite build"
->>>>>>> 3c443cee
 	},
 	"dependencies": {
 		"@prosopo/procaptcha-wrapper": "2.6.3",
