{
	"name": "@prosopo/procaptcha-integration-build-config",
	"version": "1.1.0",
	"type": "module",
	"engines": {
		"node": "20",
		"npm": "10.8.2"
	},
	"main": "dist/index.js",
	"types": "dist/index.d.ts",
	"exports": {
		".": {
			"import": "./dist/index.js",
			"require": "./dist/cjs/index.cjs"
		}
	},
	"scripts": {
		"test": "echo no tests",
		"clean": "tsc --build --clean",
		"build": "tsc --build"
	},
	"dependencies": {
		"axios": "1.10.0",
		"deepmerge": "4.3.1",
<<<<<<< HEAD
		"vite": "6.2.3",
		"vite-plugin-dts": "4.5.3",
		"@prosopo/config": "3.0.0"
=======
		"esbuild": "0.25.6",
		"vite": "6.3.5",
		"vite-plugin-dts": "4.5.3",
		"webpack-dev-server": "5.2.2"
>>>>>>> e12cde6e
	},
	"author": "PROSOPO LIMITED <info@prosopo.io>",
	"license": "Apache-2.0",
	"bugs": {
		"url": "https://github.com/prosopo/captcha/issues"
	},
	"homepage": "https://github.com/prosopo/captcha#readme",
	"sideEffects": false
}<|MERGE_RESOLUTION|>--- conflicted
+++ resolved
@@ -22,16 +22,11 @@
 	"dependencies": {
 		"axios": "1.10.0",
 		"deepmerge": "4.3.1",
-<<<<<<< HEAD
-		"vite": "6.2.3",
-		"vite-plugin-dts": "4.5.3",
-		"@prosopo/config": "3.0.0"
-=======
+		"@prosopo/config": "3.0.0",
 		"esbuild": "0.25.6",
 		"vite": "6.3.5",
 		"vite-plugin-dts": "4.5.3",
 		"webpack-dev-server": "5.2.2"
->>>>>>> e12cde6e
 	},
 	"author": "PROSOPO LIMITED <info@prosopo.io>",
 	"license": "Apache-2.0",
