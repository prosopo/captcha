{
	"name": "@prosopo/procaptcha-integration-build-config",
	"version": "1.1.2",
	"type": "module",
	"engines": {
		"node": "20",
		"npm": "10.8.2"
	},
	"main": "dist/index.js",
	"types": "dist/index.d.ts",
	"exports": {
		".": {
			"types": "./dist/index.d.ts",
			"import": "./dist/index.js",
			"require": "./dist/cjs/index.cjs"
		}
	},
	"scripts": {
		"clean": "del-cli --verbose dist tsconfig.tsbuildinfo",
		"build": "NODE_ENV=${NODE_ENV:-development}; vite build --config vite.esm.config.ts --mode $NODE_ENV",
		"build:tsc": "tsc --build --verbose",
<<<<<<< HEAD
		"build:cjs": "NODE_ENV=${NODE_ENV:-development}; vite build --config vite.cjs.config.ts --mode $NODE_ENV",
		"typecheck": "tsc --build --declaration --emitDeclarationOnly",
=======
		"build:cjs": "NODE_ENV=${NODE_ENV:-production}; vite build --config vite.cjs.config.ts --mode $NODE_ENV",
		"typecheck": "tsc --build --declaration --emitDeclarationOnly --force",
>>>>>>> 74254a07
		"test": "echo no tests"
	},
	"dependencies": {
		"axios": "1.10.0",
		"deepmerge": "4.3.1",
		"@prosopo/config": "3.1.2",
		"esbuild": "0.25.6",
		"vite": "6.3.5",
		"vite-plugin-dts": "4.5.4",
		"webpack-dev-server": "5.2.2"
	},
	"author": "PROSOPO LIMITED <info@prosopo.io>",
	"license": "Apache-2.0",
	"bugs": {
		"url": "https://github.com/prosopo/captcha/issues"
	},
	"homepage": "https://github.com/prosopo/captcha#readme",
	"sideEffects": false
}<|MERGE_RESOLUTION|>--- conflicted
+++ resolved
@@ -19,13 +19,8 @@
 		"clean": "del-cli --verbose dist tsconfig.tsbuildinfo",
 		"build": "NODE_ENV=${NODE_ENV:-development}; vite build --config vite.esm.config.ts --mode $NODE_ENV",
 		"build:tsc": "tsc --build --verbose",
-<<<<<<< HEAD
 		"build:cjs": "NODE_ENV=${NODE_ENV:-development}; vite build --config vite.cjs.config.ts --mode $NODE_ENV",
-		"typecheck": "tsc --build --declaration --emitDeclarationOnly",
-=======
-		"build:cjs": "NODE_ENV=${NODE_ENV:-production}; vite build --config vite.cjs.config.ts --mode $NODE_ENV",
 		"typecheck": "tsc --build --declaration --emitDeclarationOnly --force",
->>>>>>> 74254a07
 		"test": "echo no tests"
 	},
 	"dependencies": {
