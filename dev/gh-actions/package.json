--- conflicted
+++ resolved
@@ -1,36 +1,4 @@
 {
-<<<<<<< HEAD
-	"name": "@prosopo/gh-actions",
-	"version": "1.0.2",
-	"description": "",
-	"private": true,
-	"scripts": {
-		"test": "echo \"No test specified\"",
-		"clean": "tsc --build --clean",
-		"build": "tsc --build --verbose",
-		"start": "npx tsx src/index.ts"
-	},
-	"author": "",
-	"license": "ISC",
-	"devDependencies": {
-		"@types/node": "^20.11.4",
-		"tslib": "2.6.2",
-		"tsx": "^4.7.0",
-		"typescript": "5.1.6"
-	},
-	"dependencies": {
-		"@octokit/graphql": "^7.0.2",
-		"axios": "^1.7.2",
-		"node-fetch": "^3.3.2",
-		"octokit": "^3.1.2"
-	},
-	"main": "dist/index.js",
-	"type": "module",
-	"engines": {
-		"node": ">=20",
-		"npm": ">=9"
-	}
-=======
     "name": "@prosopo/gh-actions",
     "version": "2.0.0",
     "description": "",
@@ -61,5 +29,4 @@
         "node": ">=20",
         "npm": ">=9"
     }
->>>>>>> b96fe50d
 }