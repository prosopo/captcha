--- conflicted
+++ resolved
@@ -28,16 +28,7 @@
 	"dependencies": {
 		"@octokit/graphql": "8.1.1",
 		"@prosopo/config": "3.1.5",
-<<<<<<< HEAD
-		"@typegoose/auto-increment": "4.13.0",
-		"axios": "1.10.0",
-		"esbuild": "0.25.6",
-		"express": "4.21.2",
-		"openpgp": "5.11.3",
-		"webpack-dev-server": "5.2.2"
-=======
 		"axios": "1.10.0"
->>>>>>> 9c685bb2
 	},
 	"main": "dist/index.js",
 	"types": "dist/index.d.ts",
