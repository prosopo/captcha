{
<<<<<<< HEAD
    "name": "@prosopo/gh-actions",
    "version": "0.3.41",
=======
    "name": "gh-actions",
    "version": "1.0.1",
>>>>>>> 41bfa3ae
    "description": "",
    "private": true,
    "scripts": {
        "test": "echo \"No test specified\"",
        "clean": "tsc --build --clean",
        "build": "tsc --build --verbose",
        "start": "npx tsx src/index.ts",
        "eslint": "npx eslint . --no-error-on-unmatched-pattern --ignore-path ../../.eslintignore --quiet",
        "eslint:fix": "npm run eslint -- --fix",
        "prettier": "npx prettier . --check --no-error-on-unmatched-pattern --ignore-path ../../.eslintignore",
        "prettier:fix": "npm run prettier -- --write",
        "lint": "npm run eslint && npm run prettier",
        "lint:fix": "npm run eslint:fix && npm run prettier:fix"
    },
    "author": "",
    "license": "ISC",
    "devDependencies": {
        "@types/node": "^20.11.4",
        "tslib": "2.6.2",
        "tsx": "^4.7.0",
        "typescript": "5.1.6"
    },
    "dependencies": {
        "@octokit/graphql": "^7.0.2",
        "node-fetch": "^3.3.2",
        "octokit": "^3.1.2"
    },
    "main": "dist/index.js",
    "type": "module",
    "engines": {
        "node": ">=18",
        "npm": ">=9"
    }
}<|MERGE_RESOLUTION|>--- conflicted
+++ resolved
@@ -1,11 +1,6 @@
 {
-<<<<<<< HEAD
     "name": "@prosopo/gh-actions",
-    "version": "0.3.41",
-=======
-    "name": "gh-actions",
     "version": "1.0.1",
->>>>>>> 41bfa3ae
     "description": "",
     "private": true,
     "scripts": {
