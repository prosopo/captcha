--- conflicted
+++ resolved
@@ -11,14 +11,10 @@
         const tasks = new Tasks(env)
 
         try {
-<<<<<<< HEAD
-            ;(await tasks.contract.query.getDapp(dapp.contractAccount)).value.unwrap().unwrap()
-=======
             const dappResult: Dapp = await wrapQuery(
-                tasks.contract.query.getDappDetails,
+                tasks.contract.query.getDapp,
                 tasks.contract.query
             )(dapp.contractAccount)
->>>>>>> 2875796e
             logger.info('   - dapp is already registered')
             logger.info('Dapp', dappResult)
         } catch (e) {
