--- conflicted
+++ resolved
@@ -12,7 +12,6 @@
 // See the License for the specific language governing permissions and
 // limitations under the License.
 
-<<<<<<< HEAD
 import { buildEnginesCommand } from "./engines.js";
 import { buildJsonCommand } from "./json.js";
 import { buildLicenseCommand } from "./license.js";
@@ -23,17 +22,6 @@
 
 import yargs from "yargs";
 import { hideBin } from "yargs/helpers";
-=======
-import { z } from "zod";
-import { engines } from "./engines.js";
-import { json } from "./json.js";
-import { license } from "./license.js";
-import { redirects } from "./redirects.js";
-import { refs } from "./refs.js";
-import { scripts } from "./scripts.js";
-import { tsconfigIncludes } from "./tsconfigIncludes.js";
-import { workflowNames } from "./workflowNames.js";
->>>>>>> ae468a6c
 
 const main = async () => {
 	const args = await yargs(hideBin(process.argv))
@@ -44,35 +32,10 @@
 		.command(buildLicenseCommand())
 		.command(buildRedirectsCommand())
 		.command(buildRefsCommand())
+		.demandCommand()
 		.strict()
 		.help()
 		.parse();
-
-<<<<<<< HEAD
-	if (args._[0] === undefined) {
-		console.log("No command provided");
-=======
-	switch (cmd) {
-		case "engines":
-			return await engines();
-		case "refs":
-			return await refs();
-		case "workflowNames":
-			return await workflowNames();
-		case "scripts":
-			return await scripts();
-		case "license":
-			return await license();
-		case "redirects":
-			return await redirects();
-		case "tsconfig:includes":
-			return await tsconfigIncludes();
-		case "json":
-			return await json();
-		default:
-			throw new Error(`Unknown command: ${cmd}`);
->>>>>>> ae468a6c
-	}
 };
 
 main();