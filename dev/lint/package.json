{
	"name": "@prosopo/lint",
	"version": "2.7.11",
	"description": "",
	"private": true,
	"type": "module",
	"scripts": {
		"clean": "del-cli --verbose dist tsconfig.tsbuildinfo",
		"build": "NODE_ENV=${NODE_ENV:-development}; vite build --config vite.esm.config.ts --mode $NODE_ENV",
		"build:tsc": "tsc --build --verbose",
		"build:cjs": "NODE_ENV=${NODE_ENV:-development}; vite build --config vite.cjs.config.ts --mode $NODE_ENV",
		"typecheck": "tsc --build --declaration --emitDeclarationOnly",
		"start": "node dist/index.js"
	},
	"author": "",
	"license": "ISC",
	"devDependencies": {
		"@types/node": "22.5.5",
		"@vitest/coverage-v8": "3.0.9",
		"concurrently": "9.0.1",
		"del-cli": "6.0.0",
		"npm-run-all": "4.1.5",
		"tslib": "2.7.0",
		"tsx": "4.20.3",
		"typescript": "5.6.2",
		"vite": "6.3.5",
		"vitest": "3.0.9"
	},
	"main": "dist/index.js",
	"types": "dist/index.d.ts",
	"exports": {
		".": {
			"types": "./dist/index.d.ts",
			"import": "./dist/index.js",
			"require": "./dist/cjs/index.cjs"
		}
	},
	"engines": {
		"node": "20",
		"npm": "10.8.2"
	},
	"dependencies": {
<<<<<<< HEAD
		"@prosopo/util": "3.0.7",
		"@typegoose/auto-increment": "4.13.0",
		"axios": "1.10.0",
		"esbuild": "0.25.6",
		"express": "4.21.2",
=======
		"@prosopo/config": "3.1.5",
		"@prosopo/util": "3.0.7",
>>>>>>> 9c685bb2
		"fast-glob": "3.3.2",
		"yargs": "17.7.2",
<<<<<<< HEAD
		"zod": "3.23.8",
		"@prosopo/config": "3.1.5"
=======
		"zod": "3.23.8"
>>>>>>> 9c685bb2
	}
}<|MERGE_RESOLUTION|>--- conflicted
+++ resolved
@@ -40,23 +40,10 @@
 		"npm": "10.8.2"
 	},
 	"dependencies": {
-<<<<<<< HEAD
+        "@prosopo/config": "3.1.5",
 		"@prosopo/util": "3.0.7",
-		"@typegoose/auto-increment": "4.13.0",
-		"axios": "1.10.0",
-		"esbuild": "0.25.6",
-		"express": "4.21.2",
-=======
-		"@prosopo/config": "3.1.5",
-		"@prosopo/util": "3.0.7",
->>>>>>> 9c685bb2
 		"fast-glob": "3.3.2",
 		"yargs": "17.7.2",
-<<<<<<< HEAD
-		"zod": "3.23.8",
-		"@prosopo/config": "3.1.5"
-=======
 		"zod": "3.23.8"
->>>>>>> 9c685bb2
 	}
 }