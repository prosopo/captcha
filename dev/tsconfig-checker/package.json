--- conflicted
+++ resolved
@@ -1,11 +1,6 @@
 {
-<<<<<<< HEAD
     "name": "@prosopo/tsconfig-checker",
-    "version": "0.3.41",
-=======
-    "name": "tsconfig-checker",
     "version": "1.0.1",
->>>>>>> 41bfa3ae
     "description": "",
     "private": true,
     "scripts": {
