--- conflicted
+++ resolved
@@ -1,33 +1,4 @@
 {
-<<<<<<< HEAD
-	"name": "@prosopo/tsconfig-checker",
-	"version": "1.0.2",
-	"description": "",
-	"private": true,
-	"scripts": {
-		"test": "echo \"No test specified\"",
-		"clean": "tsc --build --clean",
-		"build": "tsc --build --verbose",
-		"start": "npx tsx src/check.ts"
-	},
-	"author": "",
-	"license": "ISC",
-	"devDependencies": {
-		"@types/node": "^20.11.4",
-		"tslib": "2.6.2",
-		"tsx": "^4.7.0",
-		"typescript": "5.1.6"
-	},
-	"main": "dist/index.js",
-	"type": "module",
-	"engines": {
-		"node": ">=20",
-		"npm": ">=9"
-	},
-	"dependencies": {
-		"@prosopo/util": "1.0.2"
-	}
-=======
     "name": "@prosopo/tsconfig-checker",
     "version": "2.0.0",
     "description": "",
@@ -55,5 +26,4 @@
     "dependencies": {
         "@prosopo/util": "2.0.0"
     }
->>>>>>> b96fe50d
 }