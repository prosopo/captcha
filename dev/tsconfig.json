{
    "extends": "../tsconfig.build.json",
    "compilerOptions": {
        "rootDir": "./src",
        "outDir": "./dist",
        "module": "commonjs",
        "target": "esnext",
        "types": [
            "mocha"
        ],
    },
    "include": [
        "./src/**/*.ts"
    ],

    "references": [
        {
            "path": "../packages/api"
        },
        {
            "path": "../packages/cli"
        },
        {
            "path": "../packages/common"
        },
        {
            "path": "../packages/contract"
        },
        {
            "path": "../packages/database"
        },
        {
            "path": "../packages/datasets"
        },
        {
            "path": "../packages/env"
        },
        {
            "path": "../packages/procaptcha"
        },
        {
<<<<<<< HEAD
=======
            "path": "../packages/procaptcha-bundle"
        },
        {
>>>>>>> 1aba9ff6
            "path": "../packages/procaptcha-react"
        },
        {
            "path": "../packages/provider"
        },
        {
            "path": "../packages/server"
        },
        {
            "path": "../packages/types"
        },
        {
            "path": "../packages/types-database"
        },
        {
            "path": "../packages/types-env"
        }
    ]
}<|MERGE_RESOLUTION|>--- conflicted
+++ resolved
@@ -39,12 +39,9 @@
             "path": "../packages/procaptcha"
         },
         {
-<<<<<<< HEAD
-=======
             "path": "../packages/procaptcha-bundle"
         },
         {
->>>>>>> 1aba9ff6
             "path": "../packages/procaptcha-react"
         },
         {
