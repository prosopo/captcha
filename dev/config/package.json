{
    "name": "@prosopo/config",
    "version": "0.3.41",
    "description": "Prosopo config library",
    "main": "./dist/index.js",
    "type": "module",
    "exports": {
        ".": {
            "import": "./dist/index.js",
            "require": "./dist/cjs/index.cjs"
        },
        "./webpack": {
            "import": "./dist/webpack/index.js",
            "require": "./dist/webpack/cjs/index.cjs"
        },
        "./webpack/webpack.config": {
            "import": "./dist/webpack/webpack.config.js",
            "require": "./dist/cjs/webpack/webpack.config.cjs"
        }
    },
    "scripts": {
        "test": "echo \"No test specified\"",
        "clean": "tsc --build --clean",
        "build": "tsc --build --verbose",
        "build:cjs": "vite build --config vite.cjs.config.ts",
        "eslint": "npx eslint . --no-error-on-unmatched-pattern --ignore-path ../../.eslintignore --quiet",
        "eslint:fix": "npm run eslint -- --fix",
        "prettier": "npx prettier . --check --no-error-on-unmatched-pattern --ignore-path ../../.eslintignore",
        "prettier:fix": "npm run prettier -- --write",
        "lint": "npm run eslint && npm run prettier",
        "lint:fix": "npm run eslint:fix && npm run prettier:fix"
    },
    "engines": {
        "node": ">=18",
        "npm": ">=9"
    },
    "author": "Prosopo Limited",
    "license": "Apache-2.0",
    "dependencies": {
        "@babel/core": "^7.24.5",
        "@babel/plugin-proposal-import-attributes-to-assertions": "^7.24.1",
        "@babel/plugin-syntax-import-attributes": "^7.24.1",
        "@babel/plugin-transform-runtime": "^7.24.3",
        "@babel/preset-env": "^7.24.5",
<<<<<<< HEAD
        "@prosopo/common": "0.3.39",
        "@prosopo/types": "0.3.39",
        "@prosopo/util": "0.3.39",
=======
        "@polkadot/dev": "^0.76.11",
        "@prosopo/common": "0.3.41",
        "@prosopo/types": "0.3.41",
        "@prosopo/util": "0.3.41",
>>>>>>> afcc6161
        "@rollup/plugin-alias": "^5.1.0",
        "@rollup/plugin-babel": "^6.0.4",
        "@rollup/plugin-commonjs": "^25.0.7",
        "@rollup/plugin-dynamic-import-vars": "^2.1.2",
        "@rollup/plugin-inject": "^5.0.5",
        "@rollup/plugin-json": "^6.1.0",
        "@rollup/plugin-node-resolve": "^15.2.3",
        "@rollup/plugin-replace": "^5.0.5",
        "@rollup/plugin-typescript": "^11.1.6",
        "@rollup/plugin-wasm": "^6.2.2",
        "@types/react": "^18.3.1",
        "@types/react-dom": "^18.3.0",
        "@types/uuid": "^9.0.8",
        "@typescript-eslint/eslint-plugin": "^6.13.2",
        "@typescript-eslint/parser": "^6.0.0",
        "@vitejs/plugin-react": "^4.2.1",
        "babel-loader": "^9.1.3",
        "esbuild": "^0.20.2",
        "eslint": "^8.40.0",
        "eslint-config-prettier": "^8.5.0",
        "eslint-plugin-prettier": "^4.2.1",
        "eslint-plugin-unused-imports": "^3.2.0",
        "glob": "^10.0.0",
        "html-webpack-plugin": "^5.6.0",
        "mini-css-extract-plugin": "^2.9.0",
        "node-polyfill-webpack-plugin": "^3.0.0",
        "path-scurry": "^1.10.0",
        "react": "^18.3.1",
        "react-dom": "^18.3.1",
        "regenerator-runtime": "^0.14.0",
        "rollup-plugin-cleanup": "^3.2.1",
        "rollup-plugin-import-css": "^3.5.0",
        "string-replace-loader": "^3.1.0",
        "terser-webpack-plugin": "^5.3.10",
        "tsconfig-paths": "^4.2.0",
        "vite": "^5.1.7",
        "vite-bundle-visualizer": "^1.0.1",
        "vite-plugin-no-bundle": "^3.0.0",
        "vite-tsconfig-paths": "^4.3.1",
        "webpack": "^5.91.0",
        "webpack-cli": "^5.1.4",
        "webpack-dev-server": "^5.0.4"
    },
    "devDependencies": {
        "@babel/plugin-proposal-class-properties": "^7.18.6",
        "@babel/plugin-proposal-object-rest-spread": "^7.20.7",
        "@babel/preset-typescript": "^7.24.1",
        "tslib": "2.6.2",
        "typescript": "5.1.6"
    },
    "repository": {
        "type": "git",
        "url": "git+https://github.com/prosopo/captcha.git"
    },
    "bugs": {
        "url": "https://github.com/prosopo/captcha/issues"
    },
    "homepage": "https://github.com/prosopo/captcha#readme",
    "publishConfig": {
        "registry": "https://registry.npmjs.org"
    },
    "sideEffects": false
}<|MERGE_RESOLUTION|>--- conflicted
+++ resolved
@@ -42,16 +42,9 @@
         "@babel/plugin-syntax-import-attributes": "^7.24.1",
         "@babel/plugin-transform-runtime": "^7.24.3",
         "@babel/preset-env": "^7.24.5",
-<<<<<<< HEAD
-        "@prosopo/common": "0.3.39",
-        "@prosopo/types": "0.3.39",
-        "@prosopo/util": "0.3.39",
-=======
-        "@polkadot/dev": "^0.76.11",
         "@prosopo/common": "0.3.41",
         "@prosopo/types": "0.3.41",
         "@prosopo/util": "0.3.41",
->>>>>>> afcc6161
         "@rollup/plugin-alias": "^5.1.0",
         "@rollup/plugin-babel": "^6.0.4",
         "@rollup/plugin-commonjs": "^25.0.7",
