--- conflicted
+++ resolved
@@ -32,12 +32,8 @@
         "@rollup/plugin-inject": "^5.0.3",
         "@rollup/plugin-json": "^6.0.0",
         "@rollup/plugin-node-resolve": "^15.1.0",
-<<<<<<< HEAD
         "@rollup/plugin-replace": "^5.0.5",
-        "@rollup/plugin-typescript": "^11.1.3",
-=======
         "@rollup/plugin-typescript": "^11.1.5",
->>>>>>> 14bc5d0f
         "@rollup/plugin-wasm": "^6.1.3",
         "@types/react": "^18.2.7",
         "@types/react-dom": "^18.2.4",
