{
	"name": "@prosopo/config",
	"version": "2.6.0",
	"description": "Prosopo config library",
	"main": "./dist/index.js",
	"type": "module",
	"exports": {
		".": {
			"import": "./dist/index.js",
			"require": "./dist/cjs/index.cjs"
		},
		"./webpack": {
			"import": "./dist/webpack/index.js",
			"require": "./dist/webpack/cjs/index.cjs"
		},
		"./webpack/webpack.config": {
			"import": "./dist/webpack/webpack.config.js",
			"require": "./dist/cjs/webpack/webpack.config.cjs"
		}
	},
	"scripts": {
		"test": "echo \"No test specified\"",
		"clean": "tsc --build --clean",
		"build": "tsc --build --verbose",
		"build:cjs": "vite build --config vite.cjs.config.ts"
	},
	"engines": {
		"node": "20",
		"npm": "10.8.2"
	},
	"author": "Prosopo Limited",
	"license": "Apache-2.0",
	"dependencies": {
		"@babel/core": "7.25.2",
		"@babel/plugin-syntax-import-attributes": "7.25.6",
		"@babel/plugin-transform-react-jsx": "7.25.2",
		"@babel/plugin-transform-runtime": "7.25.4",
		"@babel/preset-env": "7.25.4",
<<<<<<< HEAD
		"@prosopo/util": "2.5.5",
=======
		"@prosopo/common": "2.6.0",
		"@prosopo/types": "2.6.0",
		"@prosopo/util": "2.6.0",
>>>>>>> dd969741
		"@rollup/plugin-alias": "5.1.0",
		"@rollup/plugin-babel": "6.0.4",
		"@rollup/plugin-commonjs": "26.0.1",
		"@rollup/plugin-dynamic-import-vars": "2.1.2",
		"@rollup/plugin-inject": "5.0.5",
		"@rollup/plugin-json": "6.1.0",
		"@rollup/plugin-node-resolve": "15.2.3",
		"@rollup/plugin-replace": "5.0.7",
		"@rollup/plugin-typescript": "11.1.6",
		"@rollup/plugin-wasm": "6.2.2",
		"@vitejs/plugin-react": "4.3.4",
		"babel-loader": "9.2.1",
		"consola": "3.2.3",
		"css-loader": "7.1.2",
		"esbuild": "0.23.1",
		"express": "4.21.2",
		"html-webpack-plugin": "5.6.0",
		"mini-css-extract-plugin": "2.9.1",
		"node-polyfill-webpack-plugin": "4.0.0",
		"react": "18.3.1",
		"react-dom": "18.3.1",
		"regenerator-runtime": "0.14.1",
		"rollup-plugin-cleanup": "3.2.1",
		"rollup-plugin-import-css": "3.5.1",
		"rollup-plugin-visualizer": "5.12.0",
		"string-replace-loader": "3.1.0",
		"terser-webpack-plugin": "5.3.10",
		"tsconfig-paths": "4.2.0",
		"vite-bundle-visualizer": "1.2.1",
		"vite-plugin-no-bundle": "4.0.0",
		"vite-tsconfig-paths": "5.0.1",
		"webpack": "5.94.0"
	},
	"devDependencies": {
		"@babel/plugin-proposal-import-attributes-to-assertions": "7.24.7",
		"@babel/plugin-transform-class-properties": "7.25.4",
		"@babel/plugin-transform-object-rest-spread": "7.24.7",
		"@babel/preset-typescript": "7.24.7",
		"@vitest/coverage-v8": "3.0.9",
		"concurrently": "9.0.1",
		"del-cli": "6.0.0",
		"npm-run-all": "2.1.0",
		"tslib": "2.7.0",
		"tsx": "4.19.1",
		"typescript": "5.6.2",
		"vite": "6.2.3",
		"vitest": "3.0.9",
		"webpack-cli": "5.1.4",
		"webpack-dev-server": "5.1.0"
	},
	"repository": {
		"type": "git",
		"url": "git+https://github.com/prosopo/captcha.git"
	},
	"bugs": {
		"url": "https://github.com/prosopo/captcha/issues"
	},
	"homepage": "https://github.com/prosopo/captcha#readme",
	"publishConfig": {
		"registry": "https://registry.npmjs.org"
	},
	"sideEffects": false
}<|MERGE_RESOLUTION|>--- conflicted
+++ resolved
@@ -36,13 +36,7 @@
 		"@babel/plugin-transform-react-jsx": "7.25.2",
 		"@babel/plugin-transform-runtime": "7.25.4",
 		"@babel/preset-env": "7.25.4",
-<<<<<<< HEAD
-		"@prosopo/util": "2.5.5",
-=======
-		"@prosopo/common": "2.6.0",
-		"@prosopo/types": "2.6.0",
 		"@prosopo/util": "2.6.0",
->>>>>>> dd969741
 		"@rollup/plugin-alias": "5.1.0",
 		"@rollup/plugin-babel": "6.0.4",
 		"@rollup/plugin-commonjs": "26.0.1",
