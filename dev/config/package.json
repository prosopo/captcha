{
    "name": "@prosopo/config",
    "version": "0.2.16",
    "description": "Prosopo config library",
    "main": "./dist/index.js",
    "type": "module",
    "scripts": {
        "clean": "tsc --build --clean",
        "build": "tsc --build --verbose",
        "lint": "npx eslint .",
        "lint:fix": "npx eslint . --fix"
    },
    "engines": {
<<<<<<< HEAD
        "node": ">=16",
        "npm": ">=9"
=======
        "node": ">=18",
        "npm": "8.9"
>>>>>>> 56e059fb
    },
    "author": "Prosopo Limited",
    "license": "Apache-2.0",
    "dependencies": {
        "@prosopo/common": "0.2.16",
        "@prosopo/types": "0.2.16",
        "glob": "^10.0.0",
        "path-scurry": "^1.10.0"
    },
    "devDependencies": {
        "@polkadot/dev": "^0.76.11",
        "@prosopo/util": "0.2.16",
        "@rollup/plugin-alias": "^5.0.0",
        "@rollup/plugin-babel": "^6.0.3",
        "@rollup/plugin-commonjs": "^24.1.0",
        "@rollup/plugin-dynamic-import-vars": "^2.0.4",
        "@rollup/plugin-inject": "^5.0.3",
        "@rollup/plugin-json": "^6.0.0",
        "@rollup/plugin-node-resolve": "^15.1.0",
        "@rollup/plugin-replace": "^5.0.5",
        "@rollup/plugin-typescript": "^11.1.5",
        "@rollup/plugin-wasm": "^6.1.3",
        "@types/react": "^18.2.7",
        "@types/react-dom": "^18.2.4",
        "@types/rollup-plugin-natives": "^0.7.0",
        "@typescript-eslint/eslint-plugin": "^5.59.5",
        "@typescript-eslint/parser": "^5.30.7",
        "eslint": "^8.40.0",
        "eslint-config-prettier": "^8.5.0",
        "eslint-plugin-prettier": "^4.2.1",
        "eslint-plugin-unused-imports": "^2.0.0",
        "react": "^18.2.0",
        "react-dom": "^18.2.0",
        "regenerator-runtime": "^0.14.0",
        "rollup-plugin-cleanup": "^3.2.1",
        "rollup-plugin-import-css": "^3.3.4",
        "rollup-plugin-natives": "^0.7.8",
        "tsconfig-paths": "^4.2.0",
        "tslib": "2.6.2",
        "typescript": "5.1.6",
        "vite": "^4.5.0",
        "vite-bundle-visualizer": "^0.10.0",
        "vite-plugin-filter-replace": "^0.1.12",
        "vite-plugin-native": "^0.2.0",
        "vite-plugin-no-bundle": "^3.0.0",
        "vite-plugin-static-copy": "^0.17.0",
        "vite-tsconfig-paths": "^4.2.0"
    },
    "repository": {
        "type": "git",
        "url": "git+https://github.com/prosopo/captcha.git"
    },
    "bugs": {
        "url": "https://github.com/prosopo/captcha/issues"
    },
    "homepage": "https://github.com/prosopo/captcha#readme",
    "publishConfig": {
        "registry": "https://registry.npmjs.org"
    },
    "sideEffects": false
}<|MERGE_RESOLUTION|>--- conflicted
+++ resolved
@@ -11,13 +11,8 @@
         "lint:fix": "npx eslint . --fix"
     },
     "engines": {
-<<<<<<< HEAD
-        "node": ">=16",
+        "node": ">=18",
         "npm": ">=9"
-=======
-        "node": ">=18",
-        "npm": "8.9"
->>>>>>> 56e059fb
     },
     "author": "Prosopo Limited",
     "license": "Apache-2.0",
