--- conflicted
+++ resolved
@@ -1,103 +1,4 @@
 {
-<<<<<<< HEAD
-	"name": "@prosopo/config",
-	"version": "1.0.2",
-	"description": "Prosopo config library",
-	"main": "./dist/index.js",
-	"type": "module",
-	"exports": {
-		".": {
-			"import": "./dist/index.js",
-			"require": "./dist/cjs/index.cjs"
-		},
-		"./webpack": {
-			"import": "./dist/webpack/index.js",
-			"require": "./dist/webpack/cjs/index.cjs"
-		},
-		"./webpack/webpack.config": {
-			"import": "./dist/webpack/webpack.config.js",
-			"require": "./dist/cjs/webpack/webpack.config.cjs"
-		}
-	},
-	"scripts": {
-		"test": "echo \"No test specified\"",
-		"clean": "tsc --build --clean",
-		"build": "tsc --build --verbose",
-		"build:cjs": "vite build --config vite.cjs.config.ts"
-	},
-	"engines": {
-		"node": ">=20",
-		"npm": ">=9"
-	},
-	"author": "Prosopo Limited",
-	"license": "Apache-2.0",
-	"dependencies": {
-		"@babel/core": "^7.24.5",
-		"@babel/plugin-proposal-import-attributes-to-assertions": "^7.24.1",
-		"@babel/plugin-syntax-import-attributes": "^7.24.1",
-		"@babel/plugin-transform-react-jsx": "^7.24.6",
-		"@babel/plugin-transform-runtime": "^7.24.3",
-		"@babel/preset-env": "^7.24.5",
-		"@prosopo/common": "1.0.2",
-		"@prosopo/types": "1.0.2",
-		"@prosopo/util": "1.0.2",
-		"@rollup/plugin-alias": "^5.1.0",
-		"@rollup/plugin-babel": "^6.0.4",
-		"@rollup/plugin-commonjs": "^25.0.7",
-		"@rollup/plugin-dynamic-import-vars": "^2.1.2",
-		"@rollup/plugin-inject": "^5.0.5",
-		"@rollup/plugin-json": "^6.1.0",
-		"@rollup/plugin-node-resolve": "^15.2.3",
-		"@rollup/plugin-replace": "^5.0.5",
-		"@rollup/plugin-typescript": "^11.1.6",
-		"@rollup/plugin-wasm": "^6.2.2",
-		"@types/react": "^18.3.1",
-		"@types/react-dom": "^18.3.0",
-		"@types/uuid": "^9.0.8",
-		"@vitejs/plugin-react": "^4.2.1",
-		"babel-loader": "^9.1.3",
-		"esbuild": "^0.20.2",
-		"glob": "^10.0.0",
-		"html-webpack-plugin": "^5.6.0",
-		"mini-css-extract-plugin": "^2.9.0",
-		"node-polyfill-webpack-plugin": "^3.0.0",
-		"path-scurry": "^1.10.0",
-		"react": "^18.3.1",
-		"react-dom": "^18.3.1",
-		"regenerator-runtime": "^0.14.0",
-		"rollup-plugin-cleanup": "^3.2.1",
-		"rollup-plugin-import-css": "^3.5.0",
-		"string-replace-loader": "^3.1.0",
-		"terser-webpack-plugin": "^5.3.10",
-		"tsconfig-paths": "^4.2.0",
-		"vite": "^5.1.7",
-		"vite-bundle-visualizer": "^1.0.1",
-		"vite-plugin-no-bundle": "^3.0.0",
-		"vite-tsconfig-paths": "^4.3.1",
-		"webpack": "^5.91.0",
-		"webpack-cli": "^5.1.4",
-		"webpack-dev-server": "^5.0.4"
-	},
-	"devDependencies": {
-		"@babel/plugin-transform-class-properties": "^7.24.7",
-		"@babel/plugin-transform-object-rest-spread": "^7.24.7",
-		"@babel/preset-typescript": "^7.24.1",
-		"tslib": "2.6.2",
-		"typescript": "5.1.6"
-	},
-	"repository": {
-		"type": "git",
-		"url": "git+https://github.com/prosopo/captcha.git"
-	},
-	"bugs": {
-		"url": "https://github.com/prosopo/captcha/issues"
-	},
-	"homepage": "https://github.com/prosopo/captcha#readme",
-	"publishConfig": {
-		"registry": "https://registry.npmjs.org"
-	},
-	"sideEffects": false
-=======
     "name": "@prosopo/config",
     "version": "2.0.0",
     "description": "Prosopo config library",
@@ -197,5 +98,4 @@
         "registry": "https://registry.npmjs.org"
     },
     "sideEffects": false
->>>>>>> b96fe50d
 }