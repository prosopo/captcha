--- conflicted
+++ resolved
@@ -43,10 +43,7 @@
         "@babel/plugin-transform-react-jsx": "^7.24.6",
         "@babel/plugin-transform-runtime": "^7.24.3",
         "@babel/preset-env": "^7.24.5",
-<<<<<<< HEAD
         "@polkadot/dev": "^0.76.11",
-=======
->>>>>>> e5a86ca7
         "@prosopo/common": "0.3.41",
         "@prosopo/types": "0.3.41",
         "@prosopo/util": "0.3.41",
