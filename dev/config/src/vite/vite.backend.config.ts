// Copyright 2021-2024 Prosopo (UK) Ltd.
//
// Licensed under the Apache License, Version 2.0 (the "License");
// you may not use this file except in compliance with the License.
// You may obtain a copy of the License at
//
//     http://www.apache.org/licenses/LICENSE-2.0
//
// Unless required by applicable law or agreed to in writing, software
// distributed under the License is distributed on an "AS IS" BASIS,
// WITHOUT WARRANTIES OR CONDITIONS OF ANY KIND, either express or implied.
// See the License for the specific language governing permissions and
// limitations under the License.

import { builtinModules } from "node:module";
import path from "node:path";
import { getLogger } from "@prosopo/common";
import { nodeResolve } from "@rollup/plugin-node-resolve";
import { wasm } from "@rollup/plugin-wasm";
import type { Drop } from "esbuild";
import css from "rollup-plugin-import-css";
import type { UserConfig } from "vite";
import { filterDependencies, getDependencies } from "../dependencies.js";
import { default as ClosePlugin } from "./vite-plugin-close-and-copy.js";
import VitePluginFixAbsoluteImports from "./vite-plugin-fix-absolute-imports.js";

const logger = getLogger("Info", "vite.backend.config.js");

export default async function (
  packageName: string,
  packageVersion: string,
  bundleName: string,
  packageDir: string,
  entry: string,
  command?: string,
  mode?: string,
  optionalBaseDir = "../..",
): Promise<UserConfig> {
  const isProduction = mode === "production";

  // Get all dependencies of the current package
  const { dependencies: deps, optionalPeerDependencies } =
    await getDependencies(packageName, true);

  // Output directory is relative to directory of the package
  const outDir = path.resolve(packageDir, "dist/bundle");

  // Get rid of any dependencies we don't want to bundle
  const { external, internal } = filterDependencies(deps, [
    "aws",
    "webpack",
    "vite",
    "biome",
  ]);

  // Add the node builtins (path, fs, os, etc.) to the external list
  const allExternal = [
    ...builtinModules,
    ...builtinModules.map((m) => `node:${m}`),
    ...external,
    ...optionalPeerDependencies,
  ];

  logger.info(
    `Bundling. ${JSON.stringify(internal.slice(0, 10), null, 2)}... ${internal.length} deps`,
  );

<<<<<<< HEAD
	const define = {
		"process.env.WS_NO_BUFFER_UTIL": "true",
		"process.env.WS_NO_UTF_8_VALIDATE": "true",
		"process.env.PROSOPO_PACKAGE_VERSION": JSON.stringify(packageVersion),
		"process.env.NODE_ENV": JSON.stringify(process.env.NODE_ENV || mode),
		...(process.env.PROSOPO_DEFAULT_ENVIRONMENT && {
			"process.env.PROSOPO_DEFAULT_ENVIRONMENT": JSON.stringify(
				process.env.PROSOPO_DEFAULT_ENVIRONMENT,
			),
		}),
	};
=======
  const define = {
    "process.env.WS_NO_BUFFER_UTIL": "true",
    "process.env.WS_NO_UTF_8_VALIDATE": "true",
    "process.env.PROSOPO_PACKAGE_VERSION": JSON.stringify(packageVersion),
    "process.env.NODE_ENV": JSON.stringify(process.env.NODE_ENV || mode),
    ...(process.env.PROSOPO_DEFAULT_ENVIRONMENT && {
      "process.env.PROSOPO_DEFAULT_ENVIRONMENT": JSON.stringify(
        process.env.PROSOPO_DEFAULT_ENVIRONMENT,
      ),
    }),
    ...(process.env.PROSOPO_DEFAULT_NETWORK && {
      "process.env.PROSOPO_DEFAULT_NETWORK": JSON.stringify(
        process.env.PROSOPO_DEFAULT_NETWORK,
      ),
    }),
    ...(process.env.PROSOPO_SUBSTRATE_ENDPOINT && {
      "process.env.PROSOPO_SUBSTRATE_ENDPOINT": JSON.stringify(
        process.env.PROSOPO_SUBSTRATE_ENDPOINT,
      ),
    }),
    ...(process.env.PROSOPO_CONTRACT_ADDRESS && {
      "process.env.PROSOPO_CONTRACT_ADDRESS": JSON.stringify(
        process.env.PROSOPO_CONTRACT_ADDRESS,
      ),
    }),
  };
>>>>>>> 4cc7fba3

  logger.info(`Defined vars ${JSON.stringify(define, null, 2)}`);

  const entryAbsolute = path.resolve(packageDir, entry);

  // drop console logs if in production mode
  const drop: Drop[] | undefined =
    mode === "production" ? ["console", "debugger"] : undefined;

  return {
    ssr: {
      noExternal: internal,
      external: allExternal,
    },
    optimizeDeps: {
      include: ["linked-dep", "node_modules"],
      esbuildOptions: {
        loader: {
          ".node": "file",
        },
      },
    },
    esbuild: {
      platform: "node",
      target: "node18",
      drop,
      legalComments: "none",
    },
    define,
    build: {
      outDir,
      minify: isProduction,
      ssr: true,
      target: "node18",
      lib: {
        entry: entryAbsolute,
        name: bundleName,
        fileName: `${bundleName}.[name].bundle.js`,
        formats: ["es"],
      },
      modulePreload: { polyfill: false },
      rollupOptions: {
        treeshake: "smallest",
        external: allExternal,
        watch: false,
        output: {
          entryFileNames: `${bundleName}.[name].bundle.js`,
        },
        plugins: [css(), wasm(), nodeResolve()],
      },
    },
    plugins: [
      // plugin to replace stuff like import blah from string_encoder/lib/string_encoder.js with import blah from string_encoder
      VitePluginFixAbsoluteImports(),
      // plugin to close the bundle after build if not in serve mode
      command !== "serve" ? ClosePlugin() : undefined,
    ],
  };
}<|MERGE_RESOLUTION|>--- conflicted
+++ resolved
@@ -65,19 +65,6 @@
     `Bundling. ${JSON.stringify(internal.slice(0, 10), null, 2)}... ${internal.length} deps`,
   );
 
-<<<<<<< HEAD
-	const define = {
-		"process.env.WS_NO_BUFFER_UTIL": "true",
-		"process.env.WS_NO_UTF_8_VALIDATE": "true",
-		"process.env.PROSOPO_PACKAGE_VERSION": JSON.stringify(packageVersion),
-		"process.env.NODE_ENV": JSON.stringify(process.env.NODE_ENV || mode),
-		...(process.env.PROSOPO_DEFAULT_ENVIRONMENT && {
-			"process.env.PROSOPO_DEFAULT_ENVIRONMENT": JSON.stringify(
-				process.env.PROSOPO_DEFAULT_ENVIRONMENT,
-			),
-		}),
-	};
-=======
   const define = {
     "process.env.WS_NO_BUFFER_UTIL": "true",
     "process.env.WS_NO_UTF_8_VALIDATE": "true",
@@ -88,23 +75,7 @@
         process.env.PROSOPO_DEFAULT_ENVIRONMENT,
       ),
     }),
-    ...(process.env.PROSOPO_DEFAULT_NETWORK && {
-      "process.env.PROSOPO_DEFAULT_NETWORK": JSON.stringify(
-        process.env.PROSOPO_DEFAULT_NETWORK,
-      ),
-    }),
-    ...(process.env.PROSOPO_SUBSTRATE_ENDPOINT && {
-      "process.env.PROSOPO_SUBSTRATE_ENDPOINT": JSON.stringify(
-        process.env.PROSOPO_SUBSTRATE_ENDPOINT,
-      ),
-    }),
-    ...(process.env.PROSOPO_CONTRACT_ADDRESS && {
-      "process.env.PROSOPO_CONTRACT_ADDRESS": JSON.stringify(
-        process.env.PROSOPO_CONTRACT_ADDRESS,
-      ),
-    }),
   };
->>>>>>> 4cc7fba3
 
   logger.info(`Defined vars ${JSON.stringify(define, null, 2)}`);
 
