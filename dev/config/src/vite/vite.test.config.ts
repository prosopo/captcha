--- conflicted
+++ resolved
@@ -29,7 +29,6 @@
 			? `@(${testTypes.map((t) => `.${t}`).join("|")})`
 			: "@(|)";
 	console.log(`Filtering tests by type: ${testTypeGlob}`);
-<<<<<<< HEAD
 
 	// Determine coverage include paths based on current working directory
 	const cwd = process.cwd();
@@ -59,7 +58,6 @@
 				"**/node_modules/**",
 				"**/dist/**",
 			];
-=======
 	const include = `src/**/*${testTypeGlob}.@(test|spec).@(mts|cts|mjs|cjs|js|ts|tsx|jsx)`;
 	const plugins = [
 		VitePluginSourcemapExclude({ excludeNodeModules: true }),
@@ -69,7 +67,6 @@
 	if (tsConfigPath) {
 		plugins.push(tsconfigPaths({ projects: [path.resolve(tsConfigPath)] }));
 	}
->>>>>>> 282e3834
 
 	return defineConfig({
 		build: {
