--- conflicted
+++ resolved
@@ -19,10 +19,6 @@
             exclude: ['../../demos/**/*'], // '../!packages/**/*'],
             singleThread: true,
             watchExclude: ['**/node_modules/**', '**/dist/**'],
-<<<<<<< HEAD
-            testTimeout: 120000, // 2mins
-=======
->>>>>>> d4695b28
             logHeapUsage: true,
             coverage: {
                 enabled: true,
