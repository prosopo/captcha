--- conflicted
+++ resolved
@@ -84,36 +84,6 @@
 		fs.readFileSync(tsConfigPath).toString(),
 	).references;
 	if (!tsConfigs.includes(tsConfigPath)) {
-<<<<<<< HEAD
-		const ignore =
-			ignorePatterns && ignorePatterns.length > 0
-				? new RegExp(`${ignorePatterns.join("|")}`)
-				: undefined;
-		if (includeInitialTsConfig) {
-			tsConfigs.push(tsConfigPath);
-		}
-
-		// ignore the packages we don't want to bundle
-		const filteredReferences = references.filter(
-			(reference: ProjectReference) =>
-				ignore ? !ignore.test(reference.path) : false,
-		);
-		// for each reference, get the tsconfig paths - recursively calling this function
-		for (const reference of filteredReferences) {
-			// remove tsconfig.*.json from the path and get the path to the new directory via the reference path
-			const refTSConfigPath = getReferenceTsConfigPath(tsConfigPath, reference);
-
-			// take the reference TS config path (refTSConfigPath) and get the tsconfig paths for it (newTsConfigs),
-			// adding both to a distinct list, as there may be duplicates
-			const newTsConfigs = getTsConfigs(
-				refTSConfigPath,
-				ignorePatterns,
-				tsConfigs,
-			);
-			if (newTsConfigs.length > 0) {
-				const distinctTsConfigPaths = new Set(tsConfigs.concat(newTsConfigs));
-				tsConfigs = [...distinctTsConfigPaths];
-=======
 		if (references) {
 			const ignore =
 				ignorePatterns && ignorePatterns.length > 0
@@ -147,7 +117,6 @@
 					const distinctTsConfigPaths = new Set(tsConfigs.concat(newTsConfigs));
 					tsConfigs = [...distinctTsConfigPaths];
 				}
->>>>>>> b4152cc9
 			}
 		}
 	}
@@ -225,11 +194,7 @@
 	const deps: string[] = [];
 	const peerDeps: string[] = [];
 	// for each line, check if there is an unmet optional dependency
-<<<<<<< HEAD
 	for (const line of stdout.split("\n")) {
-=======
-	stdout.split("\n").forEach((line) => {
->>>>>>> b4152cc9
 		if (line.includes("UNMET OPTIONAL DEPENDENCY")) {
 			//  │ │ │   ├── UNMET OPTIONAL DEPENDENCY bufferutil@^4.0.1
 			const parts = line.match(peerDepsRegex);
@@ -243,11 +208,7 @@
 				deps.push(at(parts, 1));
 			}
 		}
-<<<<<<< HEAD
-	}
-=======
-	});
->>>>>>> b4152cc9
+	}
 	// dedupe and return deps and peer deps
 	return {
 		dependencies: deps.filter((x, i) => i === deps.indexOf(x)),
@@ -309,11 +270,7 @@
 	const ignorePatterns = excludePatterns.map(
 		(pattern) => `${startDir}/**/${pattern}`,
 	);
-<<<<<<< HEAD
 	for (const searchPattern of includePatterns) {
-=======
-	includePatterns.forEach((searchPattern) => {
->>>>>>> b4152cc9
 		// get matching module directories
 		const globPattern = `${startDir}/**/${searchPattern}${searchPattern.indexOf(".") > -1 ? "" : "/*"}`;
 		const globResult = new Glob(globPattern, {
@@ -323,10 +280,6 @@
 		for (const filePath of globResult) {
 			files.push(filePath);
 		}
-<<<<<<< HEAD
-	}
-=======
-	});
->>>>>>> b4152cc9
+	}
 	return files;
 }