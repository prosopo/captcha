--- conflicted
+++ resolved
@@ -46,10 +46,6 @@
     const peerDeps: string[] = []
     // for each line, check if there is an unmet optional dependency
     stdout.split('\n').forEach((line) => {
-<<<<<<< HEAD
-        const parts = line.split('node_modules/')
-        deps.push(at(parts, parts.length - 1))
-=======
         if (line.includes('UNMET OPTIONAL DEPENDENCY')) {
             //  │ │ │   ├── UNMET OPTIONAL DEPENDENCY bufferutil@^4.0.1
             const parts = line.match(peerDepsRegex)
@@ -63,7 +59,6 @@
                 deps.push(parts[1])
             }
         }
->>>>>>> 9b653516
     })
     // dedupe and return deps and peer deps
     return {
