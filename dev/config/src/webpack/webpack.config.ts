import path from "node:path";
// Copyright 2021-2024 Prosopo (UK) Ltd.
//
// Licensed under the Apache License, Version 2.0 (the "License");
// you may not use this file except in compliance with the License.
// You may obtain a copy of the License at
//
//     http://www.apache.org/licenses/LICENSE-2.0
//
// Unless required by applicable law or agreed to in writing, software
// distributed under the License is distributed on an "AS IS" BASIS,
// WITHOUT WARRANTIES OR CONDITIONS OF ANY KIND, either express or implied.
// See the License for the specific language governing permissions and
// limitations under the License.
import HtmlWebpackPlugin from "html-webpack-plugin";
import MiniCssExtractPlugin from "mini-css-extract-plugin";
import NodePolyfillPlugin from "node-polyfill-webpack-plugin";
import TerserPlugin from "terser-webpack-plugin";

const moduleDirs = [path.resolve("./node_modules")];

export default (mode: string) => {
	const isProduction = mode === "production";
	const libraryName = "react_app";

	return {
		resolve: {
			extensions: [".js", ".jsx", ".ts", ".tsx"],
			modules: moduleDirs,
			fullySpecified: false,
			alias: {
				"@polkadot/x-textdecoder": path.resolve(
					"../../node_modules/@polkadot/util/node_modules/@polkadot/x-textdecoder",
				),
				"@polkadot/x-textencoder": path.resolve(
					"../../node_modules/@polkadot/util/node_modules/@polkadot/x-textencoder",
				),
			},
		},
		externals: {
			"node:url": "commonjs url",
			url: "commonjs url",
		},
		entry: "./src/index.tsx",
		output: {
			filename: `${libraryName}.[name].bundle.js`,
			path: path.resolve("./dist"),
			publicPath: "/",
		},
		module: {
			rules: [
				// instead of using .babelrc, we can use babel-loader options
				{
					test: /\.(m?js|jsx|tsx|ts)$/,
					exclude: /node_modules/,
					use: {
						loader: "babel-loader",
						options: {
							plugins: [
								"@babel/plugin-transform-runtime",
								"@babel/transform-class-properties",
								"@babel/transform-object-rest-spread",
								"@babel/plugin-transform-react-jsx",
								[
									"@babel/plugin-syntax-import-attributes",
									{ deprecatedAssertSyntax: true },
								],
							],
							presets: ["@babel/preset-env", "@babel/preset-typescript"],
						},
					},
				},
				{
					include: /node_modules|src/,
					test: /\.css$/,
					resolve: {
						fullySpecified: false,
					},
					sideEffects: true,
					use: [
						MiniCssExtractPlugin.loader,
						{
							loader: require.resolve("css-loader"),
							options: {
								url: false,
							},
						},
					],
				},
				{
					test: /locale\.json$/, // match JSON files to optimize
					loader: "webpack-json-access-optimizer",
				},
				// Fix for import.meta.url
				{
					test: /packageInfo.js$/,
					loader: "string-replace-loader",
					options: {
						search: /import\.meta && import\.meta\.url/g,
						replace: "false",
					},
				},
			],
		},

<<<<<<< HEAD
		plugins: [
			new NodePolyfillPlugin(),
			new HtmlWebpackPlugin({
				template: "./src/index.html",
			}),
			new MiniCssExtractPlugin({
				filename: "extr.[contenthash].css",
			}),
		],
		optimization: {
			noEmitOnErrors: true,
			minimize: isProduction,
			minimizer: isProduction
				? [
						new TerserPlugin({
							terserOptions: {
								compress: {
									drop_console: true,
								},
							},
						}),
					]
				: [],
			usedExports: true,
		},
	};
};
=======
        plugins: [
            new NodePolyfillPlugin(),
            new HtmlWebpackPlugin({
                template: './src/index.html',
            }),
            new MiniCssExtractPlugin({
                filename: 'extr.[contenthash].css',
            }),
        ],
        optimization: {
            noEmitOnErrors: true,
            minimize: isProduction,
            minimizer: isProduction
                ? [
                      new TerserPlugin({
                          terserOptions: {
                              compress: {
                                  drop_console: true,
                              },
                          },
                      }),
                  ]
                : [],
            usedExports: true,
        },
    }
}
>>>>>>> b96fe50d
<|MERGE_RESOLUTION|>--- conflicted
+++ resolved
@@ -1,4 +1,3 @@
-import path from "node:path";
 // Copyright 2021-2024 Prosopo (UK) Ltd.
 //
 // Licensed under the Apache License, Version 2.0 (the "License");
@@ -12,126 +11,95 @@
 // WITHOUT WARRANTIES OR CONDITIONS OF ANY KIND, either express or implied.
 // See the License for the specific language governing permissions and
 // limitations under the License.
-import HtmlWebpackPlugin from "html-webpack-plugin";
-import MiniCssExtractPlugin from "mini-css-extract-plugin";
-import NodePolyfillPlugin from "node-polyfill-webpack-plugin";
-import TerserPlugin from "terser-webpack-plugin";
+import HtmlWebpackPlugin from 'html-webpack-plugin'
+import MiniCssExtractPlugin from 'mini-css-extract-plugin'
+import NodePolyfillPlugin from 'node-polyfill-webpack-plugin'
+import TerserPlugin from 'terser-webpack-plugin'
+import path from 'node:path'
 
-const moduleDirs = [path.resolve("./node_modules")];
+const moduleDirs = [path.resolve('./node_modules')]
 
 export default (mode: string) => {
-	const isProduction = mode === "production";
-	const libraryName = "react_app";
+    const isProduction = mode === 'production'
+    const libraryName = 'react_app'
 
-	return {
-		resolve: {
-			extensions: [".js", ".jsx", ".ts", ".tsx"],
-			modules: moduleDirs,
-			fullySpecified: false,
-			alias: {
-				"@polkadot/x-textdecoder": path.resolve(
-					"../../node_modules/@polkadot/util/node_modules/@polkadot/x-textdecoder",
-				),
-				"@polkadot/x-textencoder": path.resolve(
-					"../../node_modules/@polkadot/util/node_modules/@polkadot/x-textencoder",
-				),
-			},
-		},
-		externals: {
-			"node:url": "commonjs url",
-			url: "commonjs url",
-		},
-		entry: "./src/index.tsx",
-		output: {
-			filename: `${libraryName}.[name].bundle.js`,
-			path: path.resolve("./dist"),
-			publicPath: "/",
-		},
-		module: {
-			rules: [
-				// instead of using .babelrc, we can use babel-loader options
-				{
-					test: /\.(m?js|jsx|tsx|ts)$/,
-					exclude: /node_modules/,
-					use: {
-						loader: "babel-loader",
-						options: {
-							plugins: [
-								"@babel/plugin-transform-runtime",
-								"@babel/transform-class-properties",
-								"@babel/transform-object-rest-spread",
-								"@babel/plugin-transform-react-jsx",
-								[
-									"@babel/plugin-syntax-import-attributes",
-									{ deprecatedAssertSyntax: true },
-								],
-							],
-							presets: ["@babel/preset-env", "@babel/preset-typescript"],
-						},
-					},
-				},
-				{
-					include: /node_modules|src/,
-					test: /\.css$/,
-					resolve: {
-						fullySpecified: false,
-					},
-					sideEffects: true,
-					use: [
-						MiniCssExtractPlugin.loader,
-						{
-							loader: require.resolve("css-loader"),
-							options: {
-								url: false,
-							},
-						},
-					],
-				},
-				{
-					test: /locale\.json$/, // match JSON files to optimize
-					loader: "webpack-json-access-optimizer",
-				},
-				// Fix for import.meta.url
-				{
-					test: /packageInfo.js$/,
-					loader: "string-replace-loader",
-					options: {
-						search: /import\.meta && import\.meta\.url/g,
-						replace: "false",
-					},
-				},
-			],
-		},
+    return {
+        resolve: {
+            extensions: ['.js', '.jsx', '.ts', '.tsx'],
+            modules: moduleDirs,
+            fullySpecified: false,
+            alias: {
+                '@polkadot/x-textdecoder': path.resolve(
+                    '../../node_modules/@polkadot/util/node_modules/@polkadot/x-textdecoder'
+                ),
+                '@polkadot/x-textencoder': path.resolve(
+                    '../../node_modules/@polkadot/util/node_modules/@polkadot/x-textencoder'
+                ),
+            },
+        },
+        externals: {
+            'node:url': 'commonjs url',
+            url: 'commonjs url',
+        },
+        entry: './src/index.tsx',
+        output: {
+            filename: `${libraryName}.[name].bundle.js`,
+            path: path.resolve('./dist'),
+            publicPath: '/',
+        },
+        module: {
+            rules: [
+                // instead of using .babelrc, we can use babel-loader options
+                {
+                    test: /\.(m?js|jsx|tsx|ts)$/,
+                    exclude: /node_modules/,
+                    use: {
+                        loader: 'babel-loader',
+                        options: {
+                            plugins: [
+                                '@babel/plugin-transform-runtime',
+                                '@babel/transform-class-properties',
+                                '@babel/transform-object-rest-spread',
+                                '@babel/plugin-transform-react-jsx',
+                                ['@babel/plugin-syntax-import-attributes', { deprecatedAssertSyntax: true }],
+                            ],
+                            presets: ['@babel/preset-env', '@babel/preset-typescript'],
+                        },
+                    },
+                },
+                {
+                    include: /node_modules|src/,
+                    test: /\.css$/,
+                    resolve: {
+                        fullySpecified: false,
+                    },
+                    sideEffects: true,
+                    use: [
+                        MiniCssExtractPlugin.loader,
+                        {
+                            loader: require.resolve('css-loader'),
+                            options: {
+                                url: false,
+                            },
+                        },
+                    ],
+                },
+                {
+                    test: /locale\.json$/, // match JSON files to optimize
+                    loader: 'webpack-json-access-optimizer',
+                },
+                // Fix for import.meta.url
+                {
+                    test: /packageInfo.js$/,
+                    loader: 'string-replace-loader',
+                    options: {
+                        search: /import\.meta && import\.meta\.url/g,
+                        replace: 'false',
+                    },
+                },
+            ],
+        },
 
-<<<<<<< HEAD
-		plugins: [
-			new NodePolyfillPlugin(),
-			new HtmlWebpackPlugin({
-				template: "./src/index.html",
-			}),
-			new MiniCssExtractPlugin({
-				filename: "extr.[contenthash].css",
-			}),
-		],
-		optimization: {
-			noEmitOnErrors: true,
-			minimize: isProduction,
-			minimizer: isProduction
-				? [
-						new TerserPlugin({
-							terserOptions: {
-								compress: {
-									drop_console: true,
-								},
-							},
-						}),
-					]
-				: [],
-			usedExports: true,
-		},
-	};
-};
-=======
         plugins: [
             new NodePolyfillPlugin(),
             new HtmlWebpackPlugin({
@@ -158,5 +126,4 @@
             usedExports: true,
         },
     }
-}
->>>>>>> b96fe50d
+}