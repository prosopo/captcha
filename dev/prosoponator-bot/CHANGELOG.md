# @prosopo/prosoponator-bot

<<<<<<< HEAD
=======
## 2.6.16
### Patch Changes

- f3f7aec: Release 3.4.0
- Updated dependencies [f3f7aec]
  - @prosopo/config@3.1.15

## 2.6.15
### Patch Changes

- Release 3.3.1
- 0824221: Release 3.2.4
- Updated dependencies
- Updated dependencies [0824221]
  - @prosopo/config@3.1.14

## 2.6.14
### Patch Changes

- 008d112: Release 3.3.0
- Updated dependencies [008d112]
  - @prosopo/config@3.1.13

>>>>>>> 11303d9f
## 2.6.13
### Patch Changes

- 0824221: Release 3.2.4
- Updated dependencies [0824221]
  - @prosopo/config@3.1.12

## 2.6.12
### Patch Changes

- 1a23649: Release 3.2.3
- Updated dependencies [1a23649]
  - @prosopo/config@3.1.11

## 2.6.11
### Patch Changes

- 657a827: Release 3.2.2
- Updated dependencies [657a827]
  - @prosopo/config@3.1.10

## 2.6.10
### Patch Changes

- 4440947: fix type-only tsc compilation
- 7bdaca6: Release 3.2.1
- Updated dependencies [4440947]
- Updated dependencies [7bdaca6]
- Updated dependencies [809b984]
- Updated dependencies [809b984]
  - @prosopo/config@3.1.9

## 2.6.9
### Patch Changes

- 6fe8570: Release 3.2.0
- Updated dependencies [6fe8570]
  - @prosopo/config@3.1.8

## 2.6.8
### Patch Changes

- f304be9: Release 3.1.13
- Updated dependencies [f304be9]
  - @prosopo/config@3.1.7

## 2.6.7
### Patch Changes

- Updated dependencies [9eed772]
  - @prosopo/config@3.1.6

## 2.6.6
### Patch Changes

- 6960643: lint detect missing and unneccessary imports

## 2.6.5
### Patch Changes

- Updated dependencies [30e7d4d]
  - @prosopo/config@3.1.5

## 2.6.4
### Patch Changes

- Updated dependencies [44ffda2]
- Updated dependencies [a49b538]
  - @prosopo/config@3.1.4

## 2.6.3
### Patch Changes

- 828066d: remove empty test npm scripts, add missing npm test scripts
- 91bbe87: configure typecheck before bundle for vue packages
- 91bbe87: make typecheck script always recompile
- 346e092: NODE_ENV default to "development"
- 5d36e05: remove tsc --force
- Updated dependencies [828066d]
- Updated dependencies [91bbe87]
- Updated dependencies [3ef4fd2]
- Updated dependencies [91bbe87]
- Updated dependencies [346e092]
- Updated dependencies [5d36e05]
  - @prosopo/config@3.1.3

## 2.6.2
### Patch Changes

- eb71691: configure typecheck before bundle for vue packages
- eb71691: make typecheck script always recompile
- Updated dependencies [eb71691]
- Updated dependencies [eb71691]
  - @prosopo/config@3.1.2

## 2.6.1
### Patch Changes

- 3573f0b: fix npm scripts bundle command
- 3573f0b: build using vite, typecheck using tsc
- efd8102: Add tests for unwrap error helper
- 3573f0b: standardise all vite based npm scripts for bundling
- Updated dependencies [3573f0b]
- Updated dependencies [3573f0b]
- Updated dependencies [3573f0b]
- Updated dependencies [2d0dd8a]
  - @prosopo/config@3.1.1

## 2.6.0

### Minor Changes

- a0bfc8a: bump all pkg versions since independent versioning applied<|MERGE_RESOLUTION|>--- conflicted
+++ resolved
@@ -1,7 +1,5 @@
 # @prosopo/prosoponator-bot
 
-<<<<<<< HEAD
-=======
 ## 2.6.16
 ### Patch Changes
 
@@ -25,7 +23,6 @@
 - Updated dependencies [008d112]
   - @prosopo/config@3.1.13
 
->>>>>>> 11303d9f
 ## 2.6.13
 ### Patch Changes
 
