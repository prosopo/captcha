{
<<<<<<< HEAD
	"name": "@prosopo/prosoponator-bot",
	"version": "1.0.2",
	"description": "",
	"private": true,
	"scripts": {
		"clean": "tsc --build --clean",
		"build": "tsc --build --verbose",
		"start": "npx tsx src/index.ts",
		"test": "echo 'No test specified'"
	},
	"author": "",
	"license": "ISC",
	"devDependencies": {
		"@types/node": "^20.11.4",
		"tslib": "2.6.2",
		"tsx": "^4.7.0",
		"typescript": "5.1.6"
	},
	"dependencies": {
		"@actions/core": "^1.10.1",
		"@actions/github": "^6.0.0",
		"@octokit/graphql": "^7.0.2",
		"node-fetch": "^3.3.2",
		"octokit": "^3.1.2"
	},
	"main": "dist/index.js",
	"type": "module",
	"engines": {
		"node": ">=20",
		"npm": ">=9"
	}
=======
    "name": "@prosopo/prosoponator-bot",
    "version": "2.0.0",
    "description": "",
    "private": true,
    "scripts": {
        "clean": "tsc --build --clean",
        "build": "tsc --build --verbose",
        "start": "npx tsx src/index.ts",
        "test": "echo 'No test specified'"
    },
    "author": "",
    "license": "ISC",
    "devDependencies": {
        "@types/node": "^20.11.4",
        "tslib": "2.6.2",
        "tsx": "^4.7.0",
        "typescript": "5.1.6"
    },
    "dependencies": {
        "@actions/core": "^1.10.1",
        "@actions/github": "^6.0.0",
        "@octokit/graphql": "^7.0.2",
        "node-fetch": "^3.3.2",
        "octokit": "^3.1.2"
    },
    "main": "dist/index.js",
    "type": "module",
    "engines": {
        "node": ">=20",
        "npm": ">=9"
    }
>>>>>>> b96fe50d
}<|MERGE_RESOLUTION|>--- conflicted
+++ resolved
@@ -1,37 +1,4 @@
 {
-<<<<<<< HEAD
-	"name": "@prosopo/prosoponator-bot",
-	"version": "1.0.2",
-	"description": "",
-	"private": true,
-	"scripts": {
-		"clean": "tsc --build --clean",
-		"build": "tsc --build --verbose",
-		"start": "npx tsx src/index.ts",
-		"test": "echo 'No test specified'"
-	},
-	"author": "",
-	"license": "ISC",
-	"devDependencies": {
-		"@types/node": "^20.11.4",
-		"tslib": "2.6.2",
-		"tsx": "^4.7.0",
-		"typescript": "5.1.6"
-	},
-	"dependencies": {
-		"@actions/core": "^1.10.1",
-		"@actions/github": "^6.0.0",
-		"@octokit/graphql": "^7.0.2",
-		"node-fetch": "^3.3.2",
-		"octokit": "^3.1.2"
-	},
-	"main": "dist/index.js",
-	"type": "module",
-	"engines": {
-		"node": ">=20",
-		"npm": ">=9"
-	}
-=======
     "name": "@prosopo/prosoponator-bot",
     "version": "2.0.0",
     "description": "",
@@ -63,5 +30,4 @@
         "node": ">=20",
         "npm": ">=9"
     }
->>>>>>> b96fe50d
 }