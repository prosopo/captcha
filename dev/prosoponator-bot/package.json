--- conflicted
+++ resolved
@@ -1,10 +1,6 @@
 {
 	"name": "@prosopo/prosoponator-bot",
-<<<<<<< HEAD
-	"version": "2.6.13",
-=======
 	"version": "2.6.16",
->>>>>>> 11303d9f
 	"description": "",
 	"private": true,
 	"type": "module",
@@ -32,11 +28,7 @@
 	"dependencies": {
 		"@actions/core": "1.10.1",
 		"@actions/github": "6.0.0",
-<<<<<<< HEAD
-		"@prosopo/config": "3.1.12"
-=======
 		"@prosopo/config": "3.1.15"
->>>>>>> 11303d9f
 	},
 	"main": "dist/index.js",
 	"types": "dist/index.d.ts",
