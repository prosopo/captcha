<<<<<<< HEAD
#!/usr/bin/env node
=======
// Copyright 2021-2024 Prosopo (UK) Ltd.
//
// Licensed under the Apache License, Version 2.0 (the "License");
// you may not use this file except in compliance with the License.
// You may obtain a copy of the License at
//
//     http://www.apache.org/licenses/LICENSE-2.0
//
// Unless required by applicable law or agreed to in writing, software
// distributed under the License is distributed on an "AS IS" BASIS,
// WITHOUT WARRANTIES OR CONDITIONS OF ANY KIND, either express or implied.
// See the License for the specific language governing permissions and
// limitations under the License.
>>>>>>> 5447ad75
import { LogLevel, getLogger } from '@prosopo/common'
import {
    commandAuth,
    commandGetDapp,
    commandGetDapps,
    commandLogs,
    commandRedeploy,
    commandTerminal,
} from './commands/index.js'
import { hideBin } from 'yargs/helpers'
import yargs from 'yargs'

const logger = getLogger(LogLevel.enum.info, 'CLI')

export default async function processArgs(args: string[]) {
    return yargs(hideBin(args))
        .usage('Usage: $0 [global options] <command> [options]')
        .command(commandAuth({ logger }))
        .command(commandRedeploy({ logger }))
        .command(commandGetDapp({ logger }))
        .command(commandGetDapps({ logger }))
        .command(commandLogs({ logger }))
        .command(commandTerminal({ logger }))
        .parse()
}

processArgs(process.argv)
    .then((result) => {
        logger.info(result)
    })
    .catch((error) => {
        logger.error(error)
    })<|MERGE_RESOLUTION|>--- conflicted
+++ resolved
@@ -1,6 +1,4 @@
-<<<<<<< HEAD
 #!/usr/bin/env node
-=======
 // Copyright 2021-2024 Prosopo (UK) Ltd.
 //
 // Licensed under the Apache License, Version 2.0 (the "License");
@@ -14,7 +12,6 @@
 // WITHOUT WARRANTIES OR CONDITIONS OF ANY KIND, either express or implied.
 // See the License for the specific language governing permissions and
 // limitations under the License.
->>>>>>> 5447ad75
 import { LogLevel, getLogger } from '@prosopo/common'
 import {
     commandAuth,
