--- conflicted
+++ resolved
@@ -1,10 +1,6 @@
 {
 	"name": "@prosopo/flux",
-<<<<<<< HEAD
-	"version": "2.6.22",
-=======
 	"version": "2.6.25",
->>>>>>> 11303d9f
 	"description": "Tools for managing Flux deployment",
 	"main": "dist/index.js",
 	"types": "dist/index.d.ts",
@@ -36,17 +32,10 @@
 		"@noble/curves": "1.9.2",
 		"@polkadot/util": "12.6.2",
 		"@polkadot/util-crypto": "12.6.2",
-<<<<<<< HEAD
-		"@prosopo/common": "3.1.12",
-		"@prosopo/config": "3.1.12",
-		"@prosopo/dotenv": "3.0.17",
-		"@prosopo/util": "3.0.15",
-=======
 		"@prosopo/common": "3.1.15",
 		"@prosopo/config": "3.1.15",
 		"@prosopo/dotenv": "3.0.20",
 		"@prosopo/util": "3.1.0",
->>>>>>> 11303d9f
 		"openpgp": "5.11.3",
 		"qs": "6.13.0",
 		"socket.io-client": "4.7.5",
