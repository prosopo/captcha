--- conflicted
+++ resolved
@@ -1,10 +1,6 @@
 {
 	"name": "@prosopo/flux",
-<<<<<<< HEAD
-	"version": "2.0.3",
-=======
 	"version": "2.1.0",
->>>>>>> c58e540a
 	"description": "Tools for managing Flux deployment",
 	"main": "dist/index.js",
 	"bin": {
@@ -28,17 +24,10 @@
 		"@noble/curves": "1.6.0",
 		"@polkadot/util": "12.6.2",
 		"@polkadot/util-crypto": "12.6.2",
-<<<<<<< HEAD
-		"@prosopo/common": "2.0.3",
-		"@prosopo/config": "2.0.3",
-		"@prosopo/dotenv": "2.0.3",
-		"@prosopo/util": "2.0.3",
-=======
 		"@prosopo/common": "2.1.0",
 		"@prosopo/config": "2.1.0",
 		"@prosopo/dotenv": "2.1.0",
 		"@prosopo/util": "2.1.0",
->>>>>>> c58e540a
 		"openpgp": "5.11.2",
 		"qs": "6.13.0",
 		"socket.io-client": "4.7.5",
