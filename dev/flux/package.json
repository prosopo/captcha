{
	"name": "@prosopo/flux",
	"version": "2.6.14",
	"description": "Tools for managing Flux deployment",
	"main": "dist/index.js",
	"types": "dist/index.d.ts",
	"exports": {
		".": {
			"types": "./dist/index.d.ts",
			"import": "./dist/index.js",
			"require": "./dist/cjs/index.cjs"
		}
	},
	"bin": {
		"flux": "dist/index.js"
	},
	"type": "module",
	"engines": {
		"node": "20",
		"npm": "10.8.2"
	},
	"scripts": {
		"build": "NODE_ENV=${NODE_ENV:-development}; vite build --config vite.esm.config.ts --mode $NODE_ENV",
		"build:tsc": "tsc --build --verbose",
		"build:cjs": "NODE_ENV=${NODE_ENV:-development}; vite build --config vite.cjs.config.ts --mode $NODE_ENV",
		"typecheck": "tsc --build --declaration --emitDeclarationOnly",
		"cli": "node dist/index.js"
	},
	"author": "Prosopo Limited",
	"license": "Apache-2.0",
	"dependencies": {
		"@noble/curves": "1.9.2",
		"@polkadot/util": "12.6.2",
		"@polkadot/util-crypto": "12.6.2",
		"@prosopo/common": "3.1.4",
		"@prosopo/config": "3.1.5",
		"@prosopo/dotenv": "3.0.9",
		"@prosopo/util": "3.0.7",
<<<<<<< HEAD
		"@typegoose/auto-increment": "4.13.0",
		"axios": "1.10.0",
		"esbuild": "0.25.6",
		"express": "4.21.2",
=======
>>>>>>> 9c685bb2
		"openpgp": "5.11.3",
		"qs": "6.13.0",
		"socket.io-client": "4.7.5",
		"varuint-bitcoin": "1.1.2",
		"yargs": "17.7.2",
		"zod": "3.23.8"
	},
	"overrides": {
		"@polkadot/keyring": "12.6.2"
	},
	"devDependencies": {
		"@types/node": "22.10.2",
		"@types/qs": "6.9.18",
		"@vitest/coverage-v8": "3.0.9",
		"concurrently": "9.0.1",
		"del-cli": "6.0.0",
		"npm-run-all": "4.1.5",
		"tslib": "2.7.0",
		"tsx": "4.20.3",
		"typescript": "5.6.2",
		"vite": "6.3.5",
		"vitest": "3.0.9"
	}
}<|MERGE_RESOLUTION|>--- conflicted
+++ resolved
@@ -36,13 +36,6 @@
 		"@prosopo/config": "3.1.5",
 		"@prosopo/dotenv": "3.0.9",
 		"@prosopo/util": "3.0.7",
-<<<<<<< HEAD
-		"@typegoose/auto-increment": "4.13.0",
-		"axios": "1.10.0",
-		"esbuild": "0.25.6",
-		"express": "4.21.2",
-=======
->>>>>>> 9c685bb2
 		"openpgp": "5.11.3",
 		"qs": "6.13.0",
 		"socket.io-client": "4.7.5",
