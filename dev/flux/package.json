{
    "name": "@prosopo/flux",
    "version": "0.3.4",
    "description": "Tools for managing Flux deployment",
    "main": "dist/index.js",
    "type": "module",
    "engines": {
        "node": ">=18",
        "npm": ">=9"
    },
    "scripts": {
        "clean": "tsc --build --clean",
        "build": "tsc --build --verbose",
        "test": "NODE_OPTIONS=--max-old-space-size=4096 npx vitest run --config ./src/vite.config.ts",
        "cli": "node dist/index.js",
        "eslint": "npx eslint . --no-error-on-unmatched-pattern --ignore-path ../../.eslintignore",
        "eslint:fix": "npm run eslint -- --fix",
        "prettier": "npx prettier . --check --no-error-on-unmatched-pattern --ignore-path ../../.eslintignore",
        "prettier:fix": "npm run prettier -- --write",
        "lint": "npm run eslint && npm run prettier",
        "lint:fix": "npm run eslint:fix && npm run prettier:fix"
    },
    "author": "Prosopo Limited",
    "license": "Apache-2.0",
    "dependencies": {
        "@noble/curves": "^1.3.0",
<<<<<<< HEAD
        "@polkadot/util": "12.6.2",
        "@polkadot/util-crypto": "12.6.2",
        "@prosopo/cli": "0.3.1",
        "@prosopo/common": "0.3.1",
        "@prosopo/util": "0.3.1",
=======
        "@polkadot/util": "12.6.1",
        "@polkadot/util-crypto": "12.6.1",
        "@prosopo/cli": "0.3.4",
        "@prosopo/common": "0.3.4",
        "@prosopo/util": "0.3.4",
>>>>>>> 580cfa89
        "consola": "^3.2.3",
        "dotenv": "^16.0.3",
        "glob": "^10.0.0",
        "qs": "^6.11.2",
        "socket.io-client": "^4.7.4",
        "varuint-bitcoin": "^1.1.2",
        "yargs": "^17.5.1",
        "yargs-parser": "^21.0.1"
    },
    "overrides": {
        "@polkadot/keyring": "12.6.2"
    },
    "devDependencies": {
        "@esm-bundle/chai": "^4.3.4-fix.0",
        "ts-node": "^10.9.1",
        "tslib": "2.6.2",
        "typescript": "5.1.6",
        "vitest": "^0.34.2"
    }
}<|MERGE_RESOLUTION|>--- conflicted
+++ resolved
@@ -24,19 +24,11 @@
     "license": "Apache-2.0",
     "dependencies": {
         "@noble/curves": "^1.3.0",
-<<<<<<< HEAD
-        "@polkadot/util": "12.6.2",
-        "@polkadot/util-crypto": "12.6.2",
-        "@prosopo/cli": "0.3.1",
-        "@prosopo/common": "0.3.1",
-        "@prosopo/util": "0.3.1",
-=======
         "@polkadot/util": "12.6.1",
         "@polkadot/util-crypto": "12.6.1",
         "@prosopo/cli": "0.3.4",
         "@prosopo/common": "0.3.4",
         "@prosopo/util": "0.3.4",
->>>>>>> 580cfa89
         "consola": "^3.2.3",
         "dotenv": "^16.0.3",
         "glob": "^10.0.0",
@@ -47,7 +39,7 @@
         "yargs-parser": "^21.0.1"
     },
     "overrides": {
-        "@polkadot/keyring": "12.6.2"
+        "@polkadot/keyring": "12.6.1"
     },
     "devDependencies": {
         "@esm-bundle/chai": "^4.3.4-fix.0",
