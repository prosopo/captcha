# @prosopo/vite-plugin-watch-workspace

<<<<<<< HEAD
=======
## 2.6.21
### Patch Changes

- f3f7aec: Release 3.4.0

## 2.6.20
### Patch Changes

- Release 3.3.1
- 0824221: Release 3.2.4

## 2.6.19
### Patch Changes

- 008d112: Release 3.3.0

>>>>>>> 11303d9f
## 2.6.18
### Patch Changes

- 0824221: Release 3.2.4

## 2.6.17
### Patch Changes

- 1a23649: Release 3.2.3

## 2.6.16
### Patch Changes

- 657a827: Release 3.2.2

## 2.6.15
### Patch Changes

- 4440947: fix type-only tsc compilation
- 7bdaca6: Release 3.2.1

## 2.6.14
### Patch Changes

- 6fe8570: Release 3.2.0

## 2.6.13
### Patch Changes

- f304be9: Release 3.1.13

## 2.6.12
### Patch Changes

- 9eed772: Release 3.1.12
- a07db04: Release 3.1.12

## 2.6.11
### Patch Changes

- 7c75167: Cleanup unused deps

## 2.6.10
### Patch Changes

- 6960643: lint detect missing and unneccessary imports

## 2.6.9
### Patch Changes

- Updated dependencies [30e7d4d]
  - @prosopo/config@3.1.5

## 2.6.8
### Patch Changes

- Updated dependencies [44ffda2]
- Updated dependencies [a49b538]
  - @prosopo/config@3.1.4

## 2.6.7
### Patch Changes

- 828066d: remove empty test npm scripts, add missing npm test scripts
- 91bbe87: configure typecheck before bundle for vue packages
- 91bbe87: make typecheck script always recompile
- 346e092: NODE_ENV default to "development"
- 5d36e05: remove tsc --force
- Updated dependencies [828066d]
- Updated dependencies [91bbe87]
- Updated dependencies [3ef4fd2]
- Updated dependencies [91bbe87]
- Updated dependencies [346e092]
- Updated dependencies [5d36e05]
  - @prosopo/config@3.1.3

## 2.6.6
### Patch Changes

- eb71691: configure typecheck before bundle for vue packages
- eb71691: make typecheck script always recompile
- Updated dependencies [eb71691]
- Updated dependencies [eb71691]
  - @prosopo/config@3.1.2

## 2.6.5
### Patch Changes

- 3573f0b: fix npm scripts bundle command
- 3573f0b: build using vite, typecheck using tsc
- efd8102: Add tests for unwrap error helper
- 3573f0b: standardise all vite based npm scripts for bundling
- Updated dependencies [3573f0b]
- Updated dependencies [3573f0b]
- Updated dependencies [3573f0b]
- Updated dependencies [2d0dd8a]
  - @prosopo/config@3.1.1

## 2.6.4
### Patch Changes

- Updated dependencies [745cc89]
  - @prosopo/config@3.1.0

## 2.6.3
### Patch Changes

- Updated dependencies [5619b4b]
  - @prosopo/config@3.0.1

## 2.6.2
### Patch Changes

- Updated dependencies [64b5bcd]
  - @prosopo/config@3.0.0

## 2.6.1
### Patch Changes

- Updated dependencies [86c22b8]
  - @prosopo/config@2.6.1

## 2.6.0

### Minor Changes

- a0bfc8a: bump all pkg versions since independent versioning applied

### Patch Changes

- Updated dependencies [a0bfc8a]
  - @prosopo/config@2.6.0<|MERGE_RESOLUTION|>--- conflicted
+++ resolved
@@ -1,7 +1,5 @@
 # @prosopo/vite-plugin-watch-workspace
 
-<<<<<<< HEAD
-=======
 ## 2.6.21
 ### Patch Changes
 
@@ -18,7 +16,6 @@
 
 - 008d112: Release 3.3.0
 
->>>>>>> 11303d9f
 ## 2.6.18
 ### Patch Changes
 
