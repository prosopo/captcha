{
<<<<<<< HEAD
	"name": "@prosopo/vite-plugin-watch-workspace",
	"version": "1.0.2",
	"description": "Vite plugin for watching and rebuilding external files",
	"main": "./dist/index.js",
	"type": "module",
	"exports": {
		".": {
			"import": "./dist/index.js",
			"require": "./dist/cjs/index.cjs"
		}
	},
	"scripts": {
		"test": "echo \"No test specified\"",
		"clean": "tsc --build --clean",
		"build": "tsc --build --verbose",
		"build:cjs": "npx vite --config vite.cjs.config.ts build"
	},
	"engines": {
		"node": ">=20",
		"npm": ">=9"
	},
	"author": "Prosopo Limited",
	"license": "Apache-2.0",
	"dependencies": {
		"debug": "^4.3.4",
		"fast-glob": "^3.3.2",
		"vite": "^5.1.7"
	},
	"devDependencies": {
		"@types/debug": "^4.1.12",
		"tslib": "2.6.2",
		"typescript": "5.1.6"
	},
	"repository": {
		"type": "git",
		"url": "git+https://github.com/prosopo/captcha.git"
	},
	"bugs": {
		"url": "https://github.com/prosopo/captcha/issues"
	},
	"homepage": "https://github.com/prosopo/captcha/blob/main/dev/vite-plugin-watch-workspace/README.md",
	"publishConfig": {
		"registry": "https://registry.npmjs.org"
	},
	"sideEffects": false
=======
    "name": "@prosopo/vite-plugin-watch-workspace",
    "version": "2.0.0",
    "description": "Vite plugin for watching and rebuilding external files",
    "main": "./dist/index.js",
    "type": "module",
    "exports": {
        ".": {
            "import": "./dist/index.js",
            "require": "./dist/cjs/index.cjs"
        }
    },
    "scripts": {
        "test": "echo \"No test specified\"",
        "clean": "tsc --build --clean",
        "build": "tsc --build --verbose",
        "build:cjs": "npx vite --config vite.cjs.config.ts build"
    },
    "engines": {
        "node": ">=20",
        "npm": ">=9"
    },
    "author": "Prosopo Limited",
    "license": "Apache-2.0",
    "dependencies": {
        "debug": "^4.3.4",
        "fast-glob": "^3.3.2",
        "vite": "^5.1.7"
    },
    "devDependencies": {
        "@types/debug": "^4.1.12",
        "tslib": "2.6.2",
        "typescript": "5.1.6"
    },
    "repository": {
        "type": "git",
        "url": "git+https://github.com/prosopo/captcha.git"
    },
    "bugs": {
        "url": "https://github.com/prosopo/captcha/issues"
    },
    "homepage": "https://github.com/prosopo/captcha/blob/main/dev/vite-plugin-watch-workspace/README.md",
    "publishConfig": {
        "registry": "https://registry.npmjs.org"
    },
    "sideEffects": false
>>>>>>> b96fe50d
}<|MERGE_RESOLUTION|>--- conflicted
+++ resolved
@@ -1,51 +1,4 @@
 {
-<<<<<<< HEAD
-	"name": "@prosopo/vite-plugin-watch-workspace",
-	"version": "1.0.2",
-	"description": "Vite plugin for watching and rebuilding external files",
-	"main": "./dist/index.js",
-	"type": "module",
-	"exports": {
-		".": {
-			"import": "./dist/index.js",
-			"require": "./dist/cjs/index.cjs"
-		}
-	},
-	"scripts": {
-		"test": "echo \"No test specified\"",
-		"clean": "tsc --build --clean",
-		"build": "tsc --build --verbose",
-		"build:cjs": "npx vite --config vite.cjs.config.ts build"
-	},
-	"engines": {
-		"node": ">=20",
-		"npm": ">=9"
-	},
-	"author": "Prosopo Limited",
-	"license": "Apache-2.0",
-	"dependencies": {
-		"debug": "^4.3.4",
-		"fast-glob": "^3.3.2",
-		"vite": "^5.1.7"
-	},
-	"devDependencies": {
-		"@types/debug": "^4.1.12",
-		"tslib": "2.6.2",
-		"typescript": "5.1.6"
-	},
-	"repository": {
-		"type": "git",
-		"url": "git+https://github.com/prosopo/captcha.git"
-	},
-	"bugs": {
-		"url": "https://github.com/prosopo/captcha/issues"
-	},
-	"homepage": "https://github.com/prosopo/captcha/blob/main/dev/vite-plugin-watch-workspace/README.md",
-	"publishConfig": {
-		"registry": "https://registry.npmjs.org"
-	},
-	"sideEffects": false
-=======
     "name": "@prosopo/vite-plugin-watch-workspace",
     "version": "2.0.0",
     "description": "Vite plugin for watching and rebuilding external files",
@@ -91,5 +44,4 @@
         "registry": "https://registry.npmjs.org"
     },
     "sideEffects": false
->>>>>>> b96fe50d
 }