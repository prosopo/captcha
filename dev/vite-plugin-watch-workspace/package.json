--- conflicted
+++ resolved
@@ -1,10 +1,6 @@
 {
 	"name": "@prosopo/vite-plugin-watch-workspace",
-<<<<<<< HEAD
-	"version": "2.0.3",
-=======
 	"version": "2.1.0",
->>>>>>> c58e540a
 	"description": "Vite plugin for watching and rebuilding external files",
 	"main": "./dist/index.js",
 	"type": "module",
@@ -27,11 +23,7 @@
 	"author": "Prosopo Limited",
 	"license": "Apache-2.0",
 	"dependencies": {
-<<<<<<< HEAD
-		"@prosopo/config": "2.0.3",
-=======
 		"@prosopo/config": "2.1.0",
->>>>>>> c58e540a
 		"debug": "4.3.7",
 		"esbuild": "0.23.1",
 		"fast-glob": "3.3.2"
