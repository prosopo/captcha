{
	"name": "@prosopo/vite-plugin-watch-workspace",
	"version": "2.6.9",
	"description": "Vite plugin for watching and rebuilding external files",
	"type": "module",
	"main": "dist/index.js",
	"types": "dist/index.d.ts",
	"exports": {
		".": {
			"import": "./dist/index.js",
			"require": "./dist/cjs/index.cjs",
			"types": "./dist/index.d.ts"
		}
	},
	"scripts": {
		"build": "NODE_ENV=${NODE_ENV:-development}; vite build --config vite.esm.config.ts --mode $NODE_ENV",
		"build:tsc": "tsc --build --verbose",
		"build:cjs": "NODE_ENV=${NODE_ENV:-development}; vite build --config vite.cjs.config.ts --mode $NODE_ENV",
		"typecheck": "tsc --build --declaration --emitDeclarationOnly"
	},
	"engines": {
		"node": "20",
		"npm": "10.8.2"
	},
	"author": "Prosopo Limited",
	"license": "Apache-2.0",
	"dependencies": {
<<<<<<< HEAD
=======
		"@prosopo/config": "3.1.5",
>>>>>>> 553025d4
		"debug": "4.3.7",
		"esbuild": "0.25.6",
		"fast-glob": "3.3.2"
	},
	"devDependencies": {
		"@types/debug": "4.1.12",
<<<<<<< HEAD
=======
		"@types/node": "22.10.2",
		"@vitest/coverage-v8": "3.0.9",
		"concurrently": "9.0.1",
		"del-cli": "6.0.0",
		"npm-run-all": "4.1.5",
		"tslib": "2.7.0",
		"tsx": "4.20.3",
>>>>>>> 553025d4
		"typescript": "5.6.2",
		"vite": "6.3.5"
	},
	"peerDependencies": {
		"vite": "^6.0.0"
	},
	"repository": {
		"type": "git",
		"url": "git+https://github.com/prosopo/captcha.git"
	},
	"bugs": {
		"url": "https://github.com/prosopo/captcha/issues"
	},
	"homepage": "https://github.com/prosopo/captcha/blob/main/dev/vite-plugin-watch-workspace/README.md",
	"publishConfig": {
		"registry": "https://registry.npmjs.org"
	},
	"sideEffects": false
}<|MERGE_RESOLUTION|>--- conflicted
+++ resolved
@@ -25,26 +25,13 @@
 	"author": "Prosopo Limited",
 	"license": "Apache-2.0",
 	"dependencies": {
-<<<<<<< HEAD
-=======
 		"@prosopo/config": "3.1.5",
->>>>>>> 553025d4
 		"debug": "4.3.7",
 		"esbuild": "0.25.6",
 		"fast-glob": "3.3.2"
 	},
 	"devDependencies": {
 		"@types/debug": "4.1.12",
-<<<<<<< HEAD
-=======
-		"@types/node": "22.10.2",
-		"@vitest/coverage-v8": "3.0.9",
-		"concurrently": "9.0.1",
-		"del-cli": "6.0.0",
-		"npm-run-all": "4.1.5",
-		"tslib": "2.7.0",
-		"tsx": "4.20.3",
->>>>>>> 553025d4
 		"typescript": "5.6.2",
 		"vite": "6.3.5"
 	},
