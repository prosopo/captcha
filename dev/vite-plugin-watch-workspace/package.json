{
	"name": "@prosopo/vite-plugin-watch-workspace",
<<<<<<< HEAD
	"version": "2.6.18",
=======
	"version": "2.6.21",
>>>>>>> 11303d9f
	"description": "Vite plugin for watching and rebuilding external files",
	"type": "module",
	"main": "dist/index.js",
	"types": "dist/index.d.ts",
	"exports": {
		".": {
			"import": "./dist/index.js",
			"require": "./dist/cjs/index.cjs",
			"types": "./dist/index.d.ts"
		}
	},
	"scripts": {
		"build": "NODE_ENV=${NODE_ENV:-development}; vite build --config vite.esm.config.ts --mode $NODE_ENV",
		"build:tsc": "tsc --build --verbose",
		"build:cjs": "NODE_ENV=${NODE_ENV:-development}; vite build --config vite.cjs.config.ts --mode $NODE_ENV",
		"typecheck": "tsc --project tsconfig.types.json"
	},
	"engines": {
		"node": "20",
		"npm": "10.8.2"
	},
	"author": "Prosopo Limited",
	"license": "Apache-2.0",
	"dependencies": {
		"debug": "4.3.7",
		"esbuild": "0.25.8",
		"fast-glob": "3.3.2"
	},
	"devDependencies": {
<<<<<<< HEAD
		"@prosopo/config": "3.1.12",
=======
		"@prosopo/config": "3.1.15",
>>>>>>> 11303d9f
		"@types/debug": "4.1.12",
		"@types/node": "24.2.1",
		"typescript": "5.6.2",
		"vite": "6.3.5"
	},
	"peerDependencies": {
		"vite": "^6.0.0"
	},
	"repository": {
		"type": "git",
		"url": "git+https://github.com/prosopo/captcha.git"
	},
	"bugs": {
		"url": "https://github.com/prosopo/captcha/issues"
	},
	"homepage": "https://github.com/prosopo/captcha/blob/main/dev/vite-plugin-watch-workspace/README.md",
	"publishConfig": {
		"registry": "https://registry.npmjs.org"
	},
	"sideEffects": false
}<|MERGE_RESOLUTION|>--- conflicted
+++ resolved
@@ -1,10 +1,6 @@
 {
 	"name": "@prosopo/vite-plugin-watch-workspace",
-<<<<<<< HEAD
-	"version": "2.6.18",
-=======
 	"version": "2.6.21",
->>>>>>> 11303d9f
 	"description": "Vite plugin for watching and rebuilding external files",
 	"type": "module",
 	"main": "dist/index.js",
@@ -30,15 +26,11 @@
 	"license": "Apache-2.0",
 	"dependencies": {
 		"debug": "4.3.7",
-		"esbuild": "0.25.8",
+		"esbuild": "0.25.9",
 		"fast-glob": "3.3.2"
 	},
 	"devDependencies": {
-<<<<<<< HEAD
-		"@prosopo/config": "3.1.12",
-=======
 		"@prosopo/config": "3.1.15",
->>>>>>> 11303d9f
 		"@types/debug": "4.1.12",
 		"@types/node": "24.2.1",
 		"typescript": "5.6.2",
