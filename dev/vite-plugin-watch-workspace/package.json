{
	"name": "@prosopo/vite-plugin-watch-workspace",
	"version": "2.6.9",
	"description": "Vite plugin for watching and rebuilding external files",
	"type": "module",
	"main": "dist/index.js",
	"types": "dist/index.d.ts",
	"exports": {
		".": {
			"import": "./dist/index.js",
			"require": "./dist/cjs/index.cjs",
			"types": "./dist/index.d.ts"
		}
	},
	"scripts": {
		"build": "NODE_ENV=${NODE_ENV:-development}; vite build --config vite.esm.config.ts --mode $NODE_ENV",
		"build:tsc": "tsc --build --verbose",
		"build:cjs": "NODE_ENV=${NODE_ENV:-development}; vite build --config vite.cjs.config.ts --mode $NODE_ENV",
		"typecheck": "tsc --build --declaration --emitDeclarationOnly"
	},
	"engines": {
		"node": "20",
		"npm": "10.8.2"
	},
	"author": "Prosopo Limited",
	"license": "Apache-2.0",
	"dependencies": {
<<<<<<< HEAD
		"@prosopo/config": "3.1.5",
		"@typegoose/auto-increment": "4.13.0",
		"axios": "1.10.0",
=======
>>>>>>> 9c685bb2
		"debug": "4.3.7",
		"esbuild": "0.25.6",
		"fast-glob": "3.3.2"
	},
	"devDependencies": {
		"@prosopo/config": "3.1.5",
		"@types/debug": "4.1.12",
		"@types/node": "24.2.1",
		"typescript": "5.6.2",
		"vite": "6.3.5"
	},
	"peerDependencies": {
		"vite": "^6.0.0"
	},
	"repository": {
		"type": "git",
		"url": "git+https://github.com/prosopo/captcha.git"
	},
	"bugs": {
		"url": "https://github.com/prosopo/captcha/issues"
	},
	"homepage": "https://github.com/prosopo/captcha/blob/main/dev/vite-plugin-watch-workspace/README.md",
	"publishConfig": {
		"registry": "https://registry.npmjs.org"
	},
	"sideEffects": false
}<|MERGE_RESOLUTION|>--- conflicted
+++ resolved
@@ -25,12 +25,6 @@
 	"author": "Prosopo Limited",
 	"license": "Apache-2.0",
 	"dependencies": {
-<<<<<<< HEAD
-		"@prosopo/config": "3.1.5",
-		"@typegoose/auto-increment": "4.13.0",
-		"axios": "1.10.0",
-=======
->>>>>>> 9c685bb2
 		"debug": "4.3.7",
 		"esbuild": "0.25.6",
 		"fast-glob": "3.3.2"
