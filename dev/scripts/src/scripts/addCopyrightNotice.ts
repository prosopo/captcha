// Copyright 2021-2024 Prosopo (UK) Ltd.
//
// Licensed under the Apache License, Version 2.0 (the "License");
// you may not use this file except in compliance with the License.
// You may obtain a copy of the License at
//
//     http://www.apache.org/licenses/LICENSE-2.0
//
// Unless required by applicable law or agreed to in writing, software
// distributed under the License is distributed on an "AS IS" BASIS,
// WITHOUT WARRANTIES OR CONDITIONS OF ANY KIND, either express or implied.
// See the License for the specific language governing permissions and
// limitations under the License.
import { at } from '@prosopo/util'
import { glob } from 'glob'
import fs from 'fs'
<<<<<<< HEAD
import { getRootDir } from '@prosopo/config'

const rootDir = getRootDir()

const searchPaths = [
    `${rootDir}/**/*.ts`,
    `${rootDir}/**/*.tsx`,
    `${rootDir}/**/*.rs`,
]
const files = glob.sync(searchPaths, {
    cwd: rootDir,
    absolute: true,
    ignore: [
        'node_modules/**',
        '**/node_modules/**',
        'dist/**',
        '**/dist/**',
=======
import path from 'path'

const searchPaths = ['./**/*.ts', './**/*.tsx', './**/*.rs', './**/*.js', './**/*.cjs', './**/*.mjs']

const currentPath = path.resolve('.')

if (!currentPath.endsWith('captcha')) {
    console.error('This script should be run from the root of the captcha workspace')
    process.exit(1)
}

const files = glob.sync(searchPaths, {
    cwd: currentPath,
    absolute: true,
    ignore: [
        '**/node_modules/**',
        '**/cargo-cache/**',
        '**/dist/**',
        '**/target/**',
        '**/coverage/**',
        '**/vite.cjs.config.ts.timestamp*',
>>>>>>> bd6e0fec
    ],
})

if (process.argv[2] === 'list') {
    console.log(JSON.stringify(files, null, 4))
    console.log('Found', files.length, 'files')
}

if (process.argv[2] === 'license') {
    const header = `// Copyright 2021-2024 Prosopo (UK) Ltd.
//
// Licensed under the Apache License, Version 2.0 (the "License");
// you may not use this file except in compliance with the License.
// You may obtain a copy of the License at
//
//     http://www.apache.org/licenses/LICENSE-2.0
//
// Unless required by applicable law or agreed to in writing, software
// distributed under the License is distributed on an "AS IS" BASIS,
// WITHOUT WARRANTIES OR CONDITIONS OF ANY KIND, either express or implied.
// See the License for the specific language governing permissions and
// limitations under the License.`

    //for each file, check if file contains // Copyright (C) Prosopo (UK) Ltd.
    for (const file of files) {
        if (fs.lstatSync(file).isFile()) {
            //check if file is a file, not a directory
            const fileContents = fs.readFileSync(file, 'utf8')
            const lines = fileContents.split('\n')
            if (fileContents.indexOf('// Copyright') > -1) {
                //remove the old license and replace with the new one
                // find the line containing `// along with Prosopo Procaptcha.  If not, see <http://www.gnu.org/licenses/>.` and take the lines array from there
                let count = 0
                let line = at(lines, count)
                let lineStartsWithSlashes = line.startsWith('//')
                while (lineStartsWithSlashes) {
                    lineStartsWithSlashes = line.startsWith('//')
                    if (lineStartsWithSlashes) {
                        line = at(lines, ++count)
                    }
                }
                if (!line.startsWith('//')) {
                    count = count - 1
                    line = at(lines, count)
                }
                if (
                    line.endsWith('If not, see <http://www.gnu.org/licenses/>.') ||
                    line.endsWith('// limitations under the License.')
                ) {
                    const newFileContents = `${header}\n${lines.slice(count + 1).join('\n')}`

                    if (newFileContents !== fileContents) {
                        //console.log(newFileContents)
                        fs.writeFileSync(file, newFileContents)
                        console.log('File Updated:', file)
                    }
                }
            } else {
                // if it doesn't, add it
                const newFileContents = `${header}\n${fileContents}`
                //console.log(newFileContents)
                fs.writeFileSync(file, newFileContents)
                console.log('File Updated:', file)
            }
        }
    }
}<|MERGE_RESOLUTION|>--- conflicted
+++ resolved
@@ -14,25 +14,6 @@
 import { at } from '@prosopo/util'
 import { glob } from 'glob'
 import fs from 'fs'
-<<<<<<< HEAD
-import { getRootDir } from '@prosopo/config'
-
-const rootDir = getRootDir()
-
-const searchPaths = [
-    `${rootDir}/**/*.ts`,
-    `${rootDir}/**/*.tsx`,
-    `${rootDir}/**/*.rs`,
-]
-const files = glob.sync(searchPaths, {
-    cwd: rootDir,
-    absolute: true,
-    ignore: [
-        'node_modules/**',
-        '**/node_modules/**',
-        'dist/**',
-        '**/dist/**',
-=======
 import path from 'path'
 
 const searchPaths = ['./**/*.ts', './**/*.tsx', './**/*.rs', './**/*.js', './**/*.cjs', './**/*.mjs']
@@ -54,7 +35,6 @@
         '**/target/**',
         '**/coverage/**',
         '**/vite.cjs.config.ts.timestamp*',
->>>>>>> bd6e0fec
     ],
 })
 
