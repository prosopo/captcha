import { defaultConfig } from "@prosopo/cli";
import { generateMnemonic, getPairAsync } from "@prosopo/contract";
// Copyright 2021-2024 Prosopo (UK) Ltd.
//
// Licensed under the Apache License, Version 2.0 (the "License");
// you may not use this file except in compliance with the License.
// You may obtain a copy of the License at
//
//     http://www.apache.org/licenses/LICENSE-2.0
//
// Unless required by applicable law or agreed to in writing, software
// distributed under the License is distributed on an "AS IS" BASIS,
// WITHOUT WARRANTIES OR CONDITIONS OF ANY KIND, either express or implied.
// See the License for the specific language governing permissions and
// limitations under the License.
import { ProviderEnvironment } from "@prosopo/env";
import { Tasks } from "@prosopo/provider";
import dotenv from "dotenv";

dotenv.config();

async function main() {
<<<<<<< HEAD
	const config = defaultConfig();
	const pair = await getPairAsync("//Alice");
	const env = new ProviderEnvironment(defaultConfig(), pair);
	await env.isReady();
	const tasks = new Tasks(env);
	const [mnemonic, address] = (await generateMnemonic(env.keyring)) || ["", ""];
	const dappContractAccount = process.env.PROSOPO_SITE_KEY || "";
	// const provider = (await tasks.contract.query.getRandomActiveProvider(address, dappContractAccount)).value
	//     .unwrap()
	//     .unwrap()
	console.log(
		"Tasks no longer makes contract queries. Please update to add in RPC calls.",
	);
	process.exit();
=======
  const config = defaultConfig();
  const network = config.networks[config.defaultNetwork];
  const pair = await getPairAsync(network, "//Alice");
  const env = new ProviderEnvironment(defaultConfig(), pair);
  await env.isReady();
  const tasks = new Tasks(env);
  const [mnemonic, address] = (await generateMnemonic(env.keyring)) || ["", ""];
  const dappAccount = process.env.PROSOPO_SITE_KEY || "";
  // const provider = (await tasks.contract.query.getRandomActiveProvider(address, dappAccount)).value
  //     .unwrap()
  //     .unwrap()
  console.log(
    "Tasks no longer makes contract queries. Please update to add in RPC calls.",
  );
  process.exit();
>>>>>>> 4cc7fba3
}

main().catch((error) => {
  console.error(error);
  process.exit();
});<|MERGE_RESOLUTION|>--- conflicted
+++ resolved
@@ -20,25 +20,8 @@
 dotenv.config();
 
 async function main() {
-<<<<<<< HEAD
-	const config = defaultConfig();
-	const pair = await getPairAsync("//Alice");
-	const env = new ProviderEnvironment(defaultConfig(), pair);
-	await env.isReady();
-	const tasks = new Tasks(env);
-	const [mnemonic, address] = (await generateMnemonic(env.keyring)) || ["", ""];
-	const dappContractAccount = process.env.PROSOPO_SITE_KEY || "";
-	// const provider = (await tasks.contract.query.getRandomActiveProvider(address, dappContractAccount)).value
-	//     .unwrap()
-	//     .unwrap()
-	console.log(
-		"Tasks no longer makes contract queries. Please update to add in RPC calls.",
-	);
-	process.exit();
-=======
   const config = defaultConfig();
-  const network = config.networks[config.defaultNetwork];
-  const pair = await getPairAsync(network, "//Alice");
+  const pair = await getPairAsync("//Alice");
   const env = new ProviderEnvironment(defaultConfig(), pair);
   await env.isReady();
   const tasks = new Tasks(env);
@@ -51,7 +34,6 @@
     "Tasks no longer makes contract queries. Please update to add in RPC calls.",
   );
   process.exit();
->>>>>>> 4cc7fba3
 }
 
 main().catch((error) => {
