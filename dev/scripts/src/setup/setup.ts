// Copyright 2021-2024 Prosopo (UK) Ltd.
//
// Licensed under the Apache License, Version 2.0 (the "License");
// you may not use this file except in compliance with the License.
// You may obtain a copy of the License at
//
//     http://www.apache.org/licenses/LICENSE-2.0
//
// Unless required by applicable law or agreed to in writing, software
// distributed under the License is distributed on an "AS IS" BASIS,
// WITHOUT WARRANTIES OR CONDITIONS OF ANY KIND, either express or implied.
// See the License for the specific language governing permissions and
// limitations under the License.

import path from "node:path";
import { BN } from "@polkadot/util";
import { isAddress } from "@polkadot/util-crypto";
import { defaultConfig, getSecret } from "@prosopo/cli";
import { getEnvFile } from "@prosopo/dotenv";
import { LogLevel, ProsopoEnvError, getLogger } from "@prosopo/common";
import { generateMnemonic, getPairAsync } from "@prosopo/contract";
import { ProviderEnvironment } from "@prosopo/env";
import {
  type IDappAccount,
  type IProviderAccount,
  Payee,
} from "@prosopo/types";
import { get } from "@prosopo/util";
import fse from "fs-extra";
import { updateDemoHTMLFiles, updateEnvFiles } from "../util/index.js";
import { setupProvider } from "./provider.js";

const logger = getLogger(LogLevel.enum.info, "setup");
const __dirname = path.resolve();

// Take the root dir from the environment or assume it's the root of this package
function getRootDir() {
  const rootDir =
    process.env.PROSOPO_ROOT_DIR || path.resolve(__dirname, "../..");
  logger.info("Root dir:", rootDir);
  return rootDir;
}

function getDatasetFilePath() {
  const datasetFile =
    process.env.PROSOPO_PROVIDER_DATASET_FILE ||
    path.resolve("../data/captchas.json");
  logger.info("Dataset file:", datasetFile);
  return datasetFile;
}

function getDefaultProvider(): IProviderAccount {
  const host = process.env.PROSOPO_PROVIDER_HOST || "localhost";
  return {
    url: process.env.PROSOPO_API_PORT
      ? `http://${host}:${process.env.PROSOPO_API_PORT}`
      : `http://${host}:9229`,
    fee: 10,
    payee: Payee.dapp,
    stake: new BN(10 ** 13),
    datasetFile: getDatasetFilePath(),
    address: process.env.PROSOPO_PROVIDER_ADDRESS || "",
    secret: getSecret(),
    captchaDatasetId: "",
  };
}

function getDefaultDapp(): IDappAccount {
  return {
    secret: "//Eve",
    fundAmount: new BN(10 ** 12),
  };
}

async function copyEnvFile() {
  try {
    const rootDir = getRootDir();
    // TODO move all env files to a single template location
    const tplLocation = path.resolve(rootDir, "./dev/scripts");
    const tplEnvFile = getEnvFile(tplLocation, "env");
    const envFile = getEnvFile(tplLocation, ".env");
    await fse.copy(tplEnvFile, envFile, { overwrite: false });
  } catch (err) {
    logger.debug(err);
  }
}

function updateEnvFileVar(source: string, name: string, value: string) {
  const envVar = new RegExp(`.*(${name}=)(.*)`, "g");
  if (envVar.test(source)) {
    return source.replace(envVar, `$1${value}`);
  }
  return `${source}\n${name}=${value}`;
}

export async function updateEnvFile(vars: Record<string, string>) {
  const rootDir = getRootDir();
  const envFile = getEnvFile(rootDir, ".env");

  let readEnvFile = await fse.readFile(envFile, "utf8");

  for (const key in vars) {
    readEnvFile = updateEnvFileVar(readEnvFile, key, get(vars, key));
  }
  logger.info(`Updating ${envFile}`);
  await fse.writeFile(envFile, readEnvFile);
}

export async function setup(force: boolean) {
<<<<<<< HEAD
	const defaultProvider = getDefaultProvider();
	const defaultDapp = getDefaultDapp();

	if (defaultProvider.secret) {
		const hasProviderAccount =
			defaultProvider.address && defaultProvider.secret;
		logger.debug("ENVIRONMENT", process.env.NODE_ENV);

		const [mnemonic, address] = !hasProviderAccount
			? await generateMnemonic()
			: [defaultProvider.secret, defaultProvider.address];

		logger.debug(`Address: ${address}`);
		logger.debug(`Mnemonic: ${mnemonic}`);
		logger.debug("Writing .env file...");
		await copyEnvFile();

		if (!process.env.PROSOPO_SITE_KEY) {
			throw new ProsopoEnvError("DEVELOPER.PROSOPO_SITE_KEY_MISSING");
		}

		const config = defaultConfig();
		const providerSecret = config.account.secret;
		const pair = await getPairAsync(providerSecret);

		const env = new ProviderEnvironment(defaultConfig(), pair);
		await env.isReady();

		defaultProvider.secret = mnemonic;

		env.logger.info(`Registering provider... ${defaultProvider.address}`);

		defaultProvider.pair = await getPairAsync(providerSecret);

		// If no PROSOPO_SITE_KEY is present, we will register a test account like //Eve.
		// If a PROSOPO_SITE_KEY is present, we want to register it in the contract.
		// If a DAPP_SECRET is present, we want the PROSOPO_SITE_KEY account to register itself.
		// Otherwise, a test account like //Eve is used to register the PROSOPO_SITE_KEY account.
		defaultDapp.pair = await getPairAsync(defaultDapp.secret);
		let dappAddressToRegister = defaultDapp.pair.address;
		if (
			process.env.PROSOPO_SITE_KEY &&
			isAddress(process.env.PROSOPO_SITE_KEY)
		) {
			dappAddressToRegister = process.env.PROSOPO_SITE_KEY;
			if (process.env.PROSOPO_SITE_PRIVATE_KEY) {
				defaultDapp.secret = process.env.PROSOPO_SITE_PRIVATE_KEY;
				defaultDapp.pair = await getPairAsync(defaultDapp.secret);
				dappAddressToRegister = defaultDapp.pair.address;
			}
		}

		await setupProvider(env, defaultProvider);

		env.logger.info(`Registering dapp... ${defaultDapp.pair.address}`);

		if (!hasProviderAccount) {
			await updateEnvFile({
				PROVIDER_MNEMONIC: `"${mnemonic}"`,
				PROVIDER_ADDRESS: address,
			});
		}
		env.logger.debug("Updating env files with PROSOPO_SITE_KEY");
		await updateDemoHTMLFiles(
			[/data-sitekey="(\w{48})"/, /siteKey:\s*'(\w{48})'/],
			defaultDapp.pair.address,
			env.logger,
		);
		await updateEnvFiles(
			["NEXT_PUBLIC_PROSOPO_SITE_KEY", "PROSOPO_SITE_KEY"],
			defaultDapp.pair.address,
			env.logger,
		);
		process.exit();
	} else {
		console.error("no secret found in .env file");
		throw new ProsopoEnvError("GENERAL.NO_MNEMONIC_OR_SEED");
	}
=======
  const defaultProvider = getDefaultProvider();
  const defaultDapp = getDefaultDapp();

  if (defaultProvider.secret) {
    const hasProviderAccount =
      defaultProvider.address && defaultProvider.secret;
    logger.debug("ENVIRONMENT", process.env.NODE_ENV);

    const [mnemonic, address] = !hasProviderAccount
      ? await generateMnemonic()
      : [defaultProvider.secret, defaultProvider.address];

    logger.debug(`Address: ${address}`);
    logger.debug(`Mnemonic: ${mnemonic}`);
    logger.debug("Writing .env file...");
    await copyEnvFile();

    if (!process.env.PROSOPO_SITE_KEY) {
      throw new ProsopoEnvError("DEVELOPER.PROSOPO_SITE_KEY_MISSING");
    }

    const config = defaultConfig();
    const providerSecret = config.account.secret;
    const network = config.networks[config.defaultNetwork];
    const pair = await getPairAsync(network, providerSecret);

    const env = new ProviderEnvironment(defaultConfig(), pair);
    await env.isReady();

    defaultProvider.secret = mnemonic;

    env.logger.info(`Registering provider... ${defaultProvider.address}`);

    defaultProvider.pair = await getPairAsync(network, providerSecret);

    // If no PROSOPO_SITE_KEY is present, we will register a test account like //Eve.
    // If a PROSOPO_SITE_KEY is present, we want to register it in the contract.
    // If a DAPP_SECRET is present, we want the PROSOPO_SITE_KEY account to register itself.
    // Otherwise, a test account like //Eve is used to register the PROSOPO_SITE_KEY account.
    defaultDapp.pair = await getPairAsync(network, defaultDapp.secret);
    let dappAddressToRegister = defaultDapp.pair.address;
    if (
      process.env.PROSOPO_SITE_KEY &&
      isAddress(process.env.PROSOPO_SITE_KEY)
    ) {
      dappAddressToRegister = process.env.PROSOPO_SITE_KEY;
      if (process.env.PROSOPO_SITE_PRIVATE_KEY) {
        defaultDapp.secret = process.env.PROSOPO_SITE_PRIVATE_KEY;
        defaultDapp.pair = await getPairAsync(network, defaultDapp.secret);
        dappAddressToRegister = defaultDapp.pair.address;
      }
    }

    await setupProvider(env, defaultProvider);

    env.logger.info(`Registering dapp... ${defaultDapp.pair.address}`);

    if (!hasProviderAccount) {
      await updateEnvFile({
        PROVIDER_MNEMONIC: `"${mnemonic}"`,
        PROVIDER_ADDRESS: address,
      });
    }
    env.logger.debug("Updating env files with PROSOPO_SITE_KEY");
    await updateDemoHTMLFiles(
      [/data-sitekey="(\w{48})"/, /siteKey:\s*'(\w{48})'/],
      defaultDapp.pair.address,
      env.logger,
    );
    await updateEnvFiles(
      ["NEXT_PUBLIC_PROSOPO_SITE_KEY", "PROSOPO_SITE_KEY"],
      defaultDapp.pair.address,
      env.logger,
    );
    process.exit();
  } else {
    console.error("no secret found in .env file");
    throw new ProsopoEnvError("GENERAL.NO_MNEMONIC_OR_SEED");
  }
>>>>>>> 4df38b88
}<|MERGE_RESOLUTION|>--- conflicted
+++ resolved
@@ -107,86 +107,6 @@
 }
 
 export async function setup(force: boolean) {
-<<<<<<< HEAD
-	const defaultProvider = getDefaultProvider();
-	const defaultDapp = getDefaultDapp();
-
-	if (defaultProvider.secret) {
-		const hasProviderAccount =
-			defaultProvider.address && defaultProvider.secret;
-		logger.debug("ENVIRONMENT", process.env.NODE_ENV);
-
-		const [mnemonic, address] = !hasProviderAccount
-			? await generateMnemonic()
-			: [defaultProvider.secret, defaultProvider.address];
-
-		logger.debug(`Address: ${address}`);
-		logger.debug(`Mnemonic: ${mnemonic}`);
-		logger.debug("Writing .env file...");
-		await copyEnvFile();
-
-		if (!process.env.PROSOPO_SITE_KEY) {
-			throw new ProsopoEnvError("DEVELOPER.PROSOPO_SITE_KEY_MISSING");
-		}
-
-		const config = defaultConfig();
-		const providerSecret = config.account.secret;
-		const pair = await getPairAsync(providerSecret);
-
-		const env = new ProviderEnvironment(defaultConfig(), pair);
-		await env.isReady();
-
-		defaultProvider.secret = mnemonic;
-
-		env.logger.info(`Registering provider... ${defaultProvider.address}`);
-
-		defaultProvider.pair = await getPairAsync(providerSecret);
-
-		// If no PROSOPO_SITE_KEY is present, we will register a test account like //Eve.
-		// If a PROSOPO_SITE_KEY is present, we want to register it in the contract.
-		// If a DAPP_SECRET is present, we want the PROSOPO_SITE_KEY account to register itself.
-		// Otherwise, a test account like //Eve is used to register the PROSOPO_SITE_KEY account.
-		defaultDapp.pair = await getPairAsync(defaultDapp.secret);
-		let dappAddressToRegister = defaultDapp.pair.address;
-		if (
-			process.env.PROSOPO_SITE_KEY &&
-			isAddress(process.env.PROSOPO_SITE_KEY)
-		) {
-			dappAddressToRegister = process.env.PROSOPO_SITE_KEY;
-			if (process.env.PROSOPO_SITE_PRIVATE_KEY) {
-				defaultDapp.secret = process.env.PROSOPO_SITE_PRIVATE_KEY;
-				defaultDapp.pair = await getPairAsync(defaultDapp.secret);
-				dappAddressToRegister = defaultDapp.pair.address;
-			}
-		}
-
-		await setupProvider(env, defaultProvider);
-
-		env.logger.info(`Registering dapp... ${defaultDapp.pair.address}`);
-
-		if (!hasProviderAccount) {
-			await updateEnvFile({
-				PROVIDER_MNEMONIC: `"${mnemonic}"`,
-				PROVIDER_ADDRESS: address,
-			});
-		}
-		env.logger.debug("Updating env files with PROSOPO_SITE_KEY");
-		await updateDemoHTMLFiles(
-			[/data-sitekey="(\w{48})"/, /siteKey:\s*'(\w{48})'/],
-			defaultDapp.pair.address,
-			env.logger,
-		);
-		await updateEnvFiles(
-			["NEXT_PUBLIC_PROSOPO_SITE_KEY", "PROSOPO_SITE_KEY"],
-			defaultDapp.pair.address,
-			env.logger,
-		);
-		process.exit();
-	} else {
-		console.error("no secret found in .env file");
-		throw new ProsopoEnvError("GENERAL.NO_MNEMONIC_OR_SEED");
-	}
-=======
   const defaultProvider = getDefaultProvider();
   const defaultDapp = getDefaultDapp();
 
@@ -208,10 +128,9 @@
       throw new ProsopoEnvError("DEVELOPER.PROSOPO_SITE_KEY_MISSING");
     }
 
-    const config = defaultConfig();
-    const providerSecret = config.account.secret;
-    const network = config.networks[config.defaultNetwork];
-    const pair = await getPairAsync(network, providerSecret);
+		const config = defaultConfig();
+		const providerSecret = config.account.secret;
+		const pair = await getPairAsync(providerSecret);
 
     const env = new ProviderEnvironment(defaultConfig(), pair);
     await env.isReady();
@@ -220,13 +139,13 @@
 
     env.logger.info(`Registering provider... ${defaultProvider.address}`);
 
-    defaultProvider.pair = await getPairAsync(network, providerSecret);
+    defaultProvider.pair = await getPairAsync(providerSecret);
 
     // If no PROSOPO_SITE_KEY is present, we will register a test account like //Eve.
     // If a PROSOPO_SITE_KEY is present, we want to register it in the contract.
     // If a DAPP_SECRET is present, we want the PROSOPO_SITE_KEY account to register itself.
     // Otherwise, a test account like //Eve is used to register the PROSOPO_SITE_KEY account.
-    defaultDapp.pair = await getPairAsync(network, defaultDapp.secret);
+    defaultDapp.pair = await getPairAsync(defaultDapp.secret);
     let dappAddressToRegister = defaultDapp.pair.address;
     if (
       process.env.PROSOPO_SITE_KEY &&
@@ -235,7 +154,7 @@
       dappAddressToRegister = process.env.PROSOPO_SITE_KEY;
       if (process.env.PROSOPO_SITE_PRIVATE_KEY) {
         defaultDapp.secret = process.env.PROSOPO_SITE_PRIVATE_KEY;
-        defaultDapp.pair = await getPairAsync(network, defaultDapp.secret);
+        defaultDapp.pair = await getPairAsync(defaultDapp.secret);
         dappAddressToRegister = defaultDapp.pair.address;
       }
     }
@@ -266,5 +185,4 @@
     console.error("no secret found in .env file");
     throw new ProsopoEnvError("GENERAL.NO_MNEMONIC_OR_SEED");
   }
->>>>>>> 4df38b88
 }