// Copyright 2021-2025 Prosopo (UK) Ltd.
//
// Licensed under the Apache License, Version 2.0 (the "License");
// you may not use this file except in compliance with the License.
// You may obtain a copy of the License at
//
//     http://www.apache.org/licenses/LICENSE-2.0
//
// Unless required by applicable law or agreed to in writing, software
// distributed under the License is distributed on an "AS IS" BASIS,
// WITHOUT WARRANTIES OR CONDITIONS OF ANY KIND, either express or implied.
// See the License for the specific language governing permissions and
// limitations under the License.

import path from "node:path";
import { defaultConfig, getSecret } from "@prosopo/cli";
import { LogLevel, ProsopoEnvError, getLogger } from "@prosopo/common";
import { getEnvFile } from "@prosopo/dotenv";
import { ProviderEnvironment } from "@prosopo/env";
import { DEV_PHRASE, generateMnemonic, getPair } from "@prosopo/keyring";
import {
	CaptchaType,
	ClientSettingsSchema,
	type IProviderAccount,
	type ISite,
} from "@prosopo/types";
import { get } from "@prosopo/util";
import fse from "fs-extra";
import { updateDemoHTMLFiles, updateEnvFiles } from "../util/index.js";
import { setupProvider } from "./provider.js";
import { registerSiteKey } from "./site.js";
<<<<<<< HEAD
=======

const DEV_PHRASE =
	"bottom drive obey lake curtain smoke basket hold race lonely fit walk";
>>>>>>> 344a5163

const logger = getLogger(LogLevel.enum.info, "setup");
const __dirname = path.resolve();

// Take the root dir from the environment or assume it's the root of this package
function getRootDir() {
	const rootDir =
		process.env.PROSOPO_ROOT_DIR || path.resolve(__dirname, "../..");
	logger.info("Root dir:", rootDir);
	return rootDir;
}

function getDatasetFilePath() {
	const datasetFile =
		process.env.PROSOPO_PROVIDER_DATASET_FILE ||
		path.resolve("../data/captchas.json");
	logger.info("Dataset file:", datasetFile);
	return datasetFile;
}

function getDefaultProvider(): IProviderAccount {
	const host = process.env.PROSOPO_PROVIDER_HOST || "localhost";
	return {
		url: process.env.PROSOPO_API_PORT
			? `http://${host}:${process.env.PROSOPO_API_PORT}`
			: `http://${host}:9229`,
		datasetFile: getDatasetFilePath(),
		address: process.env.PROSOPO_PROVIDER_ADDRESS || "",
		secret: getSecret(),
		captchaDatasetId: "",
	};
}
//sr25519 dev site keys
export function getDefaultSiteKeys(): ISite[] {
	return [
		{
			secret: `${DEV_PHRASE}//${CaptchaType.image}`,
			address: "5DWuxC3covEaAsPcMt1zcpibGLsHAqMcfAzi2fzuWtQupFgq",
			settings: ClientSettingsSchema.parse({
				captchaType: CaptchaType.image,
			}),
		},
		{
			secret: `${DEV_PHRASE}//${CaptchaType.pow}`,
			address: "5GWr5T3bCvBZMG9H9CDM5ynYS1zo7vcwS24Dg4DismRmsD8P",
			settings: ClientSettingsSchema.parse({
				captchaType: CaptchaType.pow,
			}),
		},
		{
			secret: `${DEV_PHRASE}//${CaptchaType.frictionless}`,
			address: "5Do7mgno9VQCDPn6abR1UgB9jUjaEmqVQb5paB5fHNabvRDE",
			settings: ClientSettingsSchema.parse({
				captchaType: CaptchaType.frictionless,
			}),
		},
<<<<<<< HEAD
		{
			secret: `${DEV_PHRASE}//${CaptchaType.invisible}`,
			address: "5FNFBC97JQoJu7LBapycXbT66N9xzQH2tyFv1yNvBxqa8tQR",
			settings: ClientSettingsSchema.parse({
				captchaType: CaptchaType.invisible,
			}),
		},
=======
		// {
		// 	secret: `${DEV_PHRASE}//${CaptchaType.invisible}`,
		// 	address: "5FNFBC97JQoJu7LBapycXbT66N9xzQH2tyFv1yNvBxqa8tQR",
		// 	settings: ClientSettingsSchema.parse({
		// 		captchaType: CaptchaType.invisible,
		// 	}),
		// },
>>>>>>> 344a5163
	];
}

async function copyEnvFile() {
	try {
		const rootDir = getRootDir();
		// TODO move all env files to a single template location
		const tplLocation = path.resolve(rootDir, "./dev/scripts");
		const tplEnvFile = getEnvFile(tplLocation, "env");
		const envFile = getEnvFile(tplLocation, ".env");
		await fse.copy(tplEnvFile, envFile, { overwrite: false });
	} catch (err) {
		logger.debug(err);
	}
}

function updateEnvFileVar(source: string, name: string, value: string) {
	const envVar = new RegExp(`.*(${name}=)(.*)`, "g");
	if (envVar.test(source)) {
		return source.replace(envVar, `$1${value}`);
	}
	return `${source}\n${name}=${value}`;
}

export async function updateEnvFile(vars: Record<string, string>) {
	const rootDir = getRootDir();
	const envFile = getEnvFile(rootDir, ".env");

	let readEnvFile = await fse.readFile(envFile, "utf8");

	for (const key in vars) {
		readEnvFile = updateEnvFileVar(readEnvFile, key, get(vars, key));
	}
	logger.info(`Updating ${envFile}`);
	await fse.writeFile(envFile, readEnvFile);
}

export async function setup(provider: boolean, sites: boolean) {
	if (!provider && !sites) {
		logger.info("No setup required, exiting.");
		process.exit(0);
	}

	const defaultProvider = getDefaultProvider();

	if (defaultProvider.secret) {
		const hasProviderAccount =
			defaultProvider.address && defaultProvider.secret;
		logger.debug("ENVIRONMENT", process.env.NODE_ENV);

		const [mnemonic, address] = !hasProviderAccount
			? await generateMnemonic()
			: [defaultProvider.secret, defaultProvider.address];

		logger.debug(`Address: ${address}`);
		logger.debug(`Mnemonic: ${mnemonic}`);
		logger.debug("Writing .env file...");
		await copyEnvFile();

		if (!process.env.PROSOPO_SITE_KEY) {
			throw new ProsopoEnvError("DEVELOPER.PROSOPO_SITE_KEY_MISSING");
		}

		const config = defaultConfig();
		const providerSecret = config.account.secret;
		const pair = getPair(providerSecret);
		const authAccount = getPair(config.authAccount.secret);

		const env = new ProviderEnvironment(defaultConfig(), pair, authAccount);
		await env.isReady();

		defaultProvider.secret = mnemonic;

		env.logger.info(`Registering provider... ${defaultProvider.address}`);

<<<<<<< HEAD
		defaultProvider.pair = getPair(providerSecret);

		await setupProvider(env, defaultProvider);

		if (!hasProviderAccount) {
			await updateEnvFile({
				PROVIDER_MNEMONIC: `"${mnemonic}"`,
				PROVIDER_ADDRESS: address,
			});
		}

		for (const siteKey of getDefaultSiteKeys()) {
			siteKey.pair = getPair(siteKey.secret);

			env.logger.info(
				`Registering ${siteKey.secret} siteKey ... ${siteKey.pair.address}`,
			);

			await registerSiteKey(env, siteKey.pair.address, siteKey.settings);

			env.logger.debug("Updating env files with PROSOPO_SITE_KEY");
			await updateDemoHTMLFiles(
				[/data-sitekey="(\w{48})"/, /siteKey:\s*'(\w{48})'/],
				siteKey.pair.address,
				env.logger,
			);

			const envVarNames =
				siteKey.settings.captchaType === "image"
					? [
							"PROSOPO_SITE_KEY",
							`PROSOPO_SITE_KEY_${siteKey.settings.captchaType.toUpperCase()}`,
						]
					: [`PROSOPO_SITE_KEY_${siteKey.settings.captchaType.toUpperCase()}`];

			await updateEnvFiles(envVarNames, siteKey.pair.address, env.logger);
		}
=======
		defaultProvider.pair = await getPairAsync(providerSecret);

		if (provider) {
			await setupProvider(env, defaultProvider);

			if (!hasProviderAccount) {
				await updateEnvFile({
					PROVIDER_MNEMONIC: `"${mnemonic}"`,
					PROVIDER_ADDRESS: address,
				});
			}
		}
		if (sites) {
			for (const siteKey of getDefaultSiteKeys()) {
				siteKey.pair = await getPairAsync(siteKey.secret);

				env.logger.info(
					`Registering ${siteKey.secret} siteKey ... ${siteKey.pair.address}`,
				);

				await registerSiteKey(env, siteKey.pair.address, siteKey.settings);

				env.logger.debug("Updating env files with PROSOPO_SITE_KEY");
				await updateDemoHTMLFiles(
					[/data-sitekey="(\w{48})"/, /siteKey:\s*'(\w{48})'/],
					siteKey.pair.address,
					env.logger,
				);

				const envVarNames =
					siteKey.settings.captchaType === "image"
						? [
								"PROSOPO_SITE_KEY",
								`PROSOPO_SITE_KEY_${siteKey.settings.captchaType.toUpperCase()}`,
							]
						: [
								`PROSOPO_SITE_KEY_${siteKey.settings.captchaType.toUpperCase()}`,
							];

				await updateEnvFiles(envVarNames, siteKey.pair.address, env.logger);
			}
		}
>>>>>>> 344a5163
		process.exit();
	} else {
		console.error("no secret found in .env file");
		throw new ProsopoEnvError("GENERAL.NO_MNEMONIC_OR_SEED");
	}
}<|MERGE_RESOLUTION|>--- conflicted
+++ resolved
@@ -29,12 +29,6 @@
 import { updateDemoHTMLFiles, updateEnvFiles } from "../util/index.js";
 import { setupProvider } from "./provider.js";
 import { registerSiteKey } from "./site.js";
-<<<<<<< HEAD
-=======
-
-const DEV_PHRASE =
-	"bottom drive obey lake curtain smoke basket hold race lonely fit walk";
->>>>>>> 344a5163
 
 const logger = getLogger(LogLevel.enum.info, "setup");
 const __dirname = path.resolve();
@@ -91,7 +85,6 @@
 				captchaType: CaptchaType.frictionless,
 			}),
 		},
-<<<<<<< HEAD
 		{
 			secret: `${DEV_PHRASE}//${CaptchaType.invisible}`,
 			address: "5FNFBC97JQoJu7LBapycXbT66N9xzQH2tyFv1yNvBxqa8tQR",
@@ -99,15 +92,6 @@
 				captchaType: CaptchaType.invisible,
 			}),
 		},
-=======
-		// {
-		// 	secret: `${DEV_PHRASE}//${CaptchaType.invisible}`,
-		// 	address: "5FNFBC97JQoJu7LBapycXbT66N9xzQH2tyFv1yNvBxqa8tQR",
-		// 	settings: ClientSettingsSchema.parse({
-		// 		captchaType: CaptchaType.invisible,
-		// 	}),
-		// },
->>>>>>> 344a5163
 	];
 }
 
@@ -183,18 +167,18 @@
 
 		env.logger.info(`Registering provider... ${defaultProvider.address}`);
 
-<<<<<<< HEAD
 		defaultProvider.pair = getPair(providerSecret);
-
-		await setupProvider(env, defaultProvider);
-
-		if (!hasProviderAccount) {
-			await updateEnvFile({
-				PROVIDER_MNEMONIC: `"${mnemonic}"`,
-				PROVIDER_ADDRESS: address,
-			});
-		}
-
+		if (provider) {
+            await setupProvider(env, defaultProvider);
+
+                if (!hasProviderAccount) {
+                await updateEnvFile({
+                    PROVIDER_MNEMONIC: `"${mnemonic}"`,
+                    PROVIDER_ADDRESS: address,
+                });}
+            }
+        }
+        if (sites) {
 		for (const siteKey of getDefaultSiteKeys()) {
 			siteKey.pair = getPair(siteKey.secret);
 
@@ -221,50 +205,7 @@
 
 			await updateEnvFiles(envVarNames, siteKey.pair.address, env.logger);
 		}
-=======
-		defaultProvider.pair = await getPairAsync(providerSecret);
-
-		if (provider) {
-			await setupProvider(env, defaultProvider);
-
-			if (!hasProviderAccount) {
-				await updateEnvFile({
-					PROVIDER_MNEMONIC: `"${mnemonic}"`,
-					PROVIDER_ADDRESS: address,
-				});
-			}
-		}
-		if (sites) {
-			for (const siteKey of getDefaultSiteKeys()) {
-				siteKey.pair = await getPairAsync(siteKey.secret);
-
-				env.logger.info(
-					`Registering ${siteKey.secret} siteKey ... ${siteKey.pair.address}`,
-				);
-
-				await registerSiteKey(env, siteKey.pair.address, siteKey.settings);
-
-				env.logger.debug("Updating env files with PROSOPO_SITE_KEY");
-				await updateDemoHTMLFiles(
-					[/data-sitekey="(\w{48})"/, /siteKey:\s*'(\w{48})'/],
-					siteKey.pair.address,
-					env.logger,
-				);
-
-				const envVarNames =
-					siteKey.settings.captchaType === "image"
-						? [
-								"PROSOPO_SITE_KEY",
-								`PROSOPO_SITE_KEY_${siteKey.settings.captchaType.toUpperCase()}`,
-							]
-						: [
-								`PROSOPO_SITE_KEY_${siteKey.settings.captchaType.toUpperCase()}`,
-							];
-
-				await updateEnvFiles(envVarNames, siteKey.pair.address, env.logger);
-			}
-		}
->>>>>>> 344a5163
+        }
 		process.exit();
 	} else {
 		console.error("no secret found in .env file");
