--- conflicted
+++ resolved
@@ -23,14 +23,6 @@
 	const logger = env.logger;
 	const tasks = new Tasks(env);
 	logger.info("   - siteKeyRegister");
-<<<<<<< HEAD
-	await tasks.clientTaskManager.registerSiteKey(siteKey as string, {
-		captchaType: "frictionless",
-		frictionlessThreshold: 0.5,
-		powDifficulty: 4,
-		domains: ["localhost"],
-	});
-=======
 	await tasks.clientTaskManager.registerSiteKey(
 		siteKey as string,
 		Tier.Professional,
@@ -41,5 +33,4 @@
 			domains: ["localhost", "0.0.0.0"],
 		},
 	);
->>>>>>> 020b8df4
 }