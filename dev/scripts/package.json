--- conflicted
+++ resolved
@@ -1,73 +1,4 @@
 {
-<<<<<<< HEAD
-	"name": "@prosopo/scripts",
-	"version": "1.0.2",
-	"description": "Dev scripts for working with prosopo packages",
-	"main": "dist/index.js",
-	"type": "module",
-	"engines": {
-		"node": ">=20",
-		"npm": ">=9"
-	},
-	"scripts": {
-		"test": "echo \"No test specified\"",
-		"clean": "tsc --build --clean",
-		"build": "tsc --build --verbose",
-		"deploy": "node dist/deploy/protocol.js",
-		"cli": "node dist/cli/index.js",
-		"setup": "node dist/cli/index.js setup",
-		"license": "tsx src/scripts/addCopyrightNotice.ts check",
-		"license:fix": "tsx src/scripts/addCopyrightNotice.ts license"
-	},
-	"author": "Prosopo Limited",
-	"license": "Apache-2.0",
-	"dependencies": {
-		"@iarna/toml": "^2.2.5",
-		"@polkadot/api": "10.13.1",
-		"@polkadot/api-contract": "10.13.1",
-		"@polkadot/types": "10.13.1",
-		"@polkadot/util": "12.6.2",
-		"@polkadot/util-crypto": "12.6.2",
-		"@prosopo/api": "1.0.2",
-		"@prosopo/cli": "1.0.2",
-		"@prosopo/common": "1.0.2",
-		"@prosopo/config": "1.0.2",
-		"@prosopo/contract": "1.0.2",
-		"@prosopo/database": "1.0.2",
-		"@prosopo/datasets": "1.0.2",
-		"@prosopo/datasets-fs": "1.0.2",
-		"@prosopo/env": "1.0.2",
-		"@prosopo/file-server": "1.0.2",
-		"@prosopo/procaptcha": "1.0.2",
-		"@prosopo/procaptcha-bundle": "1.0.2",
-		"@prosopo/procaptcha-common": "1.0.2",
-		"@prosopo/procaptcha-react": "1.0.2",
-		"@prosopo/provider": "1.0.2",
-		"@prosopo/server": "1.0.2",
-		"@prosopo/types": "1.0.2",
-		"@prosopo/types-database": "1.0.2",
-		"@prosopo/types-env": "1.0.2",
-		"@prosopo/captcha-contract": "1.0.2",
-		"@prosopo/util": "1.0.2",
-		"consola": "^3.2.3",
-		"dotenv": "^16.0.3",
-		"fast-glob": "^3.3.2",
-		"glob": "^10.0.0",
-		"qs": "^6.11.2",
-		"varuint-bitcoin": "^1.1.2",
-		"yargs": "^17.5.1",
-		"yargs-parser": "^21.0.1"
-	},
-	"overrides": {
-		"@polkadot/keyring": "12.6.2"
-	},
-	"devDependencies": {
-		"@esm-bundle/chai": "^4.3.4-fix.0",
-		"tslib": "2.6.2",
-		"typescript": "5.1.6",
-		"vitest": "^1.3.1"
-	}
-=======
     "name": "@prosopo/scripts",
     "version": "2.0.0",
     "description": "Dev scripts for working with prosopo packages",
@@ -135,5 +66,4 @@
         "typescript": "5.1.6",
         "vitest": "^1.3.1"
     }
->>>>>>> b96fe50d
 }