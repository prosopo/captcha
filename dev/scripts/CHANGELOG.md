--- conflicted
+++ resolved
@@ -1,7 +1,5 @@
 # @prosopo/scripts
 
-<<<<<<< HEAD
-=======
 ## 3.1.8
 ### Patch Changes
 
@@ -71,7 +69,6 @@
   - @prosopo/env@3.2.6
   - @prosopo/config@3.1.13
 
->>>>>>> 11303d9f
 ## 3.1.5
 ### Patch Changes
 
