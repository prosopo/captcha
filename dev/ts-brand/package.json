{
	"name": "@prosopo/ts-brand",
<<<<<<< HEAD
	"version": "2.0.3",
=======
	"version": "2.1.0",
>>>>>>> c58e540a
	"description": "Brand your TypeScript types",
	"main": "./dist/index.js",
	"type": "module",
	"engines": {
		"node": ">=20",
		"npm": ">=9"
	},
	"exports": {
		".": {
			"import": "./dist/index.js",
			"require": "./dist/cjs/index.cjs"
		}
	},
	"types": "./dist/index.d.ts",
	"scripts": {
		"clean": "tsc --build --clean",
		"build": "tsc --build --verbose",
		"build:cjs": "npx vite --config vite.cjs.config.ts build",
		"test": "NODE_ENV=${NODE_ENV:-test}; npx vitest run --config ./vite.test.config.ts"
	},
	"author": "Prosopo Limited",
	"license": "Apache-2.0",
	"dependencies": {
<<<<<<< HEAD
		"@prosopo/config": "2.0.3",
=======
		"@prosopo/config": "2.1.0",
>>>>>>> c58e540a
		"dotenv": "16.4.5"
	},
	"devDependencies": {
		"@vitest/coverage-v8": "2.1.1",
		"concurrently": "9.0.1",
		"npm-run-all": "4.1.5",
		"rimraf": "6.0.1",
		"tslib": "2.7.0",
		"tsx": "4.19.1",
		"typescript": "5.6.2",
		"vite": "5.4.6",
		"vitest": "2.1.1"
	},
	"repository": {
		"type": "git",
		"url": "git+https://github.com/prosopo/captcha.git"
	},
	"bugs": {
		"url": "https://github.com/prosopo/captcha/issues"
	},
	"homepage": "https://github.com/prosopo/captcha/blob/main/packages/ts-brand/README.md",
	"publishConfig": {
		"registry": "https://registry.npmjs.org"
	},
	"sideEffects": false
}<|MERGE_RESOLUTION|>--- conflicted
+++ resolved
@@ -1,10 +1,6 @@
 {
 	"name": "@prosopo/ts-brand",
-<<<<<<< HEAD
-	"version": "2.0.3",
-=======
 	"version": "2.1.0",
->>>>>>> c58e540a
 	"description": "Brand your TypeScript types",
 	"main": "./dist/index.js",
 	"type": "module",
@@ -28,11 +24,7 @@
 	"author": "Prosopo Limited",
 	"license": "Apache-2.0",
 	"dependencies": {
-<<<<<<< HEAD
-		"@prosopo/config": "2.0.3",
-=======
 		"@prosopo/config": "2.1.0",
->>>>>>> c58e540a
 		"dotenv": "16.4.5"
 	},
 	"devDependencies": {
