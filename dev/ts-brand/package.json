--- conflicted
+++ resolved
@@ -1,48 +1,4 @@
 {
-<<<<<<< HEAD
-	"name": "@prosopo/ts-brand",
-	"version": "1.0.2",
-	"description": "Brand your TypeScript types",
-	"main": "./dist/index.js",
-	"type": "module",
-	"engines": {
-		"node": ">=20",
-		"npm": ">=9"
-	},
-	"exports": {
-		".": {
-			"import": "./dist/index.js",
-			"require": "./dist/cjs/index.cjs"
-		}
-	},
-	"types": "./dist/index.d.ts",
-	"scripts": {
-		"clean": "tsc --build --clean",
-		"build": "tsc --build --verbose",
-		"build:cjs": "npx vite --config vite.cjs.config.ts build",
-		"test": "NODE_ENV=${NODE_ENV:-test}; npx vitest run --config ./vite.test.config.ts"
-	},
-	"author": "Prosopo Limited",
-	"license": "Apache-2.0",
-	"dependencies": {},
-	"devDependencies": {
-		"tslib": "2.6.2",
-		"typescript": "5.1.6",
-		"vitest": "^1.3.1"
-	},
-	"repository": {
-		"type": "git",
-		"url": "git+https://github.com/prosopo/captcha.git"
-	},
-	"bugs": {
-		"url": "https://github.com/prosopo/captcha/issues"
-	},
-	"homepage": "https://github.com/prosopo/captcha/blob/main/packages/ts-brand/README.md",
-	"publishConfig": {
-		"registry": "https://registry.npmjs.org"
-	},
-	"sideEffects": false
-=======
     "name": "@prosopo/ts-brand",
     "version": "2.0.0",
     "description": "Brand your TypeScript types",
@@ -85,5 +41,4 @@
         "registry": "https://registry.npmjs.org"
     },
     "sideEffects": false
->>>>>>> b96fe50d
 }