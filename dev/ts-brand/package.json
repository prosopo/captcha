{
    "name": "@prosopo/ts-brand",
<<<<<<< HEAD
    "version": "0.3.41",
=======
    "version": "1.0.1",
>>>>>>> 89e3c9f8
    "description": "Brand your TypeScript types",
    "main": "./dist/index.js",
    "type": "module",
    "engines": {
        "node": ">=18",
        "npm": ">=9"
    },
    "exports": {
        ".": {
            "import": "./dist/index.js",
            "require": "./dist/cjs/index.cjs"
        }
    },
    "types": "./dist/index.d.ts",
    "scripts": {
        "clean": "tsc --build --clean",
        "build": "tsc --build --verbose",
        "build:cjs": "npx vite --config vite.cjs.config.ts build",
        "test": "npx vitest run --config ./vite.test.config.ts",
        "eslint": "npx eslint . --no-error-on-unmatched-pattern --ignore-path ../../.eslintignore --quiet",
        "eslint:fix": "npm run eslint -- --fix",
        "prettier": "npx prettier . --check --no-error-on-unmatched-pattern --ignore-path ../../.eslintignore",
        "prettier:fix": "npm run prettier -- --write",
        "lint": "npm run eslint && npm run prettier",
        "lint:fix": "npm run eslint:fix && npm run prettier:fix"
    },
    "author": "Prosopo Limited",
    "license": "Apache-2.0",
    "dependencies": {},
    "devDependencies": {
        "tslib": "2.6.2",
        "typescript": "5.1.6",
        "vitest": "^1.3.1"
    },
    "repository": {
        "type": "git",
        "url": "git+https://github.com/prosopo/captcha.git"
    },
    "bugs": {
        "url": "https://github.com/prosopo/captcha/issues"
    },
    "homepage": "https://github.com/prosopo/captcha/blob/main/packages/ts-brand/README.md",
    "publishConfig": {
        "registry": "https://registry.npmjs.org"
    },
    "sideEffects": false
}<|MERGE_RESOLUTION|>--- conflicted
+++ resolved
@@ -1,10 +1,6 @@
 {
     "name": "@prosopo/ts-brand",
-<<<<<<< HEAD
-    "version": "0.3.41",
-=======
     "version": "1.0.1",
->>>>>>> 89e3c9f8
     "description": "Brand your TypeScript types",
     "main": "./dist/index.js",
     "type": "module",
